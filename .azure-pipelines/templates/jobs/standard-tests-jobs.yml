--- conflicted
+++ resolved
@@ -30,16 +30,8 @@
           TOXENV: '{acme,apache,apache-v2,certbot}-oldest'
         linux-oldest-tests-2:
           IMAGE_NAME: ubuntu-18.04
-<<<<<<< HEAD
-          TOXENV: py27-{dns,nginx}-oldest
-=======
           PYTHON_VERSION: 3.6
           TOXENV: '{dns,nginx}-oldest'
-        linux-py27:
-          IMAGE_NAME: ubuntu-18.04
-          PYTHON_VERSION: 2.7
-          TOXENV: py27
->>>>>>> 00235d38
         linux-py36:
           IMAGE_NAME: ubuntu-18.04
           PYTHON_VERSION: 3.6
