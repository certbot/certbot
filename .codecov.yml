--- conflicted
+++ resolved
@@ -6,11 +6,7 @@
         flags: linux
         # Fixed target instead of auto set by #7173, can
         # be removed when flags in Codecov are added back.
-<<<<<<< HEAD
-        target: 97.9
-=======
         target: 97.8
->>>>>>> 20b595bc
         threshold: 0.1
         base: auto
       windows:
