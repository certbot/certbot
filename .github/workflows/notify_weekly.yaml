name: Weekly Github Update

on:
  schedule:
    # Every week on Thursday @ 10:00
    - cron: "0 10 * * 4"
  workflow_dispatch:
jobs:
  send-mattermost-message:
    runs-on: ubuntu-latest

    steps:
    - name: Create Mattermost Message
      run: |
        DATE=$(date --date="7 days ago" +"%Y-%m-%d")
<<<<<<< HEAD
        echo "MERGED_URL=https://github.com/pulls?q=merged%3A%3E${DATE}+org%3Acertbot" >> $GITHUB_ENV
        echo "UPDATED_URL=https://github.com/pulls?q=updated%3A%3E${DATE}+org%3Acertbot" >> $GITHUB_ENV
    - uses: mattermost/action-mattermost-notify@main
=======
        echo "ASSIGNED_PRS=https://github.com/pulls?q=is%3Apr+is%3Aopen+updated%3A%3E%3D${DATE}+assignee%3A*+user%3Acertbot" >> $GITHUB_ENV
        echo "UPDATED_URL=https://github.com/issues?q=is%3Aissue+is%3Aopen+sort%3Acomments-desc+updated%3A%3E%3D${DATE}+user%3Acertbot" >> $GITHUB_ENV
    - uses: mattermost/action-mattermost-notify@master
>>>>>>> 7661dbaf
      with:
        MATTERMOST_WEBHOOK_URL: ${{ secrets.MATTERMOST_WEBHOOK_URL }}
        MATTERMOST_CHANNEL: private-certbot
        TEXT: |
          ## Updates In the Past Week
          - Most commented in the last week: [link](${{ env.UPDATED_URL }})
          - Updated (assigned) PRs in the last week: [link](${{ env.ASSIGNED_PRS }})<|MERGE_RESOLUTION|>--- conflicted
+++ resolved
@@ -13,15 +13,9 @@
     - name: Create Mattermost Message
       run: |
         DATE=$(date --date="7 days ago" +"%Y-%m-%d")
-<<<<<<< HEAD
-        echo "MERGED_URL=https://github.com/pulls?q=merged%3A%3E${DATE}+org%3Acertbot" >> $GITHUB_ENV
-        echo "UPDATED_URL=https://github.com/pulls?q=updated%3A%3E${DATE}+org%3Acertbot" >> $GITHUB_ENV
-    - uses: mattermost/action-mattermost-notify@main
-=======
         echo "ASSIGNED_PRS=https://github.com/pulls?q=is%3Apr+is%3Aopen+updated%3A%3E%3D${DATE}+assignee%3A*+user%3Acertbot" >> $GITHUB_ENV
         echo "UPDATED_URL=https://github.com/issues?q=is%3Aissue+is%3Aopen+sort%3Acomments-desc+updated%3A%3E%3D${DATE}+user%3Acertbot" >> $GITHUB_ENV
     - uses: mattermost/action-mattermost-notify@master
->>>>>>> 7661dbaf
       with:
         MATTERMOST_WEBHOOK_URL: ${{ secrets.MATTERMOST_WEBHOOK_URL }}
         MATTERMOST_CHANNEL: private-certbot
