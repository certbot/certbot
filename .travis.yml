language: python

services:
  - rabbitmq
  - mariadb
  # apacheconftest
  #- apache2

# http://docs.travis-ci.com/user/ci-environment/#CI-environment-OS
# gimme has to be kept in sync with Boulder's Go version setting in .travis.yml
before_install:
  - 'dpkg -s libaugeas0'
  - '[ "xxx$BOULDER_INTEGRATION" = "xxx" ] || eval "$(gimme 1.5.1)"'

# using separate envs with different TOXENVs creates 4x1 Travis build
# matrix, which allows us to clearly distinguish which component under
# test has failed
env:
  global:
    - GOPATH=/tmp/go
    - PATH=$GOPATH/bin:$PATH
<<<<<<< HEAD
matrix:
  include:
    - python: "2.6"
      env: TOXENV=py26 BOULDER_INTEGRATION=1
    - python: "2.7"
      env: TOXENV=py27 BOULDER_INTEGRATION=1
    - python: "2.7"
      env: TOXENV=lint
    - python: "2.7"
      env: TOXENV=cover
=======
  matrix:
    - TOXENV=py26 BOULDER_INTEGRATION=1
    - TOXENV=py27 BOULDER_INTEGRATION=1
    - TOXENV=py26-oldest BOULDER_INTEGRATION=1
    - TOXENV=py27-oldest BOULDER_INTEGRATION=1
    - TOXENV=py33
    - TOXENV=py34
    - TOXENV=lint
    - TOXENV=cover
# Disabled for now due to requiring sudo -> causing more boulder integration
# DNS timeouts :(
#    - TOXENV=apacheconftest
matrix:
  include:
    - env: TOXENV=py35
      python: 3.5
>>>>>>> de89eb89


# Only build pushes to the master branch, PRs, and branches beginning with
# `test-`. This reduces the number of simultaneous Travis runs, which speeds
# turnaround time on review since there is a cap of 5 simultaneous runs.
branches:
  only:
    - master
    - /^test-.*$/

# container-based infrastructure
sudo: false

addons:
  # make sure simplehttp simple verification works (custom /etc/hosts)
  hosts:
    - le.wtf
  mariadb: "10.0"
  apt:
    sources:
    - augeas
    packages:  # keep in sync with bootstrap/ubuntu.sh and Boulder
    - python-dev
    - python-virtualenv
    - gcc
    - dialog
    - libaugeas0
    - libssl-dev
    - libffi-dev
    - ca-certificates
    # For letsencrypt-nginx integration testing
    - nginx-light
    - openssl
    # For Boulder integration testing
    - rsyslog
    # for apacheconftest
    #- realpath
    #- apache2
    #- libapache2-mod-wsgi
    #- libapache2-mod-macro
    #- sudo

install: "travis_retry pip install tox coveralls"
script: 'travis_retry tox && ([ "xxx$BOULDER_INTEGRATION" = "xxx" ] || ./tests/travis-integration.sh)'

after_success: '[ "$TOXENV" == "cover" ] && coveralls'

notifications:
  email: false
  irc:
    channels:
      - "chat.freenode.net#letsencrypt"
    on_success: never
    on_failure: always
    use_notice: true
    skip_join: true<|MERGE_RESOLUTION|>--- conflicted
+++ resolved
@@ -19,36 +19,30 @@
   global:
     - GOPATH=/tmp/go
     - PATH=$GOPATH/bin:$PATH
-<<<<<<< HEAD
 matrix:
   include:
     - python: "2.6"
       env: TOXENV=py26 BOULDER_INTEGRATION=1
+    - python: "2.6"
+      env: TOXENV=py26-oldest BOULDER_INTEGRATION=1
+# Disabled for now due to requiring sudo -> causing more boulder integration
+# DNS timeouts :(
+#   - python: "2.7"
+#     env: TOXENV=apacheconftest
     - python: "2.7"
       env: TOXENV=py27 BOULDER_INTEGRATION=1
     - python: "2.7"
-      env: TOXENV=lint
+      env: TOXENV=py27-oldest BOULDER_INTEGRATION=1
     - python: "2.7"
       env: TOXENV=cover
-=======
-  matrix:
-    - TOXENV=py26 BOULDER_INTEGRATION=1
-    - TOXENV=py27 BOULDER_INTEGRATION=1
-    - TOXENV=py26-oldest BOULDER_INTEGRATION=1
-    - TOXENV=py27-oldest BOULDER_INTEGRATION=1
-    - TOXENV=py33
-    - TOXENV=py34
-    - TOXENV=lint
-    - TOXENV=cover
-# Disabled for now due to requiring sudo -> causing more boulder integration
-# DNS timeouts :(
-#    - TOXENV=apacheconftest
-matrix:
-  include:
-    - env: TOXENV=py35
-      python: 3.5
->>>>>>> de89eb89
-
+    - python: "2.7"
+      env: TOXENV=lint
+    - python: "3.3"
+      env: TOXENV=py33
+    - python: "3.4"
+      env: TOXENV=py34
+    - python: "3.5"
+      env: TOXENV=py35
 
 # Only build pushes to the master branch, PRs, and branches beginning with
 # `test-`. This reduces the number of simultaneous Travis runs, which speeds
