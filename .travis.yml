--- conflicted
+++ resolved
@@ -5,7 +5,6 @@
         - $HOME/.cache/pip
 
 before_install:
-<<<<<<< HEAD
   # In the test-everything branch, we merge master before running tests.
   # This is because we want test-everything to test the code in master nightly
   # in a Travis cron, but with a different set of tests than master has
@@ -13,10 +12,7 @@
   - cp .travis.yml /tmp/travis.yml
   - git pull origin master --strategy=recursive --strategy-option=theirs --no-edit
   - if ! git diff .travis.yml /tmp/travis.yml ; then echo "Please merge master into test-everything"; exit 1; fi
-  - '([ $TRAVIS_OS_NAME == linux ] && dpkg -s libaugeas0) || (brew update && brew install augeas python3)'
-=======
   - '([ $TRAVIS_OS_NAME == linux ] && dpkg -s libaugeas0) || (brew update && brew install augeas python3 && brew upgrade python && brew link python)'
->>>>>>> 62ffcf53
 
 before_script:
   - 'if [ $TRAVIS_OS_NAME = osx ] ; then ulimit -n 1024 ; fi'
