--- conflicted
+++ resolved
@@ -10,27 +10,24 @@
 
 ### Changed
 
-<<<<<<< HEAD
-*
-
-### Fixed
-
-*
-
-Despite us having broken lockstep, we are continuing to release new versions of
-all Certbot components during releases for the time being, however, the only
-package with changes other than its version number was:
-
-*
-
-More details about these changes can be found on our GitHub repo.
-
-## 0.35.1 - 2019-06-10
-=======
 * Update the 'manage your account' help to be more generic.
 * The error message when Certbot's Apache plugin is unable to modify your
   Apache configuration has been improved.
->>>>>>> 23b52ca1
+
+### Fixed
+
+*
+
+Despite us having broken lockstep, we are continuing to release new versions of
+all Certbot components during releases for the time being, however, the only
+package with changes other than its version number was:
+
+* certbot
+* certbot-apache
+
+More details about these changes can be found on our GitHub repo.
+
+## 0.35.1 - 2019-06-10
 
 ### Fixed
 
@@ -43,11 +40,6 @@
 all Certbot components during releases for the time being, however, the only
 package with changes other than its version number was:
 
-<<<<<<< HEAD
-=======
-* certbot
-* certbot-apache
->>>>>>> 23b52ca1
 * certbot-dns-rfc2136
 
 More details about these changes can be found on our GitHub repo.
@@ -56,8 +48,8 @@
 
 ### Added
 
-* dns_rfc2136 plugin now supports explicitly specifing an authorative 
-  base domain for cases when the automatic method does not work (e.g. 
+* dns_rfc2136 plugin now supports explicitly specifing an authorative
+  base domain for cases when the automatic method does not work (e.g.
   Split horizon DNS)
 
 ### Changed
