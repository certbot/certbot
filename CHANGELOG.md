--- conflicted
+++ resolved
@@ -15,16 +15,13 @@
 ### Changed
 
 * Support for TLS-SNI-01 has been removed from all official Certbot plugins.
-<<<<<<< HEAD
 * Attributes related to the TLS-SNI-01 challenge in `acme.challenges` and `acme.standalone`
   modules are deprecated and will be removed soon.
-=======
 * CLI flags `--tls-sni-01-port` and `--tls-sni-01-address` are now no-op, will
   generate a deprecation warning if used, and will be removed soon.
 * Options `tls-sni` and `tls-sni-01` in `--preferred-challenges` flag are now no-op,
   will generate a deprecation warning if used, and will be removed soon.
 * CLI flag `--standalone-supported-challenges` has been removed.
->>>>>>> 821bec69
 
 ### Fixed
 
