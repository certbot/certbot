--- conflicted
+++ resolved
@@ -24,7 +24,7 @@
 package with changes other than its version number was:
 
 * acme
-<<<<<<< HEAD
+* certbot
 * certbot-dns-cloudxns
 * certbot-dns-dnsimple
 * certbot-dns-dnsmadeeasy
@@ -34,9 +34,6 @@
 * certbot-dns-nsone
 * certbot-dns-ovh
 * certbot-dns-sakuracloud
-=======
-* certbot
->>>>>>> 8cf3bcd3
 
 More details about these changes can be found on our GitHub repo.
 
