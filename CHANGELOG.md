--- conflicted
+++ resolved
@@ -10,12 +10,9 @@
 
 ### Changed
 
-<<<<<<< HEAD
 * Update the 'manage your account' help to be more generic.
-=======
 * The error message when Certbot's Apache plugin is unable to modify your
   Apache configuration has been improved.
->>>>>>> 89d907b1
 
 ### Fixed
 
