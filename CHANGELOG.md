--- conflicted
+++ resolved
@@ -16,12 +16,9 @@
   restart.
 * Updated Certbot and its plugins to improve the handling of file system permissions
   on Windows as a step towards adding proper Windows support to Certbot.
-<<<<<<< HEAD
+* Updated urllib3 to 1.24.2 in certbot-auto.
 * Removed the fallback introduced with 0.32.0 in `acme` to retry a response
   challenge with a `keyAuthorization` after a failed response without this field.
-=======
-* Updated urllib3 to 1.24.2 in certbot-auto.
->>>>>>> 2812f054
 
 ### Fixed
 
