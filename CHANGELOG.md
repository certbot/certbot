# Certbot change log

Certbot adheres to [Semantic Versioning](https://semver.org/).

## 0.40.0 - master

### Added

*

### Changed

* Removed `--fast` flag from the test farm tests
* `--server` may now be combined with `--dry-run`. Certbot will, as before, use the
  staging server instead of the live server when `--dry-run` is used.
<<<<<<< HEAD
* `--dry-run` now requests fresh authorizations every time you run it, fixing the issue
  where it was prone to falsely reporting success.
=======
* Updated certbot-dns-google to depend on newer versions of
  google-api-python-client and oauth2client.
>>>>>>> 3132c32c

### Fixed

*

More details about these changes can be found on our GitHub repo.

## 0.39.0 - 2019-10-01

### Added

* Support for Python 3.8 was added to Certbot and all of its components.
* Support for CentOS 8 was added to certbot-auto.

### Changed

* Don't send OCSP requests for expired certificates
* Return to using platform.linux_distribution instead of distro.linux_distribution in OS fingerprinting for Python < 3.8 
* Updated the Nginx plugin's TLS configuration to keep support for some versions of IE11.

### Fixed

* Fixed OS detection in the Apache plugin on RHEL 6.

More details about these changes can be found on our GitHub repo.

## 0.38.0 - 2019-09-03

### Added

* Disable session tickets for Nginx users when appropriate.

### Changed

* If Certbot fails to rollback your server configuration, the error message
  links to the Let's Encrypt forum. Change the link to the Help category now
  that the Server category has been closed.
* Replace platform.linux_distribution with distro.linux_distribution as a step
  towards Python 3.8 support in Certbot.

### Fixed

* Fixed OS detection in the Apache plugin on Scientific Linux.

More details about these changes can be found on our GitHub repo.

## 0.37.2 - 2019-08-21

* Stop disabling TLS session tickets in Nginx as it caused TLS failures on
  some systems.

More details about these changes can be found on our GitHub repo.

## 0.37.1 - 2019-08-08

### Fixed

* Stop disabling TLS session tickets in Apache as it caused TLS failures on
  some systems.

More details about these changes can be found on our GitHub repo.

## 0.37.0 - 2019-08-07

### Added

* Turn off session tickets for apache plugin by default
* acme: Authz deactivation added to `acme` module.

### Changed

* Follow updated Mozilla recommendations for Nginx ssl_protocols, ssl_ciphers,
  and ssl_prefer_server_ciphers

### Fixed

* Fix certbot-auto failures on RHEL 8.

More details about these changes can be found on our GitHub repo.

## 0.36.0 - 2019-07-11

### Added

* Turn off session tickets for nginx plugin by default
* Added missing error types from RFC8555 to acme

### Changed

* Support for Ubuntu 14.04 Trusty has been removed.
* Update the 'manage your account' help to be more generic.
* The error message when Certbot's Apache plugin is unable to modify your
  Apache configuration has been improved.
* Certbot's config_changes subcommand has been deprecated and will be
  removed in a future release.
* `certbot config_changes` no longer accepts a --num parameter.
* The functions `certbot.plugins.common.Installer.view_config_changes` and
  `certbot.reverter.Reverter.view_config_changes` have been deprecated and will
  be removed in a future release.

### Fixed

* Replace some unnecessary platform-specific line separation.

More details about these changes can be found on our GitHub repo.

## 0.35.1 - 2019-06-10

### Fixed

* Support for specifying an authoritative base domain in our dns-rfc2136 plugin
  has been removed. This feature was added in our last release but had a bug
  which caused the plugin to fail so the feature has been removed until it can
  be added properly.

Despite us having broken lockstep, we are continuing to release new versions of
all Certbot components during releases for the time being, however, the only
package with changes other than its version number was:

* certbot-dns-rfc2136

More details about these changes can be found on our GitHub repo.

## 0.35.0 - 2019-06-05

### Added

* dns_rfc2136 plugin now supports explicitly specifing an authorative
  base domain for cases when the automatic method does not work (e.g.
  Split horizon DNS)

### Changed

*

### Fixed

* Renewal parameter `webroot_path` is always saved, avoiding some regressions
  when `webroot` authenticator plugin is invoked with no challenge to perform.
* Certbot now accepts OCSP responses when an explicit authorized
  responder, different from the issuer, is used to sign OCSP
  responses.
* Scripts in Certbot hook directories are no longer executed when their
  filenames end in a tilde.

Despite us having broken lockstep, we are continuing to release new versions of
all Certbot components during releases for the time being, however, the only
package with changes other than its version number was:

* certbot
* certbot-dns-rfc2136

More details about these changes can be found on our GitHub repo.

## 0.34.2 - 2019-05-07

### Fixed

* certbot-auto no longer writes a check_permissions.py script at the root
  of the filesystem.

Despite us having broken lockstep, we are continuing to release new versions of
all Certbot components during releases for the time being, however, the only
changes in this release were to certbot-auto.

More details about these changes can be found on our GitHub repo.

## 0.34.1 - 2019-05-06

### Fixed

* certbot-auto no longer prints a blank line when there are no permissions
  problems.

Despite us having broken lockstep, we are continuing to release new versions of
all Certbot components during releases for the time being, however, the only
changes in this release were to certbot-auto.

More details about these changes can be found on our GitHub repo.

## 0.34.0 - 2019-05-01

### Changed

* Apache plugin now tries to restart httpd on Fedora using systemctl if a
  configuration test error is detected. This has to be done due to the way
  Fedora now generates the self signed certificate files upon first
  restart.
* Updated Certbot and its plugins to improve the handling of file system permissions
  on Windows as a step towards adding proper Windows support to Certbot.
* Updated urllib3 to 1.24.2 in certbot-auto.
* Removed the fallback introduced with 0.32.0 in `acme` to retry a challenge response
  with a `keyAuthorization` if sending the response without this field caused a
  `malformed` error to be received from the ACME server.
* Linode DNS plugin now supports api keys created from their new panel
  at [cloud.linode.com](https://cloud.linode.com)

### Fixed

* Fixed Google DNS Challenge issues when private zones exist
* Adding a warning noting that future versions of Certbot will automatically configure the
  webserver so that all requests redirect to secure HTTPS access. You can control this
  behavior and disable this warning with the --redirect and --no-redirect flags.
* certbot-auto now prints warnings when run as root with insecure file system
  permissions. If you see these messages, you should fix the problem by
  following the instructions at
  https://community.letsencrypt.org/t/certbot-auto-deployment-best-practices/91979/,
  however, these warnings can be disabled as necessary with the flag
  --no-permissions-check.
* `acme` module uses now a POST-as-GET request to retrieve the registration
  from an ACME v2 server
* Convert the tsig algorithm specified in the certbot_dns_rfc2136 configuration file to
  all uppercase letters before validating. This makes the value in the config case
  insensitive.

Despite us having broken lockstep, we are continuing to release new versions of
all Certbot components during releases for the time being, however, the only
package with changes other than its version number was:

* acme
* certbot
* certbot-apache
* certbot-dns-cloudflare
* certbot-dns-cloudxns
* certbot-dns-digitalocean
* certbot-dns-dnsimple
* certbot-dns-dnsmadeeasy
* certbot-dns-gehirn
* certbot-dns-google
* certbot-dns-linode
* certbot-dns-luadns
* certbot-dns-nsone
* certbot-dns-ovh
* certbot-dns-rfc2136
* certbot-dns-route53
* certbot-dns-sakuracloud
* certbot-nginx

More details about these changes can be found on our GitHub repo.

## 0.33.1 - 2019-04-04

### Fixed

* A bug causing certbot-auto to print warnings or crash on some RHEL based
  systems has been resolved.

Despite us having broken lockstep, we are continuing to release new versions of
all Certbot components during releases for the time being, however, the only
changes in this release were to certbot-auto.

More details about these changes can be found on our GitHub repo.

## 0.33.0 - 2019-04-03

### Added

* Fedora 29+ is now supported by certbot-auto. Since Python 2.x is on a deprecation
  path in Fedora, certbot-auto will install and use Python 3.x on Fedora 29+.
* CLI flag `--https-port` has been added for Nginx plugin exclusively, and replaces
  `--tls-sni-01-port`. It defines the HTTPS port the Nginx plugin will use while
  setting up a new SSL vhost. By default the HTTPS port is 443.

### Changed

* Support for TLS-SNI-01 has been removed from all official Certbot plugins.
* Attributes related to the TLS-SNI-01 challenge in `acme.challenges` and `acme.standalone`
  modules are deprecated and will be removed soon.
* CLI flags `--tls-sni-01-port` and `--tls-sni-01-address` are now no-op, will
  generate a deprecation warning if used, and will be removed soon.
* Options `tls-sni` and `tls-sni-01` in `--preferred-challenges` flag are now no-op,
  will generate a deprecation warning if used, and will be removed soon.
* CLI flag `--standalone-supported-challenges` has been removed.

### Fixed

* Certbot uses the Python library cryptography for OCSP when cryptography>=2.5
  is installed. We fixed a bug in Certbot causing it to interpret timestamps in
  the OCSP response as being in the local timezone rather than UTC.
* Issue causing the default CentOS 6 TLS configuration to ignore some of the
  HTTPS VirtualHosts created by Certbot. mod_ssl loading is now moved to main
  http.conf for this environment where possible.

Despite us having broken lockstep, we are continuing to release new versions of
all Certbot components during releases for the time being, however, the only
package with changes other than its version number was:

* acme
* certbot
* certbot-apache
* certbot-nginx

More details about these changes can be found on our GitHub repo.

## 0.32.0 - 2019-03-06

### Added

* If possible, Certbot uses built-in support for OCSP from recent cryptography
  versions instead of the OpenSSL binary: as a consequence Certbot does not need
  the OpenSSL binary to be installed anymore if cryptography>=2.5 is installed.

### Changed

* Certbot and its acme module now depend on josepy>=1.1.0 to avoid printing the
  warnings described at https://github.com/certbot/josepy/issues/13.
* Apache plugin now respects CERTBOT_DOCS environment variable when adding
  command line defaults.
* The running of manual plugin hooks is now always included in Certbot's log
  output.
* Tests execution for certbot, certbot-apache and certbot-nginx packages now relies on pytest.
* An ACME CA server may return a "Retry-After" HTTP header on authorization polling, as
  specified in the ACME protocol, to indicate when the next polling should occur. Certbot now
  reads this header if set and respect its value.
* The `acme` module avoids sending the `keyAuthorization` field in the JWS
  payload when responding to a challenge as the field is not included in the
  current ACME protocol. To ease the migration path for ACME CA servers,
  Certbot and its `acme` module will first try the request without the
  `keyAuthorization` field but will temporarily retry the request with the
  field included if a `malformed` error is received. This fallback will be
  removed in version 0.34.0.

Despite us having broken lockstep, we are continuing to release new versions of
all Certbot components during releases for the time being, however, the only
package with changes other than its version number was:

* acme
* certbot
* certbot-apache
* certbot-nginx

More details about these changes can be found on our GitHub repo.

## 0.31.0 - 2019-02-07

### Added

* Avoid reprocessing challenges that are already validated
  when a certificate is issued.
* Support for initiating (but not solving end-to-end) TLS-ALPN-01 challenges
  with the `acme` module.

### Changed

* Certbot's official Docker images are now based on Alpine Linux 3.9 rather
  than 3.7. The new version comes with OpenSSL 1.1.1.
* Lexicon-based DNS plugins are now fully compatible with Lexicon 3.x (support
  on 2.x branch is maintained).
* Apache plugin now attempts to configure all VirtualHosts matching requested
  domain name instead of only a single one when answering the HTTP-01 challenge.

### Fixed

* Fixed accessing josepy contents through acme.jose when the full acme.jose
  path is used.
* Clarify behavior for deleting certs as part of revocation.

Despite us having broken lockstep, we are continuing to release new versions of
all Certbot components during releases for the time being, however, the only
package with changes other than its version number was:

* acme
* certbot
* certbot-apache
* certbot-dns-cloudxns
* certbot-dns-dnsimple
* certbot-dns-dnsmadeeasy
* certbot-dns-gehirn
* certbot-dns-linode
* certbot-dns-luadns
* certbot-dns-nsone
* certbot-dns-ovh
* certbot-dns-sakuracloud

More details about these changes can be found on our GitHub repo.

## 0.30.2 - 2019-01-25

### Fixed

* Update the version of setuptools pinned in certbot-auto to 40.6.3 to
  solve installation problems on newer OSes.

Despite us having broken lockstep, we are continuing to release new versions of
all Certbot components during releases for the time being, however, this
release only affects certbot-auto.

More details about these changes can be found on our GitHub repo.

## 0.30.1 - 2019-01-24

### Fixed

* Always download the pinned version of pip in pipstrap to address breakages
* Rename old,default.conf to old-and-default.conf to address commas in filenames
  breaking recent versions of pip.
* Add VIRTUALENV_NO_DOWNLOAD=1 to all calls to virtualenv to address breakages
  from venv downloading the latest pip

Despite us having broken lockstep, we are continuing to release new versions of
all Certbot components during releases for the time being, however, the only
package with changes other than its version number was:

* certbot-apache

More details about these changes can be found on our GitHub repo.

## 0.30.0 - 2019-01-02

### Added

* Added the `update_account` subcommand for account management commands.

### Changed

* Copied account management functionality from the `register` subcommand
  to the `update_account` subcommand.
* Marked usage `register --update-registration` for deprecation and
  removal in a future release.

### Fixed

* Older modules in the josepy library can now be accessed through acme.jose
  like it could in previous versions of acme. This is only done to preserve
  backwards compatibility and support for doing this with new modules in josepy
  will not be added. Users of the acme library should switch to using josepy
  directly if they haven't done so already.

Despite us having broken lockstep, we are continuing to release new versions of
all Certbot components during releases for the time being, however, the only
package with changes other than its version number was:

* acme

More details about these changes can be found on our GitHub repo.

## 0.29.1 - 2018-12-05

### Added

*

### Changed

*

### Fixed

* The default work and log directories have been changed back to
  /var/lib/letsencrypt and /var/log/letsencrypt respectively.

Despite us having broken lockstep, we are continuing to release new versions of
all Certbot components during releases for the time being, however, the only
package with changes other than its version number was:

* certbot

More details about these changes can be found on our GitHub repo.

## 0.29.0 - 2018-12-05

### Added

* Noninteractive renewals with `certbot renew` (those not started from a
  terminal) now randomly sleep 1-480 seconds before beginning work in
  order to spread out load spikes on the server side.
* Added External Account Binding support in cli and acme library.
  Command line arguments --eab-kid and --eab-hmac-key added.

### Changed

* Private key permissioning changes: Renewal preserves existing group mode
  & gid of previous private key material. Private keys for new
  lineages (i.e. new certs, not renewed) default to 0o600.

### Fixed

* Update code and dependencies to clean up Resource and Deprecation Warnings.
* Only depend on imgconverter extension for Sphinx >= 1.6

Despite us having broken lockstep, we are continuing to release new versions of
all Certbot components during releases for the time being, however, the only
package with changes other than its version number was:

* acme
* certbot
* certbot-apache
* certbot-dns-cloudflare
* certbot-dns-digitalocean
* certbot-dns-google
* certbot-nginx

More details about these changes can be found on our GitHub repo:
https://github.com/certbot/certbot/milestone/62?closed=1

## 0.28.0 - 2018-11-7

### Added

* `revoke` accepts `--cert-name`, and doesn't accept both `--cert-name` and `--cert-path`.
* Use the ACMEv2 newNonce endpoint when a new nonce is needed, and newNonce is available in the directory.

### Changed

* Removed documentation mentions of `#letsencrypt` IRC on Freenode.
* Write README to the base of (config-dir)/live directory
* `--manual` will explicitly warn users that earlier challenges should remain in place when setting up subsequent challenges.
* Warn when using deprecated acme.challenges.TLSSNI01
* Log warning about TLS-SNI deprecation in Certbot
* Stop preferring TLS-SNI in the Apache, Nginx, and standalone plugins
* OVH DNS plugin now relies on Lexicon>=2.7.14 to support HTTP proxies
* Default time the Linode plugin waits for DNS changes to propogate is now 1200 seconds.

### Fixed

* Match Nginx parser update in allowing variable names to start with `${`.
* Fix ranking of vhosts in Nginx so that all port-matching vhosts come first
* Correct OVH integration tests on machines without internet access.
* Stop caching the results of ipv6_info in http01.py
* Test fix for Route53 plugin to prevent boto3 making outgoing connections.
* The grammar used by Augeas parser in Apache plugin was updated to fix various parsing errors.
* The CloudXNS, DNSimple, DNS Made Easy, Gehirn, Linode, LuaDNS, NS1, OVH, and
  Sakura Cloud DNS plugins are now compatible with Lexicon 3.0+.

Despite us having broken lockstep, we are continuing to release new versions of
all Certbot components during releases for the time being, however, the only
package with changes other than its version number was:

* acme
* certbot
* certbot-apache
* certbot-dns-cloudxns
* certbot-dns-dnsimple
* certbot-dns-dnsmadeeasy
* certbot-dns-gehirn
* certbot-dns-linode
* certbot-dns-luadns
* certbot-dns-nsone
* certbot-dns-ovh
* certbot-dns-route53
* certbot-dns-sakuracloud
* certbot-nginx

More details about these changes can be found on our GitHub repo:
https://github.com/certbot/certbot/milestone/59?closed=1

## 0.27.1 - 2018-09-06

### Fixed

* Fixed parameter name in OpenSUSE overrides for default parameters in the
  Apache plugin. Certbot on OpenSUSE works again.

Despite us having broken lockstep, we are continuing to release new versions of
all Certbot components during releases for the time being, however, the only
package with changes other than its version number was:

* certbot-apache

More details about these changes can be found on our GitHub repo:
https://github.com/certbot/certbot/milestone/60?closed=1

## 0.27.0 - 2018-09-05

### Added

* The Apache plugin now accepts the parameter --apache-ctl which can be
  used to configure the path to the Apache control script.

### Changed

* When using `acme.client.ClientV2` (or
 `acme.client.BackwardsCompatibleClientV2` with an ACME server that supports a
 newer version of the ACME protocol), an `acme.errors.ConflictError` will be
 raised if you try to create an ACME account with a key that has already been
 used. Previously, a JSON parsing error was raised in this scenario when using
 the library with Let's Encrypt's ACMEv2 endpoint.

### Fixed

* When Apache is not installed, Certbot's Apache plugin no longer prints
  messages about being unable to find apachectl to the terminal when the plugin
  is not selected.
* If you're using the Apache plugin with the --apache-vhost-root flag set to a
  directory containing a disabled virtual host for the domain you're requesting
  a certificate for, the virtual host will now be temporarily enabled if
  necessary to pass the HTTP challenge.
* The documentation for the Certbot package can now be built using Sphinx 1.6+.
* You can now call `query_registration` without having to first call
  `new_account` on `acme.client.ClientV2` objects.
* The requirement of `setuptools>=1.0` has been removed from `certbot-dns-ovh`.
* Names in certbot-dns-sakuracloud's tests have been updated to refer to Sakura
  Cloud rather than NS1 whose plugin certbot-dns-sakuracloud was based on.

Despite us having broken lockstep, we are continuing to release new versions of
all Certbot components during releases for the time being, however, the only
package with changes other than its version number was:

* acme
* certbot
* certbot-apache
* certbot-dns-ovh
* certbot-dns-sakuracloud

More details about these changes can be found on our GitHub repo:
https://github.com/certbot/certbot/milestone/57?closed=1

## 0.26.1 - 2018-07-17

### Fixed

* Fix a bug that was triggered when users who had previously manually set `--server` to get ACMEv2 certs tried to renew ACMEv1 certs.

Despite us having broken lockstep, we are continuing to release new versions of all Certbot components during releases for the time being, however, the only package with changes other than its version number was:

* certbot

More details about these changes can be found on our GitHub repo:
https://github.com/certbot/certbot/milestone/58?closed=1

## 0.26.0 - 2018-07-11

### Added

* A new security enhancement which we're calling AutoHSTS has been added to
  Certbot's Apache plugin. This enhancement configures your webserver to send a
  HTTP Strict Transport Security header with a low max-age value that is slowly
  increased over time. The max-age value is not increased to a large value
  until you've successfully managed to renew your certificate. This enhancement
  can be requested with the --auto-hsts flag.
* New official DNS plugins have been created for Gehirn Infrastracture Service,
  Linode, OVH, and Sakura Cloud. These plugins can be found on our Docker Hub
  page at https://hub.docker.com/u/certbot and on PyPI.
* The ability to reuse ACME accounts from Let's Encrypt's ACMEv1 endpoint on
  Let's Encrypt's ACMEv2 endpoint has been added.
* Certbot and its components now support Python 3.7.
* Certbot's install subcommand now allows you to interactively choose which
  certificate to install from the list of certificates managed by Certbot.
* Certbot now accepts the flag `--no-autorenew` which causes any obtained
  certificates to not be automatically renewed when it approaches expiration.
* Support for parsing the TLS-ALPN-01 challenge has been added back to the acme
  library.

### Changed

* Certbot's default ACME server has been changed to Let's Encrypt's ACMEv2
  endpoint. By default, this server will now be used for both new certificate
  lineages and renewals.
* The Nginx plugin is no longer marked labeled as an "Alpha" version.
* The `prepare` method of Certbot's plugins is no longer called before running
  "Updater" enhancements that are run on every invocation of `certbot renew`.

Despite us having broken lockstep, we are continuing to release new versions of
all Certbot components during releases for the time being, however, the only
packages with functional changes were:

* acme
* certbot
* certbot-apache
* certbot-dns-gehirn
* certbot-dns-linode
* certbot-dns-ovh
* certbot-dns-sakuracloud
* certbot-nginx

More details about these changes can be found on our GitHub repo:
https://github.com/certbot/certbot/milestone/55?closed=1

## 0.25.1 - 2018-06-13

### Fixed

* TLS-ALPN-01 support has been removed from our acme library. Using our current
  dependencies, we are unable to provide a correct implementation of this
  challenge so we decided to remove it from the library until we can provide
  proper support.
* Issues causing test failures when running the tests in the acme package with
  pytest<3.0 has been resolved.
* certbot-nginx now correctly depends on acme>=0.25.0.

Despite us having broken lockstep, we are continuing to release new versions of
all Certbot components during releases for the time being, however, the only
packages with changes other than their version number were:

* acme
* certbot-nginx

More details about these changes can be found on our GitHub repo:
https://github.com/certbot/certbot/milestone/56?closed=1

## 0.25.0 - 2018-06-06

### Added

* Support for the ready status type was added to acme. Without this change,
  Certbot and acme users will begin encountering errors when using Let's
  Encrypt's ACMEv2 API starting on June 19th for the staging environment and
  July 5th for production. See
  https://community.letsencrypt.org/t/acmev2-order-ready-status/62866 for more
  information.
* Certbot now accepts the flag --reuse-key which will cause the same key to be
  used in the certificate when the lineage is renewed rather than generating a
  new key.
* You can now add multiple email addresses to your ACME account with Certbot by
  providing a comma separated list of emails to the --email flag.
* Support for Let's Encrypt's upcoming TLS-ALPN-01 challenge was added to acme.
  For more information, see
  https://community.letsencrypt.org/t/tls-alpn-validation-method/63814/1.
* acme now supports specifying the source address to bind to when sending
  outgoing connections. You still cannot specify this address using Certbot.
* If you run Certbot against Let's Encrypt's ACMEv2 staging server but don't
  already have an account registered at that server URL, Certbot will
  automatically reuse your staging account from Let's Encrypt's ACMEv1 endpoint
  if it exists.
* Interfaces were added to Certbot allowing plugins to be called at additional
  points. The `GenericUpdater` interface allows plugins to perform actions
  every time `certbot renew` is run, regardless of whether any certificates are
  due for renewal, and the `RenewDeployer` interface allows plugins to perform
  actions when a certificate is renewed. See `certbot.interfaces` for more
  information.

### Changed

* When running Certbot with --dry-run and you don't already have a staging
  account, the created account does not contain an email address even if one
  was provided to avoid expiration emails from Let's Encrypt's staging server.
* certbot-nginx does a better job of automatically detecting the location of
  Nginx's configuration files when run on BSD based systems.
* acme now requires and uses pytest when running tests with setuptools with
  `python setup.py test`.
* `certbot config_changes` no longer waits for user input before exiting.

### Fixed

* Misleading log output that caused users to think that Certbot's standalone
  plugin failed to bind to a port when performing a challenge has been
  corrected.
* An issue where certbot-nginx would fail to enable HSTS if the server block
  already had an `add_header` directive has been resolved.
* certbot-nginx now does a better job detecting the server block to base the
  configuration for TLS-SNI challenges on.

Despite us having broken lockstep, we are continuing to release new versions of
all Certbot components during releases for the time being, however, the only
packages with functional changes were:

* acme
* certbot
* certbot-apache
* certbot-nginx

More details about these changes can be found on our GitHub repo:
https://github.com/certbot/certbot/milestone/54?closed=1

## 0.24.0 - 2018-05-02

### Added

* certbot now has an enhance subcommand which allows you to configure security
  enhancements like HTTP to HTTPS redirects, OCSP stapling, and HSTS without
  reinstalling a certificate.
* certbot-dns-rfc2136 now allows the user to specify the port to use to reach
  the DNS server in its credentials file.
* acme now parses the wildcard field included in authorizations so it can be
  used by users of the library.

### Changed

* certbot-dns-route53 used to wait for each DNS update to propagate before
  sending the next one, but now it sends all updates before waiting which
  speeds up issuance for multiple domains dramatically.
* Certbot's official Docker images are now based on Alpine Linux 3.7 rather
  than 3.4 because 3.4 has reached its end-of-life.
* We've doubled the time Certbot will spend polling authorizations before
  timing out.
* The level of the message logged when Certbot is being used with
  non-standard paths warning that crontabs for renewal included in Certbot
  packages from OS package managers may not work has been reduced. This stops
  the message from being written to stderr every time `certbot renew` runs.

### Fixed

* certbot-auto now works with Python 3.6.

Despite us having broken lockstep, we are continuing to release new versions of
all Certbot components during releases for the time being, however, the only
packages with changes other than their version number were:

* acme
* certbot
* certbot-apache
* certbot-dns-digitalocean (only style improvements to tests)
* certbot-dns-rfc2136

More details about these changes can be found on our GitHub repo:
https://github.com/certbot/certbot/milestone/52?closed=1

## 0.23.0 - 2018-04-04

### Added

* Support for OpenResty was added to the Nginx plugin.

### Changed

* The timestamps in Certbot's logfiles now use the system's local time zone
  rather than UTC.
* Certbot's DNS plugins that use Lexicon now rely on Lexicon>=2.2.1 to be able
  to create and delete multiple TXT records on a single domain.
* certbot-dns-google's test suite now works without an internet connection.

### Fixed

* Removed a small window that if during which an error occurred, Certbot
  wouldn't clean up performed challenges.
* The parameters `default` and `ipv6only` are now removed from `listen`
  directives when creating a new server block in the Nginx plugin.
* `server_name` directives enclosed in quotation marks in Nginx are now properly
  supported.
* Resolved an issue preventing the Apache plugin from starting Apache when it's
  not currently running on RHEL and Gentoo based systems.

Despite us having broken lockstep, we are continuing to release new versions of
all Certbot components during releases for the time being, however, the only
packages with changes other than their version number were:

* certbot
* certbot-apache
* certbot-dns-cloudxns
* certbot-dns-dnsimple
* certbot-dns-dnsmadeeasy
* certbot-dns-google
* certbot-dns-luadns
* certbot-dns-nsone
* certbot-dns-rfc2136
* certbot-nginx

More details about these changes can be found on our GitHub repo:
https://github.com/certbot/certbot/milestone/50?closed=1

## 0.22.2 - 2018-03-19

### Fixed

* A type error introduced in 0.22.1 that would occur during challenge cleanup
  when a Certbot plugin raises an exception while trying to complete the
  challenge was fixed.

Despite us having broken lockstep, we are continuing to release new versions of
all Certbot components during releases for the time being, however, the only
packages with changes other than their version number were:

* certbot

More details about these changes can be found on our GitHub repo:
https://github.com/certbot/certbot/milestone/53?closed=1

## 0.22.1 - 2018-03-19

### Changed

* The ACME server used with Certbot's --dry-run and --staging flags is now
  Let's Encrypt's ACMEv2 staging server which allows people to also test ACMEv2
  features with these flags.

### Fixed

* The HTTP Content-Type header is now set to the correct value during
  certificate revocation with new versions of the ACME protocol.
* When using Certbot with Let's Encrypt's ACMEv2 server, it would add a blank
  line to the top of chain.pem and between the certificates in fullchain.pem
  for each lineage. These blank lines have been removed.
* Resolved a bug that caused Certbot's --allow-subset-of-names flag not to
  work.
* Fixed a regression in acme.client.Client that caused the class to not work
  when it was initialized without a ClientNetwork which is done by some of the
  other projects using our ACME library.

Despite us having broken lockstep, we are continuing to release new versions of
all Certbot components during releases for the time being, however, the only
packages with changes other than their version number were:

* acme
* certbot

More details about these changes can be found on our GitHub repo:
https://github.com/certbot/certbot/milestone/51?closed=1

## 0.22.0 - 2018-03-07

### Added

* Support for obtaining wildcard certificates and a newer version of the ACME
  protocol such as the one implemented by Let's Encrypt's upcoming ACMEv2
  endpoint was added to Certbot and its ACME library. Certbot still works with
  older ACME versions and will automatically change the version of the protocol
  used based on the version the ACME CA implements.
* The Apache and Nginx plugins are now able to automatically install a wildcard
  certificate to multiple virtual hosts that you select from your server
  configuration.
* The `certbot install` command now accepts the `--cert-name` flag for
  selecting a certificate.
* `acme.client.BackwardsCompatibleClientV2` was added to Certbot's ACME library
  which automatically handles most of the differences between new and old ACME
  versions. `acme.client.ClientV2` is also available for people who only want
  to support one version of the protocol or want to handle the differences
  between versions themselves.
* certbot-auto now supports the flag --install-only which has the script
  install Certbot and its dependencies and exit without invoking Certbot.
* Support for issuing a single certificate for a wildcard and base domain was
  added to our Google Cloud DNS plugin. To do this, we now require your API
  credentials have additional permissions, however, your credentials will
  already have these permissions unless you defined a custom role with fewer
  permissions than the standard DNS administrator role provided by Google.
  These permissions are also only needed for the case described above so it
  will continue to work for existing users. For more information about the
  permissions changes, see the documentation in the plugin.

### Changed

* We have broken lockstep between our ACME library, Certbot, and its plugins.
  This means that the different components do not need to be the same version
  to work together like they did previously. This makes packaging easier
  because not every piece of Certbot needs to be repackaged to ship a change to
  a subset of its components.
* Support for Python 2.6 and Python 3.3 has been removed from ACME, Certbot,
  Certbot's plugins, and certbot-auto. If you are using certbot-auto on a RHEL
  6 based system, it will walk you through the process of installing Certbot
  with Python 3 and refuse to upgrade to a newer version of Certbot until you
  have done so.
* Certbot's components now work with older versions of setuptools to simplify
  packaging for EPEL 7.

### Fixed

* Issues caused by Certbot's Nginx plugin adding multiple ipv6only directives
  has been resolved.
* A problem where Certbot's Apache plugin would add redundant include
  directives for the TLS configuration managed by Certbot has been fixed.
* Certbot's webroot plugin now properly deletes any directories it creates.

More details about these changes can be found on our GitHub repo:
https://github.com/certbot/certbot/milestone/48?closed=1

## 0.21.1 - 2018-01-25

### Fixed

* When creating an HTTP to HTTPS redirect in Nginx, we now ensure the Host
  header of the request is set to an expected value before redirecting users to
  the domain found in the header. The previous way Certbot configured Nginx
  redirects was a potential security issue which you can read more about at
  https://community.letsencrypt.org/t/security-issue-with-redirects-added-by-certbots-nginx-plugin/51493.
* Fixed a problem where Certbot's Apache plugin could fail HTTP-01 challenges
  if basic authentication is configured for the domain you request a
  certificate for.
* certbot-auto --no-bootstrap now properly tries to use Python 3.4 on RHEL 6
  based systems rather than Python 2.6.

More details about these changes can be found on our GitHub repo:
https://github.com/certbot/certbot/milestone/49?closed=1

## 0.21.0 - 2018-01-17

### Added

* Support for the HTTP-01 challenge type was added to our Apache and Nginx
  plugins. For those not aware, Let's Encrypt disabled the TLS-SNI-01 challenge
  type which was what was previously being used by our Apache and Nginx plugins
  last week due to a security issue. For more information about Let's Encrypt's
  change, click
  [here](https://community.letsencrypt.org/t/2018-01-11-update-regarding-acme-tls-sni-and-shared-hosting-infrastructure/50188).
  Our Apache and Nginx plugins will automatically switch to use HTTP-01 so no
  changes need to be made to your Certbot configuration, however, you should
  make sure your server is accessible on port 80 and isn't behind an external
  proxy doing things like redirecting all traffic from HTTP to HTTPS. HTTP to
  HTTPS redirects inside Apache and Nginx are fine.
* IPv6 support was added to the Nginx plugin.
* Support for automatically creating server blocks based on the default server
  block was added to the Nginx plugin.
* The flags --delete-after-revoke and --no-delete-after-revoke were added
  allowing users to control whether the revoke subcommand also deletes the
  certificates it is revoking.

### Changed

* We deprecated support for Python 2.6 and Python 3.3 in Certbot and its ACME
  library. Support for these versions of Python will be removed in the next
  major release of Certbot. If you are using certbot-auto on a RHEL 6 based
  system, it will guide you through the process of installing Python 3.
* We split our implementation of JOSE (Javascript Object Signing and
  Encryption) out of our ACME library and into a separate package named josepy.
  This package is available on [PyPI](https://pypi.python.org/pypi/josepy) and
  on [GitHub](https://github.com/certbot/josepy).
* We updated the ciphersuites used in Apache to the new [values recommended by
  Mozilla](https://wiki.mozilla.org/Security/Server_Side_TLS#Intermediate_compatibility_.28default.29).
  The major change here is adding ChaCha20 to the list of supported
  ciphersuites.

### Fixed

* An issue with our Apache plugin on Gentoo due to differences in their
  apache2ctl command have been resolved.

More details about these changes can be found on our GitHub repo:
https://github.com/certbot/certbot/milestone/47?closed=1

## 0.20.0 - 2017-12-06

### Added

* Certbot's ACME library now recognizes URL fields in challenge objects in
  preparation for Let's Encrypt's new ACME endpoint. The value is still
  accessible in our ACME library through the name "uri".

### Changed

* The Apache plugin now parses some distro specific Apache configuration files
  on non-Debian systems allowing it to get a clearer picture on the running
  configuration. Internally, these changes were structured so that external
  contributors can easily write patches to make the plugin work in new Apache
  configurations.
* Certbot better reports network failures by removing information about
  connection retries from the error output.
* An unnecessary question when using Certbot's webroot plugin interactively has
  been removed.

### Fixed

* Certbot's NGINX plugin no longer sometimes incorrectly reports that it was
  unable to deploy a HTTP->HTTPS redirect when requesting Certbot to enable a
  redirect for multiple domains.
* Problems where the Apache plugin was failing to find directives and
  duplicating existing directives on openSUSE have been resolved.
* An issue running the test shipped with Certbot and some our DNS plugins with
  older versions of mock have been resolved.
* On some systems, users reported strangely interleaved output depending on
  when stdout and stderr were flushed. This problem was resolved by having
  Certbot regularly flush these streams.

More details about these changes can be found on our GitHub repo:
https://github.com/certbot/certbot/milestone/44?closed=1

## 0.19.0 - 2017-10-04

### Added

* Certbot now has renewal hook directories where executable files can be placed
  for Certbot to run with the renew subcommand. Pre-hooks, deploy-hooks, and
  post-hooks can be specified in the renewal-hooks/pre, renewal-hooks/deploy,
  and renewal-hooks/post directories respectively in Certbot's configuration
  directory (which is /etc/letsencrypt by default). Certbot will automatically
  create these directories when it is run if they do not already exist.
* After revoking a certificate with the revoke subcommand, Certbot will offer
  to delete the lineage associated with the certificate. When Certbot is run
  with --non-interactive, it will automatically try to delete the associated
  lineage.
* When using Certbot's Google Cloud DNS plugin on Google Compute Engine, you no
  longer have to provide a credential file to Certbot if you have configured
  sufficient permissions for the instance which Certbot can automatically
  obtain using Google's metadata service.

### Changed

* When deleting certificates interactively using the delete subcommand, Certbot
  will now allow you to select multiple lineages to be deleted at once.
* Certbot's Apache plugin no longer always parses Apache's sites-available on
  Debian based systems and instead only parses virtual hosts included in your
  Apache configuration. You can provide an additional directory for Certbot to
  parse using the command line flag --apache-vhost-root.

### Fixed

* The plugins subcommand can now be run without root access.
* certbot-auto now includes a timeout when updating itself so it no longer
  hangs indefinitely when it is unable to connect to the external server.
* An issue where Certbot's Apache plugin would sometimes fail to deploy a
  certificate on Debian based systems if mod_ssl wasn't already enabled has
  been resolved.
* A bug in our Docker image where the certificates subcommand could not report
  if certificates maintained by Certbot had been revoked has been fixed.
* Certbot's RFC 2136 DNS plugin (for use with software like BIND) now properly
  performs DNS challenges when the domain being verified contains a CNAME
  record.

More details about these changes can be found on our GitHub repo:
https://github.com/certbot/certbot/milestone/43?closed=1

## 0.18.2 - 2017-09-20

### Fixed

* An issue where Certbot's ACME module would raise an AttributeError trying to
  create self-signed certificates when used with pyOpenSSL 17.3.0 has been
  resolved. For Certbot users with this version of pyOpenSSL, this caused
  Certbot to crash when performing a TLS SNI challenge or when the Nginx plugin
  tried to create an SSL server block.

More details about these changes can be found on our GitHub repo:
https://github.com/certbot/certbot/milestone/46?closed=1

## 0.18.1 - 2017-09-08

### Fixed

* If certbot-auto was running as an unprivileged user and it upgraded from
  0.17.0 to 0.18.0, it would crash with a permissions error and would need to
  be run again to successfully complete the upgrade. This has been fixed and
  certbot-auto should upgrade cleanly to 0.18.1.
* Certbot usually uses "certbot-auto" or "letsencrypt-auto" in error messages
  and the User-Agent string instead of "certbot" when you are using one of
  these wrapper scripts. Proper detection of this was broken with Certbot's new
  installation path in /opt in 0.18.0 but this problem has been resolved.

More details about these changes can be found on our GitHub repo:
https://github.com/certbot/certbot/milestone/45?closed=1

## 0.18.0 - 2017-09-06

### Added

* The Nginx plugin now configures Nginx to use 2048-bit Diffie-Hellman
  parameters. Java 6 clients do not support Diffie-Hellman parameters larger
  than 1024 bits, so if you need to support these clients you will need to
  manually modify your Nginx configuration after using the Nginx installer.

### Changed

* certbot-auto now installs Certbot in directories under `/opt/eff.org`. If you
  had an existing installation from certbot-auto, a symlink is created to the
  new directory. You can configure certbot-auto to use a different path by
  setting the environment variable VENV_PATH.
* The Nginx plugin can now be selected in Certbot's interactive output.
* Output verbosity of renewal failures when running with `--quiet` has been
  reduced.
* The default revocation reason shown in Certbot help output now is a human
  readable string instead of a numerical code.
* Plugin selection is now included in normal terminal output.

### Fixed

* A newer version of ConfigArgParse is now installed when using certbot-auto
  causing values set to false in a Certbot INI configuration file to be handled
  intuitively. Setting a boolean command line flag to false is equivalent to
  not including it in the configuration file at all.
* New naming conventions preventing certbot-auto from installing OS
  dependencies on Fedora 26 have been resolved.

More details about these changes can be found on our GitHub repo:
https://github.com/certbot/certbot/milestone/42?closed=1

## 0.17.0 - 2017-08-02

### Added

* Support in our nginx plugin for modifying SSL server blocks that do
  not contain certificate or key directives.
* A `--max-log-backups` flag to allow users to configure or even completely
  disable Certbot's built in log rotation.
* A `--user-agent-comment` flag to allow people who build tools around Certbot
  to differentiate their user agent string by adding a comment to its default
  value.

### Changed

* Due to some awesome work by
  [cryptography project](https://github.com/pyca/cryptography), compilation can
  now be avoided on most systems when using certbot-auto. This eliminates many
  problems people have had in the past such as running out of memory, having
  invalid headers/libraries, and changes to the OS packages on their system
  after compilation breaking Certbot.
* The `--renew-hook` flag has been hidden in favor of `--deploy-hook`. This new
  flag works exactly the same way except it is always run when a certificate is
  issued rather than just when it is renewed.
* We have started printing deprecation warnings in certbot-auto for
  experimentally supported systems with OS packages available.
* A certificate lineage's name is included in error messages during renewal.

### Fixed

* Encoding errors that could occur when parsing error messages from the ACME
  server containing Unicode have been resolved.
* certbot-auto no longer prints misleading messages about there being a newer
  pip version available when installation fails.
* Certbot's ACME library now properly extracts domains from critical SAN
  extensions.

More details about these changes can be found on our GitHub repo:
https://github.com/certbot/certbot/issues?q=is%3Aissue+milestone%3A0.17.0+is%3Aclosed

## 0.16.0 - 2017-07-05

### Added

* A plugin for performing DNS challenges using dynamic DNS updates as defined
  in RFC 2316. This plugin is packaged separately from Certbot and is available
  at https://pypi.python.org/pypi/certbot-dns-rfc2136. It supports Python 2.6,
  2.7, and 3.3+. At this time, there isn't a good way to install this plugin
  when using certbot-auto, but this should change in the near future.
* Plugins for performing DNS challenges for the providers
  [DNS Made Easy](https://pypi.python.org/pypi/certbot-dns-dnsmadeeasy) and
  [LuaDNS](https://pypi.python.org/pypi/certbot-dns-luadns). These plugins are
  packaged separately from Certbot and support Python 2.7 and 3.3+. Currently,
  there isn't a good way to install these plugins when using certbot-auto,
  but that should change soon.
* Support for performing TLS-SNI-01 challenges when using the manual plugin.
* Automatic detection of Arch Linux in the Apache plugin providing better
  default settings for the plugin.

### Changed

* The text of the interactive question about whether a redirect from HTTP to
  HTTPS should be added by Certbot has been rewritten to better explain the
  choices to the user.
* Simplified HTTP challenge instructions in the manual plugin.

### Fixed

* Problems performing a dry run when using the Nginx plugin have been fixed.
* Resolved an issue where certbot-dns-digitalocean's test suite would sometimes
  fail when ran using Python 3.
* On some systems, previous versions of certbot-auto would error out with a
  message about a missing hash for setuptools. This has been fixed.
* A bug where Certbot would sometimes not print a space at the end of an
  interactive prompt has been resolved.
* Nonfatal tracebacks are no longer shown in rare cases where Certbot
  encounters an exception trying to close its TCP connection with the ACME
  server.

More details about these changes can be found on our GitHub repo:
https://github.com/certbot/certbot/issues?q=is%3Aissue+milestone%3A0.16.0+is%3Aclosed

## 0.15.0 - 2017-06-08

### Added

* Plugins for performing DNS challenges for popular providers. Like the Apache
  and Nginx plugins, these plugins are packaged separately and not included in
  Certbot by default. So far, we have plugins for
  [Amazon Route 53](https://pypi.python.org/pypi/certbot-dns-route53),
  [Cloudflare](https://pypi.python.org/pypi/certbot-dns-cloudflare),
  [DigitalOcean](https://pypi.python.org/pypi/certbot-dns-digitalocean), and
  [Google Cloud](https://pypi.python.org/pypi/certbot-dns-google) which all
  work on Python 2.6, 2.7, and 3.3+. Additionally, we have plugins for
  [CloudXNS](https://pypi.python.org/pypi/certbot-dns-cloudxns),
  [DNSimple](https://pypi.python.org/pypi/certbot-dns-dnsimple),
  [NS1](https://pypi.python.org/pypi/certbot-dns-nsone) which work on Python
  2.7 and 3.3+ (and not 2.6). Currently, there isn't a good way to install
  these plugins when using `certbot-auto`, but that should change soon.
* IPv6 support in the standalone plugin. When performing a challenge, the
  standalone plugin automatically handles listening for IPv4/IPv6 traffic based
  on the configuration of your system.
* A mechanism for keeping your Apache and Nginx SSL/TLS configuration up to
  date. When the Apache or Nginx plugins are used, they place SSL/TLS
  configuration options in the root of Certbot's config directory
  (`/etc/letsencrypt` by default). Now when a new version of these plugins run
  on your system, they will automatically update the file to the newest
  version if it is unmodified. If you manually modified the file, Certbot will
  display a warning giving you a path to the updated file which you can use as
  a reference to manually update your modified copy.
* `--http-01-address` and `--tls-sni-01-address` flags for controlling the
  address Certbot listens on when using the standalone plugin.
* The command `certbot certificates` that lists certificates managed by Certbot
  now performs additional validity checks to notify you if your files have
  become corrupted.

### Changed

* Messages custom hooks print to `stdout` are now displayed by Certbot when not
  running in `--quiet` mode.
* `jwk` and `alg` fields in JWS objects have been moved into the protected
  header causing Certbot to more closely follow the latest version of the ACME
  spec.

### Fixed

* Permissions on renewal configuration files are now properly preserved when
  they are updated.
* A bug causing Certbot to display strange defaults in its help output when
  using Python <= 2.7.4 has been fixed.
* Certbot now properly handles mixed case domain names found in custom CSRs.
* A number of poorly worded prompts and error messages.

### Removed

* Support for OpenSSL 1.0.0 in `certbot-auto` has been removed as we now pin a
  newer version of `cryptography` which dropped support for this version.

More details about these changes can be found on our GitHub repo:
https://github.com/certbot/certbot/issues?q=is%3Aissue+milestone%3A0.15.0+is%3Aclosed

## 0.14.2 - 2017-05-25

### Fixed

* Certbot 0.14.0 included a bug where Certbot would create a temporary log file
(usually in /tmp) if the program exited during argument parsing. If a user
provided -h/--help/help, --version, or an invalid command line argument,
Certbot would create this temporary log file. This was especially bothersome to
certbot-auto users as certbot-auto runs `certbot --version` internally to see
if the script needs to upgrade causing it to create at least one of these files
on every run. This problem has been resolved.

More details about this change can be found on our GitHub repo:
https://github.com/certbot/certbot/issues?q=is%3Aissue+milestone%3A0.14.2+is%3Aclosed

## 0.14.1 - 2017-05-16

### Fixed

* Certbot now works with configargparse 0.12.0.
* Issues with the Apache plugin and Augeas 1.7+ have been resolved.
* A problem where the Nginx plugin would fail to install certificates on
systems that had the plugin's SSL/TLS options file from 7+ months ago has been
fixed.

More details about these changes can be found on our GitHub repo:
https://github.com/certbot/certbot/issues?q=is%3Aissue+milestone%3A0.14.1+is%3Aclosed

## 0.14.0 - 2017-05-04

### Added

* Python 3.3+ support for all Certbot packages. `certbot-auto` still currently
only supports Python 2, but the `acme`, `certbot`, `certbot-apache`, and
`certbot-nginx` packages on PyPI now fully support Python 2.6, 2.7, and 3.3+.
* Certbot's Apache plugin now handles multiple virtual hosts per file.
* Lockfiles to prevent multiple versions of Certbot running simultaneously.

### Changed

* When converting an HTTP virtual host to HTTPS in Apache, Certbot only copies
the virtual host rather than the entire contents of the file it's contained
in.
* The Nginx plugin now includes SSL/TLS directives in a separate file located
in Certbot's configuration directory rather than copying the contents of the
file into every modified `server` block.

### Fixed

* Ensure logging is configured before parts of Certbot attempt to log any
messages.
* Support for the `--quiet` flag in `certbot-auto`.
* Reverted a change made in a previous release to make the `acme` and `certbot`
packages always depend on `argparse`. This dependency is conditional again on
the user's Python version.
* Small bugs in the Nginx plugin such as properly handling empty `server`
blocks and setting `server_names_hash_bucket_size` during challenges.

As always, a more complete list of changes can be found on GitHub:
https://github.com/certbot/certbot/issues?q=is%3Aissue+milestone%3A0.14.0+is%3Aclosed

## 0.13.0 - 2017-04-06

### Added

* `--debug-challenges` now pauses Certbot after setting up challenges for debugging.
* The Nginx parser can now handle all valid directives in configuration files.
* Nginx ciphersuites have changed to Mozilla Intermediate.
* `certbot-auto --no-bootstrap` provides the option to not install OS dependencies.

### Fixed

* `--register-unsafely-without-email` now respects `--quiet`.
* Hyphenated renewal parameters are now saved in renewal config files.
* `--dry-run` no longer persists keys and csrs.
* Certbot no longer hangs when trying to start Nginx in Arch Linux.
* Apache rewrite rules no longer double-encode characters.

A full list of changes is available on GitHub:
https://github.com/certbot/certbot/issues?q=is%3Aissue%20milestone%3A0.13.0%20is%3Aclosed%20

## 0.12.0 - 2017-03-02

### Added

* Certbot now allows non-camelcase Apache VirtualHost names.
* Certbot now allows more log messages to be silenced.

### Fixed

* Fixed a regression around using `--cert-name` when getting new certificates

More information about these changes can be found on our GitHub repo:
https://github.com/certbot/certbot/issues?q=is%3Aissue%20milestone%3A0.12.0

## 0.11.1 - 2017-02-01

### Fixed

* Resolved a problem where Certbot would crash while parsing command line
arguments in some cases.
* Fixed a typo.

More details about these changes can be found on our GitHub repo:
https://github.com/certbot/certbot/pulls?q=is%3Apr%20milestone%3A0.11.1%20is%3Aclosed

## 0.11.0 - 2017-02-01

### Added

* When using the standalone plugin while running Certbot interactively
and a required port is bound by another process, Certbot will give you
the option to retry to grab the port rather than immediately exiting.
* You are now able to deactivate your account with the Let's Encrypt
server using the `unregister` subcommand.
* When revoking a certificate using the `revoke` subcommand, you now
have the option to provide the reason the certificate is being revoked
to Let's Encrypt with `--reason`.

### Changed

* Providing `--quiet` to `certbot-auto` now silences package manager output.

### Removed

* Removed the optional `dnspython` dependency in our `acme` package.
Now the library does not support client side verification of the DNS
challenge.

More details about these changes can be found on our GitHub repo:
https://github.com/certbot/certbot/issues?q=is%3Aissue+milestone%3A0.11.0+is%3Aclosed

## 0.10.2 - 2017-01-25

### Added

* If Certbot receives a request with a `badNonce` error, it now
automatically retries the request. Since nonces from Let's Encrypt expire,
this helps people performing the DNS challenge with the `manual` plugin
who may have to wait an extended period of time for their DNS changes to
propagate.

### Fixed

* Certbot now saves the `--preferred-challenges` values for renewal. Previously
these values were discarded causing a different challenge type to be used when
renewing certs in some cases.

More details about these changes can be found on our GitHub repo:
https://github.com/certbot/certbot/issues?q=is%3Aissue+milestone%3A0.10.2+is%3Aclosed

## 0.10.1 - 2017-01-13

### Fixed

* Resolve problems where when asking Certbot to update a certificate at
an existing path to include different domain names, the old names would
continue to be used.
* Fix issues successfully running our unit test suite on some systems.

More details about these changes can be found on our GitHub repo:
https://github.com/certbot/certbot/issues?q=is%3Aissue+milestone%3A0.10.1+is%3Aclosed

## 0.10.0 - 2017-01-11

## Added

* Added the ability to customize and automatically complete DNS and HTTP
domain validation challenges with the manual plugin. The flags
`--manual-auth-hook` and `--manual-cleanup-hook` can now be provided
when using the manual plugin to execute commands provided by the user to
perform and clean up challenges provided by the CA. This is best used in
complicated setups where the DNS challenge must be used or Certbot's
existing plugins cannot be used to perform HTTP challenges. For more
information on how this works, see `certbot --help manual`.
* Added a `--cert-name` flag for specifying the name to use for the
certificate in Certbot's configuration directory. Using this flag in
combination with `-d/--domains`, a user can easily request a new
certificate with different domains and save it with the name provided by
`--cert-name`. Additionally, `--cert-name` can be used to select a
certificate with the `certonly` and `run` subcommands so a full list of
domains in the certificate does not have to be provided.
* Added subcommand `certificates` for listing the certificates managed by
Certbot and their properties.
* Added the `delete` subcommand for removing certificates managed by Certbot
from the configuration directory.
* Certbot now supports requesting internationalized domain names (IDNs).
* Hooks provided to Certbot are now saved to be reused during renewal.
If you run Certbot with `--pre-hook`, `--renew-hook`, or `--post-hook`
flags when obtaining a certificate, the provided commands will
automatically be saved and executed again when renewing the certificate.
A pre-hook and/or post-hook can also be given to the `certbot renew`
command either on the command line or in a [configuration
file](https://certbot.eff.org/docs/using.html#configuration-file) to run
an additional command before/after any certificate is renewed. Hooks
will only be run if a certificate is renewed.
* Support Busybox in certbot-auto.

### Changed

* Recategorized `-h/--help` output to improve documentation and
discoverability.

### Removed

* Removed the ncurses interface. This change solves problems people
were having on many systems, reduces the number of Certbot
dependencies, and simplifies our code. Certbot's only interface now is
the text interface which was available by providing `-t/--text` to
earlier versions of Certbot.

### Fixed

* Many small bug fixes.

More details about these changes can be found on our GitHub repo:
https://github.com/certbot/certbot/issues?q=is%3Aissue+milestone%3A0.10.0is%3Aclosed

## 0.9.3 - 2016-10-13

### Added

* The Apache plugin uses information about your OS to help determine the
layout of your Apache configuration directory. We added a patch to
ensure this code behaves the same way when testing on different systems
as the tests were failing in some cases.

### Changed

* Certbot adopted more conservative behavior about reporting a needed port as
unavailable when using the standalone plugin.

More details about these changes can be found on our GitHub repo:
https://github.com/certbot/certbot/milestone/27?closed=1

## 0.9.2 - 2016-10-12

### Added

* Certbot stopped requiring that all possibly required ports are available when
using the standalone plugin. It now only verifies that the ports are available
when they are necessary.

### Fixed

* Certbot now verifies that our optional dependencies version matches what is
required by Certbot.
* Certnot now properly copies the `ssl on;` directives as necessary when
performing domain validation in the Nginx plugin.
* Fixed problem where symlinks were becoming files when they were
packaged, causing errors during testing and OS packaging.

More details about these changes can be found on our GitHub repo:
https://github.com/certbot/certbot/milestone/26?closed=1

## 0.9.1 - 2016-10-06

### Fixed

* Fixed a bug that was introduced in version 0.9.0 where the command
line flag -q/--quiet wasn't respected in some cases.

More details about these changes can be found on our GitHub repo:
https://github.com/certbot/certbot/milestone/25?closed=1

## 0.9.0 - 2016-10-05

### Added

* Added an alpha version of the Nginx plugin. This plugin fully automates the
process of obtaining and installing certificates with Nginx.
Additionally, it is able to automatically configure security
enhancements such as an HTTP to HTTPS redirect and OCSP stapling. To use
this plugin, you must have the `certbot-nginx` package installed (which
is installed automatically when using `certbot-auto`) and provide
`--nginx` on the command line. This plugin is still in its early stages
so we recommend you use it with some caution and make sure you have a
backup of your Nginx configuration.
* Added support for the `DNS` challenge in the `acme` library and `DNS` in
Certbot's `manual` plugin. This allows you to create DNS records to
prove to Let's Encrypt you control the requested domain name. To use
this feature, include `--manual --preferred-challenges dns` on the
command line.
* Certbot now helps with enabling Extra Packages for Enterprise Linux (EPEL) on
CentOS 6 when using `certbot-auto`. To use `certbot-auto` on CentOS 6,
the EPEL repository has to be enabled. `certbot-auto` will now prompt
users asking them if they would like the script to enable this for them
automatically. This is done without prompting users when using
`letsencrypt-auto` or if `-n/--non-interactive/--noninteractive` is
included on the command line.

More details about these changes can be found on our GitHub repo:
https://github.com/certbot/certbot/issues?q=is%3Aissue+milestone%3A0.9.0+is%3Aclosed

## 0.8.1 - 2016-06-14

### Added

* Certbot now preserves a certificate's common name when using `renew`.
* Certbot now saves webroot values for renewal when they are entered interactively.
* Certbot now gracefully reports that the Apache plugin isn't usable when Augeas is not installed.
* Added experimental support for Mageia has been added to `certbot-auto`.

### Fixed

* Fixed problems with an invalid user-agent string on OS X.

More details about these changes can be found on our GitHub repo:
https://github.com/certbot/certbot/issues?q=is%3Aissue+milestone%3A0.8.1+

## 0.8.0 - 2016-06-02

### Added

* Added the `register` subcommand which can be used to register an account
with the Let's Encrypt CA.
* You can now run `certbot register --update-registration` to
change the e-mail address associated with your registration.

More details about these changes can be found on our GitHub repo:
https://github.com/certbot/certbot/issues?q=is%3Aissue+milestone%3A0.8.0+

## 0.7.0 - 2016-05-27

### Added

* Added `--must-staple` to request certificates from Let's Encrypt
with the OCSP must staple extension.
* Certbot now automatically configures OSCP stapling for Apache.
* Certbot now allows requesting certificates for domains found in the common name
of a custom CSR.

### Fixed

* Fixed a number of miscellaneous bugs

More details about these changes can be found on our GitHub repo:
https://github.com/certbot/certbot/issues?q=milestone%3A0.7.0+is%3Aissue

## 0.6.0 - 2016-05-12

### Added

* Versioned the datetime dependency in setup.py.

### Changed

* Renamed the client from `letsencrypt` to `certbot`.

### Fixed

* Fixed a small json deserialization error.
* Certbot now preserves domain order in generated CSRs.
* Fixed some minor bugs.

More details about these changes can be found on our GitHub repo:
https://github.com/certbot/certbot/issues?q=is%3Aissue%20milestone%3A0.6.0%20is%3Aclosed%20

## 0.5.0 - 2016-04-05

### Added

* Added the ability to use the webroot plugin interactively.
* Added the flags --pre-hook, --post-hook, and --renew-hook which can be used with
the renew subcommand to register shell commands to run in response to
renewal events. Pre-hook commands will be run before any certs are
renewed, post-hook commands will be run after any certs are renewed,
and renew-hook commands will be run after each cert is renewed. If no
certs are due for renewal, no command is run.
* Added a -q/--quiet flag which silences all output except errors.
* Added an --allow-subset-of-domains flag which can be used with the renew
command to prevent renewal failures for a subset of the requested
domains from causing the client to exit.

### Changed

* Certbot now uses renewal configuration files. In /etc/letsencrypt/renewal
by default, these files can be used to control what parameters are
used when renewing a specific certificate.

More details about these changes can be found on our GitHub repo:
https://github.com/letsencrypt/letsencrypt/issues?q=milestone%3A0.5.0+is%3Aissue

## 0.4.2 - 2016-03-03

### Fixed

* Resolved problems encountered when compiling letsencrypt
against the new OpenSSL release.
* Fixed problems encountered when using `letsencrypt renew` with configuration files
from the private beta.

More details about these changes can be found on our GitHub repo:
https://github.com/letsencrypt/letsencrypt/issues?q=is%3Aissue+milestone%3A0.4.2

## 0.4.1 - 2016-02-29

### Fixed

* Fixed Apache parsing errors encountered with some configurations.
* Fixed Werkzeug dependency problems encountered on some Red Hat systems.
* Fixed bootstrapping failures when using letsencrypt-auto with --no-self-upgrade.
* Fixed problems with parsing renewal config files from private beta.

More details about these changes can be found on our GitHub repo:
https://github.com/letsencrypt/letsencrypt/issues?q=is:issue+milestone:0.4.1

## 0.4.0 - 2016-02-10

### Added

* Added the verb/subcommand `renew` which can be used to renew your existing
certificates as they approach expiration. Running `letsencrypt renew`
will examine all existing certificate lineages and determine if any are
less than 30 days from expiration. If so, the client will use the
settings provided when you previously obtained the certificate to renew
it. The subcommand finishes by printing a summary of which renewals were
successful, failed, or not yet due.
* Added a `--dry-run` flag to help with testing configuration
without affecting production rate limits. Currently supported by the
`renew` and `certonly` subcommands, providing `--dry-run` on the command
line will obtain certificates from the staging server without saving the
resulting certificates to disk.
* Added major improvements to letsencrypt-auto. This script
has been rewritten to include full support for Python 2.6, the ability
for letsencrypt-auto to update itself, and improvements to the
stability, security, and performance of the script.
* Added support for Apache 2.2 to the Apache plugin.

More details about these changes can be found on our GitHub repo:
https://github.com/letsencrypt/letsencrypt/issues?q=is%3Aissue+milestone%3A0.4.0

## 0.3.0 - 2016-01-27

### Added

* Added a non-interactive mode which can be enabled by including `-n` or
`--non-interactive` on the command line. This can be used to guarantee
the client will not prompt when run automatically using cron/systemd.
* Added preparation for the new letsencrypt-auto script. Over the past
couple months, we've been working on increasing the reliability and
security of letsencrypt-auto. A number of changes landed in this
release to prepare for the new version of this script.

More details about these changes can be found on our GitHub repo:
https://github.com/letsencrypt/letsencrypt/issues?q=is%3Aissue+milestone%3A0.3.0

## 0.2.0 - 2016-01-14

### Added

* Added Apache plugin support for non-Debian based systems. Support has been
added for modern Red Hat based systems such as Fedora 23, Red Hat 7,
and CentOS 7 running Apache 2.4. In theory, this plugin should be
able to be configured to run on any Unix-like OS running Apache 2.4.
* Relaxed PyOpenSSL version requirements. This adds support for systems
with PyOpenSSL versions 0.13 or 0.14.
* Improved error messages from the client.

### Fixed

* Resolved issues with the Apache plugin enabling an HTTP to HTTPS
redirect on some systems.

More details about these changes can be found on our GitHub repo:
https://github.com/letsencrypt/letsencrypt/issues?q=is%3Aissue+milestone%3A0.2.0

## 0.1.1 - 2015-12-15

### Added

* Added a check that avoids attempting to issue for unqualified domain names like
"localhost".

### Fixed

* Fixed a confusing UI path that caused some users to repeatedly renew
their certs while experimenting with the client, in some cases hitting
issuance rate limits.
* Fixed numerous Apache configuration parser problems
* Fixed --webroot permission handling for non-root users

More details about these changes can be found on our GitHub repo:
https://github.com/letsencrypt/letsencrypt/issues?q=milestone%3A0.1.1<|MERGE_RESOLUTION|>--- conflicted
+++ resolved
@@ -13,13 +13,10 @@
 * Removed `--fast` flag from the test farm tests
 * `--server` may now be combined with `--dry-run`. Certbot will, as before, use the
   staging server instead of the live server when `--dry-run` is used.
-<<<<<<< HEAD
-* `--dry-run` now requests fresh authorizations every time you run it, fixing the issue
-  where it was prone to falsely reporting success.
-=======
 * Updated certbot-dns-google to depend on newer versions of
   google-api-python-client and oauth2client.
->>>>>>> 3132c32c
+* `--dry-run` now requests fresh authorizations every time, fixing the issue
+  where it was prone to falsely reporting success.
 
 ### Fixed
 
