# Certbot change log

Certbot adheres to [Semantic Versioning](https://semver.org/).

## 0.31.0 - master

### Added

* Avoid to process again challenges that are already validated
  when a certificate is issued.

### Changed

* Lexicon-based DNS plugins are now fully compatible with Lexicon 3.x (support
  on 2.x branch is maintained).

### Fixed

* Fixed accessing josepy contents through acme.jose when the full acme.jose
  path is used.
* Clarify behavior for deleting certs as part of revocation.
<<<<<<< HEAD
* Always download the pinned version of pip in pipstrap to address breakages
=======
* Add VIRTUALENV_NO_DOWNLOAD=1 to all calls to virtualenv to address breakages
>>>>>>> 658b7b9d
  from venv downloading the latest pip

Despite us having broken lockstep, we are continuing to release new versions of
all Certbot components during releases for the time being, however, the only
package with changes other than its version number was:

* acme
* certbot
* certbot-dns-cloudxns
* certbot-dns-dnsimple
* certbot-dns-dnsmadeeasy
* certbot-dns-gehirn
* certbot-dns-linode
* certbot-dns-luadns
* certbot-dns-nsone
* certbot-dns-ovh
* certbot-dns-sakuracloud

More details about these changes can be found on our GitHub repo.

## 0.30.0 - 2019-01-02

### Added

* Added the `update_account` subcommand for account management commands.

### Changed

* Copied account management functionality from the `register` subcommand
  to the `update_account` subcommand.
* Marked usage `register --update-registration` for deprecation and
  removal in a future release.

### Fixed

* Older modules in the josepy library can now be accessed through acme.jose
  like it could in previous versions of acme. This is only done to preserve
  backwards compatibility and support for doing this with new modules in josepy
  will not be added. Users of the acme library should switch to using josepy
  directly if they haven't done so already.

Despite us having broken lockstep, we are continuing to release new versions of
all Certbot components during releases for the time being, however, the only
package with changes other than its version number was:

* acme

More details about these changes can be found on our GitHub repo.

## 0.29.1 - 2018-12-05

### Added

*

### Changed

*

### Fixed

* The default work and log directories have been changed back to
  /var/lib/letsencrypt and /var/log/letsencrypt respectively.

Despite us having broken lockstep, we are continuing to release new versions of
all Certbot components during releases for the time being, however, the only
package with changes other than its version number was:

* certbot

More details about these changes can be found on our GitHub repo.

## 0.29.0 - 2018-12-05

### Added

* Noninteractive renewals with `certbot renew` (those not started from a
  terminal) now randomly sleep 1-480 seconds before beginning work in
  order to spread out load spikes on the server side.
* Added External Account Binding support in cli and acme library.
  Command line arguments --eab-kid and --eab-hmac-key added.

### Changed

* Private key permissioning changes: Renewal preserves existing group mode
  & gid of previous private key material. Private keys for new
  lineages (i.e. new certs, not renewed) default to 0o600.

### Fixed

* Update code and dependencies to clean up Resource and Deprecation Warnings.
* Only depend on imgconverter extension for Sphinx >= 1.6

Despite us having broken lockstep, we are continuing to release new versions of
all Certbot components during releases for the time being, however, the only
package with changes other than its version number was:

* acme
* certbot
* certbot-apache
* certbot-dns-cloudflare
* certbot-dns-digitalocean
* certbot-dns-google
* certbot-nginx

More details about these changes can be found on our GitHub repo:
https://github.com/certbot/certbot/milestone/62?closed=1

## 0.28.0 - 2018-11-7

### Added

* `revoke` accepts `--cert-name`, and doesn't accept both `--cert-name` and `--cert-path`.
* Use the ACMEv2 newNonce endpoint when a new nonce is needed, and newNonce is available in the directory.

### Changed

* Removed documentation mentions of `#letsencrypt` IRC on Freenode.
* Write README to the base of (config-dir)/live directory
* `--manual` will explicitly warn users that earlier challenges should remain in place when setting up subsequent challenges.
* Warn when using deprecated acme.challenges.TLSSNI01
* Log warning about TLS-SNI deprecation in Certbot
* Stop preferring TLS-SNI in the Apache, Nginx, and standalone plugins
* OVH DNS plugin now relies on Lexicon>=2.7.14 to support HTTP proxies
* Default time the Linode plugin waits for DNS changes to propogate is now 1200 seconds.

### Fixed

* Match Nginx parser update in allowing variable names to start with `${`.
* Fix ranking of vhosts in Nginx so that all port-matching vhosts come first
* Correct OVH integration tests on machines without internet access.
* Stop caching the results of ipv6_info in http01.py
* Test fix for Route53 plugin to prevent boto3 making outgoing connections.
* The grammar used by Augeas parser in Apache plugin was updated to fix various parsing errors.
* The CloudXNS, DNSimple, DNS Made Easy, Gehirn, Linode, LuaDNS, NS1, OVH, and
  Sakura Cloud DNS plugins are now compatible with Lexicon 3.0+.

Despite us having broken lockstep, we are continuing to release new versions of
all Certbot components during releases for the time being, however, the only
package with changes other than its version number was:

* acme
* certbot
* certbot-apache
* certbot-dns-cloudxns
* certbot-dns-dnsimple
* certbot-dns-dnsmadeeasy
* certbot-dns-gehirn
* certbot-dns-linode
* certbot-dns-luadns
* certbot-dns-nsone
* certbot-dns-ovh
* certbot-dns-route53
* certbot-dns-sakuracloud
* certbot-nginx

More details about these changes can be found on our GitHub repo:
https://github.com/certbot/certbot/milestone/59?closed=1

## 0.27.1 - 2018-09-06

### Fixed

* Fixed parameter name in OpenSUSE overrides for default parameters in the
  Apache plugin. Certbot on OpenSUSE works again.

Despite us having broken lockstep, we are continuing to release new versions of
all Certbot components during releases for the time being, however, the only
package with changes other than its version number was:

* certbot-apache

More details about these changes can be found on our GitHub repo:
https://github.com/certbot/certbot/milestone/60?closed=1

## 0.27.0 - 2018-09-05

### Added

* The Apache plugin now accepts the parameter --apache-ctl which can be
  used to configure the path to the Apache control script.

### Changed

* When using `acme.client.ClientV2` (or
 `acme.client.BackwardsCompatibleClientV2` with an ACME server that supports a
 newer version of the ACME protocol), an `acme.errors.ConflictError` will be
 raised if you try to create an ACME account with a key that has already been
 used. Previously, a JSON parsing error was raised in this scenario when using
 the library with Let's Encrypt's ACMEv2 endpoint.

### Fixed

* When Apache is not installed, Certbot's Apache plugin no longer prints
  messages about being unable to find apachectl to the terminal when the plugin
  is not selected.
* If you're using the Apache plugin with the --apache-vhost-root flag set to a
  directory containing a disabled virtual host for the domain you're requesting
  a certificate for, the virtual host will now be temporarily enabled if
  necessary to pass the HTTP challenge.
* The documentation for the Certbot package can now be built using Sphinx 1.6+.
* You can now call `query_registration` without having to first call
  `new_account` on `acme.client.ClientV2` objects.
* The requirement of `setuptools>=1.0` has been removed from `certbot-dns-ovh`.
* Names in certbot-dns-sakuracloud's tests have been updated to refer to Sakura
  Cloud rather than NS1 whose plugin certbot-dns-sakuracloud was based on.

Despite us having broken lockstep, we are continuing to release new versions of
all Certbot components during releases for the time being, however, the only
package with changes other than its version number was:

* acme
* certbot
* certbot-apache
* certbot-dns-ovh
* certbot-dns-sakuracloud

More details about these changes can be found on our GitHub repo:
https://github.com/certbot/certbot/milestone/57?closed=1

## 0.26.1 - 2018-07-17

### Fixed

* Fix a bug that was triggered when users who had previously manually set `--server` to get ACMEv2 certs tried to renew ACMEv1 certs.

Despite us having broken lockstep, we are continuing to release new versions of all Certbot components during releases for the time being, however, the only package with changes other than its version number was:

* certbot

More details about these changes can be found on our GitHub repo:
https://github.com/certbot/certbot/milestone/58?closed=1

## 0.26.0 - 2018-07-11

### Added

* A new security enhancement which we're calling AutoHSTS has been added to
  Certbot's Apache plugin. This enhancement configures your webserver to send a
  HTTP Strict Transport Security header with a low max-age value that is slowly
  increased over time. The max-age value is not increased to a large value
  until you've successfully managed to renew your certificate. This enhancement
  can be requested with the --auto-hsts flag.
* New official DNS plugins have been created for Gehirn Infrastracture Service,
  Linode, OVH, and Sakura Cloud. These plugins can be found on our Docker Hub
  page at https://hub.docker.com/u/certbot and on PyPI.
* The ability to reuse ACME accounts from Let's Encrypt's ACMEv1 endpoint on
  Let's Encrypt's ACMEv2 endpoint has been added.
* Certbot and its components now support Python 3.7.
* Certbot's install subcommand now allows you to interactively choose which
  certificate to install from the list of certificates managed by Certbot.
* Certbot now accepts the flag `--no-autorenew` which causes any obtained
  certificates to not be automatically renewed when it approaches expiration.
* Support for parsing the TLS-ALPN-01 challenge has been added back to the acme
  library.

### Changed

* Certbot's default ACME server has been changed to Let's Encrypt's ACMEv2
  endpoint. By default, this server will now be used for both new certificate
  lineages and renewals.
* The Nginx plugin is no longer marked labeled as an "Alpha" version.
* The `prepare` method of Certbot's plugins is no longer called before running
  "Updater" enhancements that are run on every invocation of `certbot renew`.

Despite us having broken lockstep, we are continuing to release new versions of
all Certbot components during releases for the time being, however, the only
packages with functional changes were:

* acme
* certbot
* certbot-apache
* certbot-dns-gehirn
* certbot-dns-linode
* certbot-dns-ovh
* certbot-dns-sakuracloud
* certbot-nginx

More details about these changes can be found on our GitHub repo:
https://github.com/certbot/certbot/milestone/55?closed=1

## 0.25.1 - 2018-06-13

### Fixed

* TLS-ALPN-01 support has been removed from our acme library. Using our current
  dependencies, we are unable to provide a correct implementation of this
  challenge so we decided to remove it from the library until we can provide
  proper support.
* Issues causing test failures when running the tests in the acme package with
  pytest<3.0 has been resolved.
* certbot-nginx now correctly depends on acme>=0.25.0.

Despite us having broken lockstep, we are continuing to release new versions of
all Certbot components during releases for the time being, however, the only
packages with changes other than their version number were:

* acme
* certbot-nginx

More details about these changes can be found on our GitHub repo:
https://github.com/certbot/certbot/milestone/56?closed=1

## 0.25.0 - 2018-06-06

### Added

* Support for the ready status type was added to acme. Without this change,
  Certbot and acme users will begin encountering errors when using Let's
  Encrypt's ACMEv2 API starting on June 19th for the staging environment and
  July 5th for production. See
  https://community.letsencrypt.org/t/acmev2-order-ready-status/62866 for more
  information.
* Certbot now accepts the flag --reuse-key which will cause the same key to be
  used in the certificate when the lineage is renewed rather than generating a
  new key.
* You can now add multiple email addresses to your ACME account with Certbot by
  providing a comma separated list of emails to the --email flag.
* Support for Let's Encrypt's upcoming TLS-ALPN-01 challenge was added to acme.
  For more information, see
  https://community.letsencrypt.org/t/tls-alpn-validation-method/63814/1.
* acme now supports specifying the source address to bind to when sending
  outgoing connections. You still cannot specify this address using Certbot.
* If you run Certbot against Let's Encrypt's ACMEv2 staging server but don't
  already have an account registered at that server URL, Certbot will
  automatically reuse your staging account from Let's Encrypt's ACMEv1 endpoint
  if it exists.
* Interfaces were added to Certbot allowing plugins to be called at additional
  points. The `GenericUpdater` interface allows plugins to perform actions
  every time `certbot renew` is run, regardless of whether any certificates are
  due for renewal, and the `RenewDeployer` interface allows plugins to perform
  actions when a certificate is renewed. See `certbot.interfaces` for more
  information.

### Changed

* When running Certbot with --dry-run and you don't already have a staging
  account, the created account does not contain an email address even if one
  was provided to avoid expiration emails from Let's Encrypt's staging server.
* certbot-nginx does a better job of automatically detecting the location of
  Nginx's configuration files when run on BSD based systems.
* acme now requires and uses pytest when running tests with setuptools with
  `python setup.py test`.
* `certbot config_changes` no longer waits for user input before exiting.

### Fixed

* Misleading log output that caused users to think that Certbot's standalone
  plugin failed to bind to a port when performing a challenge has been
  corrected.
* An issue where certbot-nginx would fail to enable HSTS if the server block
  already had an `add_header` directive has been resolved.
* certbot-nginx now does a better job detecting the server block to base the
  configuration for TLS-SNI challenges on.

Despite us having broken lockstep, we are continuing to release new versions of
all Certbot components during releases for the time being, however, the only
packages with functional changes were:

* acme
* certbot
* certbot-apache
* certbot-nginx

More details about these changes can be found on our GitHub repo:
https://github.com/certbot/certbot/milestone/54?closed=1

## 0.24.0 - 2018-05-02

### Added

* certbot now has an enhance subcommand which allows you to configure security
  enhancements like HTTP to HTTPS redirects, OCSP stapling, and HSTS without
  reinstalling a certificate.
* certbot-dns-rfc2136 now allows the user to specify the port to use to reach
  the DNS server in its credentials file.
* acme now parses the wildcard field included in authorizations so it can be
  used by users of the library.

### Changed

* certbot-dns-route53 used to wait for each DNS update to propagate before
  sending the next one, but now it sends all updates before waiting which
  speeds up issuance for multiple domains dramatically.
* Certbot's official Docker images are now based on Alpine Linux 3.7 rather
  than 3.4 because 3.4 has reached its end-of-life.
* We've doubled the time Certbot will spend polling authorizations before
  timing out.
* The level of the message logged when Certbot is being used with
  non-standard paths warning that crontabs for renewal included in Certbot
  packages from OS package managers may not work has been reduced. This stops
  the message from being written to stderr every time `certbot renew` runs.

### Fixed

* certbot-auto now works with Python 3.6.

Despite us having broken lockstep, we are continuing to release new versions of
all Certbot components during releases for the time being, however, the only
packages with changes other than their version number were:

* acme
* certbot
* certbot-apache
* certbot-dns-digitalocean (only style improvements to tests)
* certbot-dns-rfc2136

More details about these changes can be found on our GitHub repo:
https://github.com/certbot/certbot/milestone/52?closed=1

## 0.23.0 - 2018-04-04

### Added

* Support for OpenResty was added to the Nginx plugin.

### Changed

* The timestamps in Certbot's logfiles now use the system's local time zone
  rather than UTC.
* Certbot's DNS plugins that use Lexicon now rely on Lexicon>=2.2.1 to be able
  to create and delete multiple TXT records on a single domain.
* certbot-dns-google's test suite now works without an internet connection.

### Fixed

* Removed a small window that if during which an error occurred, Certbot
  wouldn't clean up performed challenges.
* The parameters `default` and `ipv6only` are now removed from `listen`
  directives when creating a new server block in the Nginx plugin.
* `server_name` directives enclosed in quotation marks in Nginx are now properly
  supported.
* Resolved an issue preventing the Apache plugin from starting Apache when it's
  not currently running on RHEL and Gentoo based systems.

Despite us having broken lockstep, we are continuing to release new versions of
all Certbot components during releases for the time being, however, the only
packages with changes other than their version number were:

* certbot
* certbot-apache
* certbot-dns-cloudxns
* certbot-dns-dnsimple
* certbot-dns-dnsmadeeasy
* certbot-dns-google
* certbot-dns-luadns
* certbot-dns-nsone
* certbot-dns-rfc2136
* certbot-nginx

More details about these changes can be found on our GitHub repo:
https://github.com/certbot/certbot/milestone/50?closed=1

## 0.22.2 - 2018-03-19

### Fixed

* A type error introduced in 0.22.1 that would occur during challenge cleanup
  when a Certbot plugin raises an exception while trying to complete the
  challenge was fixed.

Despite us having broken lockstep, we are continuing to release new versions of
all Certbot components during releases for the time being, however, the only
packages with changes other than their version number were:

* certbot

More details about these changes can be found on our GitHub repo:
https://github.com/certbot/certbot/milestone/53?closed=1

## 0.22.1 - 2018-03-19

### Changed

* The ACME server used with Certbot's --dry-run and --staging flags is now
  Let's Encrypt's ACMEv2 staging server which allows people to also test ACMEv2
  features with these flags.

### Fixed

* The HTTP Content-Type header is now set to the correct value during
  certificate revocation with new versions of the ACME protocol.
* When using Certbot with Let's Encrypt's ACMEv2 server, it would add a blank
  line to the top of chain.pem and between the certificates in fullchain.pem
  for each lineage. These blank lines have been removed.
* Resolved a bug that caused Certbot's --allow-subset-of-names flag not to
  work.
* Fixed a regression in acme.client.Client that caused the class to not work
  when it was initialized without a ClientNetwork which is done by some of the
  other projects using our ACME library.

Despite us having broken lockstep, we are continuing to release new versions of
all Certbot components during releases for the time being, however, the only
packages with changes other than their version number were:

* acme
* certbot

More details about these changes can be found on our GitHub repo:
https://github.com/certbot/certbot/milestone/51?closed=1

## 0.22.0 - 2018-03-07

### Added

* Support for obtaining wildcard certificates and a newer version of the ACME
  protocol such as the one implemented by Let's Encrypt's upcoming ACMEv2
  endpoint was added to Certbot and its ACME library. Certbot still works with
  older ACME versions and will automatically change the version of the protocol
  used based on the version the ACME CA implements.
* The Apache and Nginx plugins are now able to automatically install a wildcard
  certificate to multiple virtual hosts that you select from your server
  configuration.
* The `certbot install` command now accepts the `--cert-name` flag for
  selecting a certificate.
* `acme.client.BackwardsCompatibleClientV2` was added to Certbot's ACME library
  which automatically handles most of the differences between new and old ACME
  versions. `acme.client.ClientV2` is also available for people who only want
  to support one version of the protocol or want to handle the differences
  between versions themselves.
* certbot-auto now supports the flag --install-only which has the script
  install Certbot and its dependencies and exit without invoking Certbot.
* Support for issuing a single certificate for a wildcard and base domain was
  added to our Google Cloud DNS plugin. To do this, we now require your API
  credentials have additional permissions, however, your credentials will
  already have these permissions unless you defined a custom role with fewer
  permissions than the standard DNS administrator role provided by Google.
  These permissions are also only needed for the case described above so it
  will continue to work for existing users. For more information about the
  permissions changes, see the documentation in the plugin.

### Changed

* We have broken lockstep between our ACME library, Certbot, and its plugins.
  This means that the different components do not need to be the same version
  to work together like they did previously. This makes packaging easier
  because not every piece of Certbot needs to be repackaged to ship a change to
  a subset of its components.
* Support for Python 2.6 and Python 3.3 has been removed from ACME, Certbot,
  Certbot's plugins, and certbot-auto. If you are using certbot-auto on a RHEL
  6 based system, it will walk you through the process of installing Certbot
  with Python 3 and refuse to upgrade to a newer version of Certbot until you
  have done so.
* Certbot's components now work with older versions of setuptools to simplify
  packaging for EPEL 7.

### Fixed

* Issues caused by Certbot's Nginx plugin adding multiple ipv6only directives
  has been resolved.
* A problem where Certbot's Apache plugin would add redundant include
  directives for the TLS configuration managed by Certbot has been fixed.
* Certbot's webroot plugin now properly deletes any directories it creates.

More details about these changes can be found on our GitHub repo:
https://github.com/certbot/certbot/milestone/48?closed=1

## 0.21.1 - 2018-01-25

### Fixed

* When creating an HTTP to HTTPS redirect in Nginx, we now ensure the Host
  header of the request is set to an expected value before redirecting users to
  the domain found in the header. The previous way Certbot configured Nginx
  redirects was a potential security issue which you can read more about at
  https://community.letsencrypt.org/t/security-issue-with-redirects-added-by-certbots-nginx-plugin/51493.
* Fixed a problem where Certbot's Apache plugin could fail HTTP-01 challenges
  if basic authentication is configured for the domain you request a
  certificate for.
* certbot-auto --no-bootstrap now properly tries to use Python 3.4 on RHEL 6
  based systems rather than Python 2.6.

More details about these changes can be found on our GitHub repo:
https://github.com/certbot/certbot/milestone/49?closed=1

## 0.21.0 - 2018-01-17

### Added

* Support for the HTTP-01 challenge type was added to our Apache and Nginx
  plugins. For those not aware, Let's Encrypt disabled the TLS-SNI-01 challenge
  type which was what was previously being used by our Apache and Nginx plugins
  last week due to a security issue. For more information about Let's Encrypt's
  change, click
  [here](https://community.letsencrypt.org/t/2018-01-11-update-regarding-acme-tls-sni-and-shared-hosting-infrastructure/50188).
  Our Apache and Nginx plugins will automatically switch to use HTTP-01 so no
  changes need to be made to your Certbot configuration, however, you should
  make sure your server is accessible on port 80 and isn't behind an external
  proxy doing things like redirecting all traffic from HTTP to HTTPS. HTTP to
  HTTPS redirects inside Apache and Nginx are fine.
* IPv6 support was added to the Nginx plugin.
* Support for automatically creating server blocks based on the default server
  block was added to the Nginx plugin.
* The flags --delete-after-revoke and --no-delete-after-revoke were added
  allowing users to control whether the revoke subcommand also deletes the
  certificates it is revoking.

### Changed

* We deprecated support for Python 2.6 and Python 3.3 in Certbot and its ACME
  library. Support for these versions of Python will be removed in the next
  major release of Certbot. If you are using certbot-auto on a RHEL 6 based
  system, it will guide you through the process of installing Python 3.
* We split our implementation of JOSE (Javascript Object Signing and
  Encryption) out of our ACME library and into a separate package named josepy.
  This package is available on [PyPI](https://pypi.python.org/pypi/josepy) and
  on [GitHub](https://github.com/certbot/josepy).
* We updated the ciphersuites used in Apache to the new [values recommended by
  Mozilla](https://wiki.mozilla.org/Security/Server_Side_TLS#Intermediate_compatibility_.28default.29).
  The major change here is adding ChaCha20 to the list of supported
  ciphersuites.

### Fixed

* An issue with our Apache plugin on Gentoo due to differences in their
  apache2ctl command have been resolved.

More details about these changes can be found on our GitHub repo:
https://github.com/certbot/certbot/milestone/47?closed=1

## 0.20.0 - 2017-12-06

### Added

* Certbot's ACME library now recognizes URL fields in challenge objects in
  preparation for Let's Encrypt's new ACME endpoint. The value is still
  accessible in our ACME library through the name "uri".

### Changed

* The Apache plugin now parses some distro specific Apache configuration files
  on non-Debian systems allowing it to get a clearer picture on the running
  configuration. Internally, these changes were structured so that external
  contributors can easily write patches to make the plugin work in new Apache
  configurations.
* Certbot better reports network failures by removing information about
  connection retries from the error output.
* An unnecessary question when using Certbot's webroot plugin interactively has
  been removed.

### Fixed

* Certbot's NGINX plugin no longer sometimes incorrectly reports that it was
  unable to deploy a HTTP->HTTPS redirect when requesting Certbot to enable a
  redirect for multiple domains.
* Problems where the Apache plugin was failing to find directives and
  duplicating existing directives on openSUSE have been resolved.
* An issue running the test shipped with Certbot and some our DNS plugins with
  older versions of mock have been resolved.
* On some systems, users reported strangely interleaved output depending on
  when stdout and stderr were flushed. This problem was resolved by having
  Certbot regularly flush these streams.

More details about these changes can be found on our GitHub repo:
https://github.com/certbot/certbot/milestone/44?closed=1

## 0.19.0 - 2017-10-04

### Added

* Certbot now has renewal hook directories where executable files can be placed
  for Certbot to run with the renew subcommand. Pre-hooks, deploy-hooks, and
  post-hooks can be specified in the renewal-hooks/pre, renewal-hooks/deploy,
  and renewal-hooks/post directories respectively in Certbot's configuration
  directory (which is /etc/letsencrypt by default). Certbot will automatically
  create these directories when it is run if they do not already exist.
* After revoking a certificate with the revoke subcommand, Certbot will offer
  to delete the lineage associated with the certificate. When Certbot is run
  with --non-interactive, it will automatically try to delete the associated
  lineage.
* When using Certbot's Google Cloud DNS plugin on Google Compute Engine, you no
  longer have to provide a credential file to Certbot if you have configured
  sufficient permissions for the instance which Certbot can automatically
  obtain using Google's metadata service.

### Changed

* When deleting certificates interactively using the delete subcommand, Certbot
  will now allow you to select multiple lineages to be deleted at once.
* Certbot's Apache plugin no longer always parses Apache's sites-available on
  Debian based systems and instead only parses virtual hosts included in your
  Apache configuration. You can provide an additional directory for Certbot to
  parse using the command line flag --apache-vhost-root.

### Fixed

* The plugins subcommand can now be run without root access.
* certbot-auto now includes a timeout when updating itself so it no longer
  hangs indefinitely when it is unable to connect to the external server.
* An issue where Certbot's Apache plugin would sometimes fail to deploy a
  certificate on Debian based systems if mod_ssl wasn't already enabled has
  been resolved.
* A bug in our Docker image where the certificates subcommand could not report
  if certificates maintained by Certbot had been revoked has been fixed.
* Certbot's RFC 2136 DNS plugin (for use with software like BIND) now properly
  performs DNS challenges when the domain being verified contains a CNAME
  record.

More details about these changes can be found on our GitHub repo:
https://github.com/certbot/certbot/milestone/43?closed=1

## 0.18.2 - 2017-09-20

### Fixed

* An issue where Certbot's ACME module would raise an AttributeError trying to
  create self-signed certificates when used with pyOpenSSL 17.3.0 has been
  resolved. For Certbot users with this version of pyOpenSSL, this caused
  Certbot to crash when performing a TLS SNI challenge or when the Nginx plugin
  tried to create an SSL server block.

More details about these changes can be found on our GitHub repo:
https://github.com/certbot/certbot/milestone/46?closed=1

## 0.18.1 - 2017-09-08

### Fixed

* If certbot-auto was running as an unprivileged user and it upgraded from
  0.17.0 to 0.18.0, it would crash with a permissions error and would need to
  be run again to successfully complete the upgrade. This has been fixed and
  certbot-auto should upgrade cleanly to 0.18.1.
* Certbot usually uses "certbot-auto" or "letsencrypt-auto" in error messages
  and the User-Agent string instead of "certbot" when you are using one of
  these wrapper scripts. Proper detection of this was broken with Certbot's new
  installation path in /opt in 0.18.0 but this problem has been resolved.

More details about these changes can be found on our GitHub repo:
https://github.com/certbot/certbot/milestone/45?closed=1

## 0.18.0 - 2017-09-06

### Added

* The Nginx plugin now configures Nginx to use 2048-bit Diffie-Hellman
  parameters. Java 6 clients do not support Diffie-Hellman parameters larger
  than 1024 bits, so if you need to support these clients you will need to
  manually modify your Nginx configuration after using the Nginx installer.

### Changed

* certbot-auto now installs Certbot in directories under `/opt/eff.org`. If you
  had an existing installation from certbot-auto, a symlink is created to the
  new directory. You can configure certbot-auto to use a different path by
  setting the environment variable VENV_PATH.
* The Nginx plugin can now be selected in Certbot's interactive output.
* Output verbosity of renewal failures when running with `--quiet` has been
  reduced.
* The default revocation reason shown in Certbot help output now is a human
  readable string instead of a numerical code.
* Plugin selection is now included in normal terminal output.

### Fixed

* A newer version of ConfigArgParse is now installed when using certbot-auto
  causing values set to false in a Certbot INI configuration file to be handled
  intuitively. Setting a boolean command line flag to false is equivalent to
  not including it in the configuration file at all.
* New naming conventions preventing certbot-auto from installing OS
  dependencies on Fedora 26 have been resolved.

More details about these changes can be found on our GitHub repo:
https://github.com/certbot/certbot/milestone/42?closed=1

## 0.17.0 - 2017-08-02

### Added

* Support in our nginx plugin for modifying SSL server blocks that do
  not contain certificate or key directives.
* A `--max-log-backups` flag to allow users to configure or even completely
  disable Certbot's built in log rotation.
* A `--user-agent-comment` flag to allow people who build tools around Certbot
  to differentiate their user agent string by adding a comment to its default
  value.

### Changed

* Due to some awesome work by
  [cryptography project](https://github.com/pyca/cryptography), compilation can
  now be avoided on most systems when using certbot-auto. This eliminates many
  problems people have had in the past such as running out of memory, having
  invalid headers/libraries, and changes to the OS packages on their system
  after compilation breaking Certbot.
* The `--renew-hook` flag has been hidden in favor of `--deploy-hook`. This new
  flag works exactly the same way except it is always run when a certificate is
  issued rather than just when it is renewed.
* We have started printing deprecation warnings in certbot-auto for
  experimentally supported systems with OS packages available.
* A certificate lineage's name is included in error messages during renewal.

### Fixed

* Encoding errors that could occur when parsing error messages from the ACME
  server containing Unicode have been resolved.
* certbot-auto no longer prints misleading messages about there being a newer
  pip version available when installation fails.
* Certbot's ACME library now properly extracts domains from critical SAN
  extensions.

More details about these changes can be found on our GitHub repo:
https://github.com/certbot/certbot/issues?q=is%3Aissue+milestone%3A0.17.0+is%3Aclosed

## 0.16.0 - 2017-07-05

### Added

* A plugin for performing DNS challenges using dynamic DNS updates as defined
  in RFC 2316. This plugin is packaged separately from Certbot and is available
  at https://pypi.python.org/pypi/certbot-dns-rfc2136. It supports Python 2.6,
  2.7, and 3.3+. At this time, there isn't a good way to install this plugin
  when using certbot-auto, but this should change in the near future.
* Plugins for performing DNS challenges for the providers
  [DNS Made Easy](https://pypi.python.org/pypi/certbot-dns-dnsmadeeasy) and
  [LuaDNS](https://pypi.python.org/pypi/certbot-dns-luadns). These plugins are
  packaged separately from Certbot and support Python 2.7 and 3.3+. Currently,
  there isn't a good way to install these plugins when using certbot-auto,
  but that should change soon.
* Support for performing TLS-SNI-01 challenges when using the manual plugin.
* Automatic detection of Arch Linux in the Apache plugin providing better
  default settings for the plugin.

### Changed

* The text of the interactive question about whether a redirect from HTTP to
  HTTPS should be added by Certbot has been rewritten to better explain the
  choices to the user.
* Simplified HTTP challenge instructions in the manual plugin.

### Fixed

* Problems performing a dry run when using the Nginx plugin have been fixed.
* Resolved an issue where certbot-dns-digitalocean's test suite would sometimes
  fail when ran using Python 3.
* On some systems, previous versions of certbot-auto would error out with a
  message about a missing hash for setuptools. This has been fixed.
* A bug where Certbot would sometimes not print a space at the end of an
  interactive prompt has been resolved.
* Nonfatal tracebacks are no longer shown in rare cases where Certbot
  encounters an exception trying to close its TCP connection with the ACME
  server.

More details about these changes can be found on our GitHub repo:
https://github.com/certbot/certbot/issues?q=is%3Aissue+milestone%3A0.16.0+is%3Aclosed

## 0.15.0 - 2017-06-08

### Added

* Plugins for performing DNS challenges for popular providers. Like the Apache
  and Nginx plugins, these plugins are packaged separately and not included in
  Certbot by default. So far, we have plugins for
  [Amazon Route 53](https://pypi.python.org/pypi/certbot-dns-route53),
  [Cloudflare](https://pypi.python.org/pypi/certbot-dns-cloudflare),
  [DigitalOcean](https://pypi.python.org/pypi/certbot-dns-digitalocean), and
  [Google Cloud](https://pypi.python.org/pypi/certbot-dns-google) which all
  work on Python 2.6, 2.7, and 3.3+. Additionally, we have plugins for
  [CloudXNS](https://pypi.python.org/pypi/certbot-dns-cloudxns),
  [DNSimple](https://pypi.python.org/pypi/certbot-dns-dnsimple),
  [NS1](https://pypi.python.org/pypi/certbot-dns-nsone) which work on Python
  2.7 and 3.3+ (and not 2.6). Currently, there isn't a good way to install
  these plugins when using `certbot-auto`, but that should change soon.
* IPv6 support in the standalone plugin. When performing a challenge, the
  standalone plugin automatically handles listening for IPv4/IPv6 traffic based
  on the configuration of your system.
* A mechanism for keeping your Apache and Nginx SSL/TLS configuration up to
  date. When the Apache or Nginx plugins are used, they place SSL/TLS
  configuration options in the root of Certbot's config directory
  (`/etc/letsencrypt` by default). Now when a new version of these plugins run
  on your system, they will automatically update the file to the newest
  version if it is unmodified. If you manually modified the file, Certbot will
  display a warning giving you a path to the updated file which you can use as
  a reference to manually update your modified copy.
* `--http-01-address` and `--tls-sni-01-address` flags for controlling the
  address Certbot listens on when using the standalone plugin.
* The command `certbot certificates` that lists certificates managed by Certbot
  now performs additional validity checks to notify you if your files have
  become corrupted.

### Changed

* Messages custom hooks print to `stdout` are now displayed by Certbot when not
  running in `--quiet` mode.
* `jwk` and `alg` fields in JWS objects have been moved into the protected
  header causing Certbot to more closely follow the latest version of the ACME
  spec.

### Fixed

* Permissions on renewal configuration files are now properly preserved when
  they are updated.
* A bug causing Certbot to display strange defaults in its help output when
  using Python <= 2.7.4 has been fixed.
* Certbot now properly handles mixed case domain names found in custom CSRs.
* A number of poorly worded prompts and error messages.

### Removed

* Support for OpenSSL 1.0.0 in `certbot-auto` has been removed as we now pin a
  newer version of `cryptography` which dropped support for this version.

More details about these changes can be found on our GitHub repo:
https://github.com/certbot/certbot/issues?q=is%3Aissue+milestone%3A0.15.0+is%3Aclosed

## 0.14.2 - 2017-05-25

### Fixed

* Certbot 0.14.0 included a bug where Certbot would create a temporary log file
(usually in /tmp) if the program exited during argument parsing. If a user
provided -h/--help/help, --version, or an invalid command line argument,
Certbot would create this temporary log file. This was especially bothersome to
certbot-auto users as certbot-auto runs `certbot --version` internally to see
if the script needs to upgrade causing it to create at least one of these files
on every run. This problem has been resolved.

More details about this change can be found on our GitHub repo:
https://github.com/certbot/certbot/issues?q=is%3Aissue+milestone%3A0.14.2+is%3Aclosed

## 0.14.1 - 2017-05-16

### Fixed

* Certbot now works with configargparse 0.12.0.
* Issues with the Apache plugin and Augeas 1.7+ have been resolved.
* A problem where the Nginx plugin would fail to install certificates on
systems that had the plugin's SSL/TLS options file from 7+ months ago has been
fixed.

More details about these changes can be found on our GitHub repo:
https://github.com/certbot/certbot/issues?q=is%3Aissue+milestone%3A0.14.1+is%3Aclosed

## 0.14.0 - 2017-05-04

### Added

* Python 3.3+ support for all Certbot packages. `certbot-auto` still currently
only supports Python 2, but the `acme`, `certbot`, `certbot-apache`, and
`certbot-nginx` packages on PyPI now fully support Python 2.6, 2.7, and 3.3+.
* Certbot's Apache plugin now handles multiple virtual hosts per file.
* Lockfiles to prevent multiple versions of Certbot running simultaneously.

### Changed

* When converting an HTTP virtual host to HTTPS in Apache, Certbot only copies
the virtual host rather than the entire contents of the file it's contained
in.
* The Nginx plugin now includes SSL/TLS directives in a separate file located
in Certbot's configuration directory rather than copying the contents of the
file into every modified `server` block.

### Fixed

* Ensure logging is configured before parts of Certbot attempt to log any
messages.
* Support for the `--quiet` flag in `certbot-auto`.
* Reverted a change made in a previous release to make the `acme` and `certbot`
packages always depend on `argparse`. This dependency is conditional again on
the user's Python version.
* Small bugs in the Nginx plugin such as properly handling empty `server`
blocks and setting `server_names_hash_bucket_size` during challenges.

As always, a more complete list of changes can be found on GitHub:
https://github.com/certbot/certbot/issues?q=is%3Aissue+milestone%3A0.14.0+is%3Aclosed

## 0.13.0 - 2017-04-06

### Added

* `--debug-challenges` now pauses Certbot after setting up challenges for debugging.
* The Nginx parser can now handle all valid directives in configuration files.
* Nginx ciphersuites have changed to Mozilla Intermediate.
* `certbot-auto --no-bootstrap` provides the option to not install OS dependencies.

### Fixed

* `--register-unsafely-without-email` now respects `--quiet`.
* Hyphenated renewal parameters are now saved in renewal config files.
* `--dry-run` no longer persists keys and csrs.
* Certbot no longer hangs when trying to start Nginx in Arch Linux.
* Apache rewrite rules no longer double-encode characters.

A full list of changes is available on GitHub:
https://github.com/certbot/certbot/issues?q=is%3Aissue%20milestone%3A0.13.0%20is%3Aclosed%20

## 0.12.0 - 2017-03-02

### Added

* Certbot now allows non-camelcase Apache VirtualHost names.
* Certbot now allows more log messages to be silenced.

### Fixed

* Fixed a regression around using `--cert-name` when getting new certificates

More information about these changes can be found on our GitHub repo:
https://github.com/certbot/certbot/issues?q=is%3Aissue%20milestone%3A0.12.0

## 0.11.1 - 2017-02-01

### Fixed

* Resolved a problem where Certbot would crash while parsing command line
arguments in some cases.
* Fixed a typo.

More details about these changes can be found on our GitHub repo:
https://github.com/certbot/certbot/pulls?q=is%3Apr%20milestone%3A0.11.1%20is%3Aclosed

## 0.11.0 - 2017-02-01

### Added

* When using the standalone plugin while running Certbot interactively
and a required port is bound by another process, Certbot will give you
the option to retry to grab the port rather than immediately exiting.
* You are now able to deactivate your account with the Let's Encrypt
server using the `unregister` subcommand.
* When revoking a certificate using the `revoke` subcommand, you now
have the option to provide the reason the certificate is being revoked
to Let's Encrypt with `--reason`.

### Changed

* Providing `--quiet` to `certbot-auto` now silences package manager output.

### Removed

* Removed the optional `dnspython` dependency in our `acme` package.
Now the library does not support client side verification of the DNS
challenge.

More details about these changes can be found on our GitHub repo:
https://github.com/certbot/certbot/issues?q=is%3Aissue+milestone%3A0.11.0+is%3Aclosed

## 0.10.2 - 2017-01-25

### Added

* If Certbot receives a request with a `badNonce` error, it now
automatically retries the request. Since nonces from Let's Encrypt expire,
this helps people performing the DNS challenge with the `manual` plugin
who may have to wait an extended period of time for their DNS changes to
propagate.

### Fixed

* Certbot now saves the `--preferred-challenges` values for renewal. Previously
these values were discarded causing a different challenge type to be used when
renewing certs in some cases.

More details about these changes can be found on our GitHub repo:
https://github.com/certbot/certbot/issues?q=is%3Aissue+milestone%3A0.10.2+is%3Aclosed

## 0.10.1 - 2017-01-13

### Fixed

* Resolve problems where when asking Certbot to update a certificate at
an existing path to include different domain names, the old names would
continue to be used.
* Fix issues successfully running our unit test suite on some systems.

More details about these changes can be found on our GitHub repo:
https://github.com/certbot/certbot/issues?q=is%3Aissue+milestone%3A0.10.1+is%3Aclosed

## 0.10.0 - 2017-01-11

## Added

* Added the ability to customize and automatically complete DNS and HTTP
domain validation challenges with the manual plugin. The flags
`--manual-auth-hook` and `--manual-cleanup-hook` can now be provided
when using the manual plugin to execute commands provided by the user to
perform and clean up challenges provided by the CA. This is best used in
complicated setups where the DNS challenge must be used or Certbot's
existing plugins cannot be used to perform HTTP challenges. For more
information on how this works, see `certbot --help manual`.
* Added a `--cert-name` flag for specifying the name to use for the
certificate in Certbot's configuration directory. Using this flag in
combination with `-d/--domains`, a user can easily request a new
certificate with different domains and save it with the name provided by
`--cert-name`. Additionally, `--cert-name` can be used to select a
certificate with the `certonly` and `run` subcommands so a full list of
domains in the certificate does not have to be provided.
* Added subcommand `certificates` for listing the certificates managed by
Certbot and their properties.
* Added the `delete` subcommand for removing certificates managed by Certbot
from the configuration directory.
* Certbot now supports requesting internationalized domain names (IDNs).
* Hooks provided to Certbot are now saved to be reused during renewal.
If you run Certbot with `--pre-hook`, `--renew-hook`, or `--post-hook`
flags when obtaining a certificate, the provided commands will
automatically be saved and executed again when renewing the certificate.
A pre-hook and/or post-hook can also be given to the `certbot renew`
command either on the command line or in a [configuration
file](https://certbot.eff.org/docs/using.html#configuration-file) to run
an additional command before/after any certificate is renewed. Hooks
will only be run if a certificate is renewed.
* Support Busybox in certbot-auto.

### Changed

* Recategorized `-h/--help` output to improve documentation and
discoverability.

### Removed

* Removed the ncurses interface. This change solves problems people
were having on many systems, reduces the number of Certbot
dependencies, and simplifies our code. Certbot's only interface now is
the text interface which was available by providing `-t/--text` to
earlier versions of Certbot.

### Fixed

* Many small bug fixes.

More details about these changes can be found on our GitHub repo:
https://github.com/certbot/certbot/issues?q=is%3Aissue+milestone%3A0.10.0is%3Aclosed

## 0.9.3 - 2016-10-13

### Added

* The Apache plugin uses information about your OS to help determine the
layout of your Apache configuration directory. We added a patch to
ensure this code behaves the same way when testing on different systems
as the tests were failing in some cases.

### Changed

* Certbot adopted more conservative behavior about reporting a needed port as
unavailable when using the standalone plugin.

More details about these changes can be found on our GitHub repo:
https://github.com/certbot/certbot/milestone/27?closed=1

## 0.9.2 - 2016-10-12

### Added

* Certbot stopped requiring that all possibly required ports are available when
using the standalone plugin. It now only verifies that the ports are available
when they are necessary.

### Fixed

* Certbot now verifies that our optional dependencies version matches what is
required by Certbot.
* Certnot now properly copies the `ssl on;` directives as necessary when
performing domain validation in the Nginx plugin.
* Fixed problem where symlinks were becoming files when they were
packaged, causing errors during testing and OS packaging.

More details about these changes can be found on our GitHub repo:
https://github.com/certbot/certbot/milestone/26?closed=1

## 0.9.1 - 2016-10-06

### Fixed

* Fixed a bug that was introduced in version 0.9.0 where the command
line flag -q/--quiet wasn't respected in some cases.

More details about these changes can be found on our GitHub repo:
https://github.com/certbot/certbot/milestone/25?closed=1

## 0.9.0 - 2016-10-05

### Added

* Added an alpha version of the Nginx plugin. This plugin fully automates the
process of obtaining and installing certificates with Nginx.
Additionally, it is able to automatically configure security
enhancements such as an HTTP to HTTPS redirect and OCSP stapling. To use
this plugin, you must have the `certbot-nginx` package installed (which
is installed automatically when using `certbot-auto`) and provide
`--nginx` on the command line. This plugin is still in its early stages
so we recommend you use it with some caution and make sure you have a
backup of your Nginx configuration.
* Added support for the `DNS` challenge in the `acme` library and `DNS` in
Certbot's `manual` plugin. This allows you to create DNS records to
prove to Let's Encrypt you control the requested domain name. To use
this feature, include `--manual --preferred-challenges dns` on the
command line.
* Certbot now helps with enabling Extra Packages for Enterprise Linux (EPEL) on
CentOS 6 when using `certbot-auto`. To use `certbot-auto` on CentOS 6,
the EPEL repository has to be enabled. `certbot-auto` will now prompt
users asking them if they would like the script to enable this for them
automatically. This is done without prompting users when using
`letsencrypt-auto` or if `-n/--non-interactive/--noninteractive` is
included on the command line.

More details about these changes can be found on our GitHub repo:
https://github.com/certbot/certbot/issues?q=is%3Aissue+milestone%3A0.9.0+is%3Aclosed

## 0.8.1 - 2016-06-14

### Added

* Certbot now preserves a certificate's common name when using `renew`.
* Certbot now saves webroot values for renewal when they are entered interactively.
* Certbot now gracefully reports that the Apache plugin isn't usable when Augeas is not installed.
* Added experimental support for Mageia has been added to `certbot-auto`.

### Fixed

* Fixed problems with an invalid user-agent string on OS X.

More details about these changes can be found on our GitHub repo:
https://github.com/certbot/certbot/issues?q=is%3Aissue+milestone%3A0.8.1+

## 0.8.0 - 2016-06-02

### Added

* Added the `register` subcommand which can be used to register an account
with the Let's Encrypt CA.
* You can now run `certbot register --update-registration` to
change the e-mail address associated with your registration.

More details about these changes can be found on our GitHub repo:
https://github.com/certbot/certbot/issues?q=is%3Aissue+milestone%3A0.8.0+

## 0.7.0 - 2016-05-27

### Added

* Added `--must-staple` to request certificates from Let's Encrypt
with the OCSP must staple extension.
* Certbot now automatically configures OSCP stapling for Apache.
* Certbot now allows requesting certificates for domains found in the common name
of a custom CSR.

### Fixed

* Fixed a number of miscellaneous bugs

More details about these changes can be found on our GitHub repo:
https://github.com/certbot/certbot/issues?q=milestone%3A0.7.0+is%3Aissue

## 0.6.0 - 2016-05-12

### Added

* Versioned the datetime dependency in setup.py.

### Changed

* Renamed the client from `letsencrypt` to `certbot`.

### Fixed

* Fixed a small json deserialization error.
* Certbot now preserves domain order in generated CSRs.
* Fixed some minor bugs.

More details about these changes can be found on our GitHub repo:
https://github.com/certbot/certbot/issues?q=is%3Aissue%20milestone%3A0.6.0%20is%3Aclosed%20

## 0.5.0 - 2016-04-05

### Added

* Added the ability to use the webroot plugin interactively.
* Added the flags --pre-hook, --post-hook, and --renew-hook which can be used with
the renew subcommand to register shell commands to run in response to
renewal events. Pre-hook commands will be run before any certs are
renewed, post-hook commands will be run after any certs are renewed,
and renew-hook commands will be run after each cert is renewed. If no
certs are due for renewal, no command is run.
* Added a -q/--quiet flag which silences all output except errors.
* Added an --allow-subset-of-domains flag which can be used with the renew
command to prevent renewal failures for a subset of the requested
domains from causing the client to exit.

### Changed

* Certbot now uses renewal configuration files. In /etc/letsencrypt/renewal
by default, these files can be used to control what parameters are
used when renewing a specific certificate.

More details about these changes can be found on our GitHub repo:
https://github.com/letsencrypt/letsencrypt/issues?q=milestone%3A0.5.0+is%3Aissue

## 0.4.2 - 2016-03-03

### Fixed

* Resolved problems encountered when compiling letsencrypt
against the new OpenSSL release.
* Fixed problems encountered when using `letsencrypt renew` with configuration files
from the private beta.

More details about these changes can be found on our GitHub repo:
https://github.com/letsencrypt/letsencrypt/issues?q=is%3Aissue+milestone%3A0.4.2

## 0.4.1 - 2016-02-29

### Fixed

* Fixed Apache parsing errors encountered with some configurations.
* Fixed Werkzeug dependency problems encountered on some Red Hat systems.
* Fixed bootstrapping failures when using letsencrypt-auto with --no-self-upgrade.
* Fixed problems with parsing renewal config files from private beta.

More details about these changes can be found on our GitHub repo:
https://github.com/letsencrypt/letsencrypt/issues?q=is:issue+milestone:0.4.1

## 0.4.0 - 2016-02-10

### Added

* Added the verb/subcommand `renew` which can be used to renew your existing
certificates as they approach expiration. Running `letsencrypt renew`
will examine all existing certificate lineages and determine if any are
less than 30 days from expiration. If so, the client will use the
settings provided when you previously obtained the certificate to renew
it. The subcommand finishes by printing a summary of which renewals were
successful, failed, or not yet due.
* Added a `--dry-run` flag to help with testing configuration
without affecting production rate limits. Currently supported by the
`renew` and `certonly` subcommands, providing `--dry-run` on the command
line will obtain certificates from the staging server without saving the
resulting certificates to disk.
* Added major improvements to letsencrypt-auto. This script
has been rewritten to include full support for Python 2.6, the ability
for letsencrypt-auto to update itself, and improvements to the
stability, security, and performance of the script.
* Added support for Apache 2.2 to the Apache plugin.

More details about these changes can be found on our GitHub repo:
https://github.com/letsencrypt/letsencrypt/issues?q=is%3Aissue+milestone%3A0.4.0

## 0.3.0 - 2016-01-27

### Added

* Added a non-interactive mode which can be enabled by including `-n` or
`--non-interactive` on the command line. This can be used to guarantee
the client will not prompt when run automatically using cron/systemd.
* Added preparation for the new letsencrypt-auto script. Over the past
couple months, we've been working on increasing the reliability and
security of letsencrypt-auto. A number of changes landed in this
release to prepare for the new version of this script.

More details about these changes can be found on our GitHub repo:
https://github.com/letsencrypt/letsencrypt/issues?q=is%3Aissue+milestone%3A0.3.0

## 0.2.0 - 2016-01-14

### Added

* Added Apache plugin support for non-Debian based systems. Support has been
added for modern Red Hat based systems such as Fedora 23, Red Hat 7,
and CentOS 7 running Apache 2.4. In theory, this plugin should be
able to be configured to run on any Unix-like OS running Apache 2.4.
* Relaxed PyOpenSSL version requirements. This adds support for systems
with PyOpenSSL versions 0.13 or 0.14.
* Improved error messages from the client.

### Fixed

* Resolved issues with the Apache plugin enabling an HTTP to HTTPS
redirect on some systems.

More details about these changes can be found on our GitHub repo:
https://github.com/letsencrypt/letsencrypt/issues?q=is%3Aissue+milestone%3A0.2.0

## 0.1.1 - 2015-12-15

### Added

* Added a check that avoids attempting to issue for unqualified domain names like
"localhost".

### Fixed

* Fixed a confusing UI path that caused some users to repeatedly renew
their certs while experimenting with the client, in some cases hitting
issuance rate limits.
* Fixed numerous Apache configuration parser problems
* Fixed --webroot permission handling for non-root users

More details about these changes can be found on our GitHub repo:
https://github.com/letsencrypt/letsencrypt/issues?q=milestone%3A0.1.1<|MERGE_RESOLUTION|>--- conflicted
+++ resolved
@@ -19,11 +19,8 @@
 * Fixed accessing josepy contents through acme.jose when the full acme.jose
   path is used.
 * Clarify behavior for deleting certs as part of revocation.
-<<<<<<< HEAD
 * Always download the pinned version of pip in pipstrap to address breakages
-=======
 * Add VIRTUALENV_NO_DOWNLOAD=1 to all calls to virtualenv to address breakages
->>>>>>> 658b7b9d
   from venv downloading the latest pip
 
 Despite us having broken lockstep, we are continuing to release new versions of
