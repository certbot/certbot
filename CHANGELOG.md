--- conflicted
+++ resolved
@@ -8,14 +8,11 @@
 
 * Avoid to process again challenges that are already validated
   when a certificate is issued.
-<<<<<<< HEAD
 * If possible, Certbot uses built-in support for OCSP from recent cryptography
   versions instead of OpenSSL binary: as a consequence Certbot does not need
   OpenSSL binary to be installed anymore if cryptography>=2.5 is installed.
-=======
 * Support for initiating (but not solving end-to-end) TLS-ALPN-01 challenges
   with the `acme` module.
->>>>>>> 96719858
 
 ### Changed
 
