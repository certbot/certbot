--- conflicted
+++ resolved
@@ -6,11 +6,8 @@
 
 ### Added
 
-<<<<<<< HEAD
 * Turn off session tickets for apache plugin by default
-=======
 * acme: Authz deactivation added to `acme` module.
->>>>>>> 81e0b92b
 
 ### Changed
 
