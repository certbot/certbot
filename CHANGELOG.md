--- conflicted
+++ resolved
@@ -26,13 +26,10 @@
 * CLI flags --tls-sni-01-port and --tls-sni-01-address have been removed.
 * The values tls-sni and tls-sni-01 for the --preferred-challenges flag are no
   longer accepted.
-<<<<<<< HEAD
 * Removed the flags: `--agree-dev-preview`, `--dialog`, and `--apache-init-script`
-=======
 * acme.standalone.BaseRequestHandlerWithLogging and
   acme.standalone.simple_tls_sni_01_server have been deprecated and will be
   removed in a future release of the library.
->>>>>>> fffa74ed
 
 ### Fixed
 
