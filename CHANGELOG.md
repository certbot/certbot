--- conflicted
+++ resolved
@@ -18,12 +18,10 @@
   systems will be asked to do this manually.
 * `--server` may now be combined with `--dry-run`. Certbot will, as before, use the
   staging server instead of the live server when `--dry-run` is used.
+* `--dry-run` now requests fresh authorizations every time, fixing the issue
+  where it was prone to falsely reporting success.
 * Updated certbot-dns-google to depend on newer versions of
   google-api-python-client and oauth2client.
-<<<<<<< HEAD
-* `--dry-run` now requests fresh authorizations every time, fixing the issue
-  where it was prone to falsely reporting success.
-=======
 * The OS detection logic again uses distro library for Linux OSes
 * certbot.plugins.common.TLSSNI01 has been deprecated and will be removed in a
   future release.
@@ -34,7 +32,6 @@
 * acme.standalone.BaseRequestHandlerWithLogging and
   acme.standalone.simple_tls_sni_01_server have been deprecated and will be
   removed in a future release of the library.
->>>>>>> 1c05b9bd
 
 ### Fixed
 
