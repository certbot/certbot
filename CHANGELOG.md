--- conflicted
+++ resolved
@@ -20,12 +20,8 @@
   staging server instead of the live server when `--dry-run` is used.
 * Updated certbot-dns-google to depend on newer versions of
   google-api-python-client and oauth2client.
-<<<<<<< HEAD
-=======
-* Migrated CentOS 6 certbot-auto users from Python 3.4 to Python 3.6.
 * certbot.plugins.common.TLSSNI01 has been deprecated and will be removed in a
   future release.
->>>>>>> de6b56be
 
 ### Fixed
 
