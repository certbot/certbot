# This Dockerfile builds an image for development.
FROM ubuntu:trusty
MAINTAINER Jakub Warmuz <jakub@warmuz.org>
MAINTAINER William Budington <bill@eff.org>
MAINTAINER Yan <yan@eff.org>

# Note: this only exposes the port to other docker containers. You
# still have to bind to 443@host at runtime, as per the ACME spec.
EXPOSE 443

# TODO: make sure --config-dir and --work-dir cannot be changed
# through the CLI (letsencrypt-docker wrapper that uses standalone
# authenticator and text mode only?)
VOLUME /etc/letsencrypt /var/lib/letsencrypt

WORKDIR /opt/letsencrypt

# no need to mkdir anything:
# https://docs.docker.com/reference/builder/#copy
# If <dest> doesn't exist, it is created along with all missing
# directories in its path.

# TODO: Install non-default Python versions for tox.
# TODO: Install Apache/Nginx for plugin development.
COPY bootstrap/ubuntu.sh /opt/letsencrypt/src/
RUN /opt/letsencrypt/src/ubuntu.sh && \
    apt-get clean && \
    rm -rf /var/lib/apt/lists/* \
           /tmp/* \
           /var/tmp/*

# the above is not likely to change, so by putting it further up the
# Dockerfile we make sure we cache as much as possible

COPY setup.py README.rst CHANGES.rst MANIFEST.in requirements.txt EULA linter_plugin.py tox.cover.sh tox.ini pep8.travis.sh .pep8 .pylintrc /opt/letsencrypt/src/

# all above files are necessary for setup.py, however, package source
# code directory has to be copied separately to a subdirectory...
# https://docs.docker.com/reference/builder/#copy: "If <src> is a
# directory, the entire contents of the directory are copied,
# including filesystem metadata. Note: The directory itself is not
# copied, just its contents." Order again matters, three files are far
# more likely to be cached than the whole project directory

COPY letsencrypt /opt/letsencrypt/src/letsencrypt/
COPY acme /opt/letsencrypt/src/acme/
COPY letsencrypt-apache /opt/letsencrypt/src/letsencrypt-apache/
COPY letsencrypt-nginx /opt/letsencrypt/src/letsencrypt-nginx/
<<<<<<< HEAD
COPY letsencrypt-plesk /opt/letsencrypt/src/letsencrypt-plesk/
=======
COPY letshelp-letsencrypt /opt/letsencrypt/src/letshelp-letsencrypt/
COPY letsencrypt-compatibility-test /opt/letsencrypt/src/letsencrypt-compatibility-test/
>>>>>>> f16e6517
COPY tests /opt/letsencrypt/src/tests/

RUN virtualenv --no-site-packages -p python2 /opt/letsencrypt/venv && \
    /opt/letsencrypt/venv/bin/pip install \
    -r /opt/letsencrypt/src/requirements.txt \
    -e /opt/letsencrypt/src/acme \
    -e /opt/letsencrypt/src \
    -e /opt/letsencrypt/src/letsencrypt-apache \
    -e /opt/letsencrypt/src/letsencrypt-nginx \
<<<<<<< HEAD
    -e /opt/letsencrypt/src/letsencrypt-plesk \
=======
    -e /opt/letsencrypt/src/letshelp-letsencrypt \
    -e /opt/letsencrypt/src/letsencrypt-compatibility-test \
>>>>>>> f16e6517
    -e /opt/letsencrypt/src[dev,docs,testing]

# install in editable mode (-e) to save space: it's not possible to
# "rm -rf /opt/letsencrypt/src" (it's stays in the underlaying image);
# this might also help in debugging: you can "docker run --entrypoint
# bash" and investigate, apply patches, etc.

ENV PATH /opt/letsencrypt/venv/bin:$PATH<|MERGE_RESOLUTION|>--- conflicted
+++ resolved
@@ -46,12 +46,9 @@
 COPY acme /opt/letsencrypt/src/acme/
 COPY letsencrypt-apache /opt/letsencrypt/src/letsencrypt-apache/
 COPY letsencrypt-nginx /opt/letsencrypt/src/letsencrypt-nginx/
-<<<<<<< HEAD
 COPY letsencrypt-plesk /opt/letsencrypt/src/letsencrypt-plesk/
-=======
 COPY letshelp-letsencrypt /opt/letsencrypt/src/letshelp-letsencrypt/
 COPY letsencrypt-compatibility-test /opt/letsencrypt/src/letsencrypt-compatibility-test/
->>>>>>> f16e6517
 COPY tests /opt/letsencrypt/src/tests/
 
 RUN virtualenv --no-site-packages -p python2 /opt/letsencrypt/venv && \
@@ -61,12 +58,9 @@
     -e /opt/letsencrypt/src \
     -e /opt/letsencrypt/src/letsencrypt-apache \
     -e /opt/letsencrypt/src/letsencrypt-nginx \
-<<<<<<< HEAD
     -e /opt/letsencrypt/src/letsencrypt-plesk \
-=======
     -e /opt/letsencrypt/src/letshelp-letsencrypt \
     -e /opt/letsencrypt/src/letsencrypt-compatibility-test \
->>>>>>> f16e6517
     -e /opt/letsencrypt/src[dev,docs,testing]
 
 # install in editable mode (-e) to save space: it's not possible to
