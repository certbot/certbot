"""ACME protocol implementation.

This module is an implementation of the `ACME protocol`_.

.. _`ACME protocol`: https://ietf-wg-acme.github.io/acme

"""
import sys
import warnings

# This code exists to keep backwards compatibility with people using acme.jose
# before it became the standalone josepy package.
#
# It is based on
# https://github.com/requests/requests/blob/1278ecdf71a312dc2268f3bfc0aabfab3c006dcf/requests/packages.py

import josepy as jose

for mod in list(sys.modules):
    # This traversal is apparently necessary such that the identities are
    # preserved (acme.jose.* is josepy.*)
    if mod == 'josepy' or mod.startswith('josepy.'):
        sys.modules['acme.' + mod.replace('josepy', 'jose', 1)] = sys.modules[mod]

<<<<<<< HEAD
if sys.version_info[:2] == (3, 4):
    warnings.warn(
            "Python 3.4 support will be dropped in the next release of "
            "acme. Please upgrade your Python version.",
            PendingDeprecationWarning,
    ) # pragma: no cover
=======

# This class takes a similar approach to the cryptography project to deprecate attributes
# in public modules. See the _ModuleWithDeprecation class here:
# https://github.com/pyca/cryptography/blob/91105952739442a74582d3e62b3d2111365b0dc7/src/cryptography/utils.py#L129
class _TLSSNI01DeprecationModule(object):
    """
    Internal class delegating to a module, and displaying warnings when
    attributes related to TLS-SNI-01 are accessed.
    """
    def __init__(self, module):
        self.__dict__['_module'] = module

    def __getattr__(self, attr):
        if 'TLSSNI01' in attr or attr == 'BaseRequestHandlerWithLogging':
            warnings.warn('{0} attribute is deprecated, and will be removed soon.'.format(attr),
                          DeprecationWarning, stacklevel=2)
        return getattr(self._module, attr)

    def __setattr__(self, attr, value):  # pragma: no cover
        setattr(self._module, attr, value)

    def __delattr__(self, attr):  # pragma: no cover
        delattr(self._module, attr)

    def __dir__(self):  # pragma: no cover
        return ['_module'] + dir(self._module)
>>>>>>> d290fe46
<|MERGE_RESOLUTION|>--- conflicted
+++ resolved
@@ -20,40 +20,4 @@
     # This traversal is apparently necessary such that the identities are
     # preserved (acme.jose.* is josepy.*)
     if mod == 'josepy' or mod.startswith('josepy.'):
-        sys.modules['acme.' + mod.replace('josepy', 'jose', 1)] = sys.modules[mod]
-
-<<<<<<< HEAD
-if sys.version_info[:2] == (3, 4):
-    warnings.warn(
-            "Python 3.4 support will be dropped in the next release of "
-            "acme. Please upgrade your Python version.",
-            PendingDeprecationWarning,
-    ) # pragma: no cover
-=======
-
-# This class takes a similar approach to the cryptography project to deprecate attributes
-# in public modules. See the _ModuleWithDeprecation class here:
-# https://github.com/pyca/cryptography/blob/91105952739442a74582d3e62b3d2111365b0dc7/src/cryptography/utils.py#L129
-class _TLSSNI01DeprecationModule(object):
-    """
-    Internal class delegating to a module, and displaying warnings when
-    attributes related to TLS-SNI-01 are accessed.
-    """
-    def __init__(self, module):
-        self.__dict__['_module'] = module
-
-    def __getattr__(self, attr):
-        if 'TLSSNI01' in attr or attr == 'BaseRequestHandlerWithLogging':
-            warnings.warn('{0} attribute is deprecated, and will be removed soon.'.format(attr),
-                          DeprecationWarning, stacklevel=2)
-        return getattr(self._module, attr)
-
-    def __setattr__(self, attr, value):  # pragma: no cover
-        setattr(self._module, attr, value)
-
-    def __delattr__(self, attr):  # pragma: no cover
-        delattr(self._module, attr)
-
-    def __dir__(self):  # pragma: no cover
-        return ['_module'] + dir(self._module)
->>>>>>> d290fe46
+        sys.modules['acme.' + mod.replace('josepy', 'jose', 1)] = sys.modules[mod]