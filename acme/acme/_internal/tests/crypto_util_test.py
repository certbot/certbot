--- conflicted
+++ resolved
@@ -337,44 +337,6 @@
         with pytest.raises(ValueError):
             make_csr(privkey_pem, ["a.example"])
 
-
-<<<<<<< HEAD
-class DumpPyopensslChainTest(unittest.TestCase):
-    """Test for dump_pyopenssl_chain."""
-
-    @classmethod
-    def _call(cls, loaded):
-        # pylint: disable=protected-access
-        from acme.crypto_util import dump_pyopenssl_chain
-        with warnings.catch_warnings():
-            warnings.filterwarnings(
-                'ignore',
-                message='acme.crypto_util.dump_pyopenssl_chain is *'
-            )
-            return dump_pyopenssl_chain(loaded)
-
-    def test_dump_pyopenssl_chain(self):
-        names = ['cert.pem', 'cert-san.pem', 'cert-idnsans.pem']
-        loaded = [test_util.load_cert(name) for name in names]
-        length = sum(
-            len(OpenSSL.crypto.dump_certificate(OpenSSL.crypto.FILETYPE_PEM, cert))
-            for cert in loaded)
-        assert len(self._call(loaded)) == length
-
-    def test_dump_pyopenssl_chain_wrapped(self):
-        names = ['cert.pem', 'cert-san.pem', 'cert-idnsans.pem']
-        loaded = [test_util.load_cert(name) for name in names]
-        wrap_func = jose.ComparableX509
-        with warnings.catch_warnings():
-            warnings.filterwarnings(
-                'ignore',
-                message='The next major version of josepy *'
-            )
-            wrapped = [wrap_func(cert) for cert in loaded]
-            dump_func = OpenSSL.crypto.dump_certificate
-            length = sum(len(dump_func(OpenSSL.crypto.FILETYPE_PEM, cert)) for cert in loaded)
-            assert len(self._call(wrapped)) == length
-
 class AriCertIdentTest(unittest.TestCase):
     """Test for ariCertIdent"""
 
@@ -393,7 +355,5 @@
         tcert3 = test_util.load_cert_cryptograpy("no-akid.pem")
         assert ariCertIdent(tcert3) == ""
 
-=======
->>>>>>> cb5d579a
 if __name__ == '__main__':
     sys.exit(pytest.main(sys.argv[1:] + [__file__]))  # pragma: no cover