--- conflicted
+++ resolved
@@ -33,30 +33,12 @@
         raise ValueError("Loader could not be recognized based on extension")
 
 
-<<<<<<< HEAD
-def load_cert(*names):
-    """Load certificate."""
-    loader = _guess_loader(
-        names[-1], crypto.FILETYPE_PEM, crypto.FILETYPE_ASN1)
-    return crypto.load_certificate(loader, load_vector(*names))
-
-def load_cert_cryptograpy(*names):
-    """Load certificate as cryptograpy format"""
-    loader = _guess_loader(
-        names[-1], x509.load_pem_x509_certificate, x509.load_der_x509_certificate)
-    return loader(load_vector(*names))
-
-def load_comparable_cert(*names):
-    """Load ComparableX509 cert."""
-    return jose.ComparableX509(load_cert(*names))
-=======
 def _guess_pyopenssl_loader(filename: str, loader_pem: int, loader_der: int) -> int:
     _, ext = os.path.splitext(filename)
     if ext.lower() == ".pem":
         return loader_pem
     else:  # pragma: no cover
         raise ValueError("Loader could not be recognized based on extension")
->>>>>>> cb5d579a
 
 
 def load_cert(*names: str) -> x509.Certificate:
@@ -66,6 +48,11 @@
     )
     return loader(load_vector(*names))
 
+def load_cert_cryptograpy(*names):
+    """Load certificate as cryptograpy format"""
+    loader = _guess_loader(
+        names[-1], x509.load_pem_x509_certificate, x509.load_der_x509_certificate)
+    return loader(load_vector(*names))
 
 def load_csr(*names: str) -> x509.CertificateSigningRequest:
     """Load certificate request."""
