"""ACME client API."""
import base64
import datetime
from email.utils import parsedate_tz
import http.client as http_client
import logging
import re
import time
from typing import Any
from typing import cast
from typing import List
from typing import Mapping
from typing import Optional
from typing import Set
from typing import Tuple
from typing import Union
import warnings

from cryptography import x509

import josepy as jose
import OpenSSL
import requests
from requests.adapters import HTTPAdapter
from requests.utils import parse_header_links

from acme import challenges
from acme import crypto_util
from acme import errors
from acme import jws
from acme import messages

logger = logging.getLogger(__name__)

DEFAULT_NETWORK_TIMEOUT = 45


class ClientV2:
    """ACME client for a v2 API.

    :ivar messages.Directory directory:
    :ivar .ClientNetwork net: Client network.
    """

    def __init__(self, directory: messages.Directory, net: 'ClientNetwork') -> None:
        """Initialize.

        :param .messages.Directory directory: Directory Resource
        :param .ClientNetwork net: Client network.
        """
        self.directory = directory
        self.net = net

    def new_account(self, new_account: messages.NewRegistration) -> messages.RegistrationResource:
        """Register.

        :param .NewRegistration new_account:

        :raises .ConflictError: in case the account already exists

        :returns: Registration Resource.
        :rtype: `.RegistrationResource`
        """
        response = self._post(self.directory['newAccount'], new_account)
        # if account already exists
        if response.status_code == 200 and 'Location' in response.headers:
            raise errors.ConflictError(response.headers['Location'])
        # "Instance of 'Field' has no key/contact member" bug:
        regr = self._regr_from_response(response)
        self.net.account = regr
        return regr

    def query_registration(self, regr: messages.RegistrationResource
                           ) -> messages.RegistrationResource:
        """Query server about registration.

        :param messages.RegistrationResource regr: Existing Registration
            Resource.

        """
        self.net.account = self._get_v2_account(regr, True)

        return self.net.account

    def update_registration(self, regr: messages.RegistrationResource,
                            update: Optional[messages.Registration] = None
                            ) -> messages.RegistrationResource:
        """Update registration.

        :param messages.RegistrationResource regr: Registration Resource.
        :param messages.Registration update: Updated body of the
            resource. If not provided, body will be taken from `regr`.

        :returns: Updated Registration Resource.
        :rtype: `.RegistrationResource`

        """
        # https://github.com/certbot/certbot/issues/6155
        regr = self._get_v2_account(regr)

        update = regr.body if update is None else update
        body = messages.UpdateRegistration(**dict(update))
        updated_regr = self._send_recv_regr(regr, body=body)
        self.net.account = updated_regr
        return updated_regr

    def _get_v2_account(self, regr: messages.RegistrationResource, update_body: bool = False
                       ) -> messages.RegistrationResource:
        self.net.account = None
        only_existing_reg = regr.body.update(only_return_existing=True)
        response = self._post(self.directory['newAccount'], only_existing_reg)
        updated_uri = response.headers['Location']
        new_regr = regr.update(body=messages.Registration.from_json(response.json())
                               if update_body else regr.body,
                               uri=updated_uri)
        self.net.account = new_regr
        return new_regr

<<<<<<< HEAD
    def new_order(self, csr_pem: bytes, certid: str = '') -> messages.OrderResource:
=======
    def new_order(self, csr_pem: bytes, profile: Optional[str] = None) -> messages.OrderResource:
>>>>>>> a6bed18f
        """Request a new Order object from the server.
            with certid give it will try but if it failes will try without one

        :param bytes csr_pem: A CSR in PEM format.
        :param str certid:  draft-ietf-acme-ari format certificate identifier 
                    of old cert to be replaced by this.

        :returns: The newly created order.
        :rtype: OrderResource
        """
        csr = x509.load_pem_x509_csr(csr_pem)
        dnsNames = crypto_util.get_names_from_subject_and_extensions(csr.subject, csr.extensions)
        try:
            san_ext = csr.extensions.get_extension_for_class(x509.SubjectAlternativeName)
        except x509.ExtensionNotFound:
            ipNames = []
        else:
            ipNames = san_ext.value.get_values_for_type(x509.IPAddress)
        identifiers = []
        for name in dnsNames:
            identifiers.append(messages.Identifier(typ=messages.IDENTIFIER_FQDN,
                value=name))
        for ip in ipNames:
            identifiers.append(messages.Identifier(typ=messages.IDENTIFIER_IP,
                value=str(ip)))
<<<<<<< HEAD
        if hasattr(self.directory,"renewalInfo") and certid != "": # pragma: no cover
            try: #coverage doesn't have server to ask ari
                order = messages.NewOrder(identifiers=identifiers, replaces = certid)
                response = self._post(self.directory['newOrder'], order)
            except messages.Error as e:
                # if neworder with ARI failed try without one
                # server may not impliment ari-05 draft for alreadyReplaced error
                if e.code == 'alreadyReplaced':
                    logger.info('neworder with ARI failed with error %s, Retrying without ARI', e)
                order = messages.NewOrder(identifiers=identifiers)
                response = self._post(self.directory['newOrder'], order)
        else:
            order = messages.NewOrder(identifiers=identifiers)
            response = self._post(self.directory['newOrder'], order)
=======
        if profile is None:
            profile = ""
        order = messages.NewOrder(identifiers=identifiers, profile=profile)
        response = self._post(self.directory['newOrder'], order)
>>>>>>> a6bed18f
        body = messages.Order.from_json(response.json())
        authorizations = []
        # pylint has trouble understanding our josepy based objects which use
        # things like custom metaclass logic. body.authorizations should be a
        # list of strings containing URLs so let's disable this check here.
        for url in body.authorizations:  # pylint: disable=not-an-iterable
            authorizations.append(self._authzr_from_response(self._post_as_get(url), uri=url))
        return messages.OrderResource(
            body=body,
            uri=response.headers.get('Location'),
            authorizations=authorizations,
            csr_pem=csr_pem)

    def poll(self, authzr: messages.AuthorizationResource
             ) -> Tuple[messages.AuthorizationResource, requests.Response]:
        """Poll Authorization Resource for status.

        :param authzr: Authorization Resource
        :type authzr: `.AuthorizationResource`

        :returns: Updated Authorization Resource and HTTP response.

        :rtype: (`.AuthorizationResource`, `requests.Response`)

        """
        response = self._post_as_get(authzr.uri)
        updated_authzr = self._authzr_from_response(
            response, authzr.body.identifier, authzr.uri)
        return updated_authzr, response

    def poll_and_finalize(self, orderr: messages.OrderResource,
                          deadline: Optional[datetime.datetime] = None) -> messages.OrderResource:
        """Poll authorizations and finalize the order.

        If no deadline is provided, this method will timeout after 90
        seconds.

        :param messages.OrderResource orderr: order to finalize
        :param datetime.datetime deadline: when to stop polling and timeout

        :returns: finalized order
        :rtype: messages.OrderResource

        """
        if deadline is None:
            deadline = datetime.datetime.now() + datetime.timedelta(seconds=90)
        orderr = self.poll_authorizations(orderr, deadline)
        return self.finalize_order(orderr, deadline)

    def poll_authorizations(self, orderr: messages.OrderResource, deadline: datetime.datetime
                            ) -> messages.OrderResource:
        """Poll Order Resource for status."""
        responses = []
        for url in orderr.body.authorizations:
            while datetime.datetime.now() < deadline:
                authzr = self._authzr_from_response(self._post_as_get(url), uri=url)
                if authzr.body.status != messages.STATUS_PENDING:  # pylint: disable=no-member
                    responses.append(authzr)
                    break
                time.sleep(1)
        # If we didn't get a response for every authorization, we fell through
        # the bottom of the loop due to hitting the deadline.
        if len(responses) < len(orderr.body.authorizations):
            raise errors.TimeoutError()
        failed = []
        for authzr in responses:
            if authzr.body.status != messages.STATUS_VALID:
                for chall in authzr.body.challenges:
                    if chall.error is not None:
                        failed.append(authzr)
        if failed:
            raise errors.ValidationError(failed)
        return orderr.update(authorizations=responses)

    def begin_finalization(self, orderr: messages.OrderResource
                           ) -> messages.OrderResource:
        """Start the process of finalizing an order.

        :param messages.OrderResource orderr: order to finalize
        :param datetime.datetime deadline: when to stop polling and timeout

        :returns: updated order
        :rtype: messages.OrderResource
        """
        csr = OpenSSL.crypto.load_certificate_request(
            OpenSSL.crypto.FILETYPE_PEM, orderr.csr_pem)
        with warnings.catch_warnings():
            warnings.filterwarnings('ignore',
                message='The next major version of josepy will remove josepy.util.ComparableX509')
            wrapped_csr = messages.CertificateRequest(csr=jose.ComparableX509(csr))
        res = self._post(orderr.body.finalize, wrapped_csr)
        orderr = orderr.update(body=messages.Order.from_json(res.json()))
        return orderr

    def poll_finalization(self, orderr: messages.OrderResource,
                          deadline: datetime.datetime,
                          fetch_alternative_chains: bool = False
                          ) -> messages.OrderResource:
        """
        Poll an order that has been finalized for its status.
        If it becomes valid, obtain the certificate.

        :returns: finalized order (with certificate)
        :rtype: messages.OrderResource
        """

        while datetime.datetime.now() < deadline:
            time.sleep(1)
            response = self._post_as_get(orderr.uri)
            body = messages.Order.from_json(response.json())
            if body.status == messages.STATUS_INVALID:
                if body.error is not None:
                    raise errors.IssuanceError(body.error)
                raise errors.Error(
                    "The certificate order failed. No further information was provided "
                    "by the server.")
            elif body.status == messages.STATUS_VALID and body.certificate is not None:
                certificate_response = self._post_as_get(body.certificate)
                orderr = orderr.update(body=body, fullchain_pem=certificate_response.text)
                if fetch_alternative_chains:
                    alt_chains_urls = self._get_links(certificate_response, 'alternate')
                    alt_chains = [self._post_as_get(url).text for url in alt_chains_urls]
                    orderr = orderr.update(alternative_fullchains_pem=alt_chains)
                return orderr
        raise errors.TimeoutError()

    def finalize_order(self, orderr: messages.OrderResource, deadline: datetime.datetime,
                       fetch_alternative_chains: bool = False) -> messages.OrderResource:
        """Finalize an order and obtain a certificate.

        :param messages.OrderResource orderr: order to finalize
        :param datetime.datetime deadline: when to stop polling and timeout
        :param bool fetch_alternative_chains: whether to also fetch alternative
            certificate chains

        :returns: finalized order
        :rtype: messages.OrderResource

        """
        self.begin_finalization(orderr)
        return self.poll_finalization(orderr, deadline, fetch_alternative_chains)

    def revoke(self, cert: jose.ComparableX509, rsn: int) -> None:
        """Revoke certificate.

        :param .ComparableX509 cert: `OpenSSL.crypto.X509` wrapped in
            `.ComparableX509`

        :param int rsn: Reason code for certificate revocation.

        :raises .ClientError: If revocation is unsuccessful.

        """
        self._revoke(cert, rsn, self.directory['revokeCert'])

    def external_account_required(self) -> bool:
        """Checks if ACME server requires External Account Binding authentication."""
        return hasattr(self.directory, 'meta') and \
               hasattr(self.directory.meta, 'external_account_required') and \
               self.directory.meta.external_account_required

    def _post_as_get(self, *args: Any, **kwargs: Any) -> requests.Response:
        """
        Send GET request using the POST-as-GET protocol.
        :param args:
        :param kwargs:
        :return:
        """
        new_args = args[:1] + (None,) + args[1:]
        return self._post(*new_args, **kwargs)

    def _get_links(self, response: requests.Response, relation_type: str) -> List[str]:
        """
        Retrieves all Link URIs of relation_type from the response.
        :param requests.Response response: The requests HTTP response.
        :param str relation_type: The relation type to filter by.
        """
        # Can't use response.links directly because it drops multiple links
        # of the same relation type, which is possible in RFC8555 responses.
        if 'Link' not in response.headers:
            return []
        links = parse_header_links(response.headers['Link'])
        return [l['url'] for l in links
                if 'rel' in l and 'url' in l and l['rel'] == relation_type]

    @classmethod
    def get_directory(cls, url: str, net: 'ClientNetwork') -> messages.Directory:
        """
        Retrieves the ACME directory (RFC 8555 section 7.1.1) from the ACME server.
        :param str url: the URL where the ACME directory is available
        :param ClientNetwork net: the ClientNetwork to use to make the request

        :returns: the ACME directory object
        :rtype: messages.Directory
        """
        return messages.Directory.from_json(net.get(url).json())

    @classmethod
    def _regr_from_response(cls, response: requests.Response, uri: Optional[str] = None,
                            terms_of_service: Optional[str] = None
                            ) -> messages.RegistrationResource:
        if 'terms-of-service' in response.links:
            terms_of_service = response.links['terms-of-service']['url']

        return messages.RegistrationResource(
            body=messages.Registration.from_json(response.json()),
            uri=response.headers.get('Location', uri),
            terms_of_service=terms_of_service)

    def _send_recv_regr(self, regr: messages.RegistrationResource,
                        body: messages.Registration) -> messages.RegistrationResource:
        response = self._post(regr.uri, body)

        # TODO: Boulder returns httplib.ACCEPTED
        #assert response.status_code == httplib.OK

        # TODO: Boulder does not set Location or Link on update
        # (c.f. acme-spec #94)

        return self._regr_from_response(
            response, uri=regr.uri,
            terms_of_service=regr.terms_of_service)

    def _post(self, *args: Any, **kwargs: Any) -> requests.Response:
        """Wrapper around self.net.post that adds the newNonce URL.

        This is used to retry the request in case of a badNonce error.

        """
        kwargs.setdefault('new_nonce_url', getattr(self.directory, 'newNonce'))
        return self.net.post(*args, **kwargs)

    def deactivate_registration(self, regr: messages.RegistrationResource
                                ) -> messages.RegistrationResource:
        """Deactivate registration.

        :param messages.RegistrationResource regr: The Registration Resource
            to be deactivated.

        :returns: The Registration resource that was deactivated.
        :rtype: `.RegistrationResource`

        """
        return self.update_registration(regr, messages.Registration.from_json(
            {"status": "deactivated", "contact": None}))

    def deactivate_authorization(self,
                                 authzr: messages.AuthorizationResource
                                 ) -> messages.AuthorizationResource:
        """Deactivate authorization.

        :param messages.AuthorizationResource authzr: The Authorization resource
            to be deactivated.

        :returns: The Authorization resource that was deactivated.
        :rtype: `.AuthorizationResource`

        """
        body = messages.UpdateAuthorization(status='deactivated')
        response = self._post(authzr.uri, body)
        return self._authzr_from_response(response,
            authzr.body.identifier, authzr.uri)

    def _authzr_from_response(self, response: requests.Response,
                              identifier: Optional[messages.Identifier] = None,
                              uri: Optional[str] = None) -> messages.AuthorizationResource:
        authzr = messages.AuthorizationResource(
            body=messages.Authorization.from_json(response.json()),
            uri=response.headers.get('Location', uri))
        if identifier is not None and authzr.body.identifier != identifier:  # pylint: disable=no-member
            raise errors.UnexpectedUpdate(authzr)
        return authzr

    def answer_challenge(self, challb: messages.ChallengeBody,
                         response: challenges.ChallengeResponse) -> messages.ChallengeResource:
        """Answer challenge.

        :param challb: Challenge Resource body.
        :type challb: `.ChallengeBody`

        :param response: Corresponding Challenge response
        :type response: `.challenges.ChallengeResponse`

        :returns: Challenge Resource with updated body.
        :rtype: `.ChallengeResource`

        :raises .UnexpectedUpdate:

        """
        resp = self._post(challb.uri, response)
        try:
            authzr_uri = resp.links['up']['url']
        except KeyError:
            raise errors.ClientError('"up" Link header missing')
        challr = messages.ChallengeResource(
            authzr_uri=authzr_uri,
            body=messages.ChallengeBody.from_json(resp.json()))
        # TODO: check that challr.uri == resp.headers['Location']?
        if challr.uri != challb.uri:
            raise errors.UnexpectedUpdate(challr.uri)
        return challr

    @classmethod
    def retry_after(cls, response: requests.Response, default: int) -> datetime.datetime:
        """Compute next `poll` time based on response ``Retry-After`` header.

        Handles integers and various datestring formats per
        https://www.w3.org/Protocols/rfc2616/rfc2616-sec14.html#sec14.37

        :param requests.Response response: Response from `poll`.
        :param int default: Default value (in seconds), used when
            ``Retry-After`` header is not present or invalid.

        :returns: Time point when next `poll` should be performed.
        :rtype: `datetime.datetime`

        """
        retry_after = response.headers.get('Retry-After', str(default))
        try:
            seconds = int(retry_after)
        except ValueError:
            # The RFC 2822 parser handles all of RFC 2616's cases in modern
            # environments (primarily HTTP 1.1+ but also py27+)
            when = parsedate_tz(retry_after)
            if when is not None:
                try:
                    tz_secs = datetime.timedelta(when[-1] if when[-1] is not None else 0)
                    return datetime.datetime(*when[:7]) - tz_secs
                except (ValueError, OverflowError):
                    pass
            seconds = default

        return datetime.datetime.now() + datetime.timedelta(seconds=seconds)

    def _revoke(self, cert: jose.ComparableX509, rsn: int, url: str) -> None:
        """Revoke certificate.

        :param .ComparableX509 cert: `OpenSSL.crypto.X509` wrapped in
            `.ComparableX509`

        :param int rsn: Reason code for certificate revocation.

        :param str url: ACME URL to post to

        :raises .ClientError: If revocation is unsuccessful.

        """
        response = self._post(url,
                              messages.Revocation(
                                certificate=cert,
                                reason=rsn))
        if response.status_code != http_client.OK:
            raise errors.ClientError(
                'Successful revocation must return HTTP OK status')


class ClientNetwork:
    """Wrapper around requests that signs POSTs for authentication.

    Also adds user agent, and handles Content-Type.
    """
    JSON_CONTENT_TYPE = 'application/json'
    JOSE_CONTENT_TYPE = 'application/jose+json'
    JSON_ERROR_CONTENT_TYPE = 'application/problem+json'
    REPLAY_NONCE_HEADER = 'Replay-Nonce'

    """Initialize.

    :param josepy.JWK key: Account private key
    :param messages.RegistrationResource account: Account object. Required if you are
            planning to use .post() for anything other than creating a new account;
            may be set later after registering.
    :param josepy.JWASignature alg: Algorithm to use in signing JWS.
    :param bool verify_ssl: Whether to verify certificates on SSL connections.
    :param str user_agent: String to send as User-Agent header.
    :param int timeout: Timeout for requests.
    """
    def __init__(self, key: jose.JWK, account: Optional[messages.RegistrationResource] = None,
                 alg: jose.JWASignature = jose.RS256, verify_ssl: bool = True,
                 user_agent: str = 'acme-python', timeout: int = DEFAULT_NETWORK_TIMEOUT) -> None:
        self.key = key
        self.account = account
        self.alg = alg
        self.verify_ssl = verify_ssl
        self._nonces: Set[str] = set()
        self.user_agent = user_agent
        self.session = requests.Session()
        self._default_timeout = timeout
        adapter = HTTPAdapter()

        self.session.mount("http://", adapter)
        self.session.mount("https://", adapter)

    def __del__(self) -> None:
        # Try to close the session, but don't show exceptions to the
        # user if the call to close() fails. See #4840.
        try:
            self.session.close()
        except Exception:  # pylint: disable=broad-except
            pass

    def _wrap_in_jws(self, obj: jose.JSONDeSerializable, nonce: str, url: str) -> str:
        """Wrap `JSONDeSerializable` object in JWS.

        .. todo:: Implement ``acmePath``.

        :param josepy.JSONDeSerializable obj:
        :param str url: The URL to which this object will be POSTed
        :param str nonce:
        :rtype: str

        """
        jobj = obj.json_dumps(indent=2).encode() if obj else b''
        logger.debug('JWS payload:\n%s', jobj)
        kwargs = {
            "alg": self.alg,
            "nonce": nonce,
            "url": url
        }
        # newAccount and revokeCert work without the kid
        # newAccount must not have kid
        if self.account is not None:
            kwargs["kid"] = self.account["uri"]
        kwargs["key"] = self.key
        return jws.JWS.sign(jobj, **cast(Mapping[str, Any], kwargs)).json_dumps(indent=2)

    @classmethod
    def _check_response(cls, response: requests.Response,
                        content_type: Optional[str] = None) -> requests.Response:
        """Check response content and its type.

        .. note::
           Checking is not strict: wrong server response ``Content-Type``
           HTTP header is ignored if response is an expected JSON object
           (c.f. Boulder #56).

        :param str content_type: Expected Content-Type response header.
            If JSON is expected and not present in server response, this
            function will raise an error. Otherwise, wrong Content-Type
            is ignored, but logged.

        :raises .messages.Error: If server response body
            carries HTTP Problem (https://datatracker.ietf.org/doc/html/rfc7807).
        :raises .ClientError: In case of other networking errors.

        """
        response_ct = response.headers.get('Content-Type')
        # Strip parameters from the media-type (rfc2616#section-3.7)
        if response_ct:
            response_ct = response_ct.split(';')[0].strip()
        try:
            # TODO: response.json() is called twice, once here, and
            # once in _get and _post clients
            jobj = response.json()
        except ValueError:
            jobj = None

        if response.status_code == 409:
            raise errors.ConflictError(response.headers.get('Location', 'UNKNOWN-LOCATION'))

        if not response.ok:
            if jobj is not None:
                if response_ct != cls.JSON_ERROR_CONTENT_TYPE:
                    logger.debug(
                        'Ignoring wrong Content-Type (%r) for JSON Error',
                        response_ct)
                try:
                    raise messages.Error.from_json(jobj)
                except jose.DeserializationError as error:
                    # Couldn't deserialize JSON object
                    raise errors.ClientError((response, error))
            else:
                # response is not JSON object
                raise errors.ClientError(response)
        else:
            if jobj is not None and response_ct != cls.JSON_CONTENT_TYPE:
                logger.debug(
                    'Ignoring wrong Content-Type (%r) for JSON decodable '
                    'response', response_ct)

            if content_type == cls.JSON_CONTENT_TYPE and jobj is None:
                raise errors.ClientError(f'Unexpected response Content-Type: {response_ct}')

        return response

    def _send_request(self, method: str, url: str, *args: Any, **kwargs: Any) -> requests.Response:
        """Send HTTP request.

        Makes sure that `verify_ssl` is respected. Logs request and
        response (with headers). For allowed parameters please see
        `requests.request`.

        :param str method: method for the new `requests.Request` object
        :param str url: URL for the new `requests.Request` object

        :raises requests.exceptions.RequestException: in case of any problems

        :returns: HTTP Response
        :rtype: `requests.Response`


        """
        if method == "POST":
            logger.debug('Sending POST request to %s:\n%s',
                          url, kwargs['data'])
        else:
            logger.debug('Sending %s request to %s.', method, url)
        kwargs['verify'] = self.verify_ssl
        kwargs.setdefault('headers', {})
        kwargs['headers'].setdefault('User-Agent', self.user_agent)
        kwargs.setdefault('timeout', self._default_timeout)
        try:
            response = self.session.request(method, url, *args, **kwargs)
        except requests.exceptions.RequestException as e:
            # pylint: disable=pointless-string-statement
            """Requests response parsing

            The requests library emits exceptions with a lot of extra text.
            We parse them with a regexp to raise a more readable exceptions.

            Example:
            HTTPSConnectionPool(host='acme-v01.api.letsencrypt.org',
            port=443): Max retries exceeded with url: /directory
            (Caused by NewConnectionError('
            <requests.packages.urllib3.connection.VerifiedHTTPSConnection
            object at 0x108356c50>: Failed to establish a new connection:
            [Errno 65] No route to host',))"""

            # pylint: disable=line-too-long
            err_regex = r".*host='(\S*)'.*Max retries exceeded with url\: (\/\w*).*(\[Errno \d+\])([A-Za-z ]*)"
            m = re.match(err_regex, str(e))
            if m is None:
                raise  # pragma: no cover
            host, path, _err_no, err_msg = m.groups()
            raise ValueError(f"Requesting {host}{path}:{err_msg}")

        # If an Accept header was sent in the request, the response may not be
        # UTF-8 encoded. In this case, we don't set response.encoding and log
        # the base64 response instead of raw bytes to keep binary data out of the logs.
        debug_content: Union[bytes, str]
        if "Accept" in kwargs["headers"]:
            debug_content = base64.b64encode(response.content)
        else:
            # We set response.encoding so response.text knows the response is
            # UTF-8 encoded instead of trying to guess the encoding that was
            # used which is error prone. This setting affects all future
            # accesses of .text made on the returned response object as well.
            response.encoding = "utf-8"
            debug_content = response.text
        logger.debug('Received response:\nHTTP %d\n%s\n\n%s',
                     response.status_code,
                     "\n".join("{0}: {1}".format(k, v)
                                for k, v in response.headers.items()),
                     debug_content)
        return response

    def head(self, *args: Any, **kwargs: Any) -> requests.Response:
        """Send HEAD request without checking the response.

        Note, that `_check_response` is not called, as it is expected
        that status code other than successfully 2xx will be returned, or
        messages2.Error will be raised by the server.

        """
        return self._send_request('HEAD', *args, **kwargs)

    def get(self, url: str, content_type: str = JSON_CONTENT_TYPE,
            **kwargs: Any) -> requests.Response:
        """Send GET request and check response."""
        return self._check_response(
            self._send_request('GET', url, **kwargs), content_type=content_type)

    def _add_nonce(self, response: requests.Response) -> None:
        if self.REPLAY_NONCE_HEADER in response.headers:
            nonce = response.headers[self.REPLAY_NONCE_HEADER]
            try:
                decoded_nonce = jws.Header._fields['nonce'].decode(nonce)
            except jose.DeserializationError as error:
                raise errors.BadNonce(nonce, error)
            logger.debug('Storing nonce: %s', nonce)
            self._nonces.add(decoded_nonce)
        else:
            raise errors.MissingNonce(response)

    def _get_nonce(self, url: str, new_nonce_url: str) -> str:
        if not self._nonces:
            logger.debug('Requesting fresh nonce')
            if new_nonce_url is None:
                response = self.head(url)
            else:
                # request a new nonce from the acme newNonce endpoint
                response = self._check_response(self.head(new_nonce_url), content_type=None)
            self._add_nonce(response)
        return self._nonces.pop()

    def post(self, *args: Any, **kwargs: Any) -> requests.Response:
        """POST object wrapped in `.JWS` and check response.

        If the server responded with a badNonce error, the request will
        be retried once.

        """
        try:
            return self._post_once(*args, **kwargs)
        except messages.Error as error:
            if error.code == 'badNonce':
                logger.debug('Retrying request after error:\n%s', error)
                return self._post_once(*args, **kwargs)
            raise

    def _post_once(self, url: str, obj: jose.JSONDeSerializable,
                   content_type: str = JOSE_CONTENT_TYPE, **kwargs: Any) -> requests.Response:
        new_nonce_url = kwargs.pop('new_nonce_url', None)
        data = self._wrap_in_jws(obj, self._get_nonce(url, new_nonce_url), url)
        kwargs.setdefault('headers', {'Content-Type': content_type})
        response = self._send_request('POST', url, data=data, **kwargs)
        response = self._check_response(response, content_type=content_type)
        self._add_nonce(response)
        return response<|MERGE_RESOLUTION|>--- conflicted
+++ resolved
@@ -116,11 +116,8 @@
         self.net.account = new_regr
         return new_regr
 
-<<<<<<< HEAD
-    def new_order(self, csr_pem: bytes, certid: str = '') -> messages.OrderResource:
-=======
-    def new_order(self, csr_pem: bytes, profile: Optional[str] = None) -> messages.OrderResource:
->>>>>>> a6bed18f
+    def new_order(self, csr_pem: bytes, profile: Optional[str] = None, certid: str = ''
+                  ) -> messages.OrderResource:
         """Request a new Order object from the server.
             with certid give it will try but if it failes will try without one
 
@@ -146,27 +143,23 @@
         for ip in ipNames:
             identifiers.append(messages.Identifier(typ=messages.IDENTIFIER_IP,
                 value=str(ip)))
-<<<<<<< HEAD
+        if profile is None:
+            profile = ""
         if hasattr(self.directory,"renewalInfo") and certid != "": # pragma: no cover
             try: #coverage doesn't have server to ask ari
-                order = messages.NewOrder(identifiers=identifiers, replaces = certid)
+                order = messages.NewOrder(identifiers=identifiers,
+                                          profile=profile, replaces = certid)
                 response = self._post(self.directory['newOrder'], order)
             except messages.Error as e:
                 # if neworder with ARI failed try without one
                 # server may not impliment ari-05 draft for alreadyReplaced error
                 if e.code == 'alreadyReplaced':
                     logger.info('neworder with ARI failed with error %s, Retrying without ARI', e)
-                order = messages.NewOrder(identifiers=identifiers)
+                order = messages.NewOrder(identifiers=identifiers, profile=profile)
                 response = self._post(self.directory['newOrder'], order)
         else:
-            order = messages.NewOrder(identifiers=identifiers)
+            order = messages.NewOrder(identifiers=identifiers, profile=profile)
             response = self._post(self.directory['newOrder'], order)
-=======
-        if profile is None:
-            profile = ""
-        order = messages.NewOrder(identifiers=identifiers, profile=profile)
-        response = self._post(self.directory['newOrder'], order)
->>>>>>> a6bed18f
         body = messages.Order.from_json(response.json())
         authorizations = []
         # pylint has trouble understanding our josepy based objects which use
