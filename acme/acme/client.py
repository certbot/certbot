"""ACME client API."""
import base64
import collections
import datetime
from email.utils import parsedate_tz
import heapq
import logging
import time

import six
from six.moves import http_client  # pylint: disable=import-error

import OpenSSL
import re
import requests
import sys

from acme import errors
from acme import jose
from acme import jws
from acme import messages


logger = logging.getLogger(__name__)

# Prior to Python 2.7.9 the stdlib SSL module did not allow a user to configure
# many important security related options. On these platforms we use PyOpenSSL
# for SSL, which does allow these options to be configured.
# https://urllib3.readthedocs.org/en/latest/security.html#insecureplatformwarning
if sys.version_info < (2, 7, 9):  # pragma: no cover
    try:
        requests.packages.urllib3.contrib.pyopenssl.inject_into_urllib3()  # type: ignore
    except AttributeError:
        import urllib3.contrib.pyopenssl  # pylint: disable=import-error
        urllib3.contrib.pyopenssl.inject_into_urllib3()

DEFAULT_NETWORK_TIMEOUT = 45

DER_CONTENT_TYPE = 'application/pkix-cert'


class Client(object):  # pylint: disable=too-many-instance-attributes
    """ACME client.

    .. todo::
       Clean up raised error types hierarchy, document, and handle (wrap)
       instances of `.DeserializationError` raised in `from_json()`.

    :ivar messages.Directory directory:
    :ivar key: `.JWK` (private)
    :ivar alg: `.JWASignature`
    :ivar bool verify_ssl: Verify SSL certificates?
    :ivar .ClientNetwork net: Client network. Useful for testing. If not
        supplied, it will be initialized using `key`, `alg` and
        `verify_ssl`.

    """

    def __init__(self, directory, key, alg=jose.RS256, verify_ssl=True,
                 net=None):
        """Initialize.

        :param directory: Directory Resource (`.messages.Directory`) or
            URI from which the resource will be downloaded.

        """
        self.key = key
        self.net = ClientNetwork(key, alg, verify_ssl) if net is None else net

        if isinstance(directory, six.string_types):
            self.directory = messages.Directory.from_json(
                self.net.get(directory).json())
        else:
            self.directory = directory

    @classmethod
    def _regr_from_response(cls, response, uri=None, terms_of_service=None):
        if 'terms-of-service' in response.links:
            terms_of_service = response.links['terms-of-service']['url']

        return messages.RegistrationResource(
            body=messages.Registration.from_json(response.json()),
            uri=response.headers.get('Location', uri),
            terms_of_service=terms_of_service)

    def register(self, new_reg=None):
        """Register.

        :param .NewRegistration new_reg:

        :returns: Registration Resource.
        :rtype: `.RegistrationResource`

        """
        new_reg = messages.NewRegistration() if new_reg is None else new_reg
        assert isinstance(new_reg, messages.NewRegistration)

        response = self.net.post(self.directory[new_reg], new_reg)
        # TODO: handle errors
        assert response.status_code == http_client.CREATED

        # "Instance of 'Field' has no key/contact member" bug:
        # pylint: disable=no-member
        return self._regr_from_response(response)

    def _send_recv_regr(self, regr, body):
        response = self.net.post(regr.uri, body)

        # TODO: Boulder returns httplib.ACCEPTED
        #assert response.status_code == httplib.OK

        # TODO: Boulder does not set Location or Link on update
        # (c.f. acme-spec #94)

        return self._regr_from_response(
            response, uri=regr.uri,
            terms_of_service=regr.terms_of_service)

    def update_registration(self, regr, update=None):
        """Update registration.

        :param messages.RegistrationResource regr: Registration Resource.
        :param messages.Registration update: Updated body of the
            resource. If not provided, body will be taken from `regr`.

        :returns: Updated Registration Resource.
        :rtype: `.RegistrationResource`

        """
        update = regr.body if update is None else update
        body = messages.UpdateRegistration(**dict(update))
        updated_regr = self._send_recv_regr(regr, body=body)
        return updated_regr

    def deactivate_registration(self, regr):
        """Deactivate registration.

        :param messages.RegistrationResource regr: The Registration Resource
            to be deactivated.

        :returns: The Registration resource that was deactivated.
        :rtype: `.RegistrationResource`

        """
        return self.update_registration(regr, update={'status': 'deactivated'})

    def query_registration(self, regr):
        """Query server about registration.

        :param messages.RegistrationResource: Existing Registration
            Resource.

        """
        return self._send_recv_regr(regr, messages.UpdateRegistration())

    def agree_to_tos(self, regr):
        """Agree to the terms-of-service.

        Agree to the terms-of-service in a Registration Resource.

        :param regr: Registration Resource.
        :type regr: `.RegistrationResource`

        :returns: Updated Registration Resource.
        :rtype: `.RegistrationResource`

        """
        return self.update_registration(
            regr.update(body=regr.body.update(agreement=regr.terms_of_service)))

    def _authzr_from_response(self, response, identifier, uri=None):
        authzr = messages.AuthorizationResource(
            body=messages.Authorization.from_json(response.json()),
            uri=response.headers.get('Location', uri))
        if authzr.body.identifier != identifier:
            raise errors.UnexpectedUpdate(authzr)
        return authzr

    def request_challenges(self, identifier, new_authzr_uri=None):
        """Request challenges.

        :param .messages.Identifier identifier: Identifier to be challenged.
        :param str new_authzr_uri: Deprecated. Do not use.

        :returns: Authorization Resource.
        :rtype: `.AuthorizationResource`

        """
        if new_authzr_uri is not None:
            logger.debug("request_challenges with new_authzr_uri deprecated.")
        new_authz = messages.NewAuthorization(identifier=identifier)
        response = self.net.post(self.directory.new_authz, new_authz)
        # TODO: handle errors
        assert response.status_code == http_client.CREATED
        return self._authzr_from_response(response, identifier)

    def request_domain_challenges(self, domain, new_authzr_uri=None):
        """Request challenges for domain names.

        This is simply a convenience function that wraps around
        `request_challenges`, but works with domain names instead of
        generic identifiers. See ``request_challenges`` for more
        documentation.

        :param str domain: Domain name to be challenged.
        :param str new_authzr_uri: Deprecated. Do not use.

        :returns: Authorization Resource.
        :rtype: `.AuthorizationResource`

        """
        return self.request_challenges(messages.Identifier(
            typ=messages.IDENTIFIER_FQDN, value=domain), new_authzr_uri)

    def answer_challenge(self, challb, response):
        """Answer challenge.

        :param challb: Challenge Resource body.
        :type challb: `.ChallengeBody`

        :param response: Corresponding Challenge response
        :type response: `.challenges.ChallengeResponse`

        :returns: Challenge Resource with updated body.
        :rtype: `.ChallengeResource`

        :raises .UnexpectedUpdate:

        """
        response = self.net.post(challb.uri, response)
        try:
            authzr_uri = response.links['up']['url']
        except KeyError:
            raise errors.ClientError('"up" Link header missing')
        challr = messages.ChallengeResource(
            authzr_uri=authzr_uri,
            body=messages.ChallengeBody.from_json(response.json()))
        # TODO: check that challr.uri == response.headers['Location']?
        if challr.uri != challb.uri:
            raise errors.UnexpectedUpdate(challr.uri)
        return challr

    @classmethod
    def retry_after(cls, response, default):
        """Compute next `poll` time based on response ``Retry-After`` header.

        Handles integers and various datestring formats per
        https://www.w3.org/Protocols/rfc2616/rfc2616-sec14.html#sec14.37

        :param requests.Response response: Response from `poll`.
        :param int default: Default value (in seconds), used when
            ``Retry-After`` header is not present or invalid.

        :returns: Time point when next `poll` should be performed.
        :rtype: `datetime.datetime`

        """
        retry_after = response.headers.get('Retry-After', str(default))
        try:
            seconds = int(retry_after)
        except ValueError:
            # The RFC 2822 parser handles all of RFC 2616's cases in modern
            # environments (primarily HTTP 1.1+ but also py27+)
            when = parsedate_tz(retry_after)
            if when is not None:
                try:
                    tz_secs = datetime.timedelta(when[-1] if when[-1] else 0)
                    return datetime.datetime(*when[:7]) - tz_secs
                except (ValueError, OverflowError):
                    pass
            seconds = default

        return datetime.datetime.now() + datetime.timedelta(seconds=seconds)

    def poll(self, authzr):
        """Poll Authorization Resource for status.

        :param authzr: Authorization Resource
        :type authzr: `.AuthorizationResource`

        :returns: Updated Authorization Resource and HTTP response.

        :rtype: (`.AuthorizationResource`, `requests.Response`)

        """
        response = self.net.get(authzr.uri)
        updated_authzr = self._authzr_from_response(
            response, authzr.body.identifier, authzr.uri)
        return updated_authzr, response

    def request_issuance(self, csr, authzrs):
        """Request issuance.

        :param csr: CSR
        :type csr: `OpenSSL.crypto.X509Req` wrapped in `.ComparableX509`

        :param authzrs: `list` of `.AuthorizationResource`

        :returns: Issued certificate
        :rtype: `.messages.CertificateResource`

        """
        assert authzrs, "Authorizations list is empty"
        logger.debug("Requesting issuance...")

        # TODO: assert len(authzrs) == number of SANs
        req = messages.CertificateRequest(csr=csr)

        content_type = DER_CONTENT_TYPE  # TODO: add 'cert_type 'argument
        response = self.net.post(
            self.directory.new_cert,
            req,
            content_type=content_type,
            headers={'Accept': content_type})

        cert_chain_uri = response.links.get('up', {}).get('url')

        try:
            uri = response.headers['Location']
        except KeyError:
            raise errors.ClientError('"Location" Header missing')

        return messages.CertificateResource(
            uri=uri, authzrs=authzrs, cert_chain_uri=cert_chain_uri,
            body=jose.ComparableX509(OpenSSL.crypto.load_certificate(
                OpenSSL.crypto.FILETYPE_ASN1, response.content)))

    def poll_and_request_issuance(
            self, csr, authzrs, mintime=5, max_attempts=10):
        """Poll and request issuance.

        This function polls all provided Authorization Resource URIs
        until all challenges are valid, respecting ``Retry-After`` HTTP
        headers, and then calls `request_issuance`.

        :param .ComparableX509 csr: CSR (`OpenSSL.crypto.X509Req`
            wrapped in `.ComparableX509`)
        :param authzrs: `list` of `.AuthorizationResource`
        :param int mintime: Minimum time before next attempt, used if
            ``Retry-After`` is not present in the response.
        :param int max_attempts: Maximum number of attempts (per
            authorization) before `PollError` with non-empty ``waiting``
            is raised.

        :returns: ``(cert, updated_authzrs)`` `tuple` where ``cert`` is
            the issued certificate (`.messages.CertificateResource`),
            and ``updated_authzrs`` is a `tuple` consisting of updated
            Authorization Resources (`.AuthorizationResource`) as
            present in the responses from server, and in the same order
            as the input ``authzrs``.
        :rtype: `tuple`

        :raises PollError: in case of timeout or if some authorization
            was marked by the CA as invalid

        """
        # pylint: disable=too-many-locals
        assert max_attempts > 0
        attempts = collections.defaultdict(int)
        exhausted = set()

        # priority queue with datetime.datetime (based on Retry-After) as key,
        # and original Authorization Resource as value
        waiting = [
            (datetime.datetime.now(), index, authzr)
            for index, authzr in enumerate(authzrs)
        ]
        heapq.heapify(waiting)
        # mapping between original Authorization Resource and the most
        # recently updated one
        updated = dict((authzr, authzr) for authzr in authzrs)

        while waiting:
            # find the smallest Retry-After, and sleep if necessary
            when, index, authzr = heapq.heappop(waiting)
            now = datetime.datetime.now()
            if when > now:
                seconds = (when - now).seconds
                logger.debug('Sleeping for %d seconds', seconds)
                time.sleep(seconds)

            # Note that we poll with the latest updated Authorization
            # URI, which might have a different URI than initial one
            updated_authzr, response = self.poll(updated[authzr])
            updated[authzr] = updated_authzr

            attempts[authzr] += 1
            # pylint: disable=no-member
            if updated_authzr.body.status not in (
                    messages.STATUS_VALID, messages.STATUS_INVALID):
                if attempts[authzr] < max_attempts:
                    # push back to the priority queue, with updated retry_after
                    heapq.heappush(waiting, (self.retry_after(
                        response, default=mintime), index, authzr))
                else:
                    exhausted.add(authzr)

        if exhausted or any(authzr.body.status == messages.STATUS_INVALID
                            for authzr in six.itervalues(updated)):
            raise errors.PollError(exhausted, updated)

        updated_authzrs = tuple(updated[authzr] for authzr in authzrs)
        return self.request_issuance(csr, updated_authzrs), updated_authzrs

    def _get_cert(self, uri):
        """Returns certificate from URI.

        :param str uri: URI of certificate

        :returns: tuple of the form
            (response, :class:`acme.jose.ComparableX509`)
        :rtype: tuple

        """
        content_type = DER_CONTENT_TYPE  # TODO: make it a param
        response = self.net.get(uri, headers={'Accept': content_type},
                                content_type=content_type)
        return response, jose.ComparableX509(OpenSSL.crypto.load_certificate(
            OpenSSL.crypto.FILETYPE_ASN1, response.content))

    def check_cert(self, certr):
        """Check for new cert.

        :param certr: Certificate Resource
        :type certr: `.CertificateResource`

        :returns: Updated Certificate Resource.
        :rtype: `.CertificateResource`

        """
        # TODO: acme-spec 5.1 table action should be renamed to
        # "refresh cert", and this method integrated with self.refresh
        response, cert = self._get_cert(certr.uri)
        if 'Location' not in response.headers:
            raise errors.ClientError('Location header missing')
        if response.headers['Location'] != certr.uri:
            raise errors.UnexpectedUpdate(response.text)
        return certr.update(body=cert)

    def refresh(self, certr):
        """Refresh certificate.

        :param certr: Certificate Resource
        :type certr: `.CertificateResource`

        :returns: Updated Certificate Resource.
        :rtype: `.CertificateResource`

        """
        # TODO: If a client sends a refresh request and the server is
        # not willing to refresh the certificate, the server MUST
        # respond with status code 403 (Forbidden)
        return self.check_cert(certr)

    def fetch_chain(self, certr, max_length=10):
        """Fetch chain for certificate.

        :param .CertificateResource certr: Certificate Resource
        :param int max_length: Maximum allowed length of the chain.
            Note that each element in the certificate requires new
            ``HTTP GET`` request, and the length of the chain is
            controlled by the ACME CA.

        :raises errors.Error: if recursion exceeds `max_length`

        :returns: Certificate chain for the Certificate Resource. It is
            a list ordered so that the first element is a signer of the
            certificate from Certificate Resource. Will be empty if
            ``cert_chain_uri`` is ``None``.
        :rtype: `list` of `OpenSSL.crypto.X509` wrapped in `.ComparableX509`

        """
        chain = []
        uri = certr.cert_chain_uri
        while uri is not None and len(chain) < max_length:
            response, cert = self._get_cert(uri)
            uri = response.links.get('up', {}).get('url')
            chain.append(cert)
        if uri is not None:
            raise errors.Error(
                "Recursion limit reached. Didn't get {0}".format(uri))
        return chain

    def revoke(self, cert, rsn):
        """Revoke certificate.

        :param .ComparableX509 cert: `OpenSSL.crypto.X509` wrapped in
            `.ComparableX509`

        :param int rsn: Reason code for certificate revocation.

        :raises .ClientError: If revocation is unsuccessful.

        """
        response = self.net.post(self.directory[messages.Revocation],
                                 messages.Revocation(
                                     certificate=cert,
                                     reason=rsn),
                                 content_type=None)
        if response.status_code != http_client.OK:
            raise errors.ClientError(
                'Successful revocation must return HTTP OK status')


class ClientNetwork(object):  # pylint: disable=too-many-instance-attributes
    """Client network."""
    JSON_CONTENT_TYPE = 'application/json'
    JOSE_CONTENT_TYPE = 'application/jose+json'
    JSON_ERROR_CONTENT_TYPE = 'application/problem+json'
    REPLAY_NONCE_HEADER = 'Replay-Nonce'

    def __init__(self, key, alg=jose.RS256, verify_ssl=True,
                 user_agent='acme-python', timeout=DEFAULT_NETWORK_TIMEOUT):
        self.key = key
        self.alg = alg
        self.verify_ssl = verify_ssl
        self._nonces = set()
        self.user_agent = user_agent
        self.session = requests.Session()
        self._default_timeout = timeout

    def __del__(self):
        # Try to close the session, but don't show exceptions to the
        # user if the call to close() fails. See #4840.
        try:
            self.session.close()
        except Exception:  # pylint: disable=broad-except
            pass

    def _wrap_in_jws(self, obj, nonce):
        """Wrap `JSONDeSerializable` object in JWS.

        .. todo:: Implement ``acmePath``.

        :param .JSONDeSerializable obj:
        :param bytes nonce:
        :rtype: `.JWS`

        """
        jobj = obj.json_dumps(indent=2).encode()
        logger.debug('JWS payload:\n%s', jobj)
        return jws.JWS.sign(
            payload=jobj, key=self.key, alg=self.alg,
            nonce=nonce).json_dumps(indent=2)

    @classmethod
    def _check_response(cls, response, content_type=None):
        """Check response content and its type.

        .. note::
           Checking is not strict: wrong server response ``Content-Type``
           HTTP header is ignored if response is an expected JSON object
           (c.f. Boulder #56).

        :param str content_type: Expected Content-Type response header.
            If JSON is expected and not present in server response, this
            function will raise an error. Otherwise, wrong Content-Type
            is ignored, but logged.

        :raises .messages.Error: If server response body
            carries HTTP Problem (draft-ietf-appsawg-http-problem-00).
        :raises .ClientError: In case of other networking errors.

        """
        response_ct = response.headers.get('Content-Type')
        try:
            # TODO: response.json() is called twice, once here, and
            # once in _get and _post clients
            jobj = response.json()
        except ValueError:
            jobj = None

        if response.status_code == 409:
            raise errors.ConflictError(response.headers.get('Location'))

        if not response.ok:
            if jobj is not None:
                if response_ct != cls.JSON_ERROR_CONTENT_TYPE:
                    logger.debug(
                        'Ignoring wrong Content-Type (%r) for JSON Error',
                        response_ct)
                try:
                    raise messages.Error.from_json(jobj)
                except jose.DeserializationError as error:
                    # Couldn't deserialize JSON object
                    raise errors.ClientError((response, error))
            else:
                # response is not JSON object
                raise errors.ClientError(response)
        else:
            if jobj is not None and response_ct != cls.JSON_CONTENT_TYPE:
                logger.debug(
                    'Ignoring wrong Content-Type (%r) for JSON decodable '
                    'response', response_ct)

            if content_type == cls.JSON_CONTENT_TYPE and jobj is None:
                raise errors.ClientError(
                    'Unexpected response Content-Type: {0}'.format(response_ct))

        return response

    def _send_request(self, method, url, *args, **kwargs):
    #pylint: disable=too-many-locals

        """Send HTTP request.

        Makes sure that `verify_ssl` is respected. Logs request and
        response (with headers). For allowed parameters please see
        `requests.request`.

        :param str method: method for the new `requests.Request` object
        :param str url: URL for the new `requests.Request` object

        :raises requests.exceptions.RequestException: in case of any problems

        :returns: HTTP Response
        :rtype: `requests.Response`


        """
        if method == "POST":
            logger.debug('Sending POST request to %s:\n%s',
                          url, kwargs['data'])
        else:
            logger.debug('Sending %s request to %s.', method, url)
        kwargs['verify'] = self.verify_ssl
        kwargs.setdefault('headers', {})
        kwargs['headers'].setdefault('User-Agent', self.user_agent)
        kwargs.setdefault('timeout', self._default_timeout)
        try:
            response = self.session.request(method, url, *args, **kwargs)
        except requests.exceptions.RequestException as e:
            #pylint: disable=pointless-string-statement
            """Requests response parsing

            The requests library emits exceptions with a lot of extra text.
            We parse them with a regexp to raise a more readable exceptions.

            Example:
            HTTPSConnectionPool(host='acme-v01.api.letsencrypt.org',
            port=443): Max retries exceeded with url: /directory
            (Caused by NewConnectionError('
            <requests.packages.urllib3.connection.VerifiedHTTPSConnection
            object at 0x108356c50>: Failed to establish a new connection:
            [Errno 65] No route to host',))"""

            err_regex = r".*host='(\S*)'.*url\: (\/\w*).*(\[Errno \d+\])([A-Za-z ]*)"
            m = re.match(err_regex, str(e.message))
            if m is None:
                raise
            else:
<<<<<<< HEAD
                host, path, err_no, err_msg = m.group(1), m.group(2), m.group(3), m.group(4)
                print host
=======
                host, path, err_no, err_msg = m.groups()
>>>>>>> 5dbcaeec
                raise RuntimeError("Requesting {0}{1}: {2}{3}"
                                 .format(host, path, err_no, err_msg))

        # If content is DER, log the base64 of it instead of raw bytes, to keep
        # binary data out of the logs.
        if response.headers.get("Content-Type") == DER_CONTENT_TYPE:
            debug_content = base64.b64encode(response.content)
        else:
            debug_content = response.content
        logger.debug('Received response:\nHTTP %d\n%s\n\n%s',
                     response.status_code,
                     "\n".join(["{0}: {1}".format(k, v)
                                for k, v in response.headers.items()]),
                     debug_content)
        return response

    def head(self, *args, **kwargs):
        """Send HEAD request without checking the response.

        Note, that `_check_response` is not called, as it is expected
        that status code other than successfully 2xx will be returned, or
        messages2.Error will be raised by the server.

        """
        return self._send_request('HEAD', *args, **kwargs)

    def get(self, url, content_type=JSON_CONTENT_TYPE, **kwargs):
        """Send GET request and check response."""
        return self._check_response(
            self._send_request('GET', url, **kwargs), content_type=content_type)

    def _add_nonce(self, response):
        if self.REPLAY_NONCE_HEADER in response.headers:
            nonce = response.headers[self.REPLAY_NONCE_HEADER]
            try:
                decoded_nonce = jws.Header._fields['nonce'].decode(nonce)
            except jose.DeserializationError as error:
                raise errors.BadNonce(nonce, error)
            logger.debug('Storing nonce: %s', nonce)
            self._nonces.add(decoded_nonce)
        else:
            raise errors.MissingNonce(response)

    def _get_nonce(self, url):
        if not self._nonces:
            logger.debug('Requesting fresh nonce')
            self._add_nonce(self.head(url))
        return self._nonces.pop()

    def post(self, *args, **kwargs):
        """POST object wrapped in `.JWS` and check response.

        If the server responded with a badNonce error, the request will
        be retried once.

        """
        try:
            return self._post_once(*args, **kwargs)
        except messages.Error as error:
            if error.code == 'badNonce':
                logger.debug('Retrying request after error:\n%s', error)
                return self._post_once(*args, **kwargs)
            else:
                raise

    def _post_once(self, url, obj, content_type=JOSE_CONTENT_TYPE, **kwargs):
        data = self._wrap_in_jws(obj, self._get_nonce(url))
        kwargs.setdefault('headers', {'Content-Type': content_type})
        response = self._send_request('POST', url, data=data, **kwargs)
        self._add_nonce(response)
        return self._check_response(response, content_type=content_type)<|MERGE_RESOLUTION|>--- conflicted
+++ resolved
@@ -649,12 +649,7 @@
             if m is None:
                 raise
             else:
-<<<<<<< HEAD
                 host, path, err_no, err_msg = m.group(1), m.group(2), m.group(3), m.group(4)
-                print host
-=======
-                host, path, err_no, err_msg = m.groups()
->>>>>>> 5dbcaeec
                 raise RuntimeError("Requesting {0}{1}: {2}{3}"
                                  .format(host, path, err_no, err_msg))
 
