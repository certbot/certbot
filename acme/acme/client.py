--- conflicted
+++ resolved
@@ -44,47 +44,17 @@
     """ACME client base object.
 
     :ivar messages.Directory directory:
-<<<<<<< HEAD
     :ivar .ClientNetwork net: Client network.
     """
 
     def __init__(self, directory, net=None):
-=======
-    :ivar key: `.JWK` (private)
-    :ivar account: `.Account` (private)
-    :ivar acme_version: `int` (private) 1 for ACMEv1, or 2 for ACMEv2.
-    :ivar alg: `.JWASignature`
-    :ivar bool verify_ssl: Verify SSL certificates?
-    :ivar .ClientNetwork net: Client network. Useful for testing. If not
-        supplied, it will be initialized using `key`, `alg` and
-        `verify_ssl`.
-
-    """
-
-    def __init__(self, directory, key, account=None, acme_version=1, alg=jose.RS256,
-                 verify_ssl=True, net=None):
->>>>>>> 0bca64ad
         """Initialize.
 
         :param .messages.Directory directory: Directory Resource
         :param .ClientNetwork net: Client network.
         """
-<<<<<<< HEAD
         self.directory = directory
         self.net = net
-=======
-        self.key = key
-        self.account = account
-        self.acme_version = acme_version
-        self.net = ClientNetwork(key, account=account, acme_version=acme_version,
-            alg=alg, verify_ssl=verify_ssl) if net is None else net
-
-        if isinstance(directory, six.string_types):
-            self.directory = messages.Directory.from_json(
-                self.net.get(directory).json())
-        else:
-            self.directory = directory
->>>>>>> 0bca64ad
 
     @classmethod
     def _regr_from_response(cls, response, uri=None, terms_of_service=None):
@@ -96,32 +66,6 @@
             uri=response.headers.get('Location', uri),
             terms_of_service=terms_of_service)
 
-<<<<<<< HEAD
-=======
-    def register(self, new_reg=None):
-        """Register.
-
-        :param .NewRegistration new_reg:
-
-        :returns: Registration Resource.
-        :rtype: `.RegistrationResource`
-
-        """
-        new_reg = messages.NewRegistration() if new_reg is None else new_reg
-        if hasattr(self.directory, 'new_account'):
-            url = self.directory.new_account
-        else:
-            url = self.directory.new_reg
-
-        response = self.net.post(url, new_reg)
-        # TODO: handle errors
-        assert response.status_code == http_client.CREATED
-
-        # "Instance of 'Field' has no key/contact member" bug:
-        # pylint: disable=no-member
-        return self._regr_from_response(response)
-
->>>>>>> 0bca64ad
     def _send_recv_regr(self, regr, body):
         response = self.net.post(regr.uri, body)
 
@@ -172,24 +116,6 @@
         """
         return self._send_recv_regr(regr, messages.UpdateRegistration())
 
-<<<<<<< HEAD
-=======
-    def agree_to_tos(self, regr):
-        """Agree to the terms-of-service.
-
-        Agree to the terms-of-service in a Registration Resource.
-
-        :param regr: Registration Resource.
-        :type regr: `.RegistrationResource`
-
-        :returns: Updated Registration Resource.
-        :rtype: `.RegistrationResource`
-
-        """
-        return self.update_registration(
-            regr.update(body=regr.body.update(agreement=regr.terms_of_service)))
-
->>>>>>> 0bca64ad
     def _authzr_from_response(self, response, identifier=None, uri=None):
         authzr = messages.AuthorizationResource(
             body=messages.Authorization.from_json(response.json()),
@@ -198,8 +124,468 @@
             raise errors.UnexpectedUpdate(authzr)
         return authzr
 
-<<<<<<< HEAD
-=======
+    def answer_challenge(self, challb, response):
+        """Answer challenge.
+
+        :param challb: Challenge Resource body.
+        :type challb: `.ChallengeBody`
+
+        :param response: Corresponding Challenge response
+        :type response: `.challenges.ChallengeResponse`
+
+        :returns: Challenge Resource with updated body.
+        :rtype: `.ChallengeResource`
+
+        :raises .UnexpectedUpdate:
+
+        """
+        response = self.net.post(challb.uri, response)
+        try:
+            authzr_uri = response.links['up']['url']
+        except KeyError:
+            raise errors.ClientError('"up" Link header missing')
+        challr = messages.ChallengeResource(
+            authzr_uri=authzr_uri,
+            body=messages.ChallengeBody.from_json(response.json()))
+        # TODO: check that challr.uri == response.headers['Location']?
+        if challr.uri != challb.uri:
+            raise errors.UnexpectedUpdate(challr.uri)
+        return challr
+
+    @classmethod
+    def retry_after(cls, response, default):
+        """Compute next `poll` time based on response ``Retry-After`` header.
+
+        Handles integers and various datestring formats per
+        https://www.w3.org/Protocols/rfc2616/rfc2616-sec14.html#sec14.37
+
+        :param requests.Response response: Response from `poll`.
+        :param int default: Default value (in seconds), used when
+            ``Retry-After`` header is not present or invalid.
+
+        :returns: Time point when next `poll` should be performed.
+        :rtype: `datetime.datetime`
+
+        """
+        retry_after = response.headers.get('Retry-After', str(default))
+        try:
+            seconds = int(retry_after)
+        except ValueError:
+            # The RFC 2822 parser handles all of RFC 2616's cases in modern
+            # environments (primarily HTTP 1.1+ but also py27+)
+            when = parsedate_tz(retry_after)
+            if when is not None:
+                try:
+                    tz_secs = datetime.timedelta(when[-1] if when[-1] else 0)
+                    return datetime.datetime(*when[:7]) - tz_secs
+                except (ValueError, OverflowError):
+                    pass
+            seconds = default
+
+        return datetime.datetime.now() + datetime.timedelta(seconds=seconds)
+
+    def poll(self, authzr):
+        """Poll Authorization Resource for status.
+
+        :param authzr: Authorization Resource
+        :type authzr: `.AuthorizationResource`
+
+        :returns: Updated Authorization Resource and HTTP response.
+
+        :rtype: (`.AuthorizationResource`, `requests.Response`)
+
+        """
+        response = self.net.get(authzr.uri)
+        updated_authzr = self._authzr_from_response(
+            response, authzr.body.identifier, authzr.uri)
+        return updated_authzr, response
+
+class Client(ClientBase):
+    """ACME client for a v1 API.
+
+    .. todo::
+       Clean up raised error types hierarchy, document, and handle (wrap)
+       instances of `.DeserializationError` raised in `from_json()`.
+
+    :ivar messages.Directory directory:
+    :ivar key: `.JWK` (private)
+    :ivar account: `.Registration` (private)
+    :ivar acme_version: `int` (private)
+    :ivar alg: `.JWASignature`
+    :ivar bool verify_ssl: Verify SSL certificates?
+    :ivar .ClientNetwork net: Client network. Useful for testing. If not
+        supplied, it will be initialized using `key`, `alg` and
+        `verify_ssl`.
+
+    """
+
+    def __init__(self, directory, key, account=None, acme_version=1, alg=jose.RS256,
+                 verify_ssl=True, net=None):
+        """Initialize.
+
+        :param directory: Directory Resource (`.messages.Directory`) or
+            URI from which the resource will be downloaded.
+
+        """
+        # pylint: disable=too-many-arguments
+        self.key = key
+        self.account = account
+        self.acme_version = acme_version
+        self.net = ClientNetwork(key, account=account, acme_version=acme_version,
+            alg=alg, verify_ssl=verify_ssl) if net is None else net
+
+        if isinstance(directory, six.string_types):
+            self.directory = messages.Directory.from_json(
+                self.net.get(directory).json())
+        else:
+            self.directory = directory
+        super(Client, self).__init__(directory=directory, net=net)
+
+    def register(self, new_reg=None):
+        """Register.
+
+        :param .NewRegistration new_reg:
+
+        :returns: Registration Resource.
+        :rtype: `.RegistrationResource`
+
+        """
+        new_reg = messages.NewRegistration() if new_reg is None else new_reg
+        response = self.net.post(self.directory[new_reg], new_reg)
+        # TODO: handle errors
+        assert response.status_code == http_client.CREATED
+
+        # "Instance of 'Field' has no key/contact member" bug:
+        # pylint: disable=no-member
+        return self._regr_from_response(response)
+
+    def agree_to_tos(self, regr):
+        """Agree to the terms-of-service.
+
+        Agree to the terms-of-service in a Registration Resource.
+
+        :param regr: Registration Resource.
+        :type regr: `.RegistrationResource`
+
+        :returns: Updated Registration Resource.
+        :rtype: `.RegistrationResource`
+
+        """
+        return self.update_registration(
+            regr.update(body=regr.body.update(agreement=regr.terms_of_service)))
+
+    def request_challenges(self, identifier, new_authzr_uri=None):
+        """Request challenges.
+
+        :param .messages.Identifier identifier: Identifier to be challenged.
+        :param str new_authzr_uri: Deprecated. Do not use.
+
+        :returns: Authorization Resource.
+        :rtype: `.AuthorizationResource`
+
+        """
+        if new_authzr_uri is not None:
+            logger.debug("request_challenges with new_authzr_uri deprecated.")
+        new_authz = messages.NewAuthorization(identifier=identifier)
+        response = self.net.post(self.directory.new_authz, new_authz)
+        # TODO: handle errors
+        assert response.status_code == http_client.CREATED
+        return self._authzr_from_response(response, identifier)
+
+    def request_domain_challenges(self, domain, new_authzr_uri=None):
+        """Request challenges for domain names.
+
+        This is simply a convenience function that wraps around
+        `request_challenges`, but works with domain names instead of
+        generic identifiers. See ``request_challenges`` for more
+        documentation.
+
+        :param str domain: Domain name to be challenged.
+        :param str new_authzr_uri: Deprecated. Do not use.
+
+        :returns: Authorization Resource.
+        :rtype: `.AuthorizationResource`
+
+        """
+        return self.request_challenges(messages.Identifier(
+            typ=messages.IDENTIFIER_FQDN, value=domain), new_authzr_uri)
+
+    def request_issuance(self, csr, authzrs):
+        """Request issuance.
+
+        :param csr: CSR
+        :type csr: `OpenSSL.crypto.X509Req` wrapped in `.ComparableX509`
+
+        :param authzrs: `list` of `.AuthorizationResource`
+
+        :returns: Issued certificate
+        :rtype: `.messages.CertificateResource`
+
+        """
+        assert authzrs, "Authorizations list is empty"
+        logger.debug("Requesting issuance...")
+
+        # TODO: assert len(authzrs) == number of SANs
+        req = messages.CertificateRequest(csr=csr)
+
+        content_type = DER_CONTENT_TYPE  # TODO: add 'cert_type 'argument
+        response = self.net.post(
+            self.directory.new_cert,
+            req,
+            content_type=content_type,
+            headers={'Accept': content_type})
+
+        cert_chain_uri = response.links.get('up', {}).get('url')
+
+        try:
+            uri = response.headers['Location']
+        except KeyError:
+            raise errors.ClientError('"Location" Header missing')
+
+        return messages.CertificateResource(
+            uri=uri, authzrs=authzrs, cert_chain_uri=cert_chain_uri,
+            body=jose.ComparableX509(OpenSSL.crypto.load_certificate(
+                OpenSSL.crypto.FILETYPE_ASN1, response.content)))
+
+    def poll_and_request_issuance(
+            self, csr, authzrs, mintime=5, max_attempts=10):
+        """Poll and request issuance.
+
+        This function polls all provided Authorization Resource URIs
+        until all challenges are valid, respecting ``Retry-After`` HTTP
+        headers, and then calls `request_issuance`.
+
+        :param .ComparableX509 csr: CSR (`OpenSSL.crypto.X509Req`
+            wrapped in `.ComparableX509`)
+        :param authzrs: `list` of `.AuthorizationResource`
+        :param int mintime: Minimum time before next attempt, used if
+            ``Retry-After`` is not present in the response.
+        :param int max_attempts: Maximum number of attempts (per
+            authorization) before `PollError` with non-empty ``waiting``
+            is raised.
+
+        :returns: ``(cert, updated_authzrs)`` `tuple` where ``cert`` is
+            the issued certificate (`.messages.CertificateResource`),
+            and ``updated_authzrs`` is a `tuple` consisting of updated
+            Authorization Resources (`.AuthorizationResource`) as
+            present in the responses from server, and in the same order
+            as the input ``authzrs``.
+        :rtype: `tuple`
+
+        :raises PollError: in case of timeout or if some authorization
+            was marked by the CA as invalid
+
+        """
+        # pylint: disable=too-many-locals
+        assert max_attempts > 0
+        attempts = collections.defaultdict(int)
+        exhausted = set()
+
+        # priority queue with datetime.datetime (based on Retry-After) as key,
+        # and original Authorization Resource as value
+        waiting = [
+            (datetime.datetime.now(), index, authzr)
+            for index, authzr in enumerate(authzrs)
+        ]
+        heapq.heapify(waiting)
+        # mapping between original Authorization Resource and the most
+        # recently updated one
+        updated = dict((authzr, authzr) for authzr in authzrs)
+
+        while waiting:
+            # find the smallest Retry-After, and sleep if necessary
+            when, index, authzr = heapq.heappop(waiting)
+            now = datetime.datetime.now()
+            if when > now:
+                seconds = (when - now).seconds
+                logger.debug('Sleeping for %d seconds', seconds)
+                time.sleep(seconds)
+
+            # Note that we poll with the latest updated Authorization
+            # URI, which might have a different URI than initial one
+            updated_authzr, response = self.poll(updated[authzr])
+            updated[authzr] = updated_authzr
+
+            attempts[authzr] += 1
+            # pylint: disable=no-member
+            if updated_authzr.body.status not in (
+                    messages.STATUS_VALID, messages.STATUS_INVALID):
+                if attempts[authzr] < max_attempts:
+                    # push back to the priority queue, with updated retry_after
+                    heapq.heappush(waiting, (self.retry_after(
+                        response, default=mintime), index, authzr))
+                else:
+                    exhausted.add(authzr)
+
+        if exhausted or any(authzr.body.status == messages.STATUS_INVALID
+                            for authzr in six.itervalues(updated)):
+            raise errors.PollError(exhausted, updated)
+
+        updated_authzrs = tuple(updated[authzr] for authzr in authzrs)
+        return self.request_issuance(csr, updated_authzrs), updated_authzrs
+
+    def _get_cert(self, uri):
+        """Returns certificate from URI.
+
+        :param str uri: URI of certificate
+
+        :returns: tuple of the form
+            (response, :class:`josepy.util.ComparableX509`)
+        :rtype: tuple
+
+        """
+        content_type = DER_CONTENT_TYPE  # TODO: make it a param
+        response = self.net.get(uri, headers={'Accept': content_type},
+                                content_type=content_type)
+        return response, jose.ComparableX509(OpenSSL.crypto.load_certificate(
+            OpenSSL.crypto.FILETYPE_ASN1, response.content))
+
+    def check_cert(self, certr):
+        """Check for new cert.
+
+        :param certr: Certificate Resource
+        :type certr: `.CertificateResource`
+
+        :returns: Updated Certificate Resource.
+        :rtype: `.CertificateResource`
+
+        """
+        # TODO: acme-spec 5.1 table action should be renamed to
+        # "refresh cert", and this method integrated with self.refresh
+        response, cert = self._get_cert(certr.uri)
+        if 'Location' not in response.headers:
+            raise errors.ClientError('Location header missing')
+        if response.headers['Location'] != certr.uri:
+            raise errors.UnexpectedUpdate(response.text)
+        return certr.update(body=cert)
+
+    def refresh(self, certr):
+        """Refresh certificate.
+
+        :param certr: Certificate Resource
+        :type certr: `.CertificateResource`
+
+        :returns: Updated Certificate Resource.
+        :rtype: `.CertificateResource`
+
+        """
+        # TODO: If a client sends a refresh request and the server is
+        # not willing to refresh the certificate, the server MUST
+        # respond with status code 403 (Forbidden)
+        return self.check_cert(certr)
+
+    def fetch_chain(self, certr, max_length=10):
+        """Fetch chain for certificate.
+
+        :param .CertificateResource certr: Certificate Resource
+        :param int max_length: Maximum allowed length of the chain.
+            Note that each element in the certificate requires new
+            ``HTTP GET`` request, and the length of the chain is
+            controlled by the ACME CA.
+
+        :raises errors.Error: if recursion exceeds `max_length`
+
+        :returns: Certificate chain for the Certificate Resource. It is
+            a list ordered so that the first element is a signer of the
+            certificate from Certificate Resource. Will be empty if
+            ``cert_chain_uri`` is ``None``.
+        :rtype: `list` of `OpenSSL.crypto.X509` wrapped in `.ComparableX509`
+
+        """
+        chain = []
+        uri = certr.cert_chain_uri
+        while uri is not None and len(chain) < max_length:
+            response, cert = self._get_cert(uri)
+            uri = response.links.get('up', {}).get('url')
+            chain.append(cert)
+        if uri is not None:
+            raise errors.Error(
+                "Recursion limit reached. Didn't get {0}".format(uri))
+        return chain
+
+
+
+class ClientV2(ClientBase):
+    """ACME client for a v2 API.
+
+    :ivar messages.Directory directory:
+    :ivar .ClientNetwork net: Client network. Useful for testing. If not
+        supplied, it will be initialized using `key`, `alg` and
+        `verify_ssl`.
+    """
+
+    def __init__(self, directory, net):
+        """Initialize.
+
+        :param directory: Directory Resource (`.messages.Directory`) or
+            URI from which the resource will be downloaded.
+        :ivar .ClientNetwork net: Client network.
+        """
+        super(ClientV2, self).__init__(directory=directory, net=net)
+
+    def new_account(self, new_account):
+        """Register.
+
+        :param .NewRegistration new_account:
+
+        :returns: Registration Resource.
+        :rtype: `.RegistrationResource`
+
+        """
+        response = self.net.post(self.directory.new_account, new_account)
+        # "Instance of 'Field' has no key/contact member" bug:
+        # pylint: disable=no-member
+        return self._regr_from_response(response)
+
+    def new_order(self, csr_pem):
+        """Request challenges.
+
+        :returns: List of Authorization Resources.
+        :rtype: `list` of `.AuthorizationResource`
+        """
+        csr = OpenSSL.crypto.load_certificate_request(OpenSSL.crypto.FILETYPE_PEM, csr_pem)
+        wrapped_csr = jose.ComparableX509(csr)
+        identifiers = []
+        for name in crypto_util._pyopenssl_cert_or_req_san(csr):
+            identifiers.append(messages.Identifier(typ=messages.IDENTIFIER_FQDN,
+                value=name))
+        order = messages.NewOrder(identifiers=identifiers)
+        response = self.net.post(self.directory.new_order, order)
+        order_response = self._order_resource_from_response(response, csr=wrapped_csr)
+        return order_response
+
+    def poll_order_and_request_issuance(self, orderr):
+        """Poll Order Resource for status.
+
+        :param orderr: Order Resource
+        :type orderr: `.OrderResource`
+
+        :returns: Updated Order Resource
+
+        :rtype: (`.OrderResource`)
+
+        """
+        while True:
+            response = self.net.get(orderr.uri)
+            latest = self._order_resource_from_response(response, uri=orderr.uri)
+            if any([a.body.status == messages.STATUS_PENDING for a in latest.authorizations]):
+                time.sleep(1)
+            else:
+                break
+        print latest.to_json()
+        for authz in latest.authorizations:
+            if authz.body.status != messages.STATUS_VALID:
+                for chall in authz.body.challenges:
+                    if chall.error != None:
+                        raise Exception("failed challenge for %s: %s" %
+                            (authz.body.identifier.value, chall.error))
+                raise Exception("failed authorization: %s" % authz.body)
+        while latest.fullchain_pem is None:
+            time.sleep(1)
+            response = self.net.get(orderr.uri)
+            latest = self._order_resource_from_response(response, uri=orderr.uri)
+        return latest
+
     def _order_resource_from_response(self, response, uri=None, csr=None):
         body = messages.Order.from_json(response.json())
         authorizations = []
@@ -217,275 +603,8 @@
             authorizations=authorizations,
             csr=csr)
 
-    def new_order(self, csr_pem):
-        """Request challenges.
-
-        :returns: List of Authorization Resources.
-        :rtype: `list` of `.AuthorizationResource`
-        """
-        csr = OpenSSL.crypto.load_certificate_request(OpenSSL.crypto.FILETYPE_PEM, csr_pem)
-        wrapped_csr = jose.ComparableX509(csr)
-        identifiers = []
-        for name in crypto_util._pyopenssl_cert_or_req_san(csr):
-            identifiers.append(messages.Identifier(typ=messages.IDENTIFIER_FQDN,
-                value=name))
-        order = messages.NewOrder(identifiers=identifiers)
-        response = self.net.post(self.directory.new_order, order)
-        order_response = self._order_resource_from_response(response, csr=wrapped_csr)
-        return order_response
-
-    def request_challenges(self, identifier, new_authzr_uri=None):
-        """Request challenges.
-
-        :param .messages.Identifier identifier: Identifier to be challenged.
-        :param str new_authzr_uri: Deprecated. Do not use.
-
-        :returns: Authorization Resource.
-        :rtype: `.AuthorizationResource`
-
-        """
-        if new_authzr_uri is not None:
-            logger.debug("request_challenges with new_authzr_uri deprecated.")
-        new_authz = messages.NewAuthorization(identifier=identifier)
-        response = self.net.post(self.directory.new_authz, new_authz)
-        # TODO: handle errors
-        assert response.status_code == http_client.CREATED
-        return self._authzr_from_response(response, identifier)
-
-    def request_domain_challenges(self, domain, new_authzr_uri=None):
-        """Request challenges for domain names.
-
-        This is simply a convenience function that wraps around
-        `request_challenges`, but works with domain names instead of
-        generic identifiers. See ``request_challenges`` for more
-        documentation.
-
-        :param str domain: Domain name to be challenged.
-        :param str new_authzr_uri: Deprecated. Do not use.
-
-        :returns: Authorization Resource.
-        :rtype: `.AuthorizationResource`
-
-        """
-        return self.request_challenges(messages.Identifier(
-            typ=messages.IDENTIFIER_FQDN, value=domain), new_authzr_uri)
-
->>>>>>> 0bca64ad
-    def answer_challenge(self, challb, response):
-        """Answer challenge.
-
-        :param challb: Challenge Resource body.
-        :type challb: `.ChallengeBody`
-
-        :param response: Corresponding Challenge response
-        :type response: `.challenges.ChallengeResponse`
-
-        :returns: Challenge Resource with updated body.
-        :rtype: `.ChallengeResource`
-
-        :raises .UnexpectedUpdate:
-
-        """
-        challr = messages.ChallengeResource(body=challb)
-        response = self.net.post(challr.uri, response)
-        try:
-            authzr_uri = response.links['up']['url']
-        except KeyError:
-            raise errors.ClientError('"up" Link header missing')
-        return messages.ChallengeResource(
-            authzr_uri=authzr_uri,
-            body=messages.ChallengeBody.from_json(response.json()))
-
-    @classmethod
-    def retry_after(cls, response, default):
-        """Compute next `poll` time based on response ``Retry-After`` header.
-
-        Handles integers and various datestring formats per
-        https://www.w3.org/Protocols/rfc2616/rfc2616-sec14.html#sec14.37
-
-        :param requests.Response response: Response from `poll`.
-        :param int default: Default value (in seconds), used when
-            ``Retry-After`` header is not present or invalid.
-
-        :returns: Time point when next `poll` should be performed.
-        :rtype: `datetime.datetime`
-
-        """
-        retry_after = response.headers.get('Retry-After', str(default))
-        try:
-            seconds = int(retry_after)
-        except ValueError:
-            # The RFC 2822 parser handles all of RFC 2616's cases in modern
-            # environments (primarily HTTP 1.1+ but also py27+)
-            when = parsedate_tz(retry_after)
-            if when is not None:
-                try:
-                    tz_secs = datetime.timedelta(when[-1] if when[-1] else 0)
-                    return datetime.datetime(*when[:7]) - tz_secs
-                except (ValueError, OverflowError):
-                    pass
-            seconds = default
-
-        return datetime.datetime.now() + datetime.timedelta(seconds=seconds)
-
-    def poll(self, authzr):
-        """Poll Authorization Resource for status.
-
-        :param authzr: Authorization Resource
-        :type authzr: `.AuthorizationResource`
-
-        :returns: Updated Authorization Resource and HTTP response.
-
-        :rtype: (`.AuthorizationResource`, `requests.Response`)
-
-        """
-        response = self.net.get(authzr.uri)
-        updated_authzr = self._authzr_from_response(
-            response, authzr.body.identifier, authzr.uri)
-        return updated_authzr, response
-
-<<<<<<< HEAD
-    def revoke(self, cert, rsn):
-        """Revoke certificate.
-
-        :param .ComparableX509 cert: `OpenSSL.crypto.X509` wrapped in
-            `.ComparableX509`
-
-        :param int rsn: Reason code for certificate revocation.
-
-        :raises .ClientError: If revocation is unsuccessful.
-
-        """
-        response = self.net.post(self.directory[messages.Revocation],
-                                 messages.Revocation(
-                                     certificate=cert,
-                                     reason=rsn),
-                                 content_type=None)
-        if response.status_code != http_client.OK:
-            raise errors.ClientError(
-                'Successful revocation must return HTTP OK status')
-
-class Client(ClientBase):
-    """ACME client for a v1 API.
-
-    .. todo::
-       Clean up raised error types hierarchy, document, and handle (wrap)
-       instances of `.DeserializationError` raised in `from_json()`.
-
-    :ivar messages.Directory directory:
-    :ivar key: `.JWK` (private)
-    :ivar account: `.Registration` (private)
-    :ivar acme_version: `int` (private)
-    :ivar alg: `.JWASignature`
-    :ivar bool verify_ssl: Verify SSL certificates?
-    :ivar .ClientNetwork net: Client network. Useful for testing. If not
-        supplied, it will be initialized using `key`, `alg` and
-        `verify_ssl`.
-
-    """
-
-    def __init__(self, directory, key, account=None, acme_version=1, alg=jose.RS256,
-                 verify_ssl=True, net=None):
-        """Initialize.
-
-        :param directory: Directory Resource (`.messages.Directory`) or
-            URI from which the resource will be downloaded.
-
-        """
-        # pylint: disable=too-many-arguments
-        self.key = key
-        self.account = account
-        self.acme_version = acme_version
-        self.net = ClientNetwork(key, account=account, acme_version=acme_version,
-            alg=alg, verify_ssl=verify_ssl) if net is None else net
-
-        if isinstance(directory, six.string_types):
-            self.directory = messages.Directory.from_json(
-                self.net.get(directory).json())
-        else:
-            self.directory = directory
-        super(Client, self).__init__(directory=directory, net=net)
-
-    def register(self, new_reg=None):
-        """Register.
-
-        :param .NewRegistration new_reg:
-
-        :returns: Registration Resource.
-        :rtype: `.RegistrationResource`
-
-        """
-        new_reg = messages.NewRegistration() if new_reg is None else new_reg
-        response = self.net.post(self.directory[new_reg], new_reg)
-        # TODO: handle errors
-        assert response.status_code == http_client.CREATED
-
-        # "Instance of 'Field' has no key/contact member" bug:
-        # pylint: disable=no-member
-        return self._regr_from_response(response)
-
-    def agree_to_tos(self, regr):
-        """Agree to the terms-of-service.
-
-        Agree to the terms-of-service in a Registration Resource.
-
-        :param regr: Registration Resource.
-        :type regr: `.RegistrationResource`
-
-        :returns: Updated Registration Resource.
-        :rtype: `.RegistrationResource`
-
-        """
-        return self.update_registration(
-            regr.update(body=regr.body.update(agreement=regr.terms_of_service)))
-
-    def request_challenges(self, identifier, new_authzr_uri=None):
-        """Request challenges.
-
-        :param .messages.Identifier identifier: Identifier to be challenged.
-        :param str new_authzr_uri: Deprecated. Do not use.
-
-        :returns: Authorization Resource.
-        :rtype: `.AuthorizationResource`
-
-        """
-        if new_authzr_uri is not None:
-            logger.debug("request_challenges with new_authzr_uri deprecated.")
-        new_authz = messages.NewAuthorization(identifier=identifier)
-        response = self.net.post(self.directory.new_authz, new_authz)
-        # TODO: handle errors
-        assert response.status_code == http_client.CREATED
-        return self._authzr_from_response(response, identifier)
-
-    def request_domain_challenges(self, domain, new_authzr_uri=None):
-        """Request challenges for domain names.
-
-        This is simply a convenience function that wraps around
-        `request_challenges`, but works with domain names instead of
-        generic identifiers. See ``request_challenges`` for more
-        documentation.
-
-        :param str domain: Domain name to be challenged.
-        :param str new_authzr_uri: Deprecated. Do not use.
-
-        :returns: Authorization Resource.
-        :rtype: `.AuthorizationResource`
-
-        """
-        return self.request_challenges(messages.Identifier(
-            typ=messages.IDENTIFIER_FQDN, value=domain), new_authzr_uri)
-=======
     def poll_order_and_request_issuance(self, orderr, max_time=datetime.timedelta(seconds=90)):
         """Poll Order Resource for status.
-
-        :param orderr: Order Resource
-        :type orderr: `.OrderResource`
-
-        :returns: Updated Order Resource
-
-        :rtype: (`.OrderResource`)
-
-        """
         responses = []
         deadline = datetime.datetime.now() + max_time
         for url in orderr.body.authorizations:
@@ -511,295 +630,6 @@
                return latest
         return None
 
->>>>>>> 0bca64ad
-
-    def request_issuance(self, csr, authzrs):
-        """Request issuance.
-
-        :param csr: CSR
-        :type csr: `OpenSSL.crypto.X509Req` wrapped in `.ComparableX509`
-
-        :param authzrs: `list` of `.AuthorizationResource`
-
-        :returns: Issued certificate
-        :rtype: `.messages.CertificateResource`
-
-        """
-        assert authzrs, "Authorizations list is empty"
-        logger.debug("Requesting issuance...")
-
-        # TODO: assert len(authzrs) == number of SANs
-        req = messages.CertificateRequest(csr=csr)
-
-        content_type = DER_CONTENT_TYPE  # TODO: add 'cert_type 'argument
-        response = self.net.post(
-            self.directory.new_cert,
-            req,
-            content_type=content_type,
-            headers={'Accept': content_type})
-
-        cert_chain_uri = response.links.get('up', {}).get('url')
-
-        try:
-            uri = response.headers['Location']
-        except KeyError:
-            raise errors.ClientError('"Location" Header missing')
-
-        return messages.CertificateResource(
-            uri=uri, authzrs=authzrs, cert_chain_uri=cert_chain_uri,
-            body=jose.ComparableX509(OpenSSL.crypto.load_certificate(
-                OpenSSL.crypto.FILETYPE_ASN1, response.content)))
-
-    def poll_and_request_issuance(
-            self, csr, authzrs, mintime=5, max_attempts=10):
-        """Poll and request issuance.
-
-        This function polls all provided Authorization Resource URIs
-        until all challenges are valid, respecting ``Retry-After`` HTTP
-        headers, and then calls `request_issuance`.
-
-        :param .ComparableX509 csr: CSR (`OpenSSL.crypto.X509Req`
-            wrapped in `.ComparableX509`)
-        :param authzrs: `list` of `.AuthorizationResource`
-        :param int mintime: Minimum time before next attempt, used if
-            ``Retry-After`` is not present in the response.
-        :param int max_attempts: Maximum number of attempts (per
-            authorization) before `PollError` with non-empty ``waiting``
-            is raised.
-
-        :returns: ``(cert, updated_authzrs)`` `tuple` where ``cert`` is
-            the issued certificate (`.messages.CertificateResource`),
-            and ``updated_authzrs`` is a `tuple` consisting of updated
-            Authorization Resources (`.AuthorizationResource`) as
-            present in the responses from server, and in the same order
-            as the input ``authzrs``.
-        :rtype: `tuple`
-
-        :raises PollError: in case of timeout or if some authorization
-            was marked by the CA as invalid
-
-        """
-        # pylint: disable=too-many-locals
-        assert max_attempts > 0
-        attempts = collections.defaultdict(int)
-        exhausted = set()
-
-        # priority queue with datetime.datetime (based on Retry-After) as key,
-        # and original Authorization Resource as value
-        waiting = [
-            (datetime.datetime.now(), index, authzr)
-            for index, authzr in enumerate(authzrs)
-        ]
-        heapq.heapify(waiting)
-        # mapping between original Authorization Resource and the most
-        # recently updated one
-        updated = dict((authzr, authzr) for authzr in authzrs)
-
-        while waiting:
-            # find the smallest Retry-After, and sleep if necessary
-            when, index, authzr = heapq.heappop(waiting)
-            now = datetime.datetime.now()
-            if when > now:
-                seconds = (when - now).seconds
-                logger.debug('Sleeping for %d seconds', seconds)
-                time.sleep(seconds)
-
-            # Note that we poll with the latest updated Authorization
-            # URI, which might have a different URI than initial one
-            updated_authzr, response = self.poll(updated[authzr])
-            updated[authzr] = updated_authzr
-
-            attempts[authzr] += 1
-            # pylint: disable=no-member
-            if updated_authzr.body.status not in (
-                    messages.STATUS_VALID, messages.STATUS_INVALID):
-                if attempts[authzr] < max_attempts:
-                    # push back to the priority queue, with updated retry_after
-                    heapq.heappush(waiting, (self.retry_after(
-                        response, default=mintime), index, authzr))
-                else:
-                    exhausted.add(authzr)
-
-        if exhausted or any(authzr.body.status == messages.STATUS_INVALID
-                            for authzr in six.itervalues(updated)):
-            raise errors.PollError(exhausted, updated)
-
-        updated_authzrs = tuple(updated[authzr] for authzr in authzrs)
-        return self.request_issuance(csr, updated_authzrs), updated_authzrs
-
-    def _get_cert(self, uri):
-        """Returns certificate from URI.
-
-        :param str uri: URI of certificate
-
-        :returns: tuple of the form
-            (response, :class:`josepy.util.ComparableX509`)
-        :rtype: tuple
-
-        """
-        content_type = DER_CONTENT_TYPE  # TODO: make it a param
-        response = self.net.get(uri, headers={'Accept': content_type},
-                                content_type=content_type)
-        return response, jose.ComparableX509(OpenSSL.crypto.load_certificate(
-            OpenSSL.crypto.FILETYPE_ASN1, response.content))
-
-    def check_cert(self, certr):
-        """Check for new cert.
-
-        :param certr: Certificate Resource
-        :type certr: `.CertificateResource`
-
-        :returns: Updated Certificate Resource.
-        :rtype: `.CertificateResource`
-
-        """
-        # TODO: acme-spec 5.1 table action should be renamed to
-        # "refresh cert", and this method integrated with self.refresh
-        response, cert = self._get_cert(certr.uri)
-        if 'Location' not in response.headers:
-            raise errors.ClientError('Location header missing')
-        if response.headers['Location'] != certr.uri:
-            raise errors.UnexpectedUpdate(response.text)
-        return certr.update(body=cert)
-
-    def refresh(self, certr):
-        """Refresh certificate.
-
-        :param certr: Certificate Resource
-        :type certr: `.CertificateResource`
-
-        :returns: Updated Certificate Resource.
-        :rtype: `.CertificateResource`
-
-        """
-        # TODO: If a client sends a refresh request and the server is
-        # not willing to refresh the certificate, the server MUST
-        # respond with status code 403 (Forbidden)
-        return self.check_cert(certr)
-
-    def fetch_chain(self, certr, max_length=10):
-        """Fetch chain for certificate.
-
-        :param .CertificateResource certr: Certificate Resource
-        :param int max_length: Maximum allowed length of the chain.
-            Note that each element in the certificate requires new
-            ``HTTP GET`` request, and the length of the chain is
-            controlled by the ACME CA.
-
-        :raises errors.Error: if recursion exceeds `max_length`
-
-        :returns: Certificate chain for the Certificate Resource. It is
-            a list ordered so that the first element is a signer of the
-            certificate from Certificate Resource. Will be empty if
-            ``cert_chain_uri`` is ``None``.
-        :rtype: `list` of `OpenSSL.crypto.X509` wrapped in `.ComparableX509`
-
-        """
-        chain = []
-        uri = certr.cert_chain_uri
-        while uri is not None and len(chain) < max_length:
-            response, cert = self._get_cert(uri)
-            uri = response.links.get('up', {}).get('url')
-            chain.append(cert)
-        if uri is not None:
-            raise errors.Error(
-                "Recursion limit reached. Didn't get {0}".format(uri))
-        return chain
-
-
-
-class ClientV2(ClientBase):
-    """ACME client for a v2 API.
-
-    :ivar messages.Directory directory:
-    :ivar .ClientNetwork net: Client network. Useful for testing. If not
-        supplied, it will be initialized using `key`, `alg` and
-        `verify_ssl`.
-    """
-
-    def __init__(self, directory, net):
-        """Initialize.
-
-        :param directory: Directory Resource (`.messages.Directory`) or
-            URI from which the resource will be downloaded.
-        :ivar .ClientNetwork net: Client network.
-        """
-        super(ClientV2, self).__init__(directory=directory, net=net)
-
-    def new_account(self, new_account):
-        """Register.
-
-        :param .NewRegistration new_account:
-
-        :returns: Registration Resource.
-        :rtype: `.RegistrationResource`
-
-        """
-        response = self.net.post(self.directory.new_account, new_account)
-        # "Instance of 'Field' has no key/contact member" bug:
-        # pylint: disable=no-member
-        return self._regr_from_response(response)
-
-    def new_order(self, csr_pem):
-        """Request challenges.
-
-        :returns: List of Authorization Resources.
-        :rtype: `list` of `.AuthorizationResource`
-        """
-        csr = OpenSSL.crypto.load_certificate_request(OpenSSL.crypto.FILETYPE_PEM, csr_pem)
-        order = messages.NewOrder(csr=jose.ComparableX509(csr))
-        response = self.net.post(self.directory.new_order, order)
-        order_response = self._order_resource_from_response(response)
-        return order_response
-
-    def poll_order_and_request_issuance(self, orderr):
-        """Poll Order Resource for status.
-
-        :param orderr: Order Resource
-        :type orderr: `.OrderResource`
-
-        :returns: Updated Order Resource
-
-        :rtype: (`.OrderResource`)
-
-        """
-        while True:
-            response = self.net.get(orderr.uri)
-            latest = self._order_resource_from_response(response, uri=orderr.uri)
-            if any([a.body.status == messages.STATUS_PENDING for a in latest.authorizations]):
-                time.sleep(1)
-            else:
-                break
-        print latest.to_json()
-        for authz in latest.authorizations:
-            if authz.body.status != messages.STATUS_VALID:
-                for chall in authz.body.challenges:
-                    if chall.error != None:
-                        raise Exception("failed challenge for %s: %s" %
-                            (authz.body.identifier.value, chall.error))
-                raise Exception("failed authorization: %s" % authz.body)
-        while latest.fullchain_pem is None:
-            time.sleep(1)
-            response = self.net.get(orderr.uri)
-            latest = self._order_resource_from_response(response, uri=orderr.uri)
-        return latest
-
-    def _order_resource_from_response(self, response, uri=None):
-        body = messages.Order.from_json(response.json())
-        authorizations = []
-        for url in body.authorizations:
-            authorizations.append(self._authzr_from_response(self.net.get(url)))
-        fullchain_pem = None
-        if body.certificate is not None:
-            certificate_response = self.net.get(body.certificate, content_type=None)
-            if certificate_response.ok:
-                fullchain_pem = certificate_response.text
-        return messages.OrderResource(
-            body=body,
-            uri=response.headers.get('Location', uri),
-            fullchain_pem=fullchain_pem,
-            authorizations=authorizations)
-
 
 class ClientNetwork(object):  # pylint: disable=too-many-instance-attributes
     """Client network."""
@@ -808,16 +638,10 @@
     JSON_ERROR_CONTENT_TYPE = 'application/problem+json'
     REPLAY_NONCE_HEADER = 'Replay-Nonce'
 
-<<<<<<< HEAD
     def __init__(self, key, account=None, alg=jose.RS256, verify_ssl=True,
                  user_agent='acme-python', timeout=DEFAULT_NETWORK_TIMEOUT,
                  acme_version=1):
         # pylint: disable=too-many-arguments
-=======
-    def __init__(self, key, account=None, acme_version=1, alg=jose.RS256,
-                 verify_ssl=True, user_agent='acme-python',
-                 timeout=DEFAULT_NETWORK_TIMEOUT):
->>>>>>> 0bca64ad
         self.key = key
         self.account = account
         self.alg = alg
@@ -853,20 +677,13 @@
             "alg": self.alg,
             "nonce": nonce
         }
-<<<<<<< HEAD
         if self.acme_version == 2:
-=======
-        if self.acme_version is 2:
->>>>>>> 0bca64ad
             # new ACME spec
             kwargs["url"] = url
             if self.account is not None:
                 kwargs["kid"] = self.account["uri"]
         kwargs["key"] = self.key
-<<<<<<< HEAD
         # pylint: disable=star-args
-=======
->>>>>>> 0bca64ad
         return jws.JWS.sign(jobj, **kwargs).json_dumps(indent=2)
 
     @classmethod
