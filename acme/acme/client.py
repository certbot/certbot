--- conflicted
+++ resolved
@@ -30,22 +30,7 @@
 
 logger = logging.getLogger(__name__)
 
-<<<<<<< HEAD
-# Prior to Python 2.7.9 the stdlib SSL module did not allow a user to configure
-# many important security related options. On these platforms we use PyOpenSSL
-# for SSL, which does allow these options to be configured.
-# https://urllib3.readthedocs.org/en/latest/security.html#insecureplatformwarning
-if sys.version_info < (2, 7, 9):  # pragma: no cover
-    try:
-        requests.packages.urllib3.contrib.pyopenssl.inject_into_urllib3()  # type: ignore
-    except AttributeError:
-        import urllib3.contrib.pyopenssl
-        urllib3.contrib.pyopenssl.inject_into_urllib3()
-
 DEFAULT_NETWORK_TIMEOUT = 60
-=======
-DEFAULT_NETWORK_TIMEOUT = 45
->>>>>>> 2df279bc
 
 DER_CONTENT_TYPE = 'application/pkix-cert'
 
