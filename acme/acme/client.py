--- conflicted
+++ resolved
@@ -757,14 +757,13 @@
         """
         return self._revoke(cert, rsn, self.directory['revokeCert'])
 
-<<<<<<< HEAD
     def external_account_required(self):
         """Checks if ACME server requires External Account Binding authentication."""
         if hasattr(self.directory, 'meta') and self.directory.meta.external_account_required:
             return True
         else:
             return False
-=======
+
     def _post_as_get(self, *args, **kwargs):
         """
         Send GET request using the POST-as-GET protocol if needed.
@@ -790,7 +789,6 @@
 
         # If POST-as-GET is not supported yet, we use a GET instead.
         return self.net.get(*args, **kwargs)
->>>>>>> 0b5468e9
 
 
 class BackwardsCompatibleClientV2(object):
