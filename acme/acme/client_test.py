"""Tests for acme.client."""
import datetime
import json
import unittest

from six.moves import http_client  # pylint: disable=import-error

import mock
import requests

from acme import challenges
from acme import errors
from acme import jose
from acme import jws as acme_jws
from acme import messages
from acme import messages_test
from acme import test_util


CERT_DER = test_util.load_vector('cert.der')
KEY = jose.JWKRSA.load(test_util.load_vector('rsa512_key.pem'))
KEY2 = jose.JWKRSA.load(test_util.load_vector('rsa256_key.pem'))


class ClientTest(unittest.TestCase):
    """Tests for  acme.client.Client."""
    # pylint: disable=too-many-instance-attributes,too-many-public-methods

    def setUp(self):
        self.response = mock.MagicMock(
            ok=True, status_code=http_client.OK, headers={}, links={})
        self.net = mock.MagicMock()
        self.net.post.return_value = self.response
        self.net.get.return_value = self.response

        self.directory = messages.Directory({
            messages.NewRegistration:
                'https://www.letsencrypt-demo.org/acme/new-reg',
            messages.Revocation:
                'https://www.letsencrypt-demo.org/acme/revoke-cert',
            messages.NewAuthorization:
                'https://www.letsencrypt-demo.org/acme/new-authz',
            messages.CertificateRequest:
                'https://www.letsencrypt-demo.org/acme/new-cert',
        })

        from acme.client import Client
        self.client = Client(
            directory=self.directory, key=KEY, alg=jose.RS256, net=self.net)

        self.identifier = messages.Identifier(
            typ=messages.IDENTIFIER_FQDN, value='example.com')

        # Registration
        self.contact = ('mailto:cert-admin@example.com', 'tel:+12025551212')
        reg = messages.Registration(
            contact=self.contact, key=KEY.public_key())
        self.new_reg = messages.NewRegistration(**dict(reg))
        self.regr = messages.RegistrationResource(
            body=reg, uri='https://www.letsencrypt-demo.org/acme/reg/1',
            terms_of_service='https://www.letsencrypt-demo.org/tos')

        # Authorization
        authzr_uri = 'https://www.letsencrypt-demo.org/acme/authz/1'
        challb = messages.ChallengeBody(
            uri=(authzr_uri + '/1'), status=messages.STATUS_VALID,
            chall=challenges.DNS(token=jose.b64decode(
                'evaGxfADs6pSRb2LAv9IZf17Dt3juxGJ-PCt92wr-oA')))
        self.challr = messages.ChallengeResource(
            body=challb, authzr_uri=authzr_uri)
        self.authz = messages.Authorization(
            identifier=messages.Identifier(
                typ=messages.IDENTIFIER_FQDN, value='example.com'),
            challenges=(challb,), combinations=None)
        self.authzr = messages.AuthorizationResource(
            body=self.authz, uri=authzr_uri)

        # Request issuance
        self.certr = messages.CertificateResource(
            body=messages_test.CERT, authzrs=(self.authzr,),
            uri='https://www.letsencrypt-demo.org/acme/cert/1',
            cert_chain_uri='https://www.letsencrypt-demo.org/ca')

        # Reason code for revocation
        self.rsn = 1

    def test_init_downloads_directory(self):
        uri = 'http://www.letsencrypt-demo.org/directory'
        from acme.client import Client
        self.client = Client(
            directory=uri, key=KEY, alg=jose.RS256, net=self.net)
        self.net.get.assert_called_once_with(uri)

    def test_register(self):
        # "Instance of 'Field' has no to_json/update member" bug:
        # pylint: disable=no-member
        self.response.status_code = http_client.CREATED
        self.response.json.return_value = self.regr.body.to_json()
        self.response.headers['Location'] = self.regr.uri
        self.response.links.update({
            'terms-of-service': {'url': self.regr.terms_of_service},
        })

        self.assertEqual(self.regr, self.client.register(self.new_reg))
        # TODO: test POST call arguments

    def test_update_registration(self):
        # "Instance of 'Field' has no to_json/update member" bug:
        # pylint: disable=no-member
        self.response.headers['Location'] = self.regr.uri
        self.response.json.return_value = self.regr.body.to_json()
        self.assertEqual(self.regr, self.client.update_registration(self.regr))
        # TODO: test POST call arguments

        # TODO: split here and separate test
        self.response.json.return_value = self.regr.body.update(
            contact=()).to_json()
        self.assertRaises(
            errors.UnexpectedUpdate, self.client.update_registration, self.regr)

    def test_deactivate_account(self):
        self.response.headers['Location'] = self.regr.uri
        self.response.json.return_value = self.regr.body.to_json()
        self.assertEqual(self.regr,
                         self.client.deactivate_registration(self.regr))

    def test_deactivate_account_bad_registration_returned(self):
        self.response.headers['Location'] = self.regr.uri
        self.response.json.return_value = "some wrong registration thing"
        self.assertRaises(
            errors.UnexpectedUpdate,
            self.client.deactivate_registration,
            self.regr)

    def test_query_registration(self):
        self.response.json.return_value = self.regr.body.to_json()
        self.assertEqual(self.regr, self.client.query_registration(self.regr))

    def test_agree_to_tos(self):
        self.client.update_registration = mock.Mock()
        self.client.agree_to_tos(self.regr)
        regr = self.client.update_registration.call_args[0][0]
        self.assertEqual(self.regr.terms_of_service, regr.body.agreement)

    def _prepare_response_for_request_challenges(self):
        self.response.status_code = http_client.CREATED
        self.response.headers['Location'] = self.authzr.uri
        self.response.json.return_value = self.authz.to_json()

    def test_request_challenges(self):
        self._prepare_response_for_request_challenges()
        self.client.request_challenges(self.identifier)
        self.net.post.assert_called_once_with(
            self.directory.new_authz,
            messages.NewAuthorization(identifier=self.identifier))

    def test_request_challenges_custom_uri(self):
        self._prepare_response_for_request_challenges()
        self.client.request_challenges(self.identifier)
        self.net.post.assert_called_once_with(
            'https://www.letsencrypt-demo.org/acme/new-authz', mock.ANY)

    def test_request_challenges_unexpected_update(self):
        self._prepare_response_for_request_challenges()
        self.response.json.return_value = self.authz.update(
            identifier=self.identifier.update(value='foo')).to_json()
        self.assertRaises(
            errors.UnexpectedUpdate, self.client.request_challenges,
            self.identifier)

    def test_request_domain_challenges(self):
        self.client.request_challenges = mock.MagicMock()
        self.assertEqual(
            self.client.request_challenges(self.identifier),
            self.client.request_domain_challenges('example.com'))

    def test_answer_challenge(self):
        self.response.links['up'] = {'url': self.challr.authzr_uri}
        self.response.json.return_value = self.challr.body.to_json()

        chall_response = challenges.DNSResponse(validation=None)

        self.client.answer_challenge(self.challr.body, chall_response)

        # TODO: split here and separate test
        self.assertRaises(errors.UnexpectedUpdate, self.client.answer_challenge,
                          self.challr.body.update(uri='foo'), chall_response)

    def test_answer_challenge_missing_next(self):
        self.assertRaises(
            errors.ClientError, self.client.answer_challenge,
            self.challr.body, challenges.DNSResponse(validation=None))

    def test_retry_after_date(self):
        self.response.headers['Retry-After'] = 'Fri, 31 Dec 1999 23:59:59 GMT'
        self.assertEqual(
            datetime.datetime(1999, 12, 31, 23, 59, 59),
            self.client.retry_after(response=self.response, default=10))

    @mock.patch('acme.client.datetime')
    def test_retry_after_invalid(self, dt_mock):
        dt_mock.datetime.now.return_value = datetime.datetime(2015, 3, 27)
        dt_mock.timedelta = datetime.timedelta

        self.response.headers['Retry-After'] = 'foooo'
        self.assertEqual(
            datetime.datetime(2015, 3, 27, 0, 0, 10),
            self.client.retry_after(response=self.response, default=10))

    @mock.patch('acme.client.datetime')
    def test_retry_after_overflow(self, dt_mock):
        dt_mock.datetime.now.return_value = datetime.datetime(2015, 3, 27)
        dt_mock.timedelta = datetime.timedelta
        dt_mock.datetime.side_effect = datetime.datetime

        self.response.headers['Retry-After'] = "Tue, 116 Feb 2016 11:50:00 MST"
        self.assertEqual(
            datetime.datetime(2015, 3, 27, 0, 0, 10),
            self.client.retry_after(response=self.response, default=10))

    @mock.patch('acme.client.datetime')
    def test_retry_after_seconds(self, dt_mock):
        dt_mock.datetime.now.return_value = datetime.datetime(2015, 3, 27)
        dt_mock.timedelta = datetime.timedelta

        self.response.headers['Retry-After'] = '50'
        self.assertEqual(
            datetime.datetime(2015, 3, 27, 0, 0, 50),
            self.client.retry_after(response=self.response, default=10))

    @mock.patch('acme.client.datetime')
    def test_retry_after_missing(self, dt_mock):
        dt_mock.datetime.now.return_value = datetime.datetime(2015, 3, 27)
        dt_mock.timedelta = datetime.timedelta

        self.assertEqual(
            datetime.datetime(2015, 3, 27, 0, 0, 10),
            self.client.retry_after(response=self.response, default=10))

    def test_poll(self):
        self.response.json.return_value = self.authzr.body.to_json()
        self.assertEqual((self.authzr, self.response),
                         self.client.poll(self.authzr))

        # TODO: split here and separate test
        self.response.json.return_value = self.authz.update(
            identifier=self.identifier.update(value='foo')).to_json()
        self.assertRaises(
            errors.UnexpectedUpdate, self.client.poll, self.authzr)

    def test_request_issuance(self):
        self.response.content = CERT_DER
        self.response.headers['Location'] = self.certr.uri
        self.response.links['up'] = {'url': self.certr.cert_chain_uri}
        self.assertEqual(self.certr, self.client.request_issuance(
            messages_test.CSR, (self.authzr,)))
        # TODO: check POST args

    def test_request_issuance_missing_up(self):
        self.response.content = CERT_DER
        self.response.headers['Location'] = self.certr.uri
        self.assertEqual(
            self.certr.update(cert_chain_uri=None),
            self.client.request_issuance(messages_test.CSR, (self.authzr,)))

    def test_request_issuance_missing_location(self):
        self.assertRaises(
            errors.ClientError, self.client.request_issuance,
            messages_test.CSR, (self.authzr,))

    @mock.patch('acme.client.datetime')
    @mock.patch('acme.client.time')
    def test_poll_and_request_issuance(self, time_mock, dt_mock):
        # clock.dt | pylint: disable=no-member
        clock = mock.MagicMock(dt=datetime.datetime(2015, 3, 27))

        def sleep(seconds):
            """increment clock"""
            clock.dt += datetime.timedelta(seconds=seconds)
        time_mock.sleep.side_effect = sleep

        def now():
            """return current clock value"""
            return clock.dt
        dt_mock.datetime.now.side_effect = now
        dt_mock.timedelta = datetime.timedelta

        def poll(authzr):  # pylint: disable=missing-docstring
            # record poll start time based on the current clock value
            authzr.times.append(clock.dt)

            # suppose it takes 2 seconds for server to produce the
            # result, increment clock
            clock.dt += datetime.timedelta(seconds=2)

            if len(authzr.retries) == 1:  # no more retries
                done = mock.MagicMock(uri=authzr.uri, times=authzr.times)
                done.body.status = authzr.retries[0]
                return done, []

            # response (2nd result tuple element) is reduced to only
            # Retry-After header contents represented as integer
            # seconds; authzr.retries is a list of Retry-After
            # headers, head(retries) is peeled of as a current
            # Retry-After header, and tail(retries) is persisted for
            # later poll() calls
            return (mock.MagicMock(retries=authzr.retries[1:],
                                   uri=authzr.uri + '.', times=authzr.times),
                    authzr.retries[0])
        self.client.poll = mock.MagicMock(side_effect=poll)

        mintime = 7

        def retry_after(response, default):
            # pylint: disable=missing-docstring
            # check that poll_and_request_issuance correctly passes mintime
            self.assertEqual(default, mintime)
            return clock.dt + datetime.timedelta(seconds=response)
        self.client.retry_after = mock.MagicMock(side_effect=retry_after)

        def request_issuance(csr, authzrs):  # pylint: disable=missing-docstring
            return csr, authzrs
        self.client.request_issuance = mock.MagicMock(
            side_effect=request_issuance)

        csr = mock.MagicMock()
        authzrs = (
            mock.MagicMock(uri='a', times=[], retries=(
                8, 20, 30, messages.STATUS_VALID)),
            mock.MagicMock(uri='b', times=[], retries=(
                5, messages.STATUS_VALID)),
        )

        cert, updated_authzrs = self.client.poll_and_request_issuance(
            csr, authzrs, mintime=mintime,
            # make sure that max_attempts is per-authorization, rather
            # than global
            max_attempts=max(len(authzrs[0].retries), len(authzrs[1].retries)))
        self.assertTrue(cert[0] is csr)
        self.assertTrue(cert[1] is updated_authzrs)
        self.assertEqual(updated_authzrs[0].uri, 'a...')
        self.assertEqual(updated_authzrs[1].uri, 'b.')
        self.assertEqual(updated_authzrs[0].times, [
            datetime.datetime(2015, 3, 27),
            # a is scheduled for 10, but b is polling [9..11), so it
            # will be picked up as soon as b is finished, without
            # additional sleeping
            datetime.datetime(2015, 3, 27, 0, 0, 11),
            datetime.datetime(2015, 3, 27, 0, 0, 33),
            datetime.datetime(2015, 3, 27, 0, 1, 5),
        ])
        self.assertEqual(updated_authzrs[1].times, [
            datetime.datetime(2015, 3, 27, 0, 0, 2),
            datetime.datetime(2015, 3, 27, 0, 0, 9),
        ])
        self.assertEqual(clock.dt, datetime.datetime(2015, 3, 27, 0, 1, 7))

        # CA sets invalid | TODO: move to a separate test
        invalid_authzr = mock.MagicMock(
            times=[], retries=[messages.STATUS_INVALID])
        self.assertRaises(
            errors.PollError, self.client.poll_and_request_issuance,
            csr, authzrs=(invalid_authzr,), mintime=mintime)

        # exceeded max_attempts | TODO: move to a separate test
        self.assertRaises(
            errors.PollError, self.client.poll_and_request_issuance,
            csr, authzrs, mintime=mintime, max_attempts=2)

    def test_check_cert(self):
        self.response.headers['Location'] = self.certr.uri
        self.response.content = CERT_DER
        self.assertEqual(self.certr.update(body=messages_test.CERT),
                         self.client.check_cert(self.certr))

        # TODO: split here and separate test
        self.response.headers['Location'] = 'foo'
        self.assertRaises(
            errors.UnexpectedUpdate, self.client.check_cert, self.certr)

    def test_check_cert_missing_location(self):
        self.response.content = CERT_DER
        self.assertRaises(
            errors.ClientError, self.client.check_cert, self.certr)

    def test_refresh(self):
        self.client.check_cert = mock.MagicMock()
        self.assertEqual(
            self.client.check_cert(self.certr), self.client.refresh(self.certr))

    def test_fetch_chain_no_up_link(self):
        self.assertEqual([], self.client.fetch_chain(self.certr.update(
            cert_chain_uri=None)))

    def test_fetch_chain_single(self):
        # pylint: disable=protected-access
        self.client._get_cert = mock.MagicMock()
        self.client._get_cert.return_value = (
            mock.MagicMock(links={}), "certificate")
        self.assertEqual([self.client._get_cert(self.certr.cert_chain_uri)[1]],
                         self.client.fetch_chain(self.certr))

    def test_fetch_chain_max(self):
        # pylint: disable=protected-access
        up_response = mock.MagicMock(links={'up': {'url': 'http://cert'}})
        noup_response = mock.MagicMock(links={})
        self.client._get_cert = mock.MagicMock()
        self.client._get_cert.side_effect = [
            (up_response, "cert")] * 9 + [(noup_response, "last_cert")]
        chain = self.client.fetch_chain(self.certr, max_length=10)
        self.assertEqual(chain, ["cert"] * 9 + ["last_cert"])

    def test_fetch_chain_too_many(self):  # recursive
        # pylint: disable=protected-access
        response = mock.MagicMock(links={'up': {'url': 'http://cert'}})
        self.client._get_cert = mock.MagicMock()
        self.client._get_cert.return_value = (response, "certificate")
        self.assertRaises(errors.Error, self.client.fetch_chain, self.certr)

    def test_revoke(self):
        self.client.revoke(self.certr.body, self.rsn)
        self.net.post.assert_called_once_with(
            self.directory[messages.Revocation], mock.ANY, content_type=None)

    def test_revocation_payload(self):
        obj = messages.Revocation(certificate=self.certr.body, reason=self.rsn)
        self.assertTrue('reason' in obj.to_partial_json().keys())
        self.assertEquals(self.rsn, obj.to_partial_json()['reason'])

    def test_revoke_bad_status_raises_error(self):
        self.response.status_code = http_client.METHOD_NOT_ALLOWED
        self.assertRaises(
            errors.ClientError,
            self.client.revoke,
            self.certr,
            self.rsn)


class ClientNetworkTest(unittest.TestCase):
    """Tests for acme.client.ClientNetwork."""

    def setUp(self):
        self.verify_ssl = mock.MagicMock()
        self.wrap_in_jws = mock.MagicMock(return_value=mock.sentinel.wrapped)

        from acme.client import ClientNetwork
        self.net = ClientNetwork(
            key=KEY, alg=jose.RS256, verify_ssl=self.verify_ssl,
            user_agent='acme-python-test')

        self.response = mock.MagicMock(ok=True, status_code=http_client.OK)
        self.response.headers = {}
        self.response.links = {}

    def test_init(self):
        self.assertTrue(self.net.verify_ssl is self.verify_ssl)

    def test_wrap_in_jws(self):
        class MockJSONDeSerializable(jose.JSONDeSerializable):
            # pylint: disable=missing-docstring
            def __init__(self, value):
                self.value = value

            def to_partial_json(self):
                return {'foo': self.value}

            @classmethod
            def from_json(cls, value):
                pass  # pragma: no cover

        # pylint: disable=protected-access
        jws_dump = self.net._wrap_in_jws(
            MockJSONDeSerializable('foo'), nonce=b'Tg')
        jws = acme_jws.JWS.json_loads(jws_dump)
        self.assertEqual(json.loads(jws.payload.decode()), {'foo': 'foo'})
        self.assertEqual(jws.signature.combined.nonce, b'Tg')

    def test_check_response_not_ok_jobj_no_error(self):
        self.response.ok = False
        self.response.json.return_value = {}
        with mock.patch('acme.client.messages.Error.from_json') as from_json:
            from_json.side_effect = jose.DeserializationError
            # pylint: disable=protected-access
            self.assertRaises(
                errors.ClientError, self.net._check_response, self.response)

    def test_check_response_not_ok_jobj_error(self):
        self.response.ok = False
        self.response.json.return_value = messages.Error(
            detail='foo', typ='serverInternal', title='some title').to_json()
        # pylint: disable=protected-access
        self.assertRaises(
            messages.Error, self.net._check_response, self.response)

    def test_check_response_not_ok_no_jobj(self):
        self.response.ok = False
        self.response.json.side_effect = ValueError
        # pylint: disable=protected-access
        self.assertRaises(
            errors.ClientError, self.net._check_response, self.response)

    def test_check_response_ok_no_jobj_ct_required(self):
        self.response.json.side_effect = ValueError
        for response_ct in [self.net.JSON_CONTENT_TYPE, 'foo']:
            self.response.headers['Content-Type'] = response_ct
            # pylint: disable=protected-access
            self.assertRaises(
                errors.ClientError, self.net._check_response, self.response,
                content_type=self.net.JSON_CONTENT_TYPE)

    def test_check_response_ok_no_jobj_no_ct(self):
        self.response.json.side_effect = ValueError
        for response_ct in [self.net.JSON_CONTENT_TYPE, 'foo']:
            self.response.headers['Content-Type'] = response_ct
            # pylint: disable=protected-access,no-value-for-parameter
            self.assertEqual(
                self.response, self.net._check_response(self.response))

    def test_check_response_jobj(self):
        self.response.json.return_value = {}
        for response_ct in [self.net.JSON_CONTENT_TYPE, 'foo']:
            self.response.headers['Content-Type'] = response_ct
            # pylint: disable=protected-access,no-value-for-parameter
            self.assertEqual(
                self.response, self.net._check_response(self.response))

    def test_send_request(self):
        self.net.session = mock.MagicMock()
        self.net.session.request.return_value = self.response
        # pylint: disable=protected-access
        self.assertEqual(self.response, self.net._send_request(
            'HEAD', 'http://example.com/', 'foo', bar='baz'))
        self.net.session.request.assert_called_once_with(
            'HEAD', 'http://example.com/', 'foo',
            headers=mock.ANY, verify=mock.ANY, timeout=mock.ANY, bar='baz')

    @mock.patch('acme.client.logger')
    def test_send_request_get_der(self, mock_logger):
        self.net.session = mock.MagicMock()
        self.net.session.request.return_value = mock.MagicMock(
            ok=True, status_code=http_client.OK,
            headers={"Content-Type": "application/pkix-cert"},
            content=b"hi")
        # pylint: disable=protected-access
<<<<<<< HEAD
        self.net._send_request('HEAD', 'http://example.com/', 'foo', bar='baz')
        mock_logger.debug.assert_called_with(
=======
        self.net._send_request('HEAD', 'http://example.com/', 'foo',
          timeout=mock.ANY, bar='baz')
        mock_logger.debug.assert_called_once_with(
>>>>>>> 402ad8b3
            'Received response:\nHTTP %d\n%s\n\n%s', 200,
            'Content-Type: application/pkix-cert', b'aGk=')

    def test_send_request_post(self):
        self.net.session = mock.MagicMock()
        self.net.session.request.return_value = self.response
        # pylint: disable=protected-access
        self.assertEqual(self.response, self.net._send_request(
            'POST', 'http://example.com/', 'foo', data='qux', bar='baz'))
        self.net.session.request.assert_called_once_with(
            'POST', 'http://example.com/', 'foo',
            headers=mock.ANY, verify=mock.ANY, timeout=mock.ANY, data='qux', bar='baz')

    def test_send_request_verify_ssl(self):
        # pylint: disable=protected-access
        for verify in True, False:
            self.net.session = mock.MagicMock()
            self.net.session.request.return_value = self.response
            self.net.verify_ssl = verify
            # pylint: disable=protected-access
            self.assertEqual(
                self.response,
                self.net._send_request('GET', 'http://example.com/'))
            self.net.session.request.assert_called_once_with(
                'GET', 'http://example.com/', verify=verify,
                timeout=mock.ANY, headers=mock.ANY)

    def test_send_request_user_agent(self):
        self.net.session = mock.MagicMock()
        # pylint: disable=protected-access
        self.net._send_request('GET', 'http://example.com/',
                               headers={'bar': 'baz'})
        self.net.session.request.assert_called_once_with(
            'GET', 'http://example.com/', verify=mock.ANY,
            timeout=mock.ANY,
            headers={'User-Agent': 'acme-python-test', 'bar': 'baz'})

        self.net._send_request('GET', 'http://example.com/',
                               headers={'User-Agent': 'foo2'})
        self.net.session.request.assert_called_with(
            'GET', 'http://example.com/',
            verify=mock.ANY, timeout=mock.ANY, headers={'User-Agent': 'foo2'})

    def test_send_request_timeout(self):
        self.net.session = mock.MagicMock()
        # pylint: disable=protected-access
        self.net._send_request('GET', 'http://example.com/',
                               headers={'bar': 'baz'})
        self.net.session.request.assert_called_once_with(
            mock.ANY, mock.ANY, verify=mock.ANY, headers=mock.ANY,
            timeout=45)

    def test_del(self):
        sess = mock.MagicMock()
        self.net.session = sess
        del self.net
        sess.close.assert_called_once_with()

    @mock.patch('acme.client.requests')
    def test_requests_error_passthrough(self, mock_requests):
        mock_requests.exceptions = requests.exceptions
        mock_requests.request.side_effect = requests.exceptions.RequestException
        # pylint: disable=protected-access
        self.assertRaises(requests.exceptions.RequestException,
                          self.net._send_request, 'GET', 'uri')


class ClientNetworkWithMockedResponseTest(unittest.TestCase):
    """Tests for acme.client.ClientNetwork which mock out response."""
    # pylint: disable=too-many-instance-attributes

    def setUp(self):
        from acme.client import ClientNetwork
        self.net = ClientNetwork(key=None, alg=None)

        self.response = mock.MagicMock(ok=True, status_code=http_client.OK)
        self.response.headers = {}
        self.response.links = {}
        self.checked_response = mock.MagicMock()
        self.obj = mock.MagicMock()
        self.wrapped_obj = mock.MagicMock()
        self.content_type = mock.sentinel.content_type

        self.all_nonces = [
            jose.b64encode(b'Nonce'),
            jose.b64encode(b'Nonce2'), jose.b64encode(b'Nonce3')]
        self.available_nonces = self.all_nonces[:]

        def send_request(*args, **kwargs):
            # pylint: disable=unused-argument,missing-docstring
            if self.available_nonces:
                self.response.headers = {
                    self.net.REPLAY_NONCE_HEADER:
                    self.available_nonces.pop().decode()}
            else:
                self.response.headers = {}
            return self.response

        # pylint: disable=protected-access
        self.net._send_request = self.send_request = mock.MagicMock(
            side_effect=send_request)
        self.net._check_response = self.check_response
        self.net._wrap_in_jws = mock.MagicMock(return_value=self.wrapped_obj)

    def check_response(self, response, content_type):
        # pylint: disable=missing-docstring
        self.assertEqual(self.response, response)
        self.assertEqual(self.content_type, content_type)
        return self.checked_response

    def test_head(self):
        self.assertEqual(self.response, self.net.head(
            'http://example.com/', 'foo', bar='baz'))
        self.send_request.assert_called_once_with(
            'HEAD', 'http://example.com/', 'foo', bar='baz')

    def test_get(self):
        self.assertEqual(self.checked_response, self.net.get(
            'http://example.com/', content_type=self.content_type, bar='baz'))
        self.send_request.assert_called_once_with(
            'GET', 'http://example.com/', bar='baz')

    def test_post_no_content_type(self):
        self.content_type = self.net.JOSE_CONTENT_TYPE
        self.assertEqual(self.checked_response, self.net.post('uri', self.obj))

    def test_post(self):
        # pylint: disable=protected-access
        self.assertEqual(self.checked_response, self.net.post(
            'uri', self.obj, content_type=self.content_type))
        self.net._wrap_in_jws.assert_called_once_with(
            self.obj, jose.b64decode(self.all_nonces.pop()))

        self.available_nonces = []
        self.assertRaises(errors.MissingNonce, self.net.post,
                          'uri', self.obj, content_type=self.content_type)
        self.net._wrap_in_jws.assert_called_with(
            self.obj, jose.b64decode(self.all_nonces.pop()))

    def test_post_wrong_initial_nonce(self):  # HEAD
        self.available_nonces = [b'f', jose.b64encode(b'good')]
        self.assertRaises(errors.BadNonce, self.net.post, 'uri',
                          self.obj, content_type=self.content_type)

    def test_post_wrong_post_response_nonce(self):
        self.available_nonces = [jose.b64encode(b'good'), b'f']
        self.assertRaises(errors.BadNonce, self.net.post, 'uri',
                          self.obj, content_type=self.content_type)

    def test_post_failed_retry(self):
        check_response = mock.MagicMock()
        check_response.side_effect = messages.Error.with_code('badNonce')

        # pylint: disable=protected-access
        self.net._check_response = check_response
        self.assertRaises(messages.Error, self.net.post, 'uri',
                          self.obj, content_type=self.content_type)

    def test_post_not_retried(self):
        check_response = mock.MagicMock()
        check_response.side_effect = [messages.Error.with_code('malformed'),
                                      self.checked_response]

        # pylint: disable=protected-access
        self.net._check_response = check_response
        self.assertRaises(messages.Error, self.net.post, 'uri',
                          self.obj, content_type=self.content_type)

    def test_post_successful_retry(self):
        check_response = mock.MagicMock()
        check_response.side_effect = [messages.Error.with_code('badNonce'),
                                      self.checked_response]

        # pylint: disable=protected-access
        self.net._check_response = check_response
        self.assertEqual(self.checked_response, self.net.post(
            'uri', self.obj, content_type=self.content_type))

    def test_head_get_post_error_passthrough(self):
        self.send_request.side_effect = requests.exceptions.RequestException
        for method in self.net.head, self.net.get:
            self.assertRaises(
                requests.exceptions.RequestException, method, 'GET', 'uri')
        self.assertRaises(requests.exceptions.RequestException,
                          self.net.post, 'uri', obj=self.obj)


if __name__ == '__main__':
    unittest.main()  # pragma: no cover<|MERGE_RESOLUTION|>--- conflicted
+++ resolved
@@ -542,14 +542,9 @@
             headers={"Content-Type": "application/pkix-cert"},
             content=b"hi")
         # pylint: disable=protected-access
-<<<<<<< HEAD
-        self.net._send_request('HEAD', 'http://example.com/', 'foo', bar='baz')
-        mock_logger.debug.assert_called_with(
-=======
         self.net._send_request('HEAD', 'http://example.com/', 'foo',
           timeout=mock.ANY, bar='baz')
-        mock_logger.debug.assert_called_once_with(
->>>>>>> 402ad8b3
+        mock_logger.debug.assert_called_with(
             'Received response:\nHTTP %d\n%s\n\n%s', 200,
             'Content-Type: application/pkix-cert', b'aGk=')
 
