"""Crypto utilities."""
from base64 import urlsafe_b64encode
import binascii
import contextlib
import enum
from datetime import datetime, timedelta, timezone
import ipaddress
import logging
import os
import socket
import typing
from typing import Any
from typing import Callable
from typing import List
from typing import Mapping
from typing import Optional
from typing import Sequence
from typing import Set
from typing import Tuple
from typing import Union

from cryptography import x509
<<<<<<< HEAD
=======
from cryptography.hazmat.primitives import hashes, serialization
from cryptography.hazmat.primitives.asymmetric import dsa, rsa, ec, ed25519, ed448, types
>>>>>>> 9d049723
import josepy as jose
from OpenSSL import crypto
from OpenSSL import SSL

from acme import errors
import warnings

logger = logging.getLogger(__name__)

# Default SSL method selected here is the most compatible, while secure
# SSL method: TLSv1_METHOD is only compatible with
# TLSv1_METHOD, while SSLv23_METHOD is compatible with all other
# methods, including TLSv2_METHOD (read more at
# https://www.openssl.org/docs/ssl/SSLv23_method.html). _serve_sni
# should be changed to use "set_options" to disable SSLv2 and SSLv3,
# in case it's used for things other than probing/serving!
_DEFAULT_SSL_METHOD = SSL.SSLv23_METHOD


class Format(enum.IntEnum):
    """File format to be used when parsing or serializing X.509 structures.

    Backwards compatible with the `FILETYPE_ASN1` and `FILETYPE_PEM` constants
    from pyOpenSSL.
    """
    DER = crypto.FILETYPE_ASN1
    PEM = crypto.FILETYPE_PEM

    def to_cryptography_encoding(self) -> serialization.Encoding:
        """Converts the Format to the corresponding cryptography `Encoding`.
        """
        if self == Format.DER:
            return serialization.Encoding.DER
        else:
            return serialization.Encoding.PEM


_KeyAndCert = Union[
    Tuple[crypto.PKey, crypto.X509],
    Tuple[types.CertificateIssuerPrivateKeyTypes, x509.Certificate],
]


class _DefaultCertSelection:
    def __init__(self, certs: Mapping[bytes, _KeyAndCert]):
        self.certs = certs

    def __call__(self, connection: SSL.Connection) -> Optional[_KeyAndCert]:
        server_name = connection.get_servername()
        if server_name:
            return self.certs.get(server_name, None)
        return None # pragma: no cover

class SSLSocket:  # pylint: disable=too-few-public-methods
    """SSL wrapper for sockets.

    :ivar socket sock: Original wrapped socket.
    :ivar dict certs: Mapping from domain names (`bytes`) to
        `OpenSSL.crypto.X509`.
    :ivar method: See `OpenSSL.SSL.Context` for allowed values.
    :ivar alpn_selection: Hook to select negotiated ALPN protocol for
        connection.
    :ivar cert_selection: Hook to select certificate for connection. If given,
        `certs` parameter would be ignored, and therefore must be empty.

    """
    def __init__(
        self,
        sock: socket.socket,
        certs: Optional[Mapping[bytes, _KeyAndCert]] = None,
        method: int = _DEFAULT_SSL_METHOD,
        alpn_selection: Optional[Callable[[SSL.Connection, List[bytes]], bytes]] = None,
        cert_selection: Optional[
            Callable[
                [SSL.Connection],
                Optional[_KeyAndCert],
            ]
        ] = None,
    ) -> None:
        self.sock = sock
        self.alpn_selection = alpn_selection
        self.method = method
        if not cert_selection and not certs:
            raise ValueError("Neither cert_selection or certs specified.")
        if cert_selection and certs:
            raise ValueError("Both cert_selection and certs specified.")
        if cert_selection is None:
            cert_selection = _DefaultCertSelection(certs if certs else {})
        self.cert_selection = cert_selection

    def __getattr__(self, name: str) -> Any:
        return getattr(self.sock, name)

    def _pick_certificate_cb(self, connection: SSL.Connection) -> None:
        """SNI certificate callback.

        This method will set a new OpenSSL context object for this
        connection when an incoming connection provides an SNI name
        (in order to serve the appropriate certificate, if any).

        :param connection: The TLS connection object on which the SNI
            extension was received.
        :type connection: :class:`OpenSSL.Connection`

        """
        pair = self.cert_selection(connection)
        if pair is None:
            logger.debug("Certificate selection for server name %s failed, dropping SSL",
                         connection.get_servername())
            return
        key, cert = pair
        new_context = SSL.Context(self.method)
        new_context.set_options(SSL.OP_NO_SSLv2)
        new_context.set_options(SSL.OP_NO_SSLv3)
        new_context.use_privatekey(key)
        new_context.use_certificate(cert)
        if self.alpn_selection is not None:
            new_context.set_alpn_select_callback(self.alpn_selection)
        connection.set_context(new_context)

    class FakeConnection:
        """Fake OpenSSL.SSL.Connection."""

        # pylint: disable=missing-function-docstring

        def __init__(self, connection: SSL.Connection) -> None:
            self._wrapped = connection

        def __getattr__(self, name: str) -> Any:
            return getattr(self._wrapped, name)

        def shutdown(self, *unused_args: Any) -> bool:
            # OpenSSL.SSL.Connection.shutdown doesn't accept any args
            try:
                return self._wrapped.shutdown()
            except SSL.Error as error:
                # We wrap the error so we raise the same error type as sockets
                # in the standard library. This is useful when this object is
                # used by code which expects a standard socket such as
                # socketserver in the standard library.
                raise OSError(error)

    def accept(self) -> Tuple[FakeConnection, Any]:  # pylint: disable=missing-function-docstring
        sock, addr = self.sock.accept()

        try:
            context = SSL.Context(self.method)
            context.set_options(SSL.OP_NO_SSLv2)
            context.set_options(SSL.OP_NO_SSLv3)
            context.set_tlsext_servername_callback(self._pick_certificate_cb)
            if self.alpn_selection is not None:
                context.set_alpn_select_callback(self.alpn_selection)

            ssl_sock = self.FakeConnection(SSL.Connection(context, sock))
            ssl_sock.set_accept_state()

            # This log line is especially desirable because without it requests to
            # our standalone TLSALPN server would not be logged.
            logger.debug("Performing handshake with %s", addr)
            try:
                ssl_sock.do_handshake()
            except SSL.Error as error:
                # _pick_certificate_cb might have returned without
                # creating SSL context (wrong server name)
                raise OSError(error)

            return ssl_sock, addr
        except:
            # If we encounter any error, close the new socket before reraising
            # the exception.
            sock.close()
            raise


def probe_sni(name: bytes, host: bytes, port: int = 443, timeout: int = 300,  # pylint: disable=too-many-arguments
              method: int = _DEFAULT_SSL_METHOD, source_address: Tuple[str, int] = ('', 0),
              alpn_protocols: Optional[Sequence[bytes]] = None) -> crypto.X509:
    """Probe SNI server for SSL certificate.

    :param bytes name: Byte string to send as the server name in the
        client hello message.
    :param bytes host: Host to connect to.
    :param int port: Port to connect to.
    :param int timeout: Timeout in seconds.
    :param method: See `OpenSSL.SSL.Context` for allowed values.
    :param tuple source_address: Enables multi-path probing (selection
        of source interface). See `socket.creation_connection` for more
        info. Available only in Python 2.7+.
    :param alpn_protocols: Protocols to request using ALPN.
    :type alpn_protocols: `Sequence` of `bytes`

    :raises acme.errors.Error: In case of any problems.

    :returns: SSL certificate presented by the server.
    :rtype: OpenSSL.crypto.X509

    """
    context = SSL.Context(method)
    context.set_timeout(timeout)

    socket_kwargs = {'source_address': source_address}

    try:
        logger.debug(
            "Attempting to connect to %s:%d%s.", host, port,
            " from {0}:{1}".format(
                source_address[0],
                source_address[1]
            ) if any(source_address) else ""
        )
        socket_tuple: Tuple[bytes, int] = (host, port)
        sock = socket.create_connection(socket_tuple, **socket_kwargs)  # type: ignore[arg-type]
    except OSError as error:
        raise errors.Error(error)

    with contextlib.closing(sock) as client:
        client_ssl = SSL.Connection(context, client)
        client_ssl.set_connect_state()
        client_ssl.set_tlsext_host_name(name)  # pyOpenSSL>=0.13
        if alpn_protocols is not None:
            client_ssl.set_alpn_protos(list(alpn_protocols))
        try:
            client_ssl.do_handshake()
            client_ssl.shutdown()
        except SSL.Error as error:
            raise errors.Error(error)
    cert = client_ssl.get_peer_certificate()
    assert cert # Appease mypy. We would have crashed out by now if there was no certificate.
    return cert


# Annoyingly, we can't directly use cryptography's equivalent Union[] type for
# our type signatures since they're only public API in 40.0.x+, which is too new
# for some Certbot # distribution channels. Once we bump our oldest cryptography
# version past 40.0.x, usage of this type can be replaced with:
# cryptography.hazmat.primitives.asymmetric.types.CertificateIssuerPrivateKeyTypes
CertificateIssuerPrivateKeyTypes = Union[
    dsa.DSAPrivateKey,
    rsa.RSAPrivateKey,
    ec.EllipticCurvePrivateKey,
    ed25519.Ed25519PrivateKey,
    ed448.Ed448PrivateKey,
]
# Even *more* annoyingly, due to a mypy bug, we can't use Union[] types in
# isinstance expressions without causing false mypy errors. So we have to
# recreate the type collection as a tuple here. And no, typing.get_args doesn't
# work due to another mypy bug.
#
# mypy issues:
#  * https://github.com/python/mypy/issues/17680
#  * https://github.com/python/mypy/issues/15106
CertificateIssuerPrivateKeyTypesTpl = (
    dsa.DSAPrivateKey,
    rsa.RSAPrivateKey,
    ec.EllipticCurvePrivateKey,
    ed25519.Ed25519PrivateKey,
    ed448.Ed448PrivateKey,
)


def make_csr(
    private_key_pem: bytes,
    domains: Optional[Union[Set[str], List[str]]] = None,
    must_staple: bool = False,
    ipaddrs: Optional[List[Union[ipaddress.IPv4Address, ipaddress.IPv6Address]]] = None,
) -> bytes:
    """Generate a CSR containing domains or IPs as subjectAltNames.

    Parameters are ordered this way for backwards compatibility when called using positional
    arguments.

    :param buffer private_key_pem: Private key, in PEM PKCS#8 format.
    :param list domains: List of DNS names to include in subjectAltNames of CSR.
    :param bool must_staple: Whether to include the TLS Feature extension (aka
        OCSP Must Staple: https://tools.ietf.org/html/rfc7633).
    :param list ipaddrs: List of IPaddress(type ipaddress.IPv4Address or ipaddress.IPv6Address)
        names to include in subbjectAltNames of CSR.

    :returns: buffer PEM-encoded Certificate Signing Request.

    """
    private_key = serialization.load_pem_private_key(private_key_pem, password=None)
    if not isinstance(private_key, CertificateIssuerPrivateKeyTypesTpl):
        raise ValueError(f"Invalid private key type: {type(private_key)}")
    if domains is None:
        domains = []
    if ipaddrs is None:
        ipaddrs = []
    if len(domains) + len(ipaddrs) == 0:
        raise ValueError(
            "At least one of domains or ipaddrs parameter need to be not empty"
        )

    builder = (
        x509.CertificateSigningRequestBuilder()
        .subject_name(x509.Name([]))
        .add_extension(
            x509.SubjectAlternativeName(
                [x509.DNSName(d) for d in domains]
                + [x509.IPAddress(i) for i in ipaddrs]
            ),
            critical=False,
        )
    )
    if must_staple:
        builder = builder.add_extension(
            # "status_request" is the feature commonly known as OCSP
            # Must-Staple
            x509.TLSFeature([x509.TLSFeatureType.status_request]),
            critical=False,
        )

    csr = builder.sign(private_key, hashes.SHA256())
    return csr.public_bytes(serialization.Encoding.PEM)


def get_names_from_subject_and_extensions(
    subject: x509.Name, exts: x509.Extensions
) -> List[str]:
    """Gets all DNS SAN names as well as the first Common Name from subject.

    :param subject: Name of the x509 object, which may include Common Name
    :type subject: `cryptography.x509.Name`
    :param exts: Extensions of the x509 object, which may include SANs
    :type exts: `cryptography.x509.Extensions`

    :returns: List of DNS Subject Alternative Names and first Common Name
    :rtype: `list` of `str`
    """
    # We know these are always `str` because `bytes` is only possible for
    # other OIDs.
    cns = [
        typing.cast(str, c.value)
        for c in subject.get_attributes_for_oid(x509.NameOID.COMMON_NAME)
    ]
    try:
        san_ext = exts.get_extension_for_class(x509.SubjectAlternativeName)
    except x509.ExtensionNotFound:
        dns_names = []
    else:
        dns_names = san_ext.value.get_values_for_type(x509.DNSName)

    if not cns:
        return dns_names
    else:
        # We only include the first CN, if there are multiple. This matches
        # the behavior of the previously implementation using pyOpenSSL.
        return [cns[0]] + [d for d in dns_names if d != cns[0]]


def _pyopenssl_cert_or_req_all_names(loaded_cert_or_req: Union[crypto.X509, crypto.X509Req]
                                     ) -> List[str]:
    cert_or_req = loaded_cert_or_req.to_cryptography()
    return get_names_from_subject_and_extensions(
        cert_or_req.subject, cert_or_req.extensions
    )


def _pyopenssl_cert_or_req_san(cert_or_req: Union[crypto.X509, crypto.X509Req]) -> List[str]:
    """Get Subject Alternative Names from certificate or CSR using pyOpenSSL.

    .. note:: Although this is `acme` internal API, it is used by
        `letsencrypt`.

    :param cert_or_req: Certificate or CSR.
    :type cert_or_req: `OpenSSL.crypto.X509` or `OpenSSL.crypto.X509Req`.

    :returns: A list of Subject Alternative Names that is DNS.
    :rtype: `list` of `str`

    """
    exts = cert_or_req.to_cryptography().extensions
    try:
        san_ext = exts.get_extension_for_class(x509.SubjectAlternativeName)
    except x509.ExtensionNotFound:
        return []

    return san_ext.value.get_values_for_type(x509.DNSName)


# Helper function that can be mocked in unit tests
def _now() -> datetime:
    return datetime.now(tz=timezone.utc)


def make_self_signed_cert(private_key: CertificateIssuerPrivateKeyTypes,
                          domains: Optional[List[str]] = None,
                          not_before: Optional[datetime] = None,
                          validity: Optional[timedelta] = None, force_san: bool = True,
                          extensions: Optional[List[x509.Extension]] = None,
                          ips: Optional[List[Union[ipaddress.IPv4Address,
                                                   ipaddress.IPv6Address]]] = None
                          ) -> x509.Certificate:
    """Generate new self-signed certificate.
    :param buffer private_key_pem: Private key, in PEM PKCS#8 format.
    :type domains: `list` of `str`
    :param int not_before: A datetime after which the cert is valid. If no
    timezone is specified, UTC is assumed
    :type not_before: `datetime.datetime`
    :param validity: Duration for which the cert will be valid. Defaults to 1
    week
    :type validity: `datetime.timedelta`
    :param buffer private_key_pem: One of `CertificateIssuerPrivateKeyTypes`
    :param bool force_san:
    :param extensions: List of additional extensions to include in the cert.
    :type extensions: `list` of `x509.Extension[x509.ExtensionType]`
    :type ips: `list` of (`ipaddress.IPv4Address` or `ipaddress.IPv6Address`)
    If more than one domain is provided, all of the domains are put into
    ``subjectAltName`` X.509 extension and first domain is set as the
    subject CN. If only one domain is provided no ``subjectAltName``
    extension is used, unless `force_san` is ``True``.
    """
    assert domains or ips, "Must provide one or more hostnames or IPs for the cert."

    builder = x509.CertificateBuilder()
    builder = builder.serial_number(x509.random_serial_number())

    if extensions is not None:
        for ext in extensions:
            builder = builder.add_extension(ext.value, ext.critical)
    if domains is None:
        domains = []
    if ips is None:
        ips = []
    builder = builder.add_extension(x509.BasicConstraints(ca=True, path_length=0), critical=True)

    name_attrs = []
    if len(domains) > 0:
        name_attrs.append(x509.NameAttribute(
            x509.OID_COMMON_NAME,
            domains[0]
        ))

    builder = builder.subject_name(x509.Name(name_attrs))
    builder = builder.issuer_name(x509.Name(name_attrs))

    sanlist: List[x509.GeneralName] = []
    for address in domains:
        sanlist.append(x509.DNSName(address))
    for ip in ips:
        sanlist.append(x509.IPAddress(ip))
    if force_san or len(domains) > 1 or len(ips) > 0:
        builder = builder.add_extension(
            x509.SubjectAlternativeName(sanlist),
            critical=False
        )

    if not_before is None:
        not_before = _now()
    if validity is None:
        validity = timedelta(seconds=7 * 24 * 60 * 60)
    builder = builder.not_valid_before(not_before)
    builder = builder.not_valid_after(not_before + validity)

    public_key = private_key.public_key()
    builder = builder.public_key(public_key)
    return builder.sign(private_key, hashes.SHA256())


def gen_ss_cert(key: crypto.PKey, domains: Optional[List[str]] = None,
                not_before: Optional[int] = None,
                validity: int = (7 * 24 * 60 * 60), force_san: bool = True,
                extensions: Optional[List[crypto.X509Extension]] = None,
                ips: Optional[List[Union[ipaddress.IPv4Address, ipaddress.IPv6Address]]] = None
                ) -> crypto.X509:
    """Generate new self-signed certificate.

    :type domains: `list` of `str`
    :param OpenSSL.crypto.PKey key:
    :param bool force_san:
    :param extensions: List of additional extensions to include in the cert.
    :type extensions: `list` of `OpenSSL.crypto.X509Extension`
    :type ips: `list` of (`ipaddress.IPv4Address` or `ipaddress.IPv6Address`)

    If more than one domain is provided, all of the domains are put into
    ``subjectAltName`` X.509 extension and first domain is set as the
    subject CN. If only one domain is provided no ``subjectAltName``
    extension is used, unless `force_san` is ``True``.

    .. deprecated: 2.10.0
    """
    warnings.warn(
        "acme.crypto_util.gen_ss_cert is deprecated and will be removed in the "
        "next major release of Certbot. Please use "
        "acme.crypto_util.make_self_signed_cert instead.", DeprecationWarning,
        stacklevel=2
    )
    assert domains or ips, "Must provide one or more hostnames or IPs for the cert."

    cert = crypto.X509()
    cert.set_serial_number(int(binascii.hexlify(os.urandom(16)), 16))
    cert.set_version(2)

    if extensions is None:
        extensions = []
    if domains is None:
        domains = []
    if ips is None:
        ips = []
    extensions.append(
        crypto.X509Extension(
            b"basicConstraints", True, b"CA:TRUE, pathlen:0"),
    )

    if len(domains) > 0:
        cert.get_subject().CN = domains[0]
    # TODO: what to put into cert.get_subject()?
    cert.set_issuer(cert.get_subject())

    sanlist = []
    for address in domains:
        sanlist.append('DNS:' + address)
    for ip in ips:
        sanlist.append('IP:' + ip.exploded)
    san_string = ', '.join(sanlist).encode('ascii')
    if force_san or len(domains) > 1 or len(ips) > 0:
        extensions.append(crypto.X509Extension(
            b"subjectAltName",
            critical=False,
            value=san_string
        ))

    cert.add_extensions(extensions)

    cert.gmtime_adj_notBefore(0 if not_before is None else not_before)
    cert.gmtime_adj_notAfter(validity)

    cert.set_pubkey(key)
    cert.sign(key, "sha256")
    return cert


def dump_pyopenssl_chain(chain: Union[List[jose.ComparableX509], List[crypto.X509]],
                         filetype: Union[Format, int] = Format.PEM) -> bytes:
    """Dump certificate chain into a bundle.

    :param list chain: List of `OpenSSL.crypto.X509` (or wrapped in
        :class:`josepy.util.ComparableX509`).

    :returns: certificate chain bundle
    :rtype: bytes

    """
    # XXX: returns empty string when no chain is available, which
    # shuts up RenewableCert, but might not be the best solution...

    filetype = Format(filetype)
    def _dump_cert(cert: Union[jose.ComparableX509, crypto.X509]) -> bytes:
        if isinstance(cert, jose.ComparableX509):
            if isinstance(cert.wrapped, crypto.X509Req):
                raise errors.Error("Unexpected CSR provided.")  # pragma: no cover
            cert = cert.wrapped

        return cert.to_cryptography().public_bytes(filetype.to_cryptography_encoding())

    # assumes that OpenSSL.crypto.dump_certificate includes ending
    # newline character
    return b"".join(_dump_cert(cert) for cert in chain)

def ariCertIdent(cert: crypto.X509) -> str:
    """Make draft-ietf-acme-ari-03 identifier of a certificate
    :param cert: Certificate.
    :type cert: `OpenSSL.crypto.X509`.

    :returns: unique identifier of the cert at cert_path to be used
      for ari related uses, or '' if no akid info exsit
    :rtype: str
    """

    crypto_cert = cert.to_cryptography()
    akid = None
    try:
        ext = crypto_cert.extensions.get_extension_for_oid(
            x509.oid.ExtensionOID.AUTHORITY_KEY_IDENTIFIER
        )
        akid = ext.value.key_identifier
        if not akid:
            raise ValueError("AccountKeyIdentifier does not have a KeyId field")
    except Exception as exc:
        #raise  # or CustomException
        return '' # pragma: no cover
    p1 = urlsafe_b64encode(akid).decode('ascii').replace("=", "")

    #p2 after period : base64url of serial
    serial = cert.get_serial_number()
    # we need one more byte when aligend due to sign padding
    p2b = urlsafe_b64encode(serial.to_bytes((serial.bit_length() +8) // 8, 'big'))
    p2 = p2b.decode('ascii').replace("=", "")

    #build certificate
    return f"{p1}.{p2}"

def parseakid(ext:bytes) -> bytes:
    """tiny parser subset of asn.1 to extract keyIdentifier from akid extinsion,
      ignore other parts.
    :param ext: akid certificate extension.
    :type cert: bytes.

    :returns: akid embeded in extension
    :rtype: bytes or None if not right one exsit
    """
    offset = 0
    length = 0
    if ext[0] != 0x30:
        #invalid extension, exit
        raise Exception(offset, ext[0])
        return ''
    offset += 1
    
    if ext[offset] < 0x80:
        totallen = ext[offset]
        offset += 1 #short encoding
    else: #long encoding
        llen=ext[offset]
        offset += 1
        totallen = int.from_bytes(ext[offset:offset+llen],"big")
        offset = offset +llen
    #now header is done once and inside sequence
    if ext[offset] == 0x80:
        #this is what we find
        offset += 1
        if ext[offset] < 0x80:
            totallen = ext[offset]
            offset += 1 #short encoding
            akid = ext[offset:offset+totallen]
        else: #long encoding
            llen=ext[offset]
            offset += 1
            totallen = int.from_bytes(ext[offset:offset+llen],"big")
            offset = offset +llen
            akid = ext[offset:offset+totallen]
        return akid
    else: #akid extionsion doesn't have keyidentifier
        return None<|MERGE_RESOLUTION|>--- conflicted
+++ resolved
@@ -20,11 +20,8 @@
 from typing import Union
 
 from cryptography import x509
-<<<<<<< HEAD
-=======
 from cryptography.hazmat.primitives import hashes, serialization
 from cryptography.hazmat.primitives.asymmetric import dsa, rsa, ec, ed25519, ed448, types
->>>>>>> 9d049723
 import josepy as jose
 from OpenSSL import crypto
 from OpenSSL import SSL
