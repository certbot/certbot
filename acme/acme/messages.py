--- conflicted
+++ resolved
@@ -28,24 +28,14 @@
             # below.
             ('badCSR', 'The CSR is unacceptable (e.g., due to a short key)'),
             ('badNonce', 'The client sent an unacceptable anti-replay nonce'),
-<<<<<<< HEAD
             ('connection', 'The server could not connect to the client for DV'),
-=======
-            ('connection', 'The server could not connect to the client to '
-             'verify the domain'),
->>>>>>> 3cddb150
             ('dnssec', 'The server could not validate a DNSSEC signed domain'),
             ('invalidEmail',
              'The provided email for a registration was invalid'),
             ('malformed', 'The request message was malformed'),
             ('rateLimited', 'There were too many requests of a given type'),
             ('serverInternal', 'The server experienced an internal error'),
-<<<<<<< HEAD
             ('tls', 'The server experienced a TLS error during DV'),
-=======
-            ('tls', 'The server experienced a TLS error during domain '
-             'verification'),
->>>>>>> 3cddb150
             ('unauthorized', 'The client lacks sufficient authorization'),
             ('unknownHost', 'The server could not resolve a domain name'),
         )
