"""ACME protocol messages."""
import collections
import six
import json

import josepy as jose

from acme import challenges
from acme import errors
from acme import fields
from acme import util
from acme import jws

OLD_ERROR_PREFIX = "urn:acme:error:"
ERROR_PREFIX = "urn:ietf:params:acme:error:"

ERROR_CODES = {
    'badCSR': 'The CSR is unacceptable (e.g., due to a short key)',
    'badNonce': 'The client sent an unacceptable anti-replay nonce',
    'connection': ('The server could not connect to the client to verify the'
                   ' domain'),
    'dnssec': 'The server could not validate a DNSSEC signed domain',
    # deprecate invalidEmail
    'invalidEmail': 'The provided email for a registration was invalid',
    'invalidContact': 'The provided contact URI was invalid',
    'malformed': 'The request message was malformed',
    'rateLimited': 'There were too many requests of a given type',
    'serverInternal': 'The server experienced an internal error',
    'tls': 'The server experienced a TLS error during domain verification',
    'unauthorized': 'The client lacks sufficient authorization',
    'unknownHost': 'The server could not resolve a domain name',
    'externalAccountRequired': 'The server requires external account binding',
}

ERROR_TYPE_DESCRIPTIONS = dict(
    (ERROR_PREFIX + name, desc) for name, desc in ERROR_CODES.items())

ERROR_TYPE_DESCRIPTIONS.update(dict(  # add errors with old prefix, deprecate me
    (OLD_ERROR_PREFIX + name, desc) for name, desc in ERROR_CODES.items()))


def is_acme_error(err):
    """Check if argument is an ACME error."""
    if isinstance(err, Error) and (err.typ is not None):
        return (ERROR_PREFIX in err.typ) or (OLD_ERROR_PREFIX in err.typ)
    else:
        return False


@six.python_2_unicode_compatible
class Error(jose.JSONObjectWithFields, errors.Error):
    """ACME error.

    https://tools.ietf.org/html/draft-ietf-appsawg-http-problem-00

    :ivar unicode typ:
    :ivar unicode title:
    :ivar unicode detail:

    """
    typ = jose.Field('type', omitempty=True, default='about:blank')
    title = jose.Field('title', omitempty=True)
    detail = jose.Field('detail', omitempty=True)

    @classmethod
    def with_code(cls, code, **kwargs):
        """Create an Error instance with an ACME Error code.

        :unicode code: An ACME error code, like 'dnssec'.
        :kwargs: kwargs to pass to Error.

        """
        if code not in ERROR_CODES:
            raise ValueError("The supplied code: %s is not a known ACME error"
                             " code" % code)
        typ = ERROR_PREFIX + code
        return cls(typ=typ, **kwargs)

    @property
    def description(self):
        """Hardcoded error description based on its type.

        :returns: Description if standard ACME error or ``None``.
        :rtype: unicode

        """
        return ERROR_TYPE_DESCRIPTIONS.get(self.typ)

    @property
    def code(self):
        """ACME error code.

        Basically self.typ without the ERROR_PREFIX.

        :returns: error code if standard ACME code or ``None``.
        :rtype: unicode

        """
        code = str(self.typ).split(':')[-1]
        if code in ERROR_CODES:
            return code

    def __str__(self):
        return b' :: '.join(
            part.encode('ascii', 'backslashreplace') for part in
            (self.typ, self.description, self.detail, self.title)
            if part is not None).decode()


class _Constant(jose.JSONDeSerializable, collections.Hashable):  # type: ignore
    """ACME constant."""
    __slots__ = ('name',)
    POSSIBLE_NAMES = NotImplemented

    def __init__(self, name):
        self.POSSIBLE_NAMES[name] = self
        self.name = name

    def to_partial_json(self):
        return self.name

    @classmethod
    def from_json(cls, value):
        if value not in cls.POSSIBLE_NAMES:
            raise jose.DeserializationError(
                '{0} not recognized'.format(cls.__name__))
        return cls.POSSIBLE_NAMES[value]

    def __repr__(self):
        return '{0}({1})'.format(self.__class__.__name__, self.name)

    def __eq__(self, other):
        return isinstance(other, type(self)) and other.name == self.name

    def __hash__(self):
        return hash((self.__class__, self.name))

    def __ne__(self, other):
        return not self == other


class Status(_Constant):
    """ACME "status" field."""
    POSSIBLE_NAMES = {}  # type: dict
STATUS_UNKNOWN = Status('unknown')
STATUS_PENDING = Status('pending')
STATUS_PROCESSING = Status('processing')
STATUS_VALID = Status('valid')
STATUS_INVALID = Status('invalid')
STATUS_REVOKED = Status('revoked')
STATUS_READY = Status('ready')


class IdentifierType(_Constant):
    """ACME identifier type."""
    POSSIBLE_NAMES = {}  # type: dict
IDENTIFIER_FQDN = IdentifierType('dns')  # IdentifierDNS in Boulder


class Identifier(jose.JSONObjectWithFields):
    """ACME identifier.

    :ivar IdentifierType typ:
    :ivar unicode value:

    """
    typ = jose.Field('type', decoder=IdentifierType.from_json)
    value = jose.Field('value')


class Directory(jose.JSONDeSerializable):
    """Directory."""

    _REGISTERED_TYPES = {}  # type: dict

    class Meta(jose.JSONObjectWithFields):
        """Directory Meta."""
        _terms_of_service = jose.Field('terms-of-service', omitempty=True)
        _terms_of_service_v2 = jose.Field('termsOfService', omitempty=True)
        website = jose.Field('website', omitempty=True)
        caa_identities = jose.Field('caaIdentities', omitempty=True)
        external_account_required = jose.Field('externalAccountRequired', omitempty=True)

        def __init__(self, **kwargs):
            kwargs = dict((self._internal_name(k), v) for k, v in kwargs.items())
            # pylint: disable=star-args
            super(Directory.Meta, self).__init__(**kwargs)

        @property
        def terms_of_service(self):
            """URL for the CA TOS"""
            return self._terms_of_service or self._terms_of_service_v2

        def __iter__(self):
            # When iterating over fields, use the external name 'terms_of_service' instead of
            # the internal '_terms_of_service'.
            for name in super(Directory.Meta, self).__iter__():
                yield name[1:] if name == '_terms_of_service' else name

        def _internal_name(self, name):
            return '_' + name if name == 'terms_of_service' else name


    @classmethod
    def _canon_key(cls, key):
        return getattr(key, 'resource_type', key)

    @classmethod
    def register(cls, resource_body_cls):
        """Register resource."""
        resource_type = resource_body_cls.resource_type
        assert resource_type not in cls._REGISTERED_TYPES
        cls._REGISTERED_TYPES[resource_type] = resource_body_cls
        return resource_body_cls

    def __init__(self, jobj):
        canon_jobj = util.map_keys(jobj, self._canon_key)
        # TODO: check that everything is an absolute URL; acme-spec is
        # not clear on that
        self._jobj = canon_jobj

    def __getattr__(self, name):
        try:
            return self[name.replace('_', '-')]
        except KeyError as error:
            raise AttributeError(str(error) + ': ' + name)

    def __getitem__(self, name):
        try:
            return self._jobj[self._canon_key(name)]
        except KeyError:
            raise KeyError('Directory field not found')

    def to_partial_json(self):
        return self._jobj

    @classmethod
    def from_json(cls, jobj):
        jobj['meta'] = cls.Meta.from_json(jobj.pop('meta', {}))
        return cls(jobj)


class Resource(jose.JSONObjectWithFields):
    """ACME Resource.

    :ivar acme.messages.ResourceBody body: Resource body.

    """
    body = jose.Field('body')


class ResourceWithURI(Resource):
    """ACME Resource with URI.

    :ivar unicode uri: Location of the resource.

    """
    uri = jose.Field('uri')  # no ChallengeResource.uri


class ResourceBody(jose.JSONObjectWithFields):
    """ACME Resource Body."""


class ExternalAccountBinding(object):
    """ACME External Account Binding"""

    @classmethod
    def from_data(cls, account_public_key, kid, hmac_key, directory):
        """Create External Account Binding Resource from contact details, kid and hmac."""

        key_json = json.dumps(account_public_key.to_partial_json())
        decoded_hmac_key = jose.b64.b64decode(hmac_key)
        url = directory["newAccount"]

        eab = jws.JWS.sign(key_json, jose.jwk.JWKOct(key=decoded_hmac_key),
                           jose.jwa.HS256, None,
                           url, kid)

        return eab.to_partial_json()


class Registration(ResourceBody):
    """Registration Resource Body.

    :ivar josepy.jwk.JWK key: Public key.
    :ivar tuple contact: Contact information following ACME spec,
        `tuple` of `unicode`.
    :ivar unicode agreement:

    """
    # on new-reg key server ignores 'key' and populates it based on
    # JWS.signature.combined.jwk
    key = jose.Field('key', omitempty=True, decoder=jose.JWK.from_json)
    contact = jose.Field('contact', omitempty=True, default=())
    agreement = jose.Field('agreement', omitempty=True)
    status = jose.Field('status', omitempty=True)
    terms_of_service_agreed = jose.Field('termsOfServiceAgreed', omitempty=True)
<<<<<<< HEAD
    external_account_binding = jose.Field('externalAccountBinding', omitempty=True)
=======
    only_return_existing = jose.Field('onlyReturnExisting', omitempty=True)
>>>>>>> 47062dbf

    phone_prefix = 'tel:'
    email_prefix = 'mailto:'

    @classmethod
    def from_data(cls, phone=None, email=None, external_account_binding=None, **kwargs):
        """Create registration resource from contact details."""
        details = list(kwargs.pop('contact', ()))
        if phone is not None:
            details.append(cls.phone_prefix + phone)
        if email is not None:
            details.extend([cls.email_prefix + mail for mail in email.split(',')])
        kwargs['contact'] = tuple(details)

        if external_account_binding:
            kwargs['external_account_binding'] = external_account_binding

        return cls(**kwargs)

    def _filter_contact(self, prefix):
        return tuple(
            detail[len(prefix):] for detail in self.contact
            if detail.startswith(prefix))

    @property
    def phones(self):
        """All phones found in the ``contact`` field."""
        return self._filter_contact(self.phone_prefix)

    @property
    def emails(self):
        """All emails found in the ``contact`` field."""
        return self._filter_contact(self.email_prefix)


@Directory.register
class NewRegistration(Registration):
    """New registration."""
    resource_type = 'new-reg'
    resource = fields.Resource(resource_type)


class UpdateRegistration(Registration):
    """Update registration."""
    resource_type = 'reg'
    resource = fields.Resource(resource_type)


class RegistrationResource(ResourceWithURI):
    """Registration Resource.

    :ivar acme.messages.Registration body:
    :ivar unicode new_authzr_uri: Deprecated. Do not use.
    :ivar unicode terms_of_service: URL for the CA TOS.

    """
    body = jose.Field('body', decoder=Registration.from_json)
    new_authzr_uri = jose.Field('new_authzr_uri', omitempty=True)
    terms_of_service = jose.Field('terms_of_service', omitempty=True)


class ChallengeBody(ResourceBody):
    """Challenge Resource Body.

    .. todo::
       Confusingly, this has a similar name to `.challenges.Challenge`,
       as well as `.achallenges.AnnotatedChallenge`. Please use names
       such as ``challb`` to distinguish instances of this class from
       ``achall``.

    :ivar acme.challenges.Challenge: Wrapped challenge.
        Conveniently, all challenge fields are proxied, i.e. you can
        call ``challb.x`` to get ``challb.chall.x`` contents.
    :ivar acme.messages.Status status:
    :ivar datetime.datetime validated:
    :ivar messages.Error error:

    """
    __slots__ = ('chall',)
    # ACMEv1 has a "uri" field in challenges. ACMEv2 has a "url" field. This
    # challenge object supports either one, but should be accessed through the
    # name "uri". In Client.answer_challenge, whichever one is set will be
    # used.
    _uri = jose.Field('uri', omitempty=True, default=None)
    _url = jose.Field('url', omitempty=True, default=None)
    status = jose.Field('status', decoder=Status.from_json,
                        omitempty=True, default=STATUS_PENDING)
    validated = fields.RFC3339Field('validated', omitempty=True)
    error = jose.Field('error', decoder=Error.from_json,
                       omitempty=True, default=None)

    def __init__(self, **kwargs):
        kwargs = dict((self._internal_name(k), v) for k, v in kwargs.items())
        # pylint: disable=star-args
        super(ChallengeBody, self).__init__(**kwargs)

    def encode(self, name):
        return super(ChallengeBody, self).encode(self._internal_name(name))

    def to_partial_json(self):
        jobj = super(ChallengeBody, self).to_partial_json()
        jobj.update(self.chall.to_partial_json())
        return jobj

    @classmethod
    def fields_from_json(cls, jobj):
        jobj_fields = super(ChallengeBody, cls).fields_from_json(jobj)
        jobj_fields['chall'] = challenges.Challenge.from_json(jobj)
        return jobj_fields

    @property
    def uri(self):
        """The URL of this challenge."""
        return self._url or self._uri

    def __getattr__(self, name):
        return getattr(self.chall, name)

    def __iter__(self):
        # When iterating over fields, use the external name 'uri' instead of
        # the internal '_uri'.
        for name in super(ChallengeBody, self).__iter__():
            yield name[1:] if name == '_uri' else name

    def _internal_name(self, name):
        return '_' + name if name == 'uri' else name


class ChallengeResource(Resource):
    """Challenge Resource.

    :ivar acme.messages.ChallengeBody body:
    :ivar unicode authzr_uri: URI found in the 'up' ``Link`` header.

    """
    body = jose.Field('body', decoder=ChallengeBody.from_json)
    authzr_uri = jose.Field('authzr_uri')

    @property
    def uri(self):
        """The URL of the challenge body."""
        # pylint: disable=function-redefined,no-member
        return self.body.uri


class Authorization(ResourceBody):
    """Authorization Resource Body.

    :ivar acme.messages.Identifier identifier:
    :ivar list challenges: `list` of `.ChallengeBody`
    :ivar tuple combinations: Challenge combinations (`tuple` of `tuple`
        of `int`, as opposed to `list` of `list` from the spec).
    :ivar acme.messages.Status status:
    :ivar datetime.datetime expires:

    """
    identifier = jose.Field('identifier', decoder=Identifier.from_json)
    challenges = jose.Field('challenges', omitempty=True)
    combinations = jose.Field('combinations', omitempty=True)

    status = jose.Field('status', omitempty=True, decoder=Status.from_json)
    # TODO: 'expires' is allowed for Authorization Resources in
    # general, but for Key Authorization '[t]he "expires" field MUST
    # be absent'... then acme-spec gives example with 'expires'
    # present... That's confusing!
    expires = fields.RFC3339Field('expires', omitempty=True)
    wildcard = jose.Field('wildcard', omitempty=True)

    @challenges.decoder
    def challenges(value):  # pylint: disable=missing-docstring,no-self-argument
        return tuple(ChallengeBody.from_json(chall) for chall in value)

    @property
    def resolved_combinations(self):
        """Combinations with challenges instead of indices."""
        return tuple(tuple(self.challenges[idx] for idx in combo)
                     for combo in self.combinations)


@Directory.register
class NewAuthorization(Authorization):
    """New authorization."""
    resource_type = 'new-authz'
    resource = fields.Resource(resource_type)


class AuthorizationResource(ResourceWithURI):
    """Authorization Resource.

    :ivar acme.messages.Authorization body:
    :ivar unicode new_cert_uri: Deprecated. Do not use.

    """
    body = jose.Field('body', decoder=Authorization.from_json)
    new_cert_uri = jose.Field('new_cert_uri', omitempty=True)


@Directory.register
class CertificateRequest(jose.JSONObjectWithFields):
    """ACME new-cert request.

    :ivar josepy.util.ComparableX509 csr:
        `OpenSSL.crypto.X509Req` wrapped in `.ComparableX509`

    """
    resource_type = 'new-cert'
    resource = fields.Resource(resource_type)
    csr = jose.Field('csr', decoder=jose.decode_csr, encoder=jose.encode_csr)


class CertificateResource(ResourceWithURI):
    """Certificate Resource.

    :ivar josepy.util.ComparableX509 body:
        `OpenSSL.crypto.X509` wrapped in `.ComparableX509`
    :ivar unicode cert_chain_uri: URI found in the 'up' ``Link`` header
    :ivar tuple authzrs: `tuple` of `AuthorizationResource`.

    """
    cert_chain_uri = jose.Field('cert_chain_uri')
    authzrs = jose.Field('authzrs')


@Directory.register
class Revocation(jose.JSONObjectWithFields):
    """Revocation message.

    :ivar .ComparableX509 certificate: `OpenSSL.crypto.X509` wrapped in
        `.ComparableX509`

    """
    resource_type = 'revoke-cert'
    resource = fields.Resource(resource_type)
    certificate = jose.Field(
        'certificate', decoder=jose.decode_cert, encoder=jose.encode_cert)
    reason = jose.Field('reason')


class Order(ResourceBody):
    """Order Resource Body.

    :ivar list of .Identifier: List of identifiers for the certificate.
    :ivar acme.messages.Status status:
    :ivar list of str authorizations: URLs of authorizations.
    :ivar str certificate: URL to download certificate as a fullchain PEM.
    :ivar str finalize: URL to POST to to request issuance once all
        authorizations have "valid" status.
    :ivar datetime.datetime expires: When the order expires.
    :ivar .Error error: Any error that occurred during finalization, if applicable.
    """
    identifiers = jose.Field('identifiers', omitempty=True)
    status = jose.Field('status', decoder=Status.from_json,
                        omitempty=True)
    authorizations = jose.Field('authorizations', omitempty=True)
    certificate = jose.Field('certificate', omitempty=True)
    finalize = jose.Field('finalize', omitempty=True)
    expires = fields.RFC3339Field('expires', omitempty=True)
    error = jose.Field('error', omitempty=True, decoder=Error.from_json)

    @identifiers.decoder
    def identifiers(value):  # pylint: disable=missing-docstring,no-self-argument
        return tuple(Identifier.from_json(identifier) for identifier in value)

class OrderResource(ResourceWithURI):
    """Order Resource.

    :ivar acme.messages.Order body:
    :ivar str csr_pem: The CSR this Order will be finalized with.
    :ivar list of acme.messages.AuthorizationResource authorizations:
        Fully-fetched AuthorizationResource objects.
    :ivar str fullchain_pem: The fetched contents of the certificate URL
        produced once the order was finalized, if it's present.
    """
    body = jose.Field('body', decoder=Order.from_json)
    csr_pem = jose.Field('csr_pem', omitempty=True)
    authorizations = jose.Field('authorizations')
    fullchain_pem = jose.Field('fullchain_pem', omitempty=True)

@Directory.register
class NewOrder(Order):
    """New order."""
    resource_type = 'new-order'<|MERGE_RESOLUTION|>--- conflicted
+++ resolved
@@ -296,11 +296,8 @@
     agreement = jose.Field('agreement', omitempty=True)
     status = jose.Field('status', omitempty=True)
     terms_of_service_agreed = jose.Field('termsOfServiceAgreed', omitempty=True)
-<<<<<<< HEAD
+    only_return_existing = jose.Field('onlyReturnExisting', omitempty=True)
     external_account_binding = jose.Field('externalAccountBinding', omitempty=True)
-=======
-    only_return_existing = jose.Field('onlyReturnExisting', omitempty=True)
->>>>>>> 47062dbf
 
     phone_prefix = 'tel:'
     email_prefix = 'mailto:'
