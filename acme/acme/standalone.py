--- conflicted
+++ resolved
@@ -228,47 +228,4 @@
 
         """
         return functools.partial(
-<<<<<<< HEAD
-            cls, simple_http_resources=simple_http_resources)
-=======
-            cls, simple_http_resources=simple_http_resources)
-
-
-def simple_tls_sni_01_server(cli_args, forever=True):
-    """Run simple standalone TLSSNI01 server."""
-    warnings.warn(
-        'simple_tls_sni_01_server is deprecated and will be removed soon.',
-        DeprecationWarning, stacklevel=2)
-    logging.basicConfig(level=logging.DEBUG)
-
-    parser = argparse.ArgumentParser()
-    parser.add_argument(
-        "-p", "--port", default=0, help="Port to serve at. By default "
-        "picks random free port.")
-    args = parser.parse_args(cli_args[1:])
-
-    certs = {}
-
-    _, hosts, _ = next(os.walk('.')) # type: ignore # https://github.com/python/mypy/issues/465
-    for host in hosts:
-        with open(os.path.join(host, "cert.pem")) as cert_file:
-            cert_contents = cert_file.read()
-        with open(os.path.join(host, "key.pem")) as key_file:
-            key_contents = key_file.read()
-        certs[host.encode()] = (
-            OpenSSL.crypto.load_privatekey(
-                OpenSSL.crypto.FILETYPE_PEM, key_contents),
-            OpenSSL.crypto.load_certificate(
-                OpenSSL.crypto.FILETYPE_PEM, cert_contents))
-
-    server = TLSSNI01Server(('', int(args.port)), certs=certs)
-    logger.info("Serving at https://%s:%s...", *server.socket.getsockname()[:2])
-    if forever:  # pragma: no cover
-        server.serve_forever()
-    else:
-        server.handle_request()
-
-
-# Patching ourselves to warn about TLS-SNI challenge deprecation and removal.
-sys.modules[__name__] = _TLSSNI01DeprecationModule(sys.modules[__name__])
->>>>>>> d290fe46
+            cls, simple_http_resources=simple_http_resources)