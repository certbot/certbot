--- conflicted
+++ resolved
@@ -48,11 +48,7 @@
             test_util.load_cert('rsa2048_cert.pem'),
         )}
         from acme.standalone import TLSSNI01Server
-<<<<<<< HEAD
-        self.server = TLSSNI01Server(("localhost", 0), certs=self.certs)
-=======
         self.server = TLSSNI01Server(('localhost', 0), certs=self.certs)
->>>>>>> 1e8c13eb
         # pylint: disable=no-member
         self.thread = threading.Thread(target=self.server.serve_forever)
         self.thread.start()
@@ -141,13 +137,7 @@
                 # We use the corresponding value (41) instead.
                 level = getattr(socket, "IPPROTO_IPV6", 41)
                 # pylint: disable=no-member
-<<<<<<< HEAD
-                # NB: On Windows, socket.IPPROTO_IPV6 constant may be missing.
-                # We use the corresponding value (41) instead.
-                self.socket.setsockopt(41, socket.IPV6_V6ONLY, 1)
-=======
                 self.socket.setsockopt(level, socket.IPV6_V6ONLY, 1)
->>>>>>> 1e8c13eb
                 try:
                     self.server_bind()
                     self.server_activate()
@@ -161,22 +151,14 @@
         from acme.standalone import BaseDualNetworkedServers
         self.assertRaises(socket.error, BaseDualNetworkedServers,
                           BaseDualNetworkedServersTest.SingleProtocolServer,
-<<<<<<< HEAD
-                          ("localhost", 0),
-=======
                           ('', 0),
->>>>>>> 1e8c13eb
                           socketserver.BaseRequestHandler)
 
     def test_ports_equal(self):
         from acme.standalone import BaseDualNetworkedServers
         servers = BaseDualNetworkedServers(
             BaseDualNetworkedServersTest.SingleProtocolServer,
-<<<<<<< HEAD
-            ("localhost", 0),
-=======
             ('', 0),
->>>>>>> 1e8c13eb
             socketserver.BaseRequestHandler)
         socknames = servers.getsocknames()
         prev_port = None
@@ -198,11 +180,7 @@
             test_util.load_cert('rsa2048_cert.pem'),
         )}
         from acme.standalone import TLSSNI01DualNetworkedServers
-<<<<<<< HEAD
-        self.servers = TLSSNI01DualNetworkedServers(("localhost", 0), certs=self.certs)
-=======
         self.servers = TLSSNI01DualNetworkedServers(('localhost', 0), certs=self.certs)
->>>>>>> 1e8c13eb
         self.servers.serve_forever()
 
     def tearDown(self):
