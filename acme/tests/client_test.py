--- conflicted
+++ resolved
@@ -130,12 +130,6 @@
         self.orderr = messages.OrderResource(
             csr_pem=CSR_SAN_PEM)
 
-<<<<<<< HEAD
-    def _init(self, key=KEY):
-        uri = 'http://www.letsencrypt-demo.org/directory'
-        from acme.client import BackwardsCompatibleClientV2
-        return BackwardsCompatibleClientV2(net=self.net, key=key, server=uri)
-=======
     def tearDown(self) -> None:
         self.warning_cap.__exit__()
         return super().tearDown()
@@ -144,7 +138,6 @@
         uri = 'http://www.letsencrypt-demo.org/directory'
         return BackwardsCompatibleClientV2(net=self.net,
             key=KEY, server=uri)
->>>>>>> d214da19
 
     def test_init_downloads_directory(self):
         uri = 'http://www.letsencrypt-demo.org/directory'
