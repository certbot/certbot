""" apacheconfig implementation of the ParserNode interfaces """
from typing import Any
<<<<<<< HEAD
from typing import Iterable
=======
>>>>>>> 7d9e9a49
from typing import List
from typing import Optional
from typing import Tuple

from certbot_apache._internal import assertions
from certbot_apache._internal import interfaces
from certbot_apache._internal import parsernode_util as util
from certbot_apache._internal.interfaces import ParserNode, BlockNode


class ApacheParserNode(interfaces.ParserNode):
    """ apacheconfig implementation of ParserNode interface.

        Expects metadata `ac_ast` to be passed in, where `ac_ast` is the AST provided
        by parsing the equivalent configuration text using the apacheconfig library.
    """

<<<<<<< HEAD
    def __init__(self, **kwargs: Any) -> None:
        ancestor, dirty, filepath, metadata = util.parsernode_kwargs(kwargs)  # pylint: disable=unused-variable
=======
    def __init__(self, **kwargs: Any):
        # pylint: disable=unused-variable
        ancestor, dirty, filepath, metadata = util.parsernode_kwargs(kwargs)
>>>>>>> 7d9e9a49
        super().__init__(**kwargs)
        self.ancestor: str = ancestor
        self.filepath: str = filepath
        self.dirty: bool = dirty
        self.metadata: Any = metadata
        self._raw: Any = self.metadata["ac_ast"]

<<<<<<< HEAD
    def save(self, msg: str) -> None:  # pragma: no cover
        pass

    def find_ancestors(self, name: str) -> List["ApacheParserNode"]:  # pylint: disable=unused-variable
=======
    def save(self, msg: str) -> None:
        pass  # pragma: no cover

    # pylint: disable=unused-variable
    def find_ancestors(self, name: str) -> List["ApacheBlockNode"]:
>>>>>>> 7d9e9a49
        """Find ancestor BlockNodes with a given name"""
        return [ApacheBlockNode(name=assertions.PASS,
                                parameters=assertions.PASS,
                                ancestor=self,
                                filepath=assertions.PASS,
                                metadata=self.metadata)]


class ApacheCommentNode(ApacheParserNode):
    """ apacheconfig implementation of CommentNode interface """

<<<<<<< HEAD
    def __init__(self, **kwargs: Any) -> None:
=======
    def __init__(self, **kwargs: Any):
>>>>>>> 7d9e9a49
        comment, kwargs = util.commentnode_kwargs(kwargs)  # pylint: disable=unused-variable
        super().__init__(**kwargs)
        self.comment = comment

<<<<<<< HEAD
    def __eq__(self, other: Any) -> bool:  # pragma: no cover
=======
    def __eq__(self, other: Any):
>>>>>>> 7d9e9a49
        if isinstance(other, self.__class__):
            return (self.comment == other.comment and
                    self.dirty == other.dirty and
                    self.ancestor == other.ancestor and
                    self.metadata == other.metadata and
                    self.filepath == other.filepath)
        return False  # pragma: no cover


class ApacheDirectiveNode(ApacheParserNode):
    """ apacheconfig implementation of DirectiveNode interface """

<<<<<<< HEAD
    def __init__(self, **kwargs: Any) -> None:
=======
    def __init__(self, **kwargs: Any):
>>>>>>> 7d9e9a49
        name, parameters, enabled, kwargs = util.directivenode_kwargs(kwargs)
        super().__init__(**kwargs)
        self.name: str = name
        self.parameters: List[str] = parameters
        self.enabled: bool = enabled
        self.include: Optional[str] = None

<<<<<<< HEAD
    def __eq__(self, other: Any) -> bool:  # pragma: no cover
=======
    def __eq__(self, other: Any) -> bool:
>>>>>>> 7d9e9a49
        if isinstance(other, self.__class__):
            return (self.name == other.name and
                    self.filepath == other.filepath and
                    self.parameters == other.parameters and
                    self.enabled == other.enabled and
                    self.dirty == other.dirty and
                    self.ancestor == other.ancestor and
                    self.metadata == other.metadata)
        return False  # pragma: no cover

<<<<<<< HEAD
    def set_parameters(self, _parameters: Iterable[str]) -> None:  # pragma: no cover
=======
    def set_parameters(self, _parameters):
>>>>>>> 7d9e9a49
        """Sets the parameters for DirectiveNode"""
        return  # pragma: no cover


class ApacheBlockNode(ApacheDirectiveNode):
    """ apacheconfig implementation of BlockNode interface """

<<<<<<< HEAD
    def __init__(self, **kwargs: Any) -> None:
        super().__init__(**kwargs)
        self.children: Tuple[ApacheParserNode, ...] = ()

    def __eq__(self, other: Any) -> bool:  # pragma: no cover
=======
    def __init__(self, **kwargs: Any):
        super().__init__(**kwargs)
        self.children: Tuple[ApacheParserNode, ...] = ()

    def __eq__(self, other):
>>>>>>> 7d9e9a49
        if isinstance(other, self.__class__):
            return (self.name == other.name and
                    self.filepath == other.filepath and
                    self.parameters == other.parameters and
                    self.children == other.children and
                    self.enabled == other.enabled and
                    self.dirty == other.dirty and
                    self.ancestor == other.ancestor and
                    self.metadata == other.metadata)
        return False  # pragma: no cover

    # pylint: disable=unused-argument
<<<<<<< HEAD
    def add_child_block(self, name: str, parameters: Optional[Iterable[str]] = None,
                        position: Optional[int] = None) -> "ApacheBlockNode":  # pragma: no cover
=======
    def add_child_block(
        self, name: str, parameters: Optional[str] = None, position: Optional[int] = None
    ) -> "ApacheBlockNode":  # pragma: no cover
>>>>>>> 7d9e9a49
        """Adds a new BlockNode to the sequence of children"""
        new_block = ApacheBlockNode(name=assertions.PASS,
                                    parameters=assertions.PASS,
                                    ancestor=self,
                                    filepath=assertions.PASS,
                                    metadata=self.metadata)
        self.children += (new_block,)
        return new_block

    # pylint: disable=unused-argument
<<<<<<< HEAD
    def add_child_directive(self, name: str, parameters: Optional[Iterable[str]] = None,
                            position: int = None) -> ApacheDirectiveNode:  # pragma: no cover
=======
    def add_child_directive(
        self, name: str, parameters: Optional[str] = None, position: Optional[int] = None
    ) -> ApacheDirectiveNode:  # pragma: no cover
>>>>>>> 7d9e9a49
        """Adds a new DirectiveNode to the sequence of children"""
        new_dir = ApacheDirectiveNode(name=assertions.PASS,
                                      parameters=assertions.PASS,
                                      ancestor=self,
                                      filepath=assertions.PASS,
                                      metadata=self.metadata)
        self.children += (new_dir,)
        return new_dir

    # pylint: disable=unused-argument
<<<<<<< HEAD
    def add_child_comment(self, comment: str = "",
                          position: int = None) -> ApacheCommentNode:  # pragma: no cover
=======
    def add_child_comment(
        self, name: str, parameters: Optional[int] = None, position: Optional[int] = None
    ) -> ApacheCommentNode:  # pragma: no cover
>>>>>>> 7d9e9a49

        """Adds a new CommentNode to the sequence of children"""
        new_comment = ApacheCommentNode(comment=assertions.PASS,
                                        ancestor=self,
                                        filepath=assertions.PASS,
                                        metadata=self.metadata)
        self.children += (new_comment,)
        return new_comment

<<<<<<< HEAD
    def find_blocks(self, name: str, exclude: bool = True) -> List["ApacheBlockNode"]:  # pylint: disable=unused-argument
=======
    # pylint: disable=unused-argument
    def find_blocks(self, name, exclude: bool = True) -> List["ApacheBlockNode"]:
>>>>>>> 7d9e9a49
        """Recursive search of BlockNodes from the sequence of children"""
        return [ApacheBlockNode(name=assertions.PASS,
                                parameters=assertions.PASS,
                                ancestor=self,
                                filepath=assertions.PASS,
                                metadata=self.metadata)]

<<<<<<< HEAD
    def find_directives(self, name: str, exclude: bool = True) -> List[ApacheDirectiveNode]:  # pylint: disable=unused-argument
=======
    # pylint: disable=unused-argument
    def find_directives(self, name: str, exclude: bool = True) -> List[ApacheDirectiveNode]:
>>>>>>> 7d9e9a49
        """Recursive search of DirectiveNodes from the sequence of children"""
        return [ApacheDirectiveNode(name=assertions.PASS,
                                    parameters=assertions.PASS,
                                    ancestor=self,
                                    filepath=assertions.PASS,
                                    metadata=self.metadata)]

    # pylint: disable=unused-argument
<<<<<<< HEAD
    def find_comments(self, comment: str, exact: bool = False) -> List[ApacheCommentNode]:  # pragma: no cover
=======
    def find_comments(self, comment: str, exact: bool = False) -> List[ApacheCommentNode]:
>>>>>>> 7d9e9a49
        """Recursive search of DirectiveNodes from the sequence of children"""
        return [ApacheCommentNode(comment=assertions.PASS,  # pragma: no cover
                                  ancestor=self,
                                  filepath=assertions.PASS,
                                  metadata=self.metadata)]

<<<<<<< HEAD
    def delete_child(self, child: ParserNode) -> None:  # pragma: no cover
=======
    def delete_child(self, child: "ApacheBlockNode") -> None:
>>>>>>> 7d9e9a49
        """Deletes a ParserNode from the sequence of children"""
        return  # pragma: no cover

<<<<<<< HEAD
    def unsaved_files(self) -> List[str]:  # pragma: no cover
=======
    def unsaved_files(self) -> List[str]:
>>>>>>> 7d9e9a49
        """Returns a list of unsaved filepaths"""
        return [assertions.PASS]  # pragma: no cover

<<<<<<< HEAD
    def parsed_paths(self) -> List[str]:  # pragma: no cover
=======
    def parsed_paths(self) -> List[str]:
>>>>>>> 7d9e9a49
        """Returns a list of parsed configuration file paths"""
        return [assertions.PASS]


interfaces.CommentNode.register(ApacheCommentNode)
interfaces.DirectiveNode.register(ApacheDirectiveNode)
interfaces.BlockNode.register(ApacheBlockNode)<|MERGE_RESOLUTION|>--- conflicted
+++ resolved
@@ -1,9 +1,6 @@
 """ apacheconfig implementation of the ParserNode interfaces """
 from typing import Any
-<<<<<<< HEAD
 from typing import Iterable
-=======
->>>>>>> 7d9e9a49
 from typing import List
 from typing import Optional
 from typing import Tuple
@@ -21,14 +18,9 @@
         by parsing the equivalent configuration text using the apacheconfig library.
     """
 
-<<<<<<< HEAD
     def __init__(self, **kwargs: Any) -> None:
-        ancestor, dirty, filepath, metadata = util.parsernode_kwargs(kwargs)  # pylint: disable=unused-variable
-=======
-    def __init__(self, **kwargs: Any):
         # pylint: disable=unused-variable
         ancestor, dirty, filepath, metadata = util.parsernode_kwargs(kwargs)
->>>>>>> 7d9e9a49
         super().__init__(**kwargs)
         self.ancestor: str = ancestor
         self.filepath: str = filepath
@@ -36,18 +28,10 @@
         self.metadata: Any = metadata
         self._raw: Any = self.metadata["ac_ast"]
 
-<<<<<<< HEAD
-    def save(self, msg: str) -> None:  # pragma: no cover
-        pass
-
-    def find_ancestors(self, name: str) -> List["ApacheParserNode"]:  # pylint: disable=unused-variable
-=======
     def save(self, msg: str) -> None:
         pass  # pragma: no cover
 
-    # pylint: disable=unused-variable
-    def find_ancestors(self, name: str) -> List["ApacheBlockNode"]:
->>>>>>> 7d9e9a49
+    def find_ancestors(self, name: str) -> List["ApacheBlockNode"]:  # pylint: disable=unused-variable
         """Find ancestor BlockNodes with a given name"""
         return [ApacheBlockNode(name=assertions.PASS,
                                 parameters=assertions.PASS,
@@ -59,20 +43,12 @@
 class ApacheCommentNode(ApacheParserNode):
     """ apacheconfig implementation of CommentNode interface """
 
-<<<<<<< HEAD
     def __init__(self, **kwargs: Any) -> None:
-=======
-    def __init__(self, **kwargs: Any):
->>>>>>> 7d9e9a49
         comment, kwargs = util.commentnode_kwargs(kwargs)  # pylint: disable=unused-variable
         super().__init__(**kwargs)
         self.comment = comment
 
-<<<<<<< HEAD
-    def __eq__(self, other: Any) -> bool:  # pragma: no cover
-=======
-    def __eq__(self, other: Any):
->>>>>>> 7d9e9a49
+    def __eq__(self, other: Any) -> bool:
         if isinstance(other, self.__class__):
             return (self.comment == other.comment and
                     self.dirty == other.dirty and
@@ -85,11 +61,7 @@
 class ApacheDirectiveNode(ApacheParserNode):
     """ apacheconfig implementation of DirectiveNode interface """
 
-<<<<<<< HEAD
     def __init__(self, **kwargs: Any) -> None:
-=======
-    def __init__(self, **kwargs: Any):
->>>>>>> 7d9e9a49
         name, parameters, enabled, kwargs = util.directivenode_kwargs(kwargs)
         super().__init__(**kwargs)
         self.name: str = name
@@ -97,11 +69,7 @@
         self.enabled: bool = enabled
         self.include: Optional[str] = None
 
-<<<<<<< HEAD
-    def __eq__(self, other: Any) -> bool:  # pragma: no cover
-=======
     def __eq__(self, other: Any) -> bool:
->>>>>>> 7d9e9a49
         if isinstance(other, self.__class__):
             return (self.name == other.name and
                     self.filepath == other.filepath and
@@ -112,11 +80,7 @@
                     self.metadata == other.metadata)
         return False  # pragma: no cover
 
-<<<<<<< HEAD
-    def set_parameters(self, _parameters: Iterable[str]) -> None:  # pragma: no cover
-=======
-    def set_parameters(self, _parameters):
->>>>>>> 7d9e9a49
+    def set_parameters(self, _parameters: Iterable[str]) -> None:
         """Sets the parameters for DirectiveNode"""
         return  # pragma: no cover
 
@@ -124,19 +88,11 @@
 class ApacheBlockNode(ApacheDirectiveNode):
     """ apacheconfig implementation of BlockNode interface """
 
-<<<<<<< HEAD
     def __init__(self, **kwargs: Any) -> None:
         super().__init__(**kwargs)
         self.children: Tuple[ApacheParserNode, ...] = ()
 
-    def __eq__(self, other: Any) -> bool:  # pragma: no cover
-=======
-    def __init__(self, **kwargs: Any):
-        super().__init__(**kwargs)
-        self.children: Tuple[ApacheParserNode, ...] = ()
-
-    def __eq__(self, other):
->>>>>>> 7d9e9a49
+    def __eq__(self, other: Any) -> bool:
         if isinstance(other, self.__class__):
             return (self.name == other.name and
                     self.filepath == other.filepath and
@@ -149,14 +105,8 @@
         return False  # pragma: no cover
 
     # pylint: disable=unused-argument
-<<<<<<< HEAD
     def add_child_block(self, name: str, parameters: Optional[Iterable[str]] = None,
                         position: Optional[int] = None) -> "ApacheBlockNode":  # pragma: no cover
-=======
-    def add_child_block(
-        self, name: str, parameters: Optional[str] = None, position: Optional[int] = None
-    ) -> "ApacheBlockNode":  # pragma: no cover
->>>>>>> 7d9e9a49
         """Adds a new BlockNode to the sequence of children"""
         new_block = ApacheBlockNode(name=assertions.PASS,
                                     parameters=assertions.PASS,
@@ -167,14 +117,8 @@
         return new_block
 
     # pylint: disable=unused-argument
-<<<<<<< HEAD
     def add_child_directive(self, name: str, parameters: Optional[Iterable[str]] = None,
                             position: int = None) -> ApacheDirectiveNode:  # pragma: no cover
-=======
-    def add_child_directive(
-        self, name: str, parameters: Optional[str] = None, position: Optional[int] = None
-    ) -> ApacheDirectiveNode:  # pragma: no cover
->>>>>>> 7d9e9a49
         """Adds a new DirectiveNode to the sequence of children"""
         new_dir = ApacheDirectiveNode(name=assertions.PASS,
                                       parameters=assertions.PASS,
@@ -185,14 +129,9 @@
         return new_dir
 
     # pylint: disable=unused-argument
-<<<<<<< HEAD
-    def add_child_comment(self, comment: str = "",
-                          position: int = None) -> ApacheCommentNode:  # pragma: no cover
-=======
     def add_child_comment(
         self, name: str, parameters: Optional[int] = None, position: Optional[int] = None
     ) -> ApacheCommentNode:  # pragma: no cover
->>>>>>> 7d9e9a49
 
         """Adds a new CommentNode to the sequence of children"""
         new_comment = ApacheCommentNode(comment=assertions.PASS,
@@ -202,12 +141,7 @@
         self.children += (new_comment,)
         return new_comment
 
-<<<<<<< HEAD
     def find_blocks(self, name: str, exclude: bool = True) -> List["ApacheBlockNode"]:  # pylint: disable=unused-argument
-=======
-    # pylint: disable=unused-argument
-    def find_blocks(self, name, exclude: bool = True) -> List["ApacheBlockNode"]:
->>>>>>> 7d9e9a49
         """Recursive search of BlockNodes from the sequence of children"""
         return [ApacheBlockNode(name=assertions.PASS,
                                 parameters=assertions.PASS,
@@ -215,12 +149,7 @@
                                 filepath=assertions.PASS,
                                 metadata=self.metadata)]
 
-<<<<<<< HEAD
     def find_directives(self, name: str, exclude: bool = True) -> List[ApacheDirectiveNode]:  # pylint: disable=unused-argument
-=======
-    # pylint: disable=unused-argument
-    def find_directives(self, name: str, exclude: bool = True) -> List[ApacheDirectiveNode]:
->>>>>>> 7d9e9a49
         """Recursive search of DirectiveNodes from the sequence of children"""
         return [ApacheDirectiveNode(name=assertions.PASS,
                                     parameters=assertions.PASS,
@@ -229,38 +158,22 @@
                                     metadata=self.metadata)]
 
     # pylint: disable=unused-argument
-<<<<<<< HEAD
-    def find_comments(self, comment: str, exact: bool = False) -> List[ApacheCommentNode]:  # pragma: no cover
-=======
     def find_comments(self, comment: str, exact: bool = False) -> List[ApacheCommentNode]:
->>>>>>> 7d9e9a49
         """Recursive search of DirectiveNodes from the sequence of children"""
         return [ApacheCommentNode(comment=assertions.PASS,  # pragma: no cover
                                   ancestor=self,
                                   filepath=assertions.PASS,
                                   metadata=self.metadata)]
 
-<<<<<<< HEAD
-    def delete_child(self, child: ParserNode) -> None:  # pragma: no cover
-=======
-    def delete_child(self, child: "ApacheBlockNode") -> None:
->>>>>>> 7d9e9a49
+    def delete_child(self, child: ParserNode) -> None:
         """Deletes a ParserNode from the sequence of children"""
         return  # pragma: no cover
 
-<<<<<<< HEAD
-    def unsaved_files(self) -> List[str]:  # pragma: no cover
-=======
     def unsaved_files(self) -> List[str]:
->>>>>>> 7d9e9a49
         """Returns a list of unsaved filepaths"""
         return [assertions.PASS]  # pragma: no cover
 
-<<<<<<< HEAD
-    def parsed_paths(self) -> List[str]:  # pragma: no cover
-=======
     def parsed_paths(self) -> List[str]:
->>>>>>> 7d9e9a49
         """Returns a list of parsed configuration file paths"""
         return [assertions.PASS]
 
