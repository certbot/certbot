--- conflicted
+++ resolved
@@ -8,11 +8,8 @@
 import re
 import socket
 import time
-<<<<<<< HEAD
-from typing import cast, Optional
-=======
 from typing import cast
->>>>>>> 06a53cb7
+from typing import Optional
 from typing import DefaultDict
 from typing import Dict
 from typing import List
