--- conflicted
+++ resolved
@@ -982,15 +982,9 @@
             logger.warning("Encountered a problem while parsing file: %s, skipping", path)
             return None
         for arg in args:
-<<<<<<< HEAD
             arg_value = self.parser.get_arg(arg)
             if arg_value is not None:
                 addrs.add(obj.Addr.fromstring(arg_value))
-=======
-            addr = obj.Addr.fromstring(self.parser.get_arg(arg))
-            if addr:
-                addrs.add(addr)
->>>>>>> afc5be5a
         is_ssl = False
 
         if self.parser.find_dir("SSLEngine", "on", start=path, exclude=False):
