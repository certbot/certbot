"""Contains UI methods for Apache operations."""
import logging
<<<<<<< HEAD
from typing import Iterable, List, Optional, Tuple, Sequence
=======
from typing import Iterable
from typing import List
from typing import Optional
from typing import Tuple
>>>>>>> 7d9e9a49

from certbot import errors
from certbot.compat import os
from certbot.display import util as display_util
<<<<<<< HEAD
from certbot_apache._internal.obj import VirtualHost
=======
from certbot_apache._internal import obj
>>>>>>> 7d9e9a49

logger = logging.getLogger(__name__)


<<<<<<< HEAD
def select_vhost_multiple(vhosts: Iterable[VirtualHost]) -> List[VirtualHost]:
=======
def select_vhost_multiple(vhosts: Optional[List[obj.VirtualHost]]) -> List[obj.VirtualHost]:
>>>>>>> 7d9e9a49
    """Select multiple Vhosts to install the certificate for

    :param vhosts: Available Apache VirtualHosts
    :type vhosts: :class:`list` of type `~obj.VirtualHost`

    :returns: List of VirtualHosts
    :rtype: :class:`list`of type `~obj.Vhost`
    """
    if not vhosts:
        return []
    tags_list = [vhost.display_repr()+"\n" for vhost in vhosts]
    # Remove the extra newline from the last entry
    if tags_list:
        tags_list[-1] = tags_list[-1][:-1]
    code, names = display_util.checklist(
        "Which VirtualHosts would you like to install the wildcard certificate for?",
        tags=tags_list, force_interactive=True)
    if code == display_util.OK:
        return_vhosts = _reversemap_vhosts(names, vhosts)
        return return_vhosts
    return []


<<<<<<< HEAD
def _reversemap_vhosts(names: Iterable[str], vhosts: Iterable[VirtualHost]) -> List[VirtualHost]:
=======
def _reversemap_vhosts(names: Iterable[str], vhosts: List[obj.VirtualHost]):
>>>>>>> 7d9e9a49
    """Helper function for select_vhost_multiple for mapping string
    representations back to actual vhost objects"""
    return_vhosts = []

    for selection in names:
        for vhost in vhosts:
            if vhost.display_repr().strip() == selection.strip():
                return_vhosts.append(vhost)
    return return_vhosts


<<<<<<< HEAD
def select_vhost(domain: str, vhosts: Sequence[VirtualHost]) -> Optional[VirtualHost]:
    """Select an appropriate Apache Vhost.

    :param str domain: Domain for vhost selection

=======
def select_vhost(domain: str, vhosts: List[obj.VirtualHost]) -> Optional[obj.VirtualHost]:
    """Select an appropriate Apache Vhost.

    :param domain: Domain to select
>>>>>>> 7d9e9a49
    :param vhosts: Available Apache VirtualHosts
    :type vhosts: :class:`list` of type `~obj.Vhost`

    :returns: VirtualHost or `None`
    :rtype: `~obj.Vhost` or `None`

    """
    if not vhosts:
        return None
    code, tag = _vhost_menu(domain, vhosts)
    if code == display_util.OK:
        return vhosts[tag]
    return None


<<<<<<< HEAD
def _vhost_menu(domain: str, vhosts: Iterable[VirtualHost]) -> Tuple[str, int]:
=======
def _vhost_menu(domain: str, vhosts: List[obj.VirtualHost]) -> Tuple[str, int]:
>>>>>>> 7d9e9a49
    """Select an appropriate Apache Vhost.

    :param vhosts: Available Apache Virtual Hosts
    :type vhosts: :class:`list` of type `~obj.Vhost`

    :returns: Display tuple - ('code', tag')
    :rtype: `tuple`

    """
    # Free characters in the line of display text (9 is for ' | ' formatting)
    free_chars = display_util.WIDTH - len("HTTPS") - len("Enabled") - 9

    if free_chars < 2:
        logger.debug("Display size is too small for "
                     "certbot_apache._internal.display_ops._vhost_menu()")
        # This runs the edge off the screen, but it doesn't cause an "error"
        filename_size = 1
        disp_name_size = 1
    else:
        # Filename is a bit more important and probably longer with 000-*
        filename_size = int(free_chars * .6)
        disp_name_size = free_chars - filename_size

    choices = []
    for vhost in vhosts:
        if len(vhost.get_names()) == 1:
            disp_name = next(iter(vhost.get_names()))
        elif not vhost.get_names():
            disp_name = ""
        else:
            disp_name = "Multiple Names"

        choices.append(
            "{fn:{fn_size}s} | {name:{name_size}s} | {https:5s} | "
            "{active:7s}".format(
                fn=os.path.basename(vhost.filep)[:filename_size],
                name=disp_name[:disp_name_size],
                https="HTTPS" if vhost.ssl else "",
                active="Enabled" if vhost.enabled else "",
                fn_size=filename_size,
                name_size=disp_name_size),
        )

    try:
        code, tag = display_util.menu(
            f"We were unable to find a vhost with a ServerName "
            f"or Address of {domain}.{os.linesep}Which virtual host would you "
            f"like to choose?",
            choices, force_interactive=True)
    except errors.MissingCommandlineFlag:
        msg = (
            f"Encountered vhost ambiguity when trying to find a vhost for "
            f"{domain} but was unable to ask for user "
            f"guidance in non-interactive mode. Certbot may need "
            f"vhosts to be explicitly labelled with ServerName or "
            f"ServerAlias directives.")
        logger.error(msg)
        raise errors.MissingCommandlineFlag(msg)

    return code, tag<|MERGE_RESOLUTION|>--- conflicted
+++ resolved
@@ -1,38 +1,27 @@
 """Contains UI methods for Apache operations."""
 import logging
-<<<<<<< HEAD
-from typing import Iterable, List, Optional, Tuple, Sequence
-=======
 from typing import Iterable
 from typing import List
 from typing import Optional
+from typing import Sequence
 from typing import Tuple
->>>>>>> 7d9e9a49
 
 from certbot import errors
 from certbot.compat import os
 from certbot.display import util as display_util
-<<<<<<< HEAD
 from certbot_apache._internal.obj import VirtualHost
-=======
-from certbot_apache._internal import obj
->>>>>>> 7d9e9a49
 
 logger = logging.getLogger(__name__)
 
 
-<<<<<<< HEAD
-def select_vhost_multiple(vhosts: Iterable[VirtualHost]) -> List[VirtualHost]:
-=======
-def select_vhost_multiple(vhosts: Optional[List[obj.VirtualHost]]) -> List[obj.VirtualHost]:
->>>>>>> 7d9e9a49
+def select_vhost_multiple(vhosts: Optional[List[VirtualHost]]) -> List[VirtualHost]:
     """Select multiple Vhosts to install the certificate for
 
     :param vhosts: Available Apache VirtualHosts
-    :type vhosts: :class:`list` of type `~obj.VirtualHost`
+    :type vhosts: :class:`list` of type `~VirtualHost`
 
     :returns: List of VirtualHosts
-    :rtype: :class:`list`of type `~obj.Vhost`
+    :rtype: :class:`list`of type `~VirtualHost`
     """
     if not vhosts:
         return []
@@ -49,11 +38,7 @@
     return []
 
 
-<<<<<<< HEAD
 def _reversemap_vhosts(names: Iterable[str], vhosts: Iterable[VirtualHost]) -> List[VirtualHost]:
-=======
-def _reversemap_vhosts(names: Iterable[str], vhosts: List[obj.VirtualHost]):
->>>>>>> 7d9e9a49
     """Helper function for select_vhost_multiple for mapping string
     representations back to actual vhost objects"""
     return_vhosts = []
@@ -65,20 +50,13 @@
     return return_vhosts
 
 
-<<<<<<< HEAD
 def select_vhost(domain: str, vhosts: Sequence[VirtualHost]) -> Optional[VirtualHost]:
     """Select an appropriate Apache Vhost.
 
     :param str domain: Domain for vhost selection
 
-=======
-def select_vhost(domain: str, vhosts: List[obj.VirtualHost]) -> Optional[obj.VirtualHost]:
-    """Select an appropriate Apache Vhost.
-
-    :param domain: Domain to select
->>>>>>> 7d9e9a49
     :param vhosts: Available Apache VirtualHosts
-    :type vhosts: :class:`list` of type `~obj.Vhost`
+    :type vhosts: :class:`list` of type `~VirtualHost`
 
     :returns: VirtualHost or `None`
     :rtype: `~obj.Vhost` or `None`
@@ -92,11 +70,7 @@
     return None
 
 
-<<<<<<< HEAD
 def _vhost_menu(domain: str, vhosts: Iterable[VirtualHost]) -> Tuple[str, int]:
-=======
-def _vhost_menu(domain: str, vhosts: List[obj.VirtualHost]) -> Tuple[str, int]:
->>>>>>> 7d9e9a49
     """Select an appropriate Apache Vhost.
 
     :param vhosts: Available Apache Virtual Hosts
