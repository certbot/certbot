--- conflicted
+++ resolved
@@ -1,31 +1,20 @@
 """Module contains classes used by the Apache Configurator."""
 import re
-<<<<<<< HEAD
-from typing import Any, Optional, Sequence, Iterable
-from typing import Set
-
-from certbot.plugins.common import Addr as CommonAddr
-from certbot_apache._internal.interfaces import ParserNode
-=======
 from typing import Any
 from typing import Iterable
 from typing import Optional
 from typing import Pattern
+from typing import Sequence
 from typing import Set
 
 from certbot.plugins import common
 from certbot_apache._internal import interfaces
->>>>>>> 7d9e9a49
-
-
-class Addr(CommonAddr):
+
+
+class Addr(common.CommonAddr):
     """Represents an Apache address."""
 
-<<<<<<< HEAD
     def __eq__(self, other: Any) -> bool:
-=======
-    def __eq__(self, other: Any):
->>>>>>> 7d9e9a49
         """This is defined as equivalent within Apache.
 
         ip_addr:* == ip_addr
@@ -37,13 +26,8 @@
                      self.is_wildcard() and other.is_wildcard()))
         return False
 
-<<<<<<< HEAD
     def __repr__(self) -> str:
-        return "certbot_apache._internal.obj.Addr(" + repr(self.tup) + ")"
-=======
-    def __repr__(self):
         return f"certbot_apache._internal.obj.Addr({repr(self.tup)})"
->>>>>>> 7d9e9a49
 
     def __hash__(self) -> int:  # pylint: disable=useless-super-delegation
         # Python 3 requires explicit overridden for __hash__ if __eq__ or
@@ -100,11 +84,7 @@
         """Returns if address has a wildcard port."""
         return self.tup[1] == "*" or not self.tup[1]
 
-<<<<<<< HEAD
-    def get_sni_addr(self, port: str) -> CommonAddr:
-=======
     def get_sni_addr(self, port: str) -> common.Addr:
->>>>>>> 7d9e9a49
         """Returns the least specific address that resolves on the port.
 
         Examples:
@@ -146,21 +126,13 @@
     # ?: is used for not returning enclosed characters
     strip_name: Pattern = re.compile(r"^(?:.+://)?([^ :$]*)")
 
-<<<<<<< HEAD
     def __init__(self, filep: str, path: Optional[str], addrs: Set["Addr"], ssl: bool,
                  enabled: bool, name: Optional[str] = None, aliases: Optional[Sequence[str]] = None,
                  modmacro: bool = False, ancestor: Optional["VirtualHost"] = None,
-                 node: Optional[ParserNode] = None) -> None:
-=======
-    def __init__(
-        self, filepath: str, path: str, addrs: Set["Addr"],
-        ssl: bool, enabled: bool, name: Optional[str] = None,
-        aliases: Optional[Set[str]] = None, modmacro: bool = False,
-        ancestor: Optional["VirtualHost"] = None, node = None):
->>>>>>> 7d9e9a49
+                 node: Optional[interfaces.ParserNode] = None) -> None:
 
         """Initialize a VH."""
-        self.filep = filepath
+        self.filep = filep
         self.path = path
         self.addrs = addrs
         self.name = name
@@ -183,24 +155,6 @@
 
     def __str__(self) -> str:
         return (
-<<<<<<< HEAD
-            "File: {filename}\n"
-            "Vhost path: {vhpath}\n"
-            "Addresses: {addrs}\n"
-            "Name: {name}\n"
-            "Aliases: {aliases}\n"
-            "TLS Enabled: {tls}\n"
-            "Site Enabled: {active}\n"
-            "mod_macro Vhost: {modmacro}".format(
-                filename=self.filep,
-                vhpath=self.path,
-                addrs=", ".join(str(addr) for addr in self.addrs),
-                name=self.name if self.name is not None else "",
-                aliases=", ".join(name for name in self.aliases),
-                tls="Yes" if self.ssl else "No",
-                active="Yes" if self.enabled else "No",
-                modmacro="Yes" if self.modmacro else "No"))
-=======
             f"File: {self.filep}\n"
             f"Vhost path: {self.path}\n"
             f"Addresses: {', '.join(str(addr) for addr in self.addrs)}\n"
@@ -210,7 +164,6 @@
             f"Site Enabled: {'Yes' if self.enabled else 'No'}\n"
             f"mod_macro Vhost: {'Yes' if self.modmacro else 'No'}"
         )
->>>>>>> 7d9e9a49
 
     def display_repr(self) -> str:
         """Return a representation of VHost to be used in dialog"""
