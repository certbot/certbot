--- conflicted
+++ resolved
@@ -1,19 +1,12 @@
 """ParserNode utils"""
-<<<<<<< HEAD
-from typing import Any, Iterable, Dict, Mapping, Tuple
-
-
-def validate_kwargs(kwargs: Dict[str, Any], required_names: Iterable[str]) -> Dict[str, Any]:
-=======
+from typing import Any
 from typing import Dict
-from typing import Any
-from typing import List
+from typing import Iterable
 from typing import Optional
 from typing import Tuple
 
 
-def validate_kwargs(kwargs: Dict[str, Any], required_names: List[str]) -> Dict[str, Any]:
->>>>>>> 7d9e9a49
+def validate_kwargs(kwargs: Dict[str, Any], required_names: Iterable[str]) -> Dict[str, Any]:
     """
     Ensures that the kwargs dict has all the expected values. This function modifies
     the kwargs dictionary, and hence the returned dictionary should be used instead
@@ -37,11 +30,7 @@
     return validated_kwargs
 
 
-<<<<<<< HEAD
 def parsernode_kwargs(kwargs: Dict[str, Any]) -> Tuple[Any, Any, Any, Any]:
-=======
-def parsernode_kwargs(kwargs: Dict[str, Any]) -> Tuple[Any, ...]:
->>>>>>> 7d9e9a49
     """
     Validates keyword arguments for ParserNode. This function modifies the kwargs
     dictionary, and hence the returned dictionary should be used instead in the
@@ -71,11 +60,7 @@
     return kwargs["ancestor"], kwargs["dirty"], kwargs["filepath"], kwargs["metadata"]
 
 
-<<<<<<< HEAD
-def commentnode_kwargs(kwargs: Dict[str, Any]) -> Tuple[Any, Dict[str, Any]]:
-=======
 def commentnode_kwargs(kwargs: Dict[str, Any]) -> Tuple[Optional[str], Dict[str, str]]:
->>>>>>> 7d9e9a49
     """
     Validates keyword arguments for CommentNode and sets the default values for
     optional kwargs. This function modifies the kwargs dictionary, and hence the
@@ -110,11 +95,7 @@
     return comment, kwargs
 
 
-<<<<<<< HEAD
 def directivenode_kwargs(kwargs: Dict[str, Any]) -> Tuple[Any, Any, Any, Dict[str, Any]]:
-=======
-def directivenode_kwargs(kwargs: Dict[str, Any]) -> Tuple[Any, Any, Any, Dict]:
->>>>>>> 7d9e9a49
     """
     Validates keyword arguments for DirectiveNode and BlockNode and sets the
     default values for optional kwargs. This function modifies the kwargs
