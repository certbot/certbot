""" Utility functions for certbot-apache plugin """
import binascii

from certbot import util
from certbot.compat import os
<<<<<<< HEAD
=======

>>>>>>> 4fe217df

def get_mod_deps(mod_name):
    """Get known module dependencies.

    .. note:: This does not need to be accurate in order for the client to
        run.  This simply keeps things clean if the user decides to revert
        changes.
    .. warning:: If all deps are not included, it may cause incorrect parsing
        behavior, due to enable_mod's shortcut for updating the parser's
        currently defined modules (`.ApacheParser.add_mod`)
        This would only present a major problem in extremely atypical
        configs that use ifmod for the missing deps.

    """
    deps = {
        "ssl": ["setenvif", "mime"]
    }
    return deps.get(mod_name, [])


def get_file_path(vhost_path):
    """Get file path from augeas_vhost_path.

    Takes in Augeas path and returns the file name

    :param str vhost_path: Augeas virtual host path

    :returns: filename of vhost
    :rtype: str

    """
    if not vhost_path or not vhost_path.startswith("/files/"):
        return None

    return _split_aug_path(vhost_path)[0]


def get_internal_aug_path(vhost_path):
    """Get the Augeas path for a vhost with the file path removed.

    :param str vhost_path: Augeas virtual host path

    :returns: Augeas path to vhost relative to the containing file
    :rtype: str

    """
    return _split_aug_path(vhost_path)[1]


def _split_aug_path(vhost_path):
    """Splits an Augeas path into a file path and an internal path.

    After removing "/files", this function splits vhost_path into the
    file path and the remaining Augeas path.

    :param str vhost_path: Augeas virtual host path

    :returns: file path and internal Augeas path
    :rtype: `tuple` of `str`

    """
    # Strip off /files
    file_path = vhost_path[6:]
    internal_path = []

    # Remove components from the end of file_path until it becomes valid
    while not os.path.exists(file_path):
        file_path, _, internal_path_part = file_path.rpartition("/")
        internal_path.append(internal_path_part)

    return file_path, "/".join(reversed(internal_path))


def parse_define_file(filepath, varname):
    """ Parses Defines from a variable in configuration file

    :param str filepath: Path of file to parse
    :param str varname: Name of the variable

    :returns: Dict of Define:Value pairs
    :rtype: `dict`

    """
    return_vars = {}
    # Get list of words in the variable
    a_opts = util.get_var_from_file(varname, filepath).split()
    for i, v in enumerate(a_opts):
        # Handle Define statements and make sure it has an argument
        if v == "-D" and len(a_opts) >= i+2:
            var_parts = a_opts[i+1].partition("=")
            return_vars[var_parts[0]] = var_parts[2]
        elif len(v) > 2 and v.startswith("-D"):
            # Found var with no whitespace separator
            var_parts = v[2:].partition("=")
            return_vars[var_parts[0]] = var_parts[2]
    return return_vars


def unique_id():
    """ Returns an unique id to be used as a VirtualHost identifier"""
    return binascii.hexlify(os.urandom(16)).decode("utf-8")<|MERGE_RESOLUTION|>--- conflicted
+++ resolved
@@ -3,10 +3,7 @@
 
 from certbot import util
 from certbot.compat import os
-<<<<<<< HEAD
-=======
 
->>>>>>> 4fe217df
 
 def get_mod_deps(mod_name):
     """Get known module dependencies.
