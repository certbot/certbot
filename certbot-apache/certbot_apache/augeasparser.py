--- conflicted
+++ resolved
@@ -195,20 +195,11 @@
 
         return nodes
 
-<<<<<<< HEAD
-    def find_comments(self, comment, exact=False): # pylint: disable=unused-argument
+    def find_comments(self, comment):
         """
         Recursive search of DirectiveNodes from the sequence of children.
 
-        Note that the argument exact is not implemented here, as it's not
-        currently in use in ApacheConfigurator.
-=======
-    def find_comments(self, comment):
-        """
-        Recursive search of DirectiveNodes from the sequence of children.
-
         :param str comment: Comment content to search for.
->>>>>>> d6455748
         """
 
         nodes = list()
@@ -234,17 +225,10 @@
         comment = self.parser.aug.get(path)
         metadata = {"augeasparser": self.parser, "augeaspath": path}
 
-<<<<<<< HEAD
-        # Because of the dynamic nature, and the fact that we're not populating
-        # the complete ParserNode tree, we use the search parent as ancestor
-        return AugeasCommentNode(comment=comment,
-                                 ancestor=self,
-=======
         # Because of the dynamic nature of AugeasParser and the fact that we're
         # not populating the complete node tree, the ancestor has a dummy value
         return AugeasCommentNode(comment=comment,
                                  ancestor=assertions.PASS,
->>>>>>> d6455748
                                  filepath=apache_util.get_file_path(path),
                                  metadata=metadata)
 
@@ -257,12 +241,7 @@
         # Because of the dynamic nature, and the fact that we're not populating
         # the complete ParserNode tree, we use the search parent as ancestor
         return AugeasDirectiveNode(name=name,
-<<<<<<< HEAD
-                                   ancestor=self,
-=======
-                                   parameters=params,
                                    ancestor=assertions.PASS,
->>>>>>> d6455748
                                    filepath=apache_util.get_file_path(path),
                                    metadata=metadata)
 
@@ -275,12 +254,7 @@
         # Because of the dynamic nature, and the fact that we're not populating
         # the complete ParserNode tree, we use the search parent as ancestor
         return AugeasBlockNode(name=name,
-<<<<<<< HEAD
-                               ancestor=self,
-=======
-                               parameters=params,
                                ancestor=assertions.PASS,
->>>>>>> d6455748
                                filepath=apache_util.get_file_path(path),
                                metadata=metadata)
 
