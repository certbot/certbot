"""Apache Configuration based off of Augeas Configurator."""
# pylint: disable=too-many-lines
import copy
import fnmatch
import logging
<<<<<<< HEAD
import pkg_resources
=======
>>>>>>> 4fe217df
import re
import socket
import time

from collections import defaultdict

import pkg_resources
import six

import zope.component
import zope.interface
from collections import defaultdict

from acme import challenges
<<<<<<< HEAD
from acme.magic_typing import Any, DefaultDict, Dict, List, Set, Union  # pylint: disable=unused-import, no-name-in-module
=======
from acme.magic_typing import DefaultDict, Dict, List, Set, Union  # pylint: disable=unused-import, no-name-in-module

>>>>>>> 4fe217df
from certbot import errors
from certbot import interfaces
from certbot import util
from certbot.achallenges import KeyAuthorizationAnnotatedChallenge  # pylint: disable=unused-import
from certbot.compat import os
from certbot.plugins import common
from certbot.plugins.util import path_surgery
from certbot.plugins.enhancements import AutoHSTSEnhancement
from certbot_apache import apache_util
from certbot_apache import augeas_configurator
from certbot_apache import constants
from certbot_apache import display_ops
from certbot_apache import http_01
from certbot_apache import obj
from certbot_apache import parser

logger = logging.getLogger(__name__)


# TODO: Augeas sections ie. <VirtualHost>, <IfModule> beginning and closing
# tags need to be the same case, otherwise Augeas doesn't recognize them.
# This is not able to be completely remedied by regular expressions because
# Augeas views <VirtualHost> </Virtualhost> as an error. This will just
# require another check_parsing_errors() after all files are included...
# (after a find_directive search is executed currently). It can be a one
# time check however because all of LE's transactions will ensure
# only properly formed sections are added.

# Note: This protocol works for filenames with spaces in it, the sites are
# properly set up and directives are changed appropriately, but Apache won't
# recognize names in sites-enabled that have spaces. These are not added to the
# Apache configuration. It may be wise to warn the user if they are trying
# to use vhost filenames that contain spaces and offer to change ' ' to '_'

# Note: FILEPATHS and changes to files are transactional.  They are copied
# over before the updates are made to the existing files. NEW_FILES is
# transactional due to the use of register_file_creation()


# TODO: Verify permissions on configuration root... it is easier than
#     checking permissions on each of the relative directories and less error
#     prone.
# TODO: Write a server protocol finder. Listen <port> <protocol> or
#     Protocol <protocol>.  This can verify partial setups are correct
# TODO: Add directives to sites-enabled... not sites-available.
#     sites-available doesn't allow immediate find_dir search even with save()
#     and load()

@zope.interface.implementer(interfaces.IAuthenticator, interfaces.IInstaller)
@zope.interface.provider(interfaces.IPluginFactory)
class ApacheConfigurator(augeas_configurator.AugeasConfigurator):
    # pylint: disable=too-many-instance-attributes,too-many-public-methods
    """Apache configurator.

    State of Configurator: This code has been been tested and built for Ubuntu
    14.04 Apache 2.4 and it works for Ubuntu 12.04 Apache 2.2

    :ivar config: Configuration.
    :type config: :class:`~certbot.interfaces.IConfig`

    :ivar parser: Handles low level parsing
    :type parser: :class:`~certbot_apache.parser`

    :ivar tup version: version of Apache
    :ivar list vhosts: All vhosts found in the configuration
        (:class:`list` of :class:`~certbot_apache.obj.VirtualHost`)

    :ivar dict assoc: Mapping between domains and vhosts

    """

    description = "Apache Web Server plugin"
    if os.environ.get("CERTBOT_DOCS") == "1":
        description += (  # pragma: no cover
            " (Please note that the default values of the Apache plugin options"
            " change depending on the operating system Certbot is run on.)"
        )

    OS_DEFAULTS = dict(
        server_root="/etc/apache2",
        vhost_root="/etc/apache2/sites-available",
        vhost_files="*",
        logs_root="/var/log/apache2",
        ctl="apache2ctl",
        version_cmd=['apache2ctl', '-v'],
        restart_cmd=['apache2ctl', 'graceful'],
        conftest_cmd=['apache2ctl', 'configtest'],
        enmod=None,
        dismod=None,
        le_vhost_ext="-le-ssl.conf",
        handle_modules=False,
        handle_sites=False,
        challenge_location="/etc/apache2",
        MOD_SSL_CONF_SRC=pkg_resources.resource_filename(
            "certbot_apache", "options-ssl-apache.conf")
    )

    def option(self, key):
        """Get a value from options"""
        return self.options.get(key)

    def _prepare_options(self):
        """
        Set the values possibly changed by command line parameters to
        OS_DEFAULTS constant dictionary
        """
        opts = ["enmod", "dismod", "le_vhost_ext", "server_root", "vhost_root",
                "logs_root", "challenge_location", "handle_modules", "handle_sites",
                "ctl"]
        for o in opts:
            # Config options use dashes instead of underscores
            if self.conf(o.replace("_", "-")) is not None:
                self.options[o] = self.conf(o.replace("_", "-"))
            else:
                self.options[o] = self.OS_DEFAULTS[o]

        # Special cases
        self.options["version_cmd"][0] = self.option("ctl")
        self.options["restart_cmd"][0] = self.option("ctl")
        self.options["conftest_cmd"][0] = self.option("ctl")

    @classmethod
    def add_parser_arguments(cls, add):
        # When adding, modifying or deleting command line arguments, be sure to
        # include the changes in the list used in method _prepare_options() to
        # ensure consistent behavior.

        # Respect CERTBOT_DOCS environment variable and use default values from
        # base class regardless of the underlying distribution (overrides).
        if os.environ.get("CERTBOT_DOCS") == "1":
            DEFAULTS = ApacheConfigurator.OS_DEFAULTS
        else:
            # cls.OS_DEFAULTS can be distribution specific, see override classes
            DEFAULTS = cls.OS_DEFAULTS
        add("enmod", default=DEFAULTS["enmod"],
            help="Path to the Apache 'a2enmod' binary")
        add("dismod", default=DEFAULTS["dismod"],
            help="Path to the Apache 'a2dismod' binary")
        add("le-vhost-ext", default=DEFAULTS["le_vhost_ext"],
            help="SSL vhost configuration extension")
        add("server-root", default=DEFAULTS["server_root"],
            help="Apache server root directory")
        add("vhost-root", default=None,
            help="Apache server VirtualHost configuration root")
        add("logs-root", default=DEFAULTS["logs_root"],
            help="Apache server logs directory")
        add("challenge-location",
            default=DEFAULTS["challenge_location"],
            help="Directory path for challenge configuration")
        add("handle-modules", default=DEFAULTS["handle_modules"],
            help="Let installer handle enabling required modules for you " +
                 "(Only Ubuntu/Debian currently)")
        add("handle-sites", default=DEFAULTS["handle_sites"],
            help="Let installer handle enabling sites for you " +
                 "(Only Ubuntu/Debian currently)")
        add("ctl", default=DEFAULTS["ctl"],
            help="Full path to Apache control script")
        util.add_deprecated_argument(
            add, argument_name="init-script", nargs=1)

    def __init__(self, *args, **kwargs):
        """Initialize an Apache Configurator.

        :param tup version: version of Apache as a tuple (2, 4, 7)
            (used mostly for unittesting)

        """
        version = kwargs.pop("version", None)
        super(ApacheConfigurator, self).__init__(*args, **kwargs)

        # Add name_server association dict
        self.assoc = dict()  # type: Dict[str, obj.VirtualHost]
        # Outstanding challenges
        self._chall_out = set()  # type: Set[KeyAuthorizationAnnotatedChallenge]
        # List of vhosts configured per wildcard domain on this run.
        # used by deploy_cert() and enhance()
        self._wildcard_vhosts = dict()  # type: Dict[str, List[obj.VirtualHost]]
        # Maps enhancements to vhosts we've enabled the enhancement for
        self._enhanced_vhosts = defaultdict(set)  # type: DefaultDict[str, Set[obj.VirtualHost]]
        # Temporary state for AutoHSTS enhancement
        self._autohsts = {}  # type: Dict[str, Dict[str, Union[int, float]]]

        # These will be set in the prepare function
        self._prepared = False
        self.parser = None
        self.version = version
        self.vhosts = None
        self.options = copy.deepcopy(self.OS_DEFAULTS)
        self._enhance_func = {"redirect": self._enable_redirect,
                              "ensure-http-header": self._set_http_header,
                              "staple-ocsp": self._enable_ocsp_stapling}

    @property
    def mod_ssl_conf(self):
        """Full absolute path to SSL configuration file."""
        return os.path.join(self.config.config_dir, constants.MOD_SSL_CONF_DEST)

    @property
    def updated_mod_ssl_conf_digest(self):
        """Full absolute path to digest of updated SSL configuration file."""
        return os.path.join(self.config.config_dir, constants.UPDATED_MOD_SSL_CONF_DIGEST)

    def prepare(self):
        """Prepare the authenticator/installer.

        :raises .errors.NoInstallationError: If Apache configs cannot be found
        :raises .errors.MisconfigurationError: If Apache is misconfigured
        :raises .errors.NotSupportedError: If Apache version is not supported
        :raises .errors.PluginError: If there is any other error

        """
        # Perform the actual Augeas initialization to be able to react
        try:
            self.init_augeas()
        except ImportError:
            raise errors.NoInstallationError("Problem in Augeas installation")

        self._prepare_options()

        # Verify Apache is installed
        self._verify_exe_availability(self.option("ctl"))

        # Make sure configuration is valid
        self.config_test()

        # Set Version
        if self.version is None:
            self.version = self.get_version()
            logger.debug('Apache version is %s',
                         '.'.join(str(i) for i in self.version))
        if self.version < (2, 2):
            raise errors.NotSupportedError(
                "Apache Version {0} not supported.".format(str(self.version)))

        if not self._check_aug_version():
            raise errors.NotSupportedError(
                "Apache plugin support requires libaugeas0 and augeas-lenses "
                "version 1.2.0 or higher, please make sure you have you have "
                "those installed.")

        self.parser = self.get_parser()

        # Check for errors in parsing files with Augeas
        self.check_parsing_errors("httpd.aug")

        # Get all of the available vhosts
        self.vhosts = self.get_virtual_hosts()

        self.install_ssl_options_conf(self.mod_ssl_conf,
                                      self.updated_mod_ssl_conf_digest)

        # Prevent two Apache plugins from modifying a config at once
        try:
            util.lock_dir_until_exit(self.option("server_root"))
        except (OSError, errors.LockError):
            logger.debug("Encountered error:", exc_info=True)
            raise errors.PluginError("Unable to lock {0}".format(self.option("server_root")))
        self._prepared = True

    def _verify_exe_availability(self, exe):
        """Checks availability of Apache executable"""
        if not util.exe_exists(exe):
            if not path_surgery(exe):
                raise errors.NoInstallationError(
                    'Cannot find Apache executable {0}'.format(exe))

    def _check_aug_version(self):
        """ Checks that we have recent enough version of libaugeas.
        If augeas version is recent enough, it will support case insensitive
        regexp matching"""

        self.aug.set("/test/path/testing/arg", "aRgUMeNT")
        try:
            matches = self.aug.match(
                "/test//*[self::arg=~regexp('argument', 'i')]")
        except RuntimeError:
            self.aug.remove("/test/path")
            return False
        self.aug.remove("/test/path")
        return matches

    def get_parser(self):
        """Initializes the ApacheParser"""
        # If user provided vhost_root value in command line, use it
        return parser.ApacheParser(
            self.aug, self.option("server_root"), self.conf("vhost-root"),
            self.version, configurator=self)

    def _wildcard_domain(self, domain):
        """
        Checks if domain is a wildcard domain

        :param str domain: Domain to check

        :returns: If the domain is wildcard domain
        :rtype: bool
        """
        if isinstance(domain, six.text_type):
            wildcard_marker = u"*."
        else:
            wildcard_marker = b"*."
        return domain.startswith(wildcard_marker)

    def deploy_cert(self, domain, cert_path, key_path,
                    chain_path=None, fullchain_path=None):
        """Deploys certificate to specified virtual host.

        Currently tries to find the last directives to deploy the certificate
        in the VHost associated with the given domain. If it can't find the
        directives, it searches the "included" confs. The function verifies
        that it has located the three directives and finally modifies them
        to point to the correct destination. After the certificate is
        installed, the VirtualHost is enabled if it isn't already.

        .. todo:: Might be nice to remove chain directive if none exists
                  This shouldn't happen within certbot though

        :raises errors.PluginError: When unable to deploy certificate due to
            a lack of directives

        """
        vhosts = self.choose_vhosts(domain)
        for vhost in vhosts:
            self._deploy_cert(vhost, cert_path, key_path, chain_path, fullchain_path)

    def choose_vhosts(self, domain, create_if_no_ssl=True):
        """
        Finds VirtualHosts that can be used with the provided domain

        :param str domain: Domain name to match VirtualHosts to
        :param bool create_if_no_ssl: If found VirtualHost doesn't have a HTTPS
            counterpart, should one get created

        :returns: List of VirtualHosts or None
        :rtype: `list` of :class:`~certbot_apache.obj.VirtualHost`
        """

        if self._wildcard_domain(domain):
            if domain in self._wildcard_vhosts:
                # Vhosts for a wildcard domain were already selected
                return self._wildcard_vhosts[domain]
            # Ask user which VHosts to support.
            # Returned objects are guaranteed to be ssl vhosts
            return self._choose_vhosts_wildcard(domain, create_if_no_ssl)
        else:
            return [self.choose_vhost(domain, create_if_no_ssl)]

    def _vhosts_for_wildcard(self, domain):
        """
        Get VHost objects for every VirtualHost that the user wants to handle
        with the wildcard certificate.
        """

        # Collect all vhosts that match the name
        matched = set()
        for vhost in self.vhosts:
            for name in vhost.get_names():
                if self._in_wildcard_scope(name, domain):
                    matched.add(vhost)

        return list(matched)

    def _in_wildcard_scope(self, name, domain):
        """
        Helper method for _vhosts_for_wildcard() that makes sure that the domain
        is in the scope of wildcard domain.

        eg. in scope: domain = *.wild.card, name = 1.wild.card
        not in scope: domain = *.wild.card, name = 1.2.wild.card
        """
        if len(name.split(".")) == len(domain.split(".")):
            return fnmatch.fnmatch(name, domain)
        return None

    def _choose_vhosts_wildcard(self, domain, create_ssl=True):
        """Prompts user to choose vhosts to install a wildcard certificate for"""

        # Get all vhosts that are covered by the wildcard domain
        vhosts = self._vhosts_for_wildcard(domain)

        # Go through the vhosts, making sure that we cover all the names
        # present, but preferring the SSL vhosts
        filtered_vhosts = dict()
        for vhost in vhosts:
            for name in vhost.get_names():
                if vhost.ssl:
                    # Always prefer SSL vhosts
                    filtered_vhosts[name] = vhost
                elif name not in filtered_vhosts and create_ssl:
                    # Add if not in list previously
                    filtered_vhosts[name] = vhost

        # Only unique VHost objects
        dialog_input = set([vhost for vhost in filtered_vhosts.values()])

        # Ask the user which of names to enable, expect list of names back
        dialog_output = display_ops.select_vhost_multiple(list(dialog_input))

        if not dialog_output:
            logger.error(
                "No vhost exists with servername or alias for domain %s. "
                "No vhost was selected. Please specify ServerName or ServerAlias "
                "in the Apache config.",
                domain)
            raise errors.PluginError("No vhost selected")

        # Make sure we create SSL vhosts for the ones that are HTTP only
        # if requested.
        return_vhosts = list()
        for vhost in dialog_output:
            if not vhost.ssl:
                return_vhosts.append(self.make_vhost_ssl(vhost))
            else:
                return_vhosts.append(vhost)

        self._wildcard_vhosts[domain] = return_vhosts
        return return_vhosts

    def _deploy_cert(self, vhost, cert_path, key_path, chain_path, fullchain_path):
        """
        Helper function for deploy_cert() that handles the actual deployment
        this exists because we might want to do multiple deployments per
        domain originally passed for deploy_cert(). This is especially true
        with wildcard certificates
        """
        # This is done first so that ssl module is enabled and cert_path,
        # cert_key... can all be parsed appropriately
        self.prepare_server_https("443")

        # Add directives and remove duplicates
        self._add_dummy_ssl_directives(vhost.path)
        self._clean_vhost(vhost)

        path = {"cert_path": self.parser.find_dir("SSLCertificateFile",
                                                  None, vhost.path),
                "cert_key": self.parser.find_dir("SSLCertificateKeyFile",
                                                 None, vhost.path)}

        # Only include if a certificate chain is specified
        if chain_path is not None:
            path["chain_path"] = self.parser.find_dir(
                "SSLCertificateChainFile", None, vhost.path)

        # Handle errors when certificate/key directives cannot be found
        if not path["cert_path"]:
            logger.warning(
                "Cannot find an SSLCertificateFile directive in %s. "
                "VirtualHost was not modified", vhost.path)
            raise errors.PluginError(
                "Unable to find an SSLCertificateFile directive")
        elif not path["cert_key"]:
            logger.warning(
                "Cannot find an SSLCertificateKeyFile directive for "
                "certificate in %s. VirtualHost was not modified", vhost.path)
            raise errors.PluginError(
                "Unable to find an SSLCertificateKeyFile directive for "
                "certificate")

        logger.info("Deploying Certificate to VirtualHost %s", vhost.filep)

        if self.version < (2, 4, 8) or (chain_path and not fullchain_path):
            # install SSLCertificateFile, SSLCertificateKeyFile,
            # and SSLCertificateChainFile directives
            set_cert_path = cert_path
            self.aug.set(path["cert_path"][-1], cert_path)
            self.aug.set(path["cert_key"][-1], key_path)
            if chain_path is not None:
                self.parser.add_dir(vhost.path,
                                    "SSLCertificateChainFile", chain_path)
            else:
                raise errors.PluginError("--chain-path is required for your "
                                         "version of Apache")
        else:
            if not fullchain_path:
                raise errors.PluginError("Please provide the --fullchain-path "
                                         "option pointing to your full chain file")
            set_cert_path = fullchain_path
            self.aug.set(path["cert_path"][-1], fullchain_path)
            self.aug.set(path["cert_key"][-1], key_path)

        # Enable the new vhost if needed
        if not vhost.enabled:
            self.enable_site(vhost)

        # Save notes about the transaction that took place
        self.save_notes += ("Changed vhost at %s with addresses of %s\n"
                            "\tSSLCertificateFile %s\n"
                            "\tSSLCertificateKeyFile %s\n" %
                            (vhost.filep,
                             ", ".join(str(addr) for addr in vhost.addrs),
                             set_cert_path, key_path))
        if chain_path is not None:
            self.save_notes += "\tSSLCertificateChainFile %s\n" % chain_path

    def choose_vhost(self, target_name, create_if_no_ssl=True):
        """Chooses a virtual host based on the given domain name.

        If there is no clear virtual host to be selected, the user is prompted
        with all available choices.

        The returned vhost is guaranteed to have TLS enabled unless
        create_if_no_ssl is set to False, in which case there is no such guarantee
        and the result is not cached.

        :param str target_name: domain name
        :param bool create_if_no_ssl: If found VirtualHost doesn't have a HTTPS
            counterpart, should one get created

        :returns: vhost associated with name
        :rtype: :class:`~certbot_apache.obj.VirtualHost`

        :raises .errors.PluginError: If no vhost is available or chosen

        """
        # Allows for domain names to be associated with a virtual host
        if target_name in self.assoc:
            return self.assoc[target_name]

        # Try to find a reasonable vhost
        vhost = self._find_best_vhost(target_name)
        if vhost is not None:
            if not create_if_no_ssl:
                return vhost
            if not vhost.ssl:
                vhost = self.make_vhost_ssl(vhost)

            self._add_servername_alias(target_name, vhost)
            self.assoc[target_name] = vhost
            return vhost

        # Negate create_if_no_ssl value to indicate if we want a SSL vhost
        # to get created if a non-ssl vhost is selected.
        return self._choose_vhost_from_list(target_name, temp=not create_if_no_ssl)

    def _choose_vhost_from_list(self, target_name, temp=False):
        # Select a vhost from a list
        vhost = display_ops.select_vhost(target_name, self.vhosts)
        if vhost is None:
            logger.error(
                "No vhost exists with servername or alias of %s. "
                "No vhost was selected. Please specify ServerName or ServerAlias "
                "in the Apache config.",
                target_name)
            raise errors.PluginError("No vhost selected")
        elif temp:
            return vhost
        elif not vhost.ssl:
            addrs = self._get_proposed_addrs(vhost, "443")
            # TODO: Conflicts is too conservative
            if not any(vhost.enabled and vhost.conflicts(addrs) for
                       vhost in self.vhosts):
                vhost = self.make_vhost_ssl(vhost)
            else:
                logger.error(
                    "The selected vhost would conflict with other HTTPS "
                    "VirtualHosts within Apache. Please select another "
                    "vhost or add ServerNames to your configuration.")
                raise errors.PluginError(
                    "VirtualHost not able to be selected.")

        self._add_servername_alias(target_name, vhost)
        self.assoc[target_name] = vhost
        return vhost

    def domain_in_names(self, names, target_name):
        """Checks if target domain is covered by one or more of the provided
        names. The target name is matched by wildcard as well as exact match.

        :param names: server aliases
        :type names: `collections.Iterable` of `str`
        :param str target_name: name to compare with wildcards

        :returns: True if target_name is covered by a wildcard,
            otherwise, False
        :rtype: bool

        """
        # use lowercase strings because fnmatch can be case sensitive
        target_name = target_name.lower()
        for name in names:
            name = name.lower()
            # fnmatch treats "[seq]" specially and [ or ] characters aren't
            # valid in Apache but Apache doesn't error out if they are present
            if "[" not in name and fnmatch.fnmatch(target_name, name):
                return True
        return False

    def find_best_http_vhost(self, target, filter_defaults, port="80"):
        """Returns non-HTTPS vhost objects found from the Apache config

        :param str target: Domain name of the desired VirtualHost
        :param bool filter_defaults: whether _default_ vhosts should be
            included if it is the best match
        :param str port: port number the vhost should be listening on

        :returns: VirtualHost object that's the best match for target name
        :rtype: `obj.VirtualHost` or None
        """
        filtered_vhosts = []
        for vhost in self.vhosts:
            if any(a.is_wildcard() or a.get_port() == port for a in vhost.addrs) and not vhost.ssl:
                filtered_vhosts.append(vhost)
        return self._find_best_vhost(target, filtered_vhosts, filter_defaults)

    def _find_best_vhost(self, target_name, vhosts=None, filter_defaults=True):
        """Finds the best vhost for a target_name.

        This does not upgrade a vhost to HTTPS... it only finds the most
        appropriate vhost for the given target_name.

        :param str target_name: domain handled by the desired vhost
        :param vhosts: vhosts to consider
        :type vhosts: `collections.Iterable` of :class:`~certbot_apache.obj.VirtualHost`
        :param bool filter_defaults: whether a vhost with a _default_
            addr is acceptable

        :returns: VHost or None

        """
        # Points 6 - Servername SSL
        # Points 5 - Wildcard SSL
        # Points 4 - Address name with SSL
        # Points 3 - Servername no SSL
        # Points 2 - Wildcard no SSL
        # Points 1 - Address name with no SSL
        best_candidate = None
        best_points = 0

        if vhosts is None:
            vhosts = self.vhosts

        for vhost in vhosts:
            if vhost.modmacro is True:
                continue
            names = vhost.get_names()
            if target_name in names:
                points = 3
            elif self.domain_in_names(names, target_name):
                points = 2
            elif any(addr.get_addr() == target_name for addr in vhost.addrs):
                points = 1
            else:
                # No points given if names can't be found.
                # This gets hit but doesn't register
                continue  # pragma: no cover

            if vhost.ssl:
                points += 3

            if points > best_points:
                best_points = points
                best_candidate = vhost

        # No winners here... is there only one reasonable vhost?
        if best_candidate is None:
            if filter_defaults:
                vhosts = self._non_default_vhosts(vhosts)
            # remove mod_macro hosts from reasonable vhosts
            reasonable_vhosts = [vh for vh
                                 in vhosts if vh.modmacro is False]
            if len(reasonable_vhosts) == 1:
                best_candidate = reasonable_vhosts[0]

        return best_candidate

    def _non_default_vhosts(self, vhosts):
        """Return all non _default_ only vhosts."""
        return [vh for vh in vhosts if not all(
            addr.get_addr() == "_default_" for addr in vh.addrs
        )]

    def get_all_names(self):
        """Returns all names found in the Apache Configuration.

        :returns: All ServerNames, ServerAliases, and reverse DNS entries for
                  virtual host addresses
        :rtype: set

        """
        all_names = set()  # type: Set[str]

        vhost_macro = []

        for vhost in self.vhosts:
            all_names.update(vhost.get_names())
            if vhost.modmacro:
                vhost_macro.append(vhost.filep)

            for addr in vhost.addrs:
                if common.hostname_regex.match(addr.get_addr()):
                    all_names.add(addr.get_addr())
                else:
                    name = self.get_name_from_ip(addr)
                    if name:
                        all_names.add(name)

        if vhost_macro:
            zope.component.getUtility(interfaces.IDisplay).notification(
                "Apache mod_macro seems to be in use in file(s):\n{0}"
                "\n\nUnfortunately mod_macro is not yet supported".format(
                    "\n  ".join(vhost_macro)), force_interactive=True)

        return util.get_filtered_names(all_names)

    def get_name_from_ip(self, addr):  # pylint: disable=no-self-use
        """Returns a reverse dns name if available.

        :param addr: IP Address
        :type addr: ~.common.Addr

        :returns: name or empty string if name cannot be determined
        :rtype: str

        """
        # If it isn't a private IP, do a reverse DNS lookup
        if not common.private_ips_regex.match(addr.get_addr()):
            try:
                socket.inet_aton(addr.get_addr())
                return socket.gethostbyaddr(addr.get_addr())[0]
            except (socket.error, socket.herror, socket.timeout):
                pass

        return ""

    def _get_vhost_names(self, path):
        """Helper method for getting the ServerName and
        ServerAlias values from vhost in path

        :param path: Path to read ServerName and ServerAliases from

        :returns: Tuple including ServerName and `list` of ServerAlias strings
        """

        servername_match = self.parser.find_dir(
            "ServerName", None, start=path, exclude=False)
        serveralias_match = self.parser.find_dir(
            "ServerAlias", None, start=path, exclude=False)

        serveraliases = []
        for alias in serveralias_match:
            serveralias = self.parser.get_arg(alias)
            serveraliases.append(serveralias)

        servername = None
        if servername_match:
            # Get last ServerName as each overwrites the previous
            servername = self.parser.get_arg(servername_match[-1])

        return (servername, serveraliases)

    def _add_servernames(self, host):
        """Helper function for get_virtual_hosts().

        :param host: In progress vhost whose names will be added
        :type host: :class:`~certbot_apache.obj.VirtualHost`

        """

        servername, serveraliases = self._get_vhost_names(host.path)

        for alias in serveraliases:
            if not host.modmacro:
                host.aliases.add(alias)

        if not host.modmacro:
            host.name = servername

    def _create_vhost(self, path):
        """Used by get_virtual_hosts to create vhost objects

        :param str path: Augeas path to virtual host

        :returns: newly created vhost
        :rtype: :class:`~certbot_apache.obj.VirtualHost`

        """
        addrs = set()
        try:
            args = self.aug.match(path + "/arg")
        except RuntimeError:
            logger.warning("Encountered a problem while parsing file: %s, skipping", path)
            return None
        for arg in args:
            addrs.add(obj.Addr.fromstring(self.parser.get_arg(arg)))
        is_ssl = False

        if self.parser.find_dir("SSLEngine", "on", start=path, exclude=False):
            is_ssl = True

        # "SSLEngine on" might be set outside of <VirtualHost>
        # Treat vhosts with port 443 as ssl vhosts
        for addr in addrs:
            if addr.get_port() == "443":
                is_ssl = True

        filename = apache_util.get_file_path(
            self.aug.get("/augeas/files%s/path" % apache_util.get_file_path(path)))
        if filename is None:
            return None

        macro = False
        if "/macro/" in path.lower():
            macro = True

        vhost_enabled = self.parser.parsed_in_original(filename)

        vhost = obj.VirtualHost(filename, path, addrs, is_ssl,
                                vhost_enabled, modmacro=macro)
        self._add_servernames(vhost)
        return vhost

    def get_virtual_hosts(self):
        """Returns list of virtual hosts found in the Apache configuration.

        :returns: List of :class:`~certbot_apache.obj.VirtualHost`
            objects found in configuration
        :rtype: list

        """
        # Search base config, and all included paths for VirtualHosts
        file_paths = {}  # type: Dict[str, str]
        internal_paths = defaultdict(set)  # type: DefaultDict[str, Set[str]]
        vhs = []
        # Make a list of parser paths because the parser_paths
        # dictionary may be modified during the loop.
        for vhost_path in list(self.parser.parser_paths):
            paths = self.aug.match(
                ("/files%s//*[label()=~regexp('%s')]" %
                    (vhost_path, parser.case_i("VirtualHost"))))
            paths = [path for path in paths if
                     "virtualhost" in os.path.basename(path).lower()]
            for path in paths:
                new_vhost = self._create_vhost(path)
                if not new_vhost:
                    continue
                internal_path = apache_util.get_internal_aug_path(new_vhost.path)
                realpath = os.path.realpath(new_vhost.filep)
                if realpath not in file_paths:
                    file_paths[realpath] = new_vhost.filep
                    internal_paths[realpath].add(internal_path)
                    vhs.append(new_vhost)
                elif (realpath == new_vhost.filep and
                      realpath != file_paths[realpath]):
                    # Prefer "real" vhost paths instead of symlinked ones
                    # ex: sites-enabled/vh.conf -> sites-available/vh.conf

                    # remove old (most likely) symlinked one
                    new_vhs = []
                    for v in vhs:
                        if v.filep == file_paths[realpath]:
                            internal_paths[realpath].remove(
                                apache_util.get_internal_aug_path(v.path))
                        else:
                            new_vhs.append(v)
                    vhs = new_vhs

                    file_paths[realpath] = realpath
                    internal_paths[realpath].add(internal_path)
                    vhs.append(new_vhost)
                elif internal_path not in internal_paths[realpath]:
                    internal_paths[realpath].add(internal_path)
                    vhs.append(new_vhost)
        return vhs

    def is_name_vhost(self, target_addr):
        """Returns if vhost is a name based vhost

        NameVirtualHost was deprecated in Apache 2.4 as all VirtualHosts are
        now NameVirtualHosts. If version is earlier than 2.4, check if addr
        has a NameVirtualHost directive in the Apache config

        :param certbot_apache.obj.Addr target_addr: vhost address

        :returns: Success
        :rtype: bool

        """
        # Mixed and matched wildcard NameVirtualHost with VirtualHost
        # behavior is undefined. Make sure that an exact match exists

        # search for NameVirtualHost directive for ip_addr
        # note ip_addr can be FQDN although Apache does not recommend it
        return (self.version >= (2, 4) or
                self.parser.find_dir("NameVirtualHost", str(target_addr)))

    def add_name_vhost(self, addr):
        """Adds NameVirtualHost directive for given address.

        :param addr: Address that will be added as NameVirtualHost directive
        :type addr: :class:`~certbot_apache.obj.Addr`

        """

        loc = parser.get_aug_path(self.parser.loc["name"])
        if addr.get_port() == "443":
            path = self.parser.add_dir_to_ifmodssl(
                loc, "NameVirtualHost", [str(addr)])
        else:
            path = self.parser.add_dir(loc, "NameVirtualHost", [str(addr)])

        msg = ("Setting %s to be NameBasedVirtualHost\n"
               "\tDirective added to %s\n" % (addr, path))
        logger.debug(msg)
        self.save_notes += msg

    def prepare_server_https(self, port, temp=False):
        """Prepare the server for HTTPS.

        Make sure that the ssl_module is loaded and that the server
        is appropriately listening on port.

        :param str port: Port to listen on

        """

        self.prepare_https_modules(temp)
        self.ensure_listen(port, https=True)

    def ensure_listen(self, port, https=False):
        """Make sure that Apache is listening on the port. Checks if the
        Listen statement for the port already exists, and adds it to the
        configuration if necessary.

        :param str port: Port number to check and add Listen for if not in
            place already
        :param bool https: If the port will be used for HTTPS

        """

        # If HTTPS requested for nonstandard port, add service definition
        if https and port != "443":
            port_service = "%s %s" % (port, "https")
        else:
            port_service = port

        # Check for Listen <port>
        # Note: This could be made to also look for ip:443 combo
        listens = [self.parser.get_arg(x).split()[0] for
                   x in self.parser.find_dir("Listen")]

        # Listen already in place
        if self._has_port_already(listens, port):
            return

        listen_dirs = set(listens)

        if not listens:
            listen_dirs.add(port_service)

        for listen in listens:
            # For any listen statement, check if the machine also listens on
            # the given port. If not, add such a listen statement.
            if len(listen.split(":")) == 1:
                # Its listening to all interfaces
                if port not in listen_dirs and port_service not in listen_dirs:
                    listen_dirs.add(port_service)
            else:
                # The Listen statement specifies an ip
                _, ip = listen[::-1].split(":", 1)
                ip = ip[::-1]
                if "%s:%s" % (ip, port_service) not in listen_dirs and (
                   "%s:%s" % (ip, port_service) not in listen_dirs):
                    listen_dirs.add("%s:%s" % (ip, port_service))
        if https:
            self._add_listens_https(listen_dirs, listens, port)
        else:
            self._add_listens_http(listen_dirs, listens, port)

    def _add_listens_http(self, listens, listens_orig, port):
        """Helper method for ensure_listen to figure out which new
        listen statements need adding for listening HTTP on port

        :param set listens: Set of all needed Listen statements
        :param list listens_orig: List of existing listen statements
        :param string port: Port number we're adding
        """

        new_listens = listens.difference(listens_orig)

        if port in new_listens:
            # We have wildcard, skip the rest
            self.parser.add_dir(parser.get_aug_path(self.parser.loc["listen"]),
                                "Listen", port)
            self.save_notes += "Added Listen %s directive to %s\n" % (
                port, self.parser.loc["listen"])
        else:
            for listen in new_listens:
                self.parser.add_dir(parser.get_aug_path(
                    self.parser.loc["listen"]), "Listen", listen.split(" "))
                self.save_notes += ("Added Listen %s directive to "
                                    "%s\n") % (listen,
                                               self.parser.loc["listen"])

    def _add_listens_https(self, listens, listens_orig, port):
        """Helper method for ensure_listen to figure out which new
        listen statements need adding for listening HTTPS on port

        :param set listens: Set of all needed Listen statements
        :param list listens_orig: List of existing listen statements
        :param string port: Port number we're adding
        """

        # Add service definition for non-standard ports
        if port != "443":
            port_service = "%s %s" % (port, "https")
        else:
            port_service = port

        new_listens = listens.difference(listens_orig)

        if port in new_listens or port_service in new_listens:
            # We have wildcard, skip the rest
            self.parser.add_dir_to_ifmodssl(
                parser.get_aug_path(self.parser.loc["listen"]),
                "Listen", port_service.split(" "))
            self.save_notes += "Added Listen %s directive to %s\n" % (
                port_service, self.parser.loc["listen"])
        else:
            for listen in new_listens:
                self.parser.add_dir_to_ifmodssl(
                    parser.get_aug_path(self.parser.loc["listen"]),
                    "Listen", listen.split(" "))
                self.save_notes += ("Added Listen %s directive to "
                                    "%s\n") % (listen,
                                               self.parser.loc["listen"])

    def _has_port_already(self, listens, port):
        """Helper method for prepare_server_https to find out if user
        already has an active Listen statement for the port we need

        :param list listens: List of listen variables
        :param string port: Port in question
        """

        if port in listens:
            return True
        # Check if Apache is already listening on a specific IP
        for listen in listens:
            if len(listen.split(":")) > 1:
                # Ugly but takes care of protocol def, eg: 1.1.1.1:443 https
                if listen.split(":")[-1].split(" ")[0] == port:
                    return True
        return None

    def prepare_https_modules(self, temp):
        """Helper method for prepare_server_https, taking care of enabling
        needed modules

        :param boolean temp: If the change is temporary
        """

        if self.option("handle_modules"):
            if self.version >= (2, 4) and ("socache_shmcb_module" not in
                                           self.parser.modules):
                self.enable_mod("socache_shmcb", temp=temp)
            if "ssl_module" not in self.parser.modules:
                self.enable_mod("ssl", temp=temp)

    def make_vhost_ssl(self, nonssl_vhost):  # pylint: disable=too-many-locals
        """Makes an ssl_vhost version of a nonssl_vhost.

        Duplicates vhost and adds default ssl options
        New vhost will reside as (nonssl_vhost.path) +
        ``self.option("le_vhost_ext")``

        .. note:: This function saves the configuration

        :param nonssl_vhost: Valid VH that doesn't have SSLEngine on
        :type nonssl_vhost: :class:`~certbot_apache.obj.VirtualHost`

        :returns: SSL vhost
        :rtype: :class:`~certbot_apache.obj.VirtualHost`

        :raises .errors.PluginError: If more than one virtual host is in
            the file or if plugin is unable to write/read vhost files.

        """
        avail_fp = nonssl_vhost.filep
        ssl_fp = self._get_ssl_vhost_path(avail_fp)

        orig_matches = self.aug.match("/files%s//* [label()=~regexp('%s')]" %
                                      (self._escape(ssl_fp),
                                       parser.case_i("VirtualHost")))

        self._copy_create_ssl_vhost_skeleton(nonssl_vhost, ssl_fp)

        # Reload augeas to take into account the new vhost
        self.aug.load()
        # Get Vhost augeas path for new vhost
        new_matches = self.aug.match("/files%s//* [label()=~regexp('%s')]" %
                                     (self._escape(ssl_fp),
                                      parser.case_i("VirtualHost")))

        vh_p = self._get_new_vh_path(orig_matches, new_matches)

        if not vh_p:
            # The vhost was not found on the currently parsed paths
            # Make Augeas aware of the new vhost
            self.parser.parse_file(ssl_fp)
            # Try to search again
            new_matches = self.aug.match(
                "/files%s//* [label()=~regexp('%s')]" %
                (self._escape(ssl_fp),
                 parser.case_i("VirtualHost")))
            vh_p = self._get_new_vh_path(orig_matches, new_matches)
            if not vh_p:
                raise errors.PluginError(
                    "Could not reverse map the HTTPS VirtualHost to the original")


        # Update Addresses
        self._update_ssl_vhosts_addrs(vh_p)

        # Log actions and create save notes
        logger.info("Created an SSL vhost at %s", ssl_fp)
        self.save_notes += "Created ssl vhost at %s\n" % ssl_fp
        self.save()

        # We know the length is one because of the assertion above
        # Create the Vhost object
        ssl_vhost = self._create_vhost(vh_p)
        ssl_vhost.ancestor = nonssl_vhost

        self.vhosts.append(ssl_vhost)

        # NOTE: Searches through Augeas seem to ruin changes to directives
        #       The configuration must also be saved before being searched
        #       for the new directives; For these reasons... this is tacked
        #       on after fully creating the new vhost

        # Now check if addresses need to be added as NameBasedVhost addrs
        # This is for compliance with versions of Apache < 2.4
        self._add_name_vhost_if_necessary(ssl_vhost)

        return ssl_vhost

    def _get_new_vh_path(self, orig_matches, new_matches):
        """ Helper method for make_vhost_ssl for matching augeas paths. Returns
        VirtualHost path from new_matches that's not present in orig_matches.

        Paths are normalized, because augeas leaves indices out for paths
        with only single directive with a similar key """

        orig_matches = [i.replace("[1]", "") for i in orig_matches]
        for match in new_matches:
            if match.replace("[1]", "") not in orig_matches:
                # Return the unmodified path
                return match
        return None

    def _get_ssl_vhost_path(self, non_ssl_vh_fp):
        """ Get a file path for SSL vhost, uses user defined path as priority,
        but if the value is invalid or not defined, will fall back to non-ssl
        vhost filepath.

        :param str non_ssl_vh_fp: Filepath of non-SSL vhost

        :returns: Filepath for SSL vhost
        :rtype: str
        """

        if self.conf("vhost-root") and os.path.exists(self.conf("vhost-root")):
            fp = os.path.join(os.path.realpath(self.option("vhost_root")),
                              os.path.basename(non_ssl_vh_fp))
        else:
            # Use non-ssl filepath
            fp = os.path.realpath(non_ssl_vh_fp)

        if fp.endswith(".conf"):
            return fp[:-(len(".conf"))] + self.option("le_vhost_ext")
        return fp + self.option("le_vhost_ext")

    def _sift_rewrite_rule(self, line):
        """Decides whether a line should be copied to a SSL vhost.

        A canonical example of when sifting a line is required:
        When the http vhost contains a RewriteRule that unconditionally
        redirects any request to the https version of the same site.
        e.g:
        RewriteRule ^ https://%{SERVER_NAME}%{REQUEST_URI} [L,QSA,R=permanent]
        Copying the above line to the ssl vhost would cause a
        redirection loop.

        :param str line: a line extracted from the http vhost.

        :returns: True - don't copy line from http vhost to SSL vhost.
        :rtype: bool

        """
        if not line.lower().lstrip().startswith("rewriterule"):
            return False

        # According to: http://httpd.apache.org/docs/2.4/rewrite/flags.html
        # The syntax of a RewriteRule is:
        # RewriteRule pattern target [Flag1,Flag2,Flag3]
        # i.e. target is required, so it must exist.
        target = line.split()[2].strip()

        # target may be surrounded with quotes
        if target[0] in ("'", '"') and target[0] == target[-1]:
            target = target[1:-1]

        # Sift line if it redirects the request to a HTTPS site
        return target.startswith("https://")

    def _copy_create_ssl_vhost_skeleton(self, vhost, ssl_fp):
        """Copies over existing Vhost with IfModule mod_ssl.c> skeleton.

        :param obj.VirtualHost vhost: Original VirtualHost object
        :param str ssl_fp: Full path where the new ssl_vhost will reside.

        A new file is created on the filesystem.

        """
        # First register the creation so that it is properly removed if
        # configuration is rolled back
        if os.path.exists(ssl_fp):
            notes = "Appended new VirtualHost directive to file %s" % ssl_fp
            files = set()
            files.add(ssl_fp)
            self.reverter.add_to_checkpoint(files, notes)
        else:
            self.reverter.register_file_creation(False, ssl_fp)
        sift = False

        try:
            orig_contents = self._get_vhost_block(vhost)
            ssl_vh_contents, sift = self._sift_rewrite_rules(orig_contents)

            with open(ssl_fp, "a") as new_file:
                new_file.write("<IfModule mod_ssl.c>\n")
                new_file.write("\n".join(ssl_vh_contents))
                # The content does not include the closing tag, so add it
                new_file.write("</VirtualHost>\n")
                new_file.write("</IfModule>\n")
            # Add new file to augeas paths if we're supposed to handle
            # activation (it's not included as default)
            if not self.parser.parsed_in_current(ssl_fp):
                self.parser.parse_file(ssl_fp)
        except IOError:
            logger.critical("Error writing/reading to file in make_vhost_ssl", exc_info=True)
            raise errors.PluginError("Unable to write/read in make_vhost_ssl")

        if sift:
            reporter = zope.component.getUtility(interfaces.IReporter)
            reporter.add_message(
                "Some rewrite rules copied from {0} were disabled in the "
                "vhost for your HTTPS site located at {1} because they have "
                "the potential to create redirection loops.".format(
                    vhost.filep, ssl_fp), reporter.MEDIUM_PRIORITY)
        self.aug.set("/augeas/files%s/mtime" % (self._escape(ssl_fp)), "0")
        self.aug.set("/augeas/files%s/mtime" % (self._escape(vhost.filep)), "0")

    def _sift_rewrite_rules(self, contents):
        """ Helper function for _copy_create_ssl_vhost_skeleton to prepare the
        new HTTPS VirtualHost contents. Currently disabling the rewrites """

        result = []
        sift = False
        contents = iter(contents)

        comment = ("# Some rewrite rules in this file were "
                   "disabled on your HTTPS site,\n"
                   "# because they have the potential to create "
                   "redirection loops.\n")

        for line in contents:
            A = line.lower().lstrip().startswith("rewritecond")
            B = line.lower().lstrip().startswith("rewriterule")

            if not (A or B):
                result.append(line)
                continue

            # A RewriteRule that doesn't need filtering
            if B and not self._sift_rewrite_rule(line):
                result.append(line)
                continue

            # A RewriteRule that does need filtering
            if B and self._sift_rewrite_rule(line):
                if not sift:
                    result.append(comment)
                    sift = True
                result.append("# " + line)
                continue

            # We save RewriteCond(s) and their corresponding
            # RewriteRule in 'chunk'.
            # We then decide whether we comment out the entire
            # chunk based on its RewriteRule.
            chunk = []
            if A:
                chunk.append(line)
                line = next(contents)

                # RewriteCond(s) must be followed by one RewriteRule
                while not line.lower().lstrip().startswith("rewriterule"):
                    chunk.append(line)
                    line = next(contents)

                # Now, current line must start with a RewriteRule
                chunk.append(line)

                if self._sift_rewrite_rule(line):
                    if not sift:
                        result.append(comment)
                        sift = True

                    result.append('\n'.join(
                        ['# ' + l for l in chunk]))
                    continue
                else:
                    result.append('\n'.join(chunk))
                    continue
        return result, sift

    def _get_vhost_block(self, vhost):
        """ Helper method to get VirtualHost contents from the original file.
        This is done with help of augeas span, which returns the span start and
        end positions

        :returns: `list` of VirtualHost block content lines without closing tag
        """

        try:
            span_val = self.aug.span(vhost.path)
        except ValueError:
            logger.critical("Error while reading the VirtualHost %s from "
                         "file %s", vhost.name, vhost.filep, exc_info=True)
            raise errors.PluginError("Unable to read VirtualHost from file")
        span_filep = span_val[0]
        span_start = span_val[5]
        span_end = span_val[6]
        with open(span_filep, 'r') as fh:
            fh.seek(span_start)
            vh_contents = fh.read(span_end-span_start).split("\n")
        self._remove_closing_vhost_tag(vh_contents)
        return vh_contents

    def _remove_closing_vhost_tag(self, vh_contents):
        """Removes the closing VirtualHost tag if it exists.

        This method modifies vh_contents directly to remove the closing
        tag. If the closing vhost tag is found, everything on the line
        after it is also removed. Whether or not this tag is included
        in the result of span depends on the Augeas version.

        :param list vh_contents: VirtualHost block contents to check

        """
        for offset, line in enumerate(reversed(vh_contents)):
            if line:
                line_index = line.lower().find("</virtualhost>")
                if line_index != -1:
                    content_index = len(vh_contents) - offset - 1
                    vh_contents[content_index] = line[:line_index]
                break

    def _update_ssl_vhosts_addrs(self, vh_path):
        ssl_addrs = set()
        ssl_addr_p = self.aug.match(vh_path + "/arg")

        for addr in ssl_addr_p:
            old_addr = obj.Addr.fromstring(
                str(self.parser.get_arg(addr)))
            ssl_addr = old_addr.get_addr_obj("443")
            self.aug.set(addr, str(ssl_addr))
            ssl_addrs.add(ssl_addr)

        return ssl_addrs

    def _clean_vhost(self, vhost):
        # remove duplicated or conflicting ssl directives
        self._deduplicate_directives(vhost.path,
                                     ["SSLCertificateFile",
                                      "SSLCertificateKeyFile"])
        # remove all problematic directives
        self._remove_directives(vhost.path, ["SSLCertificateChainFile"])

    def _deduplicate_directives(self, vh_path, directives):
        for directive in directives:
            while len(self.parser.find_dir(directive, None,
                                           vh_path, False)) > 1:
                directive_path = self.parser.find_dir(directive, None,
                                                      vh_path, False)
                self.aug.remove(re.sub(r"/\w*$", "", directive_path[0]))

    def _remove_directives(self, vh_path, directives):
        for directive in directives:
            while self.parser.find_dir(directive, None, vh_path, False):
                directive_path = self.parser.find_dir(directive, None,
                                                      vh_path, False)
                self.aug.remove(re.sub(r"/\w*$", "", directive_path[0]))

    def _add_dummy_ssl_directives(self, vh_path):
        self.parser.add_dir(vh_path, "SSLCertificateFile",
                            "insert_cert_file_path")
        self.parser.add_dir(vh_path, "SSLCertificateKeyFile",
                            "insert_key_file_path")
        # Only include the TLS configuration if not already included
        existing_inc = self.parser.find_dir("Include", self.mod_ssl_conf, vh_path)
        if not existing_inc:
            self.parser.add_dir(vh_path, "Include", self.mod_ssl_conf)

    def _add_servername_alias(self, target_name, vhost):
        vh_path = vhost.path
        sname, saliases = self._get_vhost_names(vh_path)
        if target_name == sname or target_name in saliases:
            return
        if self._has_matching_wildcard(vh_path, target_name):
            return
        if not self.parser.find_dir("ServerName", None,
                                    start=vh_path, exclude=False):
            self.parser.add_dir(vh_path, "ServerName", target_name)
        else:
            self.parser.add_dir(vh_path, "ServerAlias", target_name)
        self._add_servernames(vhost)

    def _has_matching_wildcard(self, vh_path, target_name):
        """Is target_name already included in a wildcard in the vhost?

        :param str vh_path: Augeas path to the vhost
        :param str target_name: name to compare with wildcards

        :returns: True if there is a wildcard covering target_name in
            the vhost in vhost_path, otherwise, False
        :rtype: bool

        """
        matches = self.parser.find_dir(
            "ServerAlias", start=vh_path, exclude=False)
        aliases = (self.aug.get(match) for match in matches)
        return self.domain_in_names(aliases, target_name)

    def _add_name_vhost_if_necessary(self, vhost):
        """Add NameVirtualHost Directives if necessary for new vhost.

        NameVirtualHosts was a directive in Apache < 2.4
        https://httpd.apache.org/docs/2.2/mod/core.html#namevirtualhost

        :param vhost: New virtual host that was recently created.
        :type vhost: :class:`~certbot_apache.obj.VirtualHost`

        """
        need_to_save = False

        # See if the exact address appears in any other vhost
        # Remember 1.1.1.1:* == 1.1.1.1 -> hence any()
        for addr in vhost.addrs:
            # In Apache 2.2, when a NameVirtualHost directive is not
            # set, "*" and "_default_" will conflict when sharing a port
            addrs = set((addr,))
            if addr.get_addr() in ("*", "_default_"):
                addrs.update(obj.Addr((a, addr.get_port(),))
                             for a in ("*", "_default_"))

            for test_vh in self.vhosts:
                if (vhost.filep != test_vh.filep and
                        any(test_addr in addrs for
                            test_addr in test_vh.addrs) and
                        not self.is_name_vhost(addr)):
                    self.add_name_vhost(addr)
                    logger.info("Enabling NameVirtualHosts on %s", addr)
                    need_to_save = True
                    break

        if need_to_save:
            self.save()

    def find_vhost_by_id(self, id_str):
        """
        Searches through VirtualHosts and tries to match the id in a comment

        :param str id_str: Id string for matching

        :returns: The matched VirtualHost or None
        :rtype: :class:`~certbot_apache.obj.VirtualHost` or None

        :raises .errors.PluginError: If no VirtualHost is found
        """

        for vh in self.vhosts:
            if self._find_vhost_id(vh) == id_str:
                return vh
        msg = "No VirtualHost with ID {} was found.".format(id_str)
        logger.warning(msg)
        raise errors.PluginError(msg)

    def _find_vhost_id(self, vhost):
        """Tries to find the unique ID from the VirtualHost comments. This is
        used for keeping track of VirtualHost directive over time.

        :param vhost: Virtual host to add the id
        :type vhost: :class:`~certbot_apache.obj.VirtualHost`

        :returns: The unique ID or None
        :rtype: str or None
        """

        # Strip the {} off from the format string
        search_comment = constants.MANAGED_COMMENT_ID.format("")

        id_comment = self.parser.find_comments(search_comment, vhost.path)
        if id_comment:
            # Use the first value, multiple ones shouldn't exist
            comment = self.parser.get_arg(id_comment[0])
            return comment.split(" ")[-1]
        return None

    def add_vhost_id(self, vhost):
        """Adds an unique ID to the VirtualHost as a comment for mapping back
        to it on later invocations, as the config file order might have changed.
        If ID already exists, returns that instead.

        :param vhost: Virtual host to add or find the id
        :type vhost: :class:`~certbot_apache.obj.VirtualHost`

        :returns: The unique ID for vhost
        :rtype: str or None
        """

        vh_id = self._find_vhost_id(vhost)
        if vh_id:
            return vh_id

        id_string = apache_util.unique_id()
        comment = constants.MANAGED_COMMENT_ID.format(id_string)
        self.parser.add_comment(vhost.path, comment)
        return id_string

    def _escape(self, fp):
        fp = fp.replace(",", "\\,")
        fp = fp.replace("[", "\\[")
        fp = fp.replace("]", "\\]")
        fp = fp.replace("|", "\\|")
        fp = fp.replace("=", "\\=")
        fp = fp.replace("(", "\\(")
        fp = fp.replace(")", "\\)")
        fp = fp.replace("!", "\\!")
        return fp

    ######################################################################
    # Enhancements
    ######################################################################
    def supported_enhancements(self):  # pylint: disable=no-self-use
        """Returns currently supported enhancements."""
        return ["redirect", "ensure-http-header", "staple-ocsp"]

    def enhance(self, domain, enhancement, options=None):
        """Enhance configuration.

        :param str domain: domain to enhance
        :param str enhancement: enhancement type defined in
            :const:`~certbot.constants.ENHANCEMENTS`
        :param options: options for the enhancement
            See :const:`~certbot.constants.ENHANCEMENTS`
            documentation for appropriate parameter.

        :raises .errors.PluginError: If Enhancement is not supported, or if
            there is any other problem with the enhancement.

        """
        try:
            func = self._enhance_func[enhancement]
        except KeyError:
            raise errors.PluginError(
                "Unsupported enhancement: {0}".format(enhancement))

        matched_vhosts = self.choose_vhosts(domain, create_if_no_ssl=False)
        # We should be handling only SSL vhosts for enhancements
        vhosts = [vhost for vhost in matched_vhosts if vhost.ssl]

        if not vhosts:
            msg_tmpl = ("Certbot was not able to find SSL VirtualHost for a "
                        "domain {0} for enabling enhancement \"{1}\". The requested "
                        "enhancement was not configured.")
            msg_enhancement = enhancement
            if options:
                msg_enhancement += ": " + options
            msg = msg_tmpl.format(domain, msg_enhancement)
            logger.warning(msg)
            raise errors.PluginError(msg)
        try:
            for vhost in vhosts:
                func(vhost, options)
        except errors.PluginError:
            logger.warning("Failed %s for %s", enhancement, domain)
            raise

    def _autohsts_increase(self, vhost, id_str, nextstep):
        """Increase the AutoHSTS max-age value

        :param vhost: Virtual host object to modify
        :type vhost: :class:`~certbot_apache.obj.VirtualHost`

        :param str id_str: The unique ID string of VirtualHost

        :param int nextstep: Next AutoHSTS max-age value index

        """
        nextstep_value = constants.AUTOHSTS_STEPS[nextstep]
        self._autohsts_write(vhost, nextstep_value)
        self._autohsts[id_str] = {"laststep": nextstep, "timestamp": time.time()}

    def _autohsts_write(self, vhost, nextstep_value):
        """
        Write the new HSTS max-age value to the VirtualHost file
        """

        hsts_dirpath = None
        header_path = self.parser.find_dir("Header", None, vhost.path)
        if header_path:
            pat = '(?:[ "]|^)(strict-transport-security)(?:[ "]|$)'
            for match in header_path:
                if re.search(pat, self.aug.get(match).lower()):
                    hsts_dirpath = match
        if not hsts_dirpath:
            err_msg = ("Certbot was unable to find the existing HSTS header "
                       "from the VirtualHost at path {0}.").format(vhost.filep)
            raise errors.PluginError(err_msg)

        # Prepare the HSTS header value
        hsts_maxage = "\"max-age={0}\"".format(nextstep_value)

        # Update the header
        # Our match statement was for string strict-transport-security, but
        # we need to update the value instead. The next index is for the value
        hsts_dirpath = hsts_dirpath.replace("arg[3]", "arg[4]")
        self.aug.set(hsts_dirpath, hsts_maxage)
        note_msg = ("Increasing HSTS max-age value to {0} for VirtualHost "
                    "in {1}\n".format(nextstep_value, vhost.filep))
        logger.debug(note_msg)
        self.save_notes += note_msg
        self.save(note_msg)

    def _autohsts_fetch_state(self):
        """
        Populates the AutoHSTS state from the pluginstorage
        """
        try:
            self._autohsts = self.storage.fetch("autohsts")
        except KeyError:
            self._autohsts = dict()

    def _autohsts_save_state(self):
        """
        Saves the state of AutoHSTS object to pluginstorage
        """
        self.storage.put("autohsts", self._autohsts)
        self.storage.save()

    def _autohsts_vhost_in_lineage(self, vhost, lineage):
        """
        Searches AutoHSTS managed VirtualHosts that belong to the lineage.
        Matches the private key path.
        """

        return bool(
            self.parser.find_dir("SSLCertificateKeyFile",
                                 lineage.key_path, vhost.path))

    def _enable_ocsp_stapling(self, ssl_vhost, unused_options):
        """Enables OCSP Stapling

        In OCSP, each client (e.g. browser) would have to query the
        OCSP Responder to validate that the site certificate was not revoked.

        Enabling OCSP Stapling, would allow the web-server to query the OCSP
        Responder, and staple its response to the offered certificate during
        TLS. i.e. clients would not have to query the OCSP responder.

        OCSP Stapling enablement on Apache implicitly depends on
        SSLCertificateChainFile being set by other code.

        .. note:: This function saves the configuration

        :param ssl_vhost: Destination of traffic, an ssl enabled vhost
        :type ssl_vhost: :class:`~certbot_apache.obj.VirtualHost`

        :param unused_options: Not currently used
        :type unused_options: Not Available

        :returns: Success, general_vhost (HTTP vhost)
        :rtype: (bool, :class:`~certbot_apache.obj.VirtualHost`)

        """
        min_apache_ver = (2, 3, 3)
        if self.get_version() < min_apache_ver:
            raise errors.PluginError(
                "Unable to set OCSP directives.\n"
                "Apache version is below 2.3.3.")

        if "socache_shmcb_module" not in self.parser.modules:
            self.enable_mod("socache_shmcb")

        # Check if there's an existing SSLUseStapling directive on.
        use_stapling_aug_path = self.parser.find_dir("SSLUseStapling",
                "on", start=ssl_vhost.path)
        if not use_stapling_aug_path:
            self.parser.add_dir(ssl_vhost.path, "SSLUseStapling", "on")

        ssl_vhost_aug_path = self._escape(parser.get_aug_path(ssl_vhost.filep))

        # Check if there's an existing SSLStaplingCache directive.
        stapling_cache_aug_path = self.parser.find_dir('SSLStaplingCache',
                None, ssl_vhost_aug_path)

        # We'll simply delete the directive, so that we'll have a
        # consistent OCSP cache path.
        if stapling_cache_aug_path:
            self.aug.remove(
                    re.sub(r"/\w*$", "", stapling_cache_aug_path[0]))

        self.parser.add_dir_to_ifmodssl(ssl_vhost_aug_path,
                "SSLStaplingCache",
                ["shmcb:/var/run/apache2/stapling_cache(128000)"])

        msg = "OCSP Stapling was enabled on SSL Vhost: %s.\n"%(
                ssl_vhost.filep)
        self.save_notes += msg
        self.save()
        logger.info(msg)

    def _set_http_header(self, ssl_vhost, header_substring):
        """Enables header that is identified by header_substring on ssl_vhost.

        If the header identified by header_substring is not already set,
        a new Header directive is placed in ssl_vhost's configuration with
        arguments from: constants.HTTP_HEADER[header_substring]

        .. note:: This function saves the configuration

        :param ssl_vhost: Destination of traffic, an ssl enabled vhost
        :type ssl_vhost: :class:`~certbot_apache.obj.VirtualHost`

        :param header_substring: string that uniquely identifies a header.
                e.g: Strict-Transport-Security, Upgrade-Insecure-Requests.
        :type str

        :returns: Success, general_vhost (HTTP vhost)
        :rtype: (bool, :class:`~certbot_apache.obj.VirtualHost`)

        :raises .errors.PluginError: If no viable HTTP host can be created or
            set with header header_substring.

        """
        if "headers_module" not in self.parser.modules:
            self.enable_mod("headers")

        # Check if selected header is already set
        self._verify_no_matching_http_header(ssl_vhost, header_substring)

        # Add directives to server
        self.parser.add_dir(ssl_vhost.path, "Header",
                            constants.HEADER_ARGS[header_substring])

        self.save_notes += ("Adding %s header to ssl vhost in %s\n" %
                            (header_substring, ssl_vhost.filep))

        self.save()
        logger.info("Adding %s header to ssl vhost in %s", header_substring,
                    ssl_vhost.filep)

    def _verify_no_matching_http_header(self, ssl_vhost, header_substring):
        """Checks to see if an there is an existing Header directive that
        contains the string header_substring.

        :param ssl_vhost: vhost to check
        :type vhost: :class:`~certbot_apache.obj.VirtualHost`

        :param header_substring: string that uniquely identifies a header.
                e.g: Strict-Transport-Security, Upgrade-Insecure-Requests.
        :type str

        :returns: boolean
        :rtype: (bool)

        :raises errors.PluginEnhancementAlreadyPresent When header
                header_substring exists

        """
        header_path = self.parser.find_dir("Header", None,
                                           start=ssl_vhost.path)
        if header_path:
            # "Existing Header directive for virtualhost"
            pat = '(?:[ "]|^)(%s)(?:[ "]|$)' % (header_substring.lower())
            for match in header_path:
                if re.search(pat, self.aug.get(match).lower()):
                    raise errors.PluginEnhancementAlreadyPresent(
                        "Existing %s header" % (header_substring))

    def _enable_redirect(self, ssl_vhost, unused_options):
        """Redirect all equivalent HTTP traffic to ssl_vhost.

        .. todo:: This enhancement should be rewritten and will
           unfortunately require lots of debugging by hand.

        Adds Redirect directive to the port 80 equivalent of ssl_vhost
        First the function attempts to find the vhost with equivalent
        ip addresses that serves on non-ssl ports
        The function then adds the directive

        .. note:: This function saves the configuration

        :param ssl_vhost: Destination of traffic, an ssl enabled vhost
        :type ssl_vhost: :class:`~certbot_apache.obj.VirtualHost`

        :param unused_options: Not currently used
        :type unused_options: Not Available

        :raises .errors.PluginError: If no viable HTTP host can be created or
            used for the redirect.

        """
        if "rewrite_module" not in self.parser.modules:
            self.enable_mod("rewrite")
        general_vh = self._get_http_vhost(ssl_vhost)

        if general_vh is None:
            # Add virtual_server with redirect
            logger.debug("Did not find http version of ssl virtual host "
                         "attempting to create")
            redirect_addrs = self._get_proposed_addrs(ssl_vhost)
            for vhost in self.vhosts:
                if vhost.enabled and vhost.conflicts(redirect_addrs):
                    raise errors.PluginError(
                        "Unable to find corresponding HTTP vhost; "
                        "Unable to create one as intended addresses conflict; "
                        "Current configuration does not support automated "
                        "redirection")
            self._create_redirect_vhost(ssl_vhost)
        else:
            if general_vh in self._enhanced_vhosts["redirect"]:
                logger.debug("Already enabled redirect for this vhost")
                return

            # Check if Certbot redirection already exists
            self._verify_no_certbot_redirect(general_vh)

            # Note: if code flow gets here it means we didn't find the exact
            # certbot RewriteRule config for redirection. Finding
            # another RewriteRule is likely to be fine in most or all cases,
            # but redirect loops are possible in very obscure cases; see #1620
            # for reasoning.
            if self._is_rewrite_exists(general_vh):
                logger.warning("Added an HTTP->HTTPS rewrite in addition to "
                               "other RewriteRules; you may wish to check for "
                               "overall consistency.")

            # Add directives to server
            # Note: These are not immediately searchable in sites-enabled
            #     even with save() and load()
            if not self._is_rewrite_engine_on(general_vh):
                self.parser.add_dir(general_vh.path, "RewriteEngine", "on")

            names = ssl_vhost.get_names()
            for idx, name in enumerate(names):
                args = ["%{SERVER_NAME}", "={0}".format(name), "[OR]"]
                if idx == len(names) - 1:
                    args.pop()
                self.parser.add_dir(general_vh.path, "RewriteCond", args)

            self._set_https_redirection_rewrite_rule(general_vh)

            self.save_notes += ("Redirecting host in %s to ssl vhost in %s\n" %
                                (general_vh.filep, ssl_vhost.filep))
            self.save()

            self._enhanced_vhosts["redirect"].add(general_vh)
            logger.info("Redirecting vhost in %s to ssl vhost in %s",
                        general_vh.filep, ssl_vhost.filep)

    def _set_https_redirection_rewrite_rule(self, vhost):
        if self.get_version() >= (2, 3, 9):
            self.parser.add_dir(vhost.path, "RewriteRule",
                    constants.REWRITE_HTTPS_ARGS_WITH_END)
        else:
            self.parser.add_dir(vhost.path, "RewriteRule",
                    constants.REWRITE_HTTPS_ARGS)

    def _verify_no_certbot_redirect(self, vhost):
        """Checks to see if a redirect was already installed by certbot.

        Checks to see if virtualhost already contains a rewrite rule that is
        identical to Certbot's redirection rewrite rule.

        For graceful transition to new rewrite rules for HTTPS redireciton we
        delete certbot's old rewrite rules and set the new one instead.

        :param vhost: vhost to check
        :type vhost: :class:`~certbot_apache.obj.VirtualHost`

        :raises errors.PluginEnhancementAlreadyPresent: When the exact
                certbot redirection WriteRule exists in virtual host.
        """
        rewrite_path = self.parser.find_dir(
            "RewriteRule", None, start=vhost.path)

        # There can be other RewriteRule directive lines in vhost config.
        # rewrite_args_dict keys are directive ids and the corresponding value
        # for each is a list of arguments to that directive.
        rewrite_args_dict = defaultdict(list)  # type: DefaultDict[str, List[str]]
        pat = r'(.*directive\[\d+\]).*'
        for match in rewrite_path:
            m = re.match(pat, match)
            if m:
                dir_path = m.group(1)
                rewrite_args_dict[dir_path].append(match)

        if rewrite_args_dict:
            redirect_args = [constants.REWRITE_HTTPS_ARGS,
                             constants.REWRITE_HTTPS_ARGS_WITH_END]

            for dir_path, args_paths in rewrite_args_dict.items():
                arg_vals = [self.aug.get(x) for x in args_paths]

                # Search for past redirection rule, delete it, set the new one
                if arg_vals in constants.OLD_REWRITE_HTTPS_ARGS:
                    self.aug.remove(dir_path)
                    self._set_https_redirection_rewrite_rule(vhost)
                    self.save()
                    raise errors.PluginEnhancementAlreadyPresent(
                        "Certbot has already enabled redirection")

                if arg_vals in redirect_args:
                    raise errors.PluginEnhancementAlreadyPresent(
                        "Certbot has already enabled redirection")

    def _is_rewrite_exists(self, vhost):
        """Checks if there exists a RewriteRule directive in vhost

        :param vhost: vhost to check
        :type vhost: :class:`~certbot_apache.obj.VirtualHost`

        :returns: True if a RewriteRule directive exists.
        :rtype: bool

        """
        rewrite_path = self.parser.find_dir(
            "RewriteRule", None, start=vhost.path)
        return bool(rewrite_path)

    def _is_rewrite_engine_on(self, vhost):
        """Checks if a RewriteEngine directive is on

        :param vhost: vhost to check
        :type vhost: :class:`~certbot_apache.obj.VirtualHost`

        """
        rewrite_engine_path_list = self.parser.find_dir("RewriteEngine", "on",
                                                   start=vhost.path)
        if rewrite_engine_path_list:
            for re_path in rewrite_engine_path_list:
                # A RewriteEngine directive may also be included in per
                # directory .htaccess files. We only care about the VirtualHost.
                if 'virtualhost' in re_path.lower():
                    return self.parser.get_arg(re_path)
        return False

    def _create_redirect_vhost(self, ssl_vhost):
        """Creates an http_vhost specifically to redirect for the ssl_vhost.

        :param ssl_vhost: ssl vhost
        :type ssl_vhost: :class:`~certbot_apache.obj.VirtualHost`

        :returns: tuple of the form
            (`success`, :class:`~certbot_apache.obj.VirtualHost`)
        :rtype: tuple

        """
        text = self._get_redirect_config_str(ssl_vhost)

        redirect_filepath = self._write_out_redirect(ssl_vhost, text)

        self.aug.load()
        # Make a new vhost data structure and add it to the lists
        new_vhost = self._create_vhost(parser.get_aug_path(self._escape(redirect_filepath)))
        self.vhosts.append(new_vhost)
        self._enhanced_vhosts["redirect"].add(new_vhost)

        # Finally create documentation for the change
        self.save_notes += ("Created a port 80 vhost, %s, for redirection to "
                            "ssl vhost %s\n" %
                            (new_vhost.filep, ssl_vhost.filep))

    def _get_redirect_config_str(self, ssl_vhost):
        # get servernames and serveraliases
        serveralias = ""
        servername = ""

        if ssl_vhost.name is not None:
            servername = "ServerName " + ssl_vhost.name
        if ssl_vhost.aliases:
            serveralias = "ServerAlias " + " ".join(ssl_vhost.aliases)

        rewrite_rule_args = []  # type: List[str]
        if self.get_version() >= (2, 3, 9):
            rewrite_rule_args = constants.REWRITE_HTTPS_ARGS_WITH_END
        else:
            rewrite_rule_args = constants.REWRITE_HTTPS_ARGS

        return ("<VirtualHost %s>\n"
                "%s \n"
                "%s \n"
                "ServerSignature Off\n"
                "\n"
                "RewriteEngine On\n"
                "RewriteRule %s\n"
                "\n"
                "ErrorLog %s/redirect.error.log\n"
                "LogLevel warn\n"
                "</VirtualHost>\n"
                % (" ".join(str(addr) for
                            addr in self._get_proposed_addrs(ssl_vhost)),
                   servername, serveralias,
                   " ".join(rewrite_rule_args),
                   self.option("logs_root")))

    def _write_out_redirect(self, ssl_vhost, text):
        # This is the default name
        redirect_filename = "le-redirect.conf"

        # See if a more appropriate name can be applied
        if ssl_vhost.name is not None:
            # make sure servername doesn't exceed filename length restriction
            if len(ssl_vhost.name) < (255 - (len(redirect_filename) + 1)):
                redirect_filename = "le-redirect-%s.conf" % ssl_vhost.name

        redirect_filepath = os.path.join(self.option("vhost_root"),
                                         redirect_filename)

        # Register the new file that will be created
        # Note: always register the creation before writing to ensure file will
        # be removed in case of unexpected program exit
        self.reverter.register_file_creation(False, redirect_filepath)

        # Write out file
        with open(redirect_filepath, "w") as redirect_file:
            redirect_file.write(text)

        # Add new include to configuration if it doesn't exist yet
        if not self.parser.parsed_in_current(redirect_filepath):
            self.parser.parse_file(redirect_filepath)

        logger.info("Created redirect file: %s", redirect_filename)

        return redirect_filepath

    def _get_http_vhost(self, ssl_vhost):
        """Find appropriate HTTP vhost for ssl_vhost."""
        # First candidate vhosts filter
        if ssl_vhost.ancestor:
            return ssl_vhost.ancestor
        candidate_http_vhs = [
            vhost for vhost in self.vhosts if not vhost.ssl
        ]

        # Second filter - check addresses
        for http_vh in candidate_http_vhs:
            if http_vh.same_server(ssl_vhost):
                return http_vh
        # Third filter - if none with same names, return generic
        for http_vh in candidate_http_vhs:
            if http_vh.same_server(ssl_vhost, generic=True):
                return http_vh

        return None

    def _get_proposed_addrs(self, vhost, port="80"):
        """Return all addrs of vhost with the port replaced with the specified.

        :param obj.VirtualHost ssl_vhost: Original Vhost
        :param str port: Desired port for new addresses

        :returns: `set` of :class:`~obj.Addr`

        """
        redirects = set()
        for addr in vhost.addrs:
            redirects.add(addr.get_addr_obj(port))

        return redirects

    def enable_site(self, vhost):
        """Enables an available site, Apache reload required.

        .. note:: Does not make sure that the site correctly works or that all
                  modules are enabled appropriately.
        .. note:: The distribution specific override replaces functionality
                  of this method where available.

        :param vhost: vhost to enable
        :type vhost: :class:`~certbot_apache.obj.VirtualHost`

        :raises .errors.NotSupportedError: If filesystem layout is not
            supported.

        """
        if vhost.enabled:
            return

        if not self.parser.parsed_in_original(vhost.filep):
            # Add direct include to root conf
            logger.info("Enabling site %s by adding Include to root configuration",
                        vhost.filep)
            self.save_notes += "Enabled site %s\n" % vhost.filep
            self.parser.add_include(self.parser.loc["default"], vhost.filep)
            vhost.enabled = True
        return

    def enable_mod(self, mod_name, temp=False):  # pylint: disable=unused-argument
        """Enables module in Apache.

        Both enables and reloads Apache so module is active.

        :param str mod_name: Name of the module to enable. (e.g. 'ssl')
        :param bool temp: Whether or not this is a temporary action.

        .. note:: The distribution specific override replaces functionality
                  of this method where available.

        :raises .errors.MisconfigurationError: We cannot enable modules in
            generic fashion.

        """
        mod_message = ("Apache needs to have module  \"{0}\" active for the " +
            "requested installation options. Unfortunately Certbot is unable " +
            "to install or enable it for you. Please install the module, and " +
            "run Certbot again.")
        raise errors.MisconfigurationError(mod_message.format(mod_name))

    def restart(self):
        """Runs a config test and reloads the Apache server.

        :raises .errors.MisconfigurationError: If either the config test
            or reload fails.

        """
        self.config_test()
        self._reload()

    def _reload(self):
        """Reloads the Apache server.

        :raises .errors.MisconfigurationError: If reload fails

        """
        try:
            util.run_script(self.option("restart_cmd"))
        except errors.SubprocessError as err:
            logger.info("Unable to restart apache using %s",
                        self.option("restart_cmd"))
            alt_restart = self.option("restart_cmd_alt")
            if alt_restart:
                logger.debug("Trying alternative restart command: %s",
                             alt_restart)
                # There is an alternative restart command available
                # This usually is "restart" verb while original is "graceful"
                try:
                    util.run_script(self.option(
                        "restart_cmd_alt"))
                    return
                except errors.SubprocessError as secerr:
                    error = str(secerr)
            else:
                error = str(err)
            raise errors.MisconfigurationError(error)

    def config_test(self):  # pylint: disable=no-self-use
        """Check the configuration of Apache for errors.

        :raises .errors.MisconfigurationError: If config_test fails

        """
        try:
            util.run_script(self.option("conftest_cmd"))
        except errors.SubprocessError as err:
            raise errors.MisconfigurationError(str(err))

    def get_version(self):
        """Return version of Apache Server.

        Version is returned as tuple. (ie. 2.4.7 = (2, 4, 7))

        :returns: version
        :rtype: tuple

        :raises .PluginError: if unable to find Apache version

        """
        try:
            stdout, _ = util.run_script(self.option("version_cmd"))
        except errors.SubprocessError:
            raise errors.PluginError(
                "Unable to run %s -v" %
                self.option("version_cmd"))

        regex = re.compile(r"Apache/([0-9\.]*)", re.IGNORECASE)
        matches = regex.findall(stdout)

        if len(matches) != 1:
            raise errors.PluginError("Unable to find Apache version")

        return tuple([int(i) for i in matches[0].split(".")])

    def more_info(self):
        """Human-readable string to help understand the module"""
        return (
            "Configures Apache to authenticate and install HTTPS.{0}"
            "Server root: {root}{0}"
            "Version: {version}".format(
                os.linesep, root=self.parser.loc["root"],
                version=".".join(str(i) for i in self.version))
        )

    ###########################################################################
    # Challenges Section
    ###########################################################################
    def get_chall_pref(self, unused_domain):  # pylint: disable=no-self-use
        """Return list of challenge preferences."""
        return [challenges.HTTP01]

    def perform(self, achalls):
        """Perform the configuration related challenge.

        This function currently assumes all challenges will be fulfilled.
        If this turns out not to be the case in the future. Cleanup and
        outstanding challenges will have to be designed better.

        """
        self._chall_out.update(achalls)
        responses = [None] * len(achalls)
        http_doer = http_01.ApacheHttp01(self)

        for i, achall in enumerate(achalls):
            # Currently also have chall_doer hold associated index of the
            # challenge. This helps to put all of the responses back together
            # when they are all complete.
            http_doer.add_chall(achall, i)

        http_response = http_doer.perform()
        if http_response:
            # Must reload in order to activate the challenges.
            # Handled here because we may be able to load up other challenge
            # types
            self.restart()

            # TODO: Remove this dirty hack. We need to determine a reliable way
            # of identifying when the new configuration is being used.
            time.sleep(3)

            self._update_responses(responses, http_response, http_doer)

        return responses

    def _update_responses(self, responses, chall_response, chall_doer):
        # Go through all of the challenges and assign them to the proper
        # place in the responses return value. All responses must be in the
        # same order as the original challenges.
        for i, resp in enumerate(chall_response):
            responses[chall_doer.indices[i]] = resp

    def cleanup(self, achalls):
        """Revert all challenges."""
        self._chall_out.difference_update(achalls)

        # If all of the challenges have been finished, clean up everything
        if not self._chall_out:
            self.revert_challenge_config()
            self.restart()
            self.parser.reset_modules()

    def install_ssl_options_conf(self, options_ssl, options_ssl_digest):
        """Copy Certbot's SSL options file into the system's config dir if required."""

        # XXX if we ever try to enforce a local privilege boundary (eg, running
        # certbot for unprivileged users via setuid), this function will need
        # to be modified.
        return common.install_version_controlled_file(options_ssl, options_ssl_digest,
            self.option("MOD_SSL_CONF_SRC"), constants.ALL_SSL_OPTIONS_HASHES)

    def enable_autohsts(self, _unused_lineage, domains):
        """
        Enable the AutoHSTS enhancement for defined domains

        :param _unused_lineage: Certificate lineage object, unused
        :type _unused_lineage: certbot.storage.RenewableCert

        :param domains: List of domains in certificate to enhance
        :type domains: str
        """

        self._autohsts_fetch_state()
        _enhanced_vhosts = []
        for d in domains:
            matched_vhosts = self.choose_vhosts(d, create_if_no_ssl=False)
            # We should be handling only SSL vhosts for AutoHSTS
            vhosts = [vhost for vhost in matched_vhosts if vhost.ssl]

            if not vhosts:
                msg_tmpl = ("Certbot was not able to find SSL VirtualHost for a "
                            "domain {0} for enabling AutoHSTS enhancement.")
                msg = msg_tmpl.format(d)
                logger.warning(msg)
                raise errors.PluginError(msg)
            for vh in vhosts:
                try:
                    self._enable_autohsts_domain(vh)
                    _enhanced_vhosts.append(vh)
                except errors.PluginEnhancementAlreadyPresent:
                    if vh in _enhanced_vhosts:
                        continue
                    msg = ("VirtualHost for domain {0} in file {1} has a " +
                           "String-Transport-Security header present, exiting.")
                    raise errors.PluginEnhancementAlreadyPresent(
                        msg.format(d, vh.filep))
        if _enhanced_vhosts:
            note_msg = "Enabling AutoHSTS"
            self.save(note_msg)
            logger.info(note_msg)
            self.restart()

        # Save the current state to pluginstorage
        self._autohsts_save_state()

    def _enable_autohsts_domain(self, ssl_vhost):
        """Do the initial AutoHSTS deployment to a vhost

        :param ssl_vhost: The VirtualHost object to deploy the AutoHSTS
        :type ssl_vhost: :class:`~certbot_apache.obj.VirtualHost` or None

        :raises errors.PluginEnhancementAlreadyPresent: When already enhanced

        """
        # This raises the exception
        self._verify_no_matching_http_header(ssl_vhost,
                                             "Strict-Transport-Security")

        if "headers_module" not in self.parser.modules:
            self.enable_mod("headers")
        # Prepare the HSTS header value
        hsts_header = constants.HEADER_ARGS["Strict-Transport-Security"][:-1]
        initial_maxage = constants.AUTOHSTS_STEPS[0]
        hsts_header.append("\"max-age={0}\"".format(initial_maxage))

        # Add ID to the VirtualHost for mapping back to it later
        uniq_id = self.add_vhost_id(ssl_vhost)
        self.save_notes += "Adding unique ID {0} to VirtualHost in {1}\n".format(
            uniq_id, ssl_vhost.filep)
        # Add the actual HSTS header
        self.parser.add_dir(ssl_vhost.path, "Header", hsts_header)
        note_msg = ("Adding gradually increasing HSTS header with initial value "
                    "of {0} to VirtualHost in {1}\n".format(
                        initial_maxage, ssl_vhost.filep))
        self.save_notes += note_msg

        # Save the current state to pluginstorage
        self._autohsts[uniq_id] = {"laststep": 0, "timestamp": time.time()}

    def update_autohsts(self, _unused_domain):
        """
        Increase the AutoHSTS values of VirtualHosts that the user has enabled
        this enhancement for.

        :param _unused_domain: Not currently used
        :type _unused_domain: Not Available

        """
        self._autohsts_fetch_state()
        if not self._autohsts:
            # No AutoHSTS enabled for any domain
            return
        curtime = time.time()
        save_and_restart = False
        for id_str, config in list(self._autohsts.items()):
            if config["timestamp"] + constants.AUTOHSTS_FREQ > curtime:
                # Skip if last increase was < AUTOHSTS_FREQ ago
                continue
            nextstep = config["laststep"] + 1
            if nextstep < len(constants.AUTOHSTS_STEPS):
                # If installer hasn't been prepared yet, do it now
                if not self._prepared:
                    self.prepare()
                # Have not reached the max value yet
                try:
                    vhost = self.find_vhost_by_id(id_str)
                except errors.PluginError:
                    msg = ("Could not find VirtualHost with ID {0}, disabling "
                           "AutoHSTS for this VirtualHost").format(id_str)
                    logger.warning(msg)
                    # Remove the orphaned AutoHSTS entry from pluginstorage
                    self._autohsts.pop(id_str)
                    continue
                self._autohsts_increase(vhost, id_str, nextstep)
                msg = ("Increasing HSTS max-age value for VirtualHost with id "
                       "{0}").format(id_str)
                self.save_notes += msg
                save_and_restart = True

        if save_and_restart:
            self.save("Increased HSTS max-age values")
            self.restart()

        self._autohsts_save_state()

    def deploy_autohsts(self, lineage):
        """
        Checks if autohsts vhost has reached maximum auto-increased value
        and changes the HSTS max-age to a high value.

        :param lineage: Certificate lineage object
        :type lineage: certbot.storage.RenewableCert
        """
        self._autohsts_fetch_state()
        if not self._autohsts:
            # No autohsts enabled for any vhost
            return

        vhosts = []
        affected_ids = []
        # Copy, as we are removing from the dict inside the loop
        for id_str, config in list(self._autohsts.items()):
            if config["laststep"]+1 >= len(constants.AUTOHSTS_STEPS):
                # max value reached, try to make permanent
                try:
                    vhost = self.find_vhost_by_id(id_str)
                except errors.PluginError:
                    msg = ("VirtualHost with id {} was not found, unable to "
                           "make HSTS max-age permanent.").format(id_str)
                    logger.warning(msg)
                    self._autohsts.pop(id_str)
                    continue
                if self._autohsts_vhost_in_lineage(vhost, lineage):
                    vhosts.append(vhost)
                    affected_ids.append(id_str)

        save_and_restart = False
        for vhost in vhosts:
            self._autohsts_write(vhost, constants.AUTOHSTS_PERMANENT)
            msg = ("Strict-Transport-Security max-age value for "
                   "VirtualHost in {0} was made permanent.").format(vhost.filep)
            logger.debug(msg)
            self.save_notes += msg+"\n"
            save_and_restart = True

        if save_and_restart:
            self.save("Made HSTS max-age permanent")
            self.restart()

        for id_str in affected_ids:
            self._autohsts.pop(id_str)

        # Update AutoHSTS storage (We potentially removed vhosts from managed)
        self._autohsts_save_state()


AutoHSTSEnhancement.register(ApacheConfigurator)  # pylint: disable=no-member<|MERGE_RESOLUTION|>--- conflicted
+++ resolved
@@ -3,10 +3,6 @@
 import copy
 import fnmatch
 import logging
-<<<<<<< HEAD
-import pkg_resources
-=======
->>>>>>> 4fe217df
 import re
 import socket
 import time
@@ -18,23 +14,20 @@
 
 import zope.component
 import zope.interface
-from collections import defaultdict
 
 from acme import challenges
-<<<<<<< HEAD
 from acme.magic_typing import Any, DefaultDict, Dict, List, Set, Union  # pylint: disable=unused-import, no-name-in-module
-=======
-from acme.magic_typing import DefaultDict, Dict, List, Set, Union  # pylint: disable=unused-import, no-name-in-module
-
->>>>>>> 4fe217df
+
 from certbot import errors
 from certbot import interfaces
 from certbot import util
+
 from certbot.achallenges import KeyAuthorizationAnnotatedChallenge  # pylint: disable=unused-import
 from certbot.compat import os
 from certbot.plugins import common
 from certbot.plugins.util import path_surgery
 from certbot.plugins.enhancements import AutoHSTSEnhancement
+
 from certbot_apache import apache_util
 from certbot_apache import augeas_configurator
 from certbot_apache import constants
