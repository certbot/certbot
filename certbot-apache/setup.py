--- conflicted
+++ resolved
@@ -7,13 +7,8 @@
 # Remember to update local-oldest-requirements.txt when changing the minimum
 # acme/certbot version.
 install_requires = [
-<<<<<<< HEAD
     'acme>=0.25.0',
-    'certbot>=0.21.1',
-=======
-    'acme>0.24.0',
-    'certbot>0.25.1',
->>>>>>> 2304f7fc
+    'certbot>=0.26.0.dev0',
     'mock',
     'python-augeas',
     'setuptools',
