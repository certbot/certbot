# pylint: disable=too-many-lines
"""Test for certbot_apache._internal.configurator."""
import copy
import shutil
import socket
import tempfile
import unittest

try:
    import mock
except ImportError: # pragma: no cover
    from unittest import mock # type: ignore

from acme import challenges
from certbot import achallenges
from certbot import crypto_util
from certbot import errors
from certbot.compat import filesystem
from certbot.compat import os
from certbot.tests import acme_util
from certbot.tests import util as certbot_util
from certbot_apache._internal import apache_util
from certbot_apache._internal import constants
from certbot_apache._internal import obj
from certbot_apache._internal import parser
import util


class MultipleVhostsTest(util.ApacheTest):
    """Test two standard well-configured HTTP vhosts."""

    def setUp(self):  # pylint: disable=arguments-differ
        super().setUp()

        self.config = util.get_apache_configurator(
            self.config_path, self.vhost_path, self.config_dir, self.work_dir)
        self.config = self.mock_deploy_cert(self.config)
        self.vh_truth = util.get_vh_truth(
            self.temp_dir, "debian_apache_2_4/multiple_vhosts")

    def mock_deploy_cert(self, config):
        """A test for a mock deploy cert"""
        config.real_deploy_cert = self.config.deploy_cert

        def mocked_deploy_cert(*args, **kwargs):
            """a helper to mock a deployed cert"""
            g_mod = "certbot_apache._internal.configurator.ApacheConfigurator.enable_mod"
            with mock.patch(g_mod):
                config.real_deploy_cert(*args, **kwargs)
        self.config.deploy_cert = mocked_deploy_cert
        return self.config

    @mock.patch("certbot_apache._internal.configurator.path_surgery")
    def test_prepare_no_install(self, mock_surgery):
        silly_path = {"PATH": "/tmp/nothingness2342"}
        mock_surgery.return_value = False
        with mock.patch.dict('os.environ', silly_path):
            self.assertRaises(errors.NoInstallationError, self.config.prepare)
            self.assertEqual(mock_surgery.call_count, 1)

    @mock.patch("certbot_apache._internal.parser.ApacheParser")
    @mock.patch("certbot_apache._internal.configurator.util.exe_exists")
    def test_prepare_version(self, mock_exe_exists, _):
        mock_exe_exists.return_value = True
        self.config.version = None
        self.config.config_test = mock.Mock()
        self.config.get_version = mock.Mock(return_value=(1, 1))

        self.assertRaises(
            errors.NotSupportedError, self.config.prepare)

    def test_prepare_locked(self):
        server_root = self.config.conf("server-root")
        self.config.config_test = mock.Mock()
        os.remove(os.path.join(server_root, ".certbot.lock"))
        certbot_util.lock_and_call(self._test_prepare_locked, server_root)

    @mock.patch("certbot_apache._internal.parser.ApacheParser")
    @mock.patch("certbot_apache._internal.configurator.util.exe_exists")
    @mock.patch("certbot_apache._internal.configurator.ApacheConfigurator.get_parsernode_root")
    def _test_prepare_locked(self, _node, _exists, _parser):
        try:
            self.config.prepare()
        except errors.PluginError as err:
            err_msg = str(err)
            self.assertTrue("lock" in err_msg)
            self.assertTrue(self.config.conf("server-root") in err_msg)
        else:  # pragma: no cover
            self.fail("Exception wasn't raised!")

    def test_add_parser_arguments(self):  # pylint: disable=no-self-use
        from certbot_apache._internal.configurator import ApacheConfigurator
        # Weak test..
        ApacheConfigurator.add_parser_arguments(mock.MagicMock())

    def test_docs_parser_arguments(self):
        os.environ["CERTBOT_DOCS"] = "1"
        from certbot_apache._internal.configurator import ApacheConfigurator
        mock_add = mock.MagicMock()
        ApacheConfigurator.add_parser_arguments(mock_add)
        parserargs = ["server_root", "enmod", "dismod", "le_vhost_ext",
                      "vhost_root", "logs_root", "challenge_location",
                      "handle_modules", "handle_sites", "ctl"]
        exp = {}

        for k in ApacheConfigurator.OS_DEFAULTS.__dict__.keys():
            if k in parserargs:
                exp[k.replace("_", "-")] = getattr(ApacheConfigurator.OS_DEFAULTS, k)
        # Special cases
        exp["vhost-root"] = None

        found = set()
        for call in mock_add.call_args_list:
            found.add(call[0][0])

        # Make sure that all (and only) the expected values exist
        self.assertEqual(len(mock_add.call_args_list), len(found))
        for e in exp:
            self.assertTrue(e in found)

        del os.environ["CERTBOT_DOCS"]

    def test_add_parser_arguments_all_configurators(self):  # pylint: disable=no-self-use
        from certbot_apache._internal.entrypoint import OVERRIDE_CLASSES
        for cls in OVERRIDE_CLASSES.values():
            cls.add_parser_arguments(mock.MagicMock())

    def test_all_configurators_defaults_defined(self):
        from certbot_apache._internal.entrypoint import OVERRIDE_CLASSES
        from certbot_apache._internal.configurator import ApacheConfigurator
        parameters = set(ApacheConfigurator.OS_DEFAULTS.__dict__.keys())
        for cls in OVERRIDE_CLASSES.values():
            self.assertTrue(parameters.issubset(set(cls.OS_DEFAULTS.__dict__.keys())))

    def test_constant(self):
        self.assertTrue("debian_apache_2_4/multiple_vhosts/apache" in
                        self.config.options.server_root)

    @certbot_util.patch_display_service()
    def test_get_all_names(self, mock_getutility):
        mock_utility = mock_getutility()
        mock_utility.notification = mock.MagicMock(return_value=True)
        names = self.config.get_all_names()
        self.assertEqual(names, {"certbot.demo", "ocspvhost.com", "encryption-example.demo",
             "nonsym.link", "vhost.in.rootconf", "www.certbot.demo",
             "duplicate.example.com"})

    @certbot_util.patch_display_service()
    @mock.patch("certbot_apache._internal.configurator.socket.gethostbyaddr")
    def test_get_all_names_addrs(self, mock_gethost, mock_getutility):
        mock_gethost.side_effect = [("google.com", "", ""), socket.error]
        mock_utility = mock_getutility()
        mock_utility.notification.return_value = True
        vhost = obj.VirtualHost(
            "fp", "ap",
            {obj.Addr(("8.8.8.8", "443")),
                 obj.Addr(("zombo.com",)),
                 obj.Addr(("192.168.1.2"))},
            True, False)

        self.config.vhosts.append(vhost)

        names = self.config.get_all_names()
        self.assertEqual(len(names), 9)
        self.assertTrue("zombo.com" in names)
        self.assertTrue("google.com" in names)
        self.assertTrue("certbot.demo" in names)

    def test_get_bad_path(self):
        self.assertEqual(apache_util.get_file_path(None), None)
        self.assertEqual(apache_util.get_file_path("nonexistent"), None)
        self.assertEqual(self.config._create_vhost("nonexistent"), None) # pylint: disable=protected-access

    def test_get_aug_internal_path(self):
        from certbot_apache._internal.apache_util import get_internal_aug_path
        internal_paths = [
            "Virtualhost", "IfModule/VirtualHost", "VirtualHost", "VirtualHost",
            "Macro/VirtualHost", "IfModule/VirtualHost", "VirtualHost",
            "IfModule/VirtualHost"]

        for i, internal_path in enumerate(internal_paths):
            self.assertEqual(
                get_internal_aug_path(self.vh_truth[i].path), internal_path)

    def test_bad_servername_alias(self):
        ssl_vh1 = obj.VirtualHost(
            "fp1", "ap1", {obj.Addr(("*", "443"))},
            True, False)
        # pylint: disable=protected-access
        self.config._add_servernames(ssl_vh1)
        self.assertTrue(
                self.config._add_servername_alias("oy_vey", ssl_vh1) is None)

    def test_add_servernames_alias(self):
        self.config.parser.add_dir(
            self.vh_truth[2].path, "ServerAlias", ["*.le.co"])
        # pylint: disable=protected-access
        self.config._add_servernames(self.vh_truth[2])
        self.assertEqual(
            self.vh_truth[2].get_names(), {"*.le.co", "ip-172-30-0-17"})

    def test_get_virtual_hosts(self):
        """Make sure all vhosts are being properly found."""
        vhs = self.config.get_virtual_hosts()
        self.assertEqual(len(vhs), 12)
        found = 0

        for vhost in vhs:
            for truth in self.vh_truth:
                if vhost == truth:
                    found += 1
                    break
            else:
                raise Exception("Missed: %s" % vhost)  # pragma: no cover

        self.assertEqual(found, 12)

        # Handle case of non-debian layout get_virtual_hosts
        with mock.patch(
                "certbot_apache._internal.configurator.ApacheConfigurator.conf"
        ) as mock_conf:
            mock_conf.return_value = False
            vhs = self.config.get_virtual_hosts()
            self.assertEqual(len(vhs), 12)

    @mock.patch("certbot_apache._internal.display_ops.select_vhost")
    def test_choose_vhost_none_avail(self, mock_select):
        mock_select.return_value = None
        self.assertRaises(
            errors.PluginError, self.config.choose_vhost, "none.com")

    @mock.patch("certbot_apache._internal.display_ops.select_vhost")
    def test_choose_vhost_select_vhost_ssl(self, mock_select):
        mock_select.return_value = self.vh_truth[1]
        self.assertEqual(
            self.vh_truth[1], self.config.choose_vhost("none.com"))

    @mock.patch("certbot_apache._internal.display_ops.select_vhost")
    @mock.patch("certbot_apache._internal.obj.VirtualHost.conflicts")
    def test_choose_vhost_select_vhost_non_ssl(self, mock_conf, mock_select):
        mock_select.return_value = self.vh_truth[0]
        mock_conf.return_value = False
        chosen_vhost = self.config.choose_vhost("none.com")
        self.vh_truth[0].aliases.add("none.com")
        self.assertEqual(
            self.vh_truth[0].get_names(), chosen_vhost.get_names())

        # Make sure we go from HTTP -> HTTPS
        self.assertFalse(self.vh_truth[0].ssl)
        self.assertTrue(chosen_vhost.ssl)

    @mock.patch("certbot_apache._internal.configurator.ApacheConfigurator._find_best_vhost")
    @mock.patch("certbot_apache._internal.parser.ApacheParser.add_dir")
    def test_choose_vhost_and_servername_addition(self, mock_add, mock_find):
        ret_vh = self.vh_truth[8]
        ret_vh.enabled = False
        mock_find.return_value = self.vh_truth[8]
        self.config.choose_vhost("whatever.com")
        self.assertTrue(mock_add.called)

    @mock.patch("certbot_apache._internal.display_ops.select_vhost")
    def test_choose_vhost_select_vhost_with_temp(self, mock_select):
        mock_select.return_value = self.vh_truth[0]
        chosen_vhost = self.config.choose_vhost("none.com", create_if_no_ssl=False)
        self.assertEqual(self.vh_truth[0], chosen_vhost)

    @mock.patch("certbot_apache._internal.display_ops.select_vhost")
    def test_choose_vhost_select_vhost_conflicting_non_ssl(self, mock_select):
        mock_select.return_value = self.vh_truth[3]
        conflicting_vhost = obj.VirtualHost(
            "path", "aug_path", {obj.Addr.fromstring("*:443")},
            True, True)
        self.config.vhosts.append(conflicting_vhost)

        self.assertRaises(
            errors.PluginError, self.config.choose_vhost, "none.com")

    def test_find_best_http_vhost_default(self):
        vh = obj.VirtualHost(
            "fp", "ap", {obj.Addr.fromstring("_default_:80")}, False, True)
        self.config.vhosts = [vh]
        self.assertEqual(self.config.find_best_http_vhost("foo.bar", False), vh)

    def test_find_best_http_vhost_port(self):
        port = "8080"
        vh = obj.VirtualHost(
            "fp", "ap", {obj.Addr.fromstring("*:" + port)},
            False, True, "encryption-example.demo")
        self.config.vhosts.append(vh)
        self.assertEqual(self.config.find_best_http_vhost("foo.bar", False, port), vh)

    def test_findbest_continues_on_short_domain(self):
        # pylint: disable=protected-access
        chosen_vhost = self.config._find_best_vhost("purple.com")
        self.assertEqual(None, chosen_vhost)

    def test_findbest_continues_on_long_domain(self):
        # pylint: disable=protected-access
        chosen_vhost = self.config._find_best_vhost("green.red.purple.com")
        self.assertEqual(None, chosen_vhost)

    def test_find_best_vhost(self):
        # pylint: disable=protected-access
        self.assertEqual(
            self.vh_truth[3], self.config._find_best_vhost("certbot.demo"))
        self.assertEqual(
            self.vh_truth[0],
            self.config._find_best_vhost("encryption-example.demo"))
        self.assertEqual(
            self.config._find_best_vhost("does-not-exist.com"), None)

    def test_find_best_vhost_variety(self):
        # pylint: disable=protected-access
        ssl_vh = obj.VirtualHost(
            "fp", "ap", {obj.Addr(("*", "443")),
                             obj.Addr(("zombo.com",))},
            True, False)
        self.config.vhosts.append(ssl_vh)
        self.assertEqual(self.config._find_best_vhost("zombo.com"), ssl_vh)

    def test_find_best_vhost_default(self):
        # pylint: disable=protected-access
        # Assume only the two default vhosts.
        self.config.vhosts = [
            vh for vh in self.config.vhosts
            if vh.name not in ["certbot.demo", "nonsym.link",
                "encryption-example.demo", "duplicate.example.com",
                "ocspvhost.com", "vhost.in.rootconf"]
            and "*.blue.purple.com" not in vh.aliases
        ]
        self.assertEqual(
            self.config._find_best_vhost("encryption-example.demo"),
            self.vh_truth[2])

    def test_non_default_vhosts(self):
        # pylint: disable=protected-access
        vhosts = self.config._non_default_vhosts(self.config.vhosts)
        self.assertEqual(len(vhosts), 10)

    @mock.patch('certbot_apache._internal.configurator.display_util.notify')
    def test_deploy_cert_enable_new_vhost(self, unused_mock_notify):
        # Create
        ssl_vhost = self.config.make_vhost_ssl(self.vh_truth[0])
        self.config.parser.modules["ssl_module"] = None
        self.config.parser.modules["mod_ssl.c"] = None
        self.config.parser.modules["socache_shmcb_module"] = None

        self.assertFalse(ssl_vhost.enabled)
        self.config.deploy_cert(
            "encryption-example.demo", "example/cert.pem", "example/key.pem",
            "example/cert_chain.pem", "example/fullchain.pem")
        self.assertTrue(ssl_vhost.enabled)

    def test_no_duplicate_include(self):
        def mock_find_dir(directive, argument, _):
            """Mock method for parser.find_dir"""
            if directive == "Include" and argument.endswith("options-ssl-apache.conf"):
                return ["/path/to/whatever"]
            return None  # pragma: no cover

        mock_add = mock.MagicMock()
        self.config.parser.add_dir = mock_add
        self.config._add_dummy_ssl_directives(self.vh_truth[0])  # pylint: disable=protected-access
        tried_to_add = False
        for a in mock_add.call_args_list:
            if a[0][1] == "Include" and a[0][2] == self.config.mod_ssl_conf:
                tried_to_add = True
        # Include should be added, find_dir is not patched, and returns falsy
        self.assertTrue(tried_to_add)

        self.config.parser.find_dir = mock_find_dir
        mock_add.reset_mock()
        self.config._add_dummy_ssl_directives(self.vh_truth[0])  # pylint: disable=protected-access
        for a in mock_add.call_args_list:
            if a[0][1] == "Include" and a[0][2] == self.config.mod_ssl_conf:
                self.fail("Include shouldn't be added, as patched find_dir 'finds' existing one") \
                    # pragma: no cover

    @mock.patch('certbot_apache._internal.configurator.display_util.notify')
    def test_deploy_cert(self, unused_mock_notify):
        self.config.parser.modules["ssl_module"] = None
        self.config.parser.modules["mod_ssl.c"] = None
        self.config.parser.modules["socache_shmcb_module"] = None
        # Patch _add_dummy_ssl_directives to make sure we write them correctly
        # pylint: disable=protected-access
        orig_add_dummy = self.config._add_dummy_ssl_directives
        def mock_add_dummy_ssl(vhostpath):
            """Mock method for _add_dummy_ssl_directives"""
            def find_args(path, directive):
                """Return list of arguments in requested directive at path"""
                f_args = []
                dirs = self.config.parser.find_dir(directive, None,
                                                   path)
                for d in dirs:
                    f_args.append(self.config.parser.get_arg(d))
                return f_args
            # Verify that the dummy directives do not exist
            self.assertFalse(
                "insert_cert_file_path" in find_args(vhostpath,
                                                     "SSLCertificateFile"))
            self.assertFalse(
                "insert_key_file_path" in find_args(vhostpath,
                                                    "SSLCertificateKeyFile"))
            orig_add_dummy(vhostpath)
            # Verify that the dummy directives exist
            self.assertTrue(
                "insert_cert_file_path" in find_args(vhostpath,
                                                     "SSLCertificateFile"))
            self.assertTrue(
                "insert_key_file_path" in find_args(vhostpath,
                                                    "SSLCertificateKeyFile"))
        # pylint: disable=protected-access
        self.config._add_dummy_ssl_directives = mock_add_dummy_ssl

        # Get the default 443 vhost
        self.config.assoc["random.demo"] = self.vh_truth[1]
        self.config.deploy_cert(
            "random.demo",
            "example/cert.pem", "example/key.pem", "example/cert_chain.pem")
        self.config.save()

        # Verify ssl_module was enabled.
        self.assertTrue(self.vh_truth[1].enabled)
        self.assertTrue("ssl_module" in self.config.parser.modules)

        loc_cert = self.config.parser.find_dir(
            "sslcertificatefile", "example/cert.pem", self.vh_truth[1].path)
        loc_key = self.config.parser.find_dir(
            "sslcertificateKeyfile", "example/key.pem", self.vh_truth[1].path)
        loc_chain = self.config.parser.find_dir(
            "SSLCertificateChainFile", "example/cert_chain.pem",
            self.vh_truth[1].path)

        # Verify one directive was found in the correct file
        self.assertEqual(len(loc_cert), 1)
        self.assertEqual(
            apache_util.get_file_path(loc_cert[0]),
            self.vh_truth[1].filep)

        self.assertEqual(len(loc_key), 1)
        self.assertEqual(
            apache_util.get_file_path(loc_key[0]),
            self.vh_truth[1].filep)

        self.assertEqual(len(loc_chain), 1)
        self.assertEqual(
            apache_util.get_file_path(loc_chain[0]),
            self.vh_truth[1].filep)

        # One more time for chain directive setting
        self.config.deploy_cert(
            "random.demo",
            "two/cert.pem", "two/key.pem", "two/cert_chain.pem")
        self.assertTrue(self.config.parser.find_dir(
            "SSLCertificateChainFile", "two/cert_chain.pem",
            self.vh_truth[1].path))

    def test_is_name_vhost(self):
        addr = obj.Addr.fromstring("*:80")
        self.assertTrue(self.config.is_name_vhost(addr))
        self.config.version = (2, 2)
        self.assertFalse(self.config.is_name_vhost(addr))

    def test_add_name_vhost(self):
        self.config.add_name_vhost(obj.Addr.fromstring("*:443"))
        self.config.add_name_vhost(obj.Addr.fromstring("*:80"))
        self.assertTrue(self.config.parser.find_dir(
            "NameVirtualHost", "*:443", exclude=False))
        self.assertTrue(self.config.parser.find_dir(
            "NameVirtualHost", "*:80"))

    def test_add_listen_80(self):
        mock_find = mock.Mock()
        mock_add_dir = mock.Mock()
        mock_find.return_value = []
        self.config.parser.find_dir = mock_find
        self.config.parser.add_dir = mock_add_dir
        self.config.ensure_listen("80")
        self.assertTrue(mock_add_dir.called)
        self.assertTrue(mock_find.called)
        self.assertEqual(mock_add_dir.call_args[0][1], "Listen")
        self.assertEqual(mock_add_dir.call_args[0][2], "80")

    def test_add_listen_80_named(self):
        mock_find = mock.Mock()
        mock_find.return_value = ["test1", "test2", "test3"]
        mock_get = mock.Mock()
        mock_get.side_effect = ["1.2.3.4:80", "[::1]:80", "1.1.1.1:443"]
        mock_add_dir = mock.Mock()

        self.config.parser.find_dir = mock_find
        self.config.parser.get_arg = mock_get
        self.config.parser.add_dir = mock_add_dir

        self.config.ensure_listen("80")
        self.assertEqual(mock_add_dir.call_count, 0)

        # Reset return lists and inputs
        mock_add_dir.reset_mock()
        mock_get.side_effect = ["1.2.3.4:80", "[::1]:80", "1.1.1.1:443"]

        # Test
        self.config.ensure_listen("8080")
        self.assertEqual(mock_add_dir.call_count, 3)
        self.assertTrue(mock_add_dir.called)
        self.assertEqual(mock_add_dir.call_args[0][1], "Listen")
        call_found = False
        for mock_call in mock_add_dir.mock_calls:
            if mock_call[1][2] == ['1.2.3.4:8080']:
                call_found = True
        self.assertTrue(call_found)

    @mock.patch("certbot_apache._internal.parser.ApacheParser.reset_modules")
    def test_prepare_server_https(self, mock_reset):
        mock_enable = mock.Mock()
        self.config.enable_mod = mock_enable

        mock_find = mock.Mock()
        mock_add_dir = mock.Mock()
        mock_find.return_value = []

        # This will test the Add listen
        self.config.parser.find_dir = mock_find
        self.config.parser.add_dir_to_ifmodssl = mock_add_dir
        self.config.prepare_server_https("443")
        # Changing the order these modules are enabled breaks the reverter
        self.assertEqual(mock_enable.call_args_list[0][0][0], "socache_shmcb")
        self.assertEqual(mock_enable.call_args[0][0], "ssl")
        self.assertEqual(mock_enable.call_args[1], {"temp": False})

        self.config.prepare_server_https("8080", temp=True)
        # Changing the order these modules are enabled breaks the reverter
        self.assertEqual(mock_enable.call_args_list[2][0][0], "socache_shmcb")
        self.assertEqual(mock_enable.call_args[0][0], "ssl")
        # Enable mod is temporary
        self.assertEqual(mock_enable.call_args[1], {"temp": True})

        self.assertEqual(mock_add_dir.call_count, 2)

    @mock.patch("certbot_apache._internal.parser.ApacheParser.reset_modules")
    def test_prepare_server_https_named_listen(self, mock_reset):
        mock_find = mock.Mock()
        mock_find.return_value = ["test1", "test2", "test3"]
        mock_get = mock.Mock()
        mock_get.side_effect = ["1.2.3.4:80", "[::1]:80", "1.1.1.1:443"]
        mock_add_dir = mock.Mock()
        mock_enable = mock.Mock()

        self.config.parser.find_dir = mock_find
        self.config.parser.get_arg = mock_get
        self.config.parser.add_dir_to_ifmodssl = mock_add_dir
        self.config.enable_mod = mock_enable

        # Test Listen statements with specific ip listeed
        self.config.prepare_server_https("443")
        # Should be 0 as one interface already listens to 443
        self.assertEqual(mock_add_dir.call_count, 0)

        # Reset return lists and inputs
        mock_add_dir.reset_mock()
        mock_get.side_effect = ["1.2.3.4:80", "[::1]:80", "1.1.1.1:443"]

        # Test
        self.config.prepare_server_https("8080", temp=True)
        self.assertEqual(mock_add_dir.call_count, 3)
        call_args_list = [mock_add_dir.call_args_list[i][0][2] for i in range(3)]
        self.assertEqual(
            sorted(call_args_list),
            sorted([["1.2.3.4:8080", "https"],
                    ["[::1]:8080", "https"],
                    ["1.1.1.1:8080", "https"]]))

        # mock_get.side_effect = ["1.2.3.4:80", "[::1]:80"]
        # mock_find.return_value = ["test1", "test2", "test3"]
        # self.config.parser.get_arg = mock_get
        # self.config.prepare_server_https("8080", temp=True)
        # self.assertEqual(self.listens, 0)

    @mock.patch("certbot_apache._internal.parser.ApacheParser.reset_modules")
    def test_prepare_server_https_needed_listen(self, mock_reset):
        mock_find = mock.Mock()
        mock_find.return_value = ["test1", "test2"]
        mock_get = mock.Mock()
        mock_get.side_effect = ["1.2.3.4:8080", "80"]
        mock_add_dir = mock.Mock()
        mock_enable = mock.Mock()

        self.config.parser.find_dir = mock_find
        self.config.parser.get_arg = mock_get
        self.config.parser.add_dir_to_ifmodssl = mock_add_dir
        self.config.enable_mod = mock_enable

        self.config.prepare_server_https("443")
        self.assertEqual(mock_add_dir.call_count, 1)

    @mock.patch("certbot_apache._internal.parser.ApacheParser.reset_modules")
    def test_prepare_server_https_mixed_listen(self, mock_reset):
        mock_find = mock.Mock()
        mock_find.return_value = ["test1", "test2"]
        mock_get = mock.Mock()
        mock_get.side_effect = ["1.2.3.4:8080", "443"]
        mock_add_dir = mock.Mock()
        mock_enable = mock.Mock()

        self.config.parser.find_dir = mock_find
        self.config.parser.get_arg = mock_get
        self.config.parser.add_dir_to_ifmodssl = mock_add_dir
        self.config.enable_mod = mock_enable

        # Test Listen statements with specific ip listeed
        self.config.prepare_server_https("443")
        # Should only be 2 here, as the third interface
        # already listens to the correct port
        self.assertEqual(mock_add_dir.call_count, 0)

    def test_make_vhost_ssl_with_mock_span(self):
        # span excludes the closing </VirtualHost> tag in older versions
        # of Augeas
        return_value = [self.vh_truth[0].filep, 1, 12, 0, 0, 0, 1142]
        with mock.patch.object(self.config.parser.aug, 'span') as mock_span:
            mock_span.return_value = return_value
            self.test_make_vhost_ssl()

    def test_make_vhost_ssl_with_mock_span2(self):
        # span includes the closing </VirtualHost> tag in newer versions
        # of Augeas
        return_value = [self.vh_truth[0].filep, 1, 12, 0, 0, 0, 1157]
        with mock.patch.object(self.config.parser.aug, 'span') as mock_span:
            mock_span.return_value = return_value
            self.test_make_vhost_ssl()

    def test_make_vhost_ssl_nonsymlink(self):
        ssl_vhost_slink = self.config.make_vhost_ssl(self.vh_truth[8])
        self.assertTrue(ssl_vhost_slink.ssl)
        self.assertTrue(ssl_vhost_slink.enabled)
        self.assertEqual(ssl_vhost_slink.name, "nonsym.link")

    def test_make_vhost_ssl_nonexistent_vhost_path(self):
        ssl_vhost = self.config.make_vhost_ssl(self.vh_truth[1])
        self.assertEqual(os.path.dirname(ssl_vhost.filep),
                         os.path.dirname(filesystem.realpath(self.vh_truth[1].filep)))

    def test_make_vhost_ssl(self):
        ssl_vhost = self.config.make_vhost_ssl(self.vh_truth[0])

        self.assertEqual(
            ssl_vhost.filep,
            os.path.join(self.config_path, "sites-available",
                         "encryption-example-le-ssl.conf"))

        self.assertEqual(ssl_vhost.path,
                         "/files" + ssl_vhost.filep + "/IfModule/Virtualhost")
        self.assertEqual(len(ssl_vhost.addrs), 1)
        self.assertEqual({obj.Addr.fromstring("*:443")}, ssl_vhost.addrs)
        self.assertEqual(ssl_vhost.name, "encryption-example.demo")
        self.assertTrue(ssl_vhost.ssl)
        self.assertFalse(ssl_vhost.enabled)

        self.assertEqual(self.config.is_name_vhost(self.vh_truth[0]),
                         self.config.is_name_vhost(ssl_vhost))

        self.assertEqual(len(self.config.vhosts), 13)

    def test_clean_vhost_ssl(self):
        # pylint: disable=protected-access
        for directive in ["SSLCertificateFile", "SSLCertificateKeyFile",
                          "SSLCertificateChainFile", "SSLCACertificatePath"]:
            for _ in range(10):
                self.config.parser.add_dir(self.vh_truth[1].path,
                                           directive, ["bogus"])
        self.config.save()

        self.config._clean_vhost(self.vh_truth[1])
        self.config.save()

        loc_cert = self.config.parser.find_dir(
            'SSLCertificateFile', None, self.vh_truth[1].path, False)
        loc_key = self.config.parser.find_dir(
            'SSLCertificateKeyFile', None, self.vh_truth[1].path, False)
        loc_chain = self.config.parser.find_dir(
            'SSLCertificateChainFile', None, self.vh_truth[1].path, False)
        loc_cacert = self.config.parser.find_dir(
            'SSLCACertificatePath', None, self.vh_truth[1].path, False)

        self.assertEqual(len(loc_cert), 1)
        self.assertEqual(len(loc_key), 1)

        self.assertEqual(len(loc_chain), 0)

        self.assertEqual(len(loc_cacert), 10)

    def test_deduplicate_directives(self):
        # pylint: disable=protected-access
        DIRECTIVE = "Foo"
        for _ in range(10):
            self.config.parser.add_dir(self.vh_truth[1].path,
                                       DIRECTIVE, ["bar"])
        self.config.save()

        self.config._deduplicate_directives(self.vh_truth[1].path, [DIRECTIVE])
        self.config.save()

        self.assertEqual(
            len(self.config.parser.find_dir(
                DIRECTIVE, None, self.vh_truth[1].path, False)), 1)

    def test_remove_directives(self):
        # pylint: disable=protected-access
        DIRECTIVES = ["Foo", "Bar"]
        for directive in DIRECTIVES:
            for _ in range(10):
                self.config.parser.add_dir(self.vh_truth[2].path,
                                           directive, ["baz"])
        self.config.save()

        self.config._remove_directives(self.vh_truth[2].path, DIRECTIVES)
        self.config.save()

        for directive in DIRECTIVES:
            self.assertEqual(
                len(self.config.parser.find_dir(
                    directive, None, self.vh_truth[2].path, False)), 0)

    def test_make_vhost_ssl_bad_write(self):
        mock_open = mock.mock_open()
        # This calls open
        self.config.reverter.register_file_creation = mock.Mock()
        mock_open.side_effect = IOError
        with mock.patch("builtins.open", mock_open):
            self.assertRaises(
                errors.PluginError,
                self.config.make_vhost_ssl, self.vh_truth[0])

    def test_get_ssl_vhost_path(self):
        # pylint: disable=protected-access
        self.assertTrue(
            self.config._get_ssl_vhost_path("example_path").endswith(".conf"))

    def test_add_name_vhost_if_necessary(self):
        # pylint: disable=protected-access
        self.config.add_name_vhost = mock.Mock()
        self.config.version = (2, 2)
        self.config._add_name_vhost_if_necessary(self.vh_truth[0])
        self.assertTrue(self.config.add_name_vhost.called)

        new_addrs = set()
        for addr in self.vh_truth[0].addrs:
            new_addrs.add(obj.Addr(("_default_", addr.get_port(),)))

        self.vh_truth[0].addrs = new_addrs
        self.config._add_name_vhost_if_necessary(self.vh_truth[0])
        self.assertEqual(self.config.add_name_vhost.call_count, 2)

    @mock.patch("certbot_apache._internal.configurator.http_01.ApacheHttp01.perform")
    @mock.patch("certbot_apache._internal.configurator.ApacheConfigurator.restart")
    def test_perform(self, mock_restart, mock_http_perform):
        # Only tests functionality specific to configurator.perform
        # Note: As more challenges are offered this will have to be expanded
        account_key, achalls = self.get_key_and_achalls()

        expected = [achall.response(account_key) for achall in achalls]
        mock_http_perform.return_value = expected

        responses = self.config.perform(achalls)

        self.assertEqual(mock_http_perform.call_count, 1)
        self.assertEqual(responses, expected)

        self.assertEqual(mock_restart.call_count, 1)

    @mock.patch("certbot_apache._internal.configurator.ApacheConfigurator.restart")
    @mock.patch("certbot_apache._internal.apache_util._get_runtime_cfg")
    def test_cleanup(self, mock_cfg, mock_restart):
        mock_cfg.return_value = ""
        _, achalls = self.get_key_and_achalls()

        for achall in achalls:
            self.config._chall_out.add(achall)  # pylint: disable=protected-access

        for i, achall in enumerate(achalls):
            self.config.cleanup([achall])
            if i == len(achalls) - 1:
                self.assertTrue(mock_restart.called)
            else:
                self.assertFalse(mock_restart.called)

    @mock.patch("certbot_apache._internal.configurator.ApacheConfigurator.restart")
    @mock.patch("certbot_apache._internal.apache_util._get_runtime_cfg")
    def test_cleanup_no_errors(self, mock_cfg, mock_restart):
        mock_cfg.return_value = ""
        _, achalls = self.get_key_and_achalls()
        self.config.http_doer = mock.MagicMock()

        for achall in achalls:
            self.config._chall_out.add(achall)  # pylint: disable=protected-access

        self.config.cleanup([achalls[-1]])
        self.assertFalse(mock_restart.called)

        self.config.cleanup(achalls)
        self.assertTrue(mock_restart.called)

    @mock.patch("certbot.util.run_script")
    def test_get_version(self, mock_script):
        mock_script.return_value = (
            "Server Version: Apache/2.4.2 (Debian)", "")
        self.assertEqual(self.config.get_version(), (2, 4, 2))

        mock_script.return_value = (
            "Server Version: Apache/2 (Linux)", "")
        self.assertEqual(self.config.get_version(), (2,))

        mock_script.return_value = (
            "Server Version: Apache (Debian)", "")
        self.assertRaises(errors.PluginError, self.config.get_version)

        mock_script.return_value = (
            "Server Version: Apache/2.3{0} Apache/2.4.7".format(
                os.linesep), "")
        self.assertRaises(errors.PluginError, self.config.get_version)

        mock_script.side_effect = errors.SubprocessError("Can't find program")
        self.assertRaises(errors.PluginError, self.config.get_version)

    @mock.patch("certbot_apache._internal.configurator.util.run_script")
    def test_restart(self, _):
        self.config.restart()

    @mock.patch("certbot_apache._internal.configurator.util.run_script")
    def test_restart_bad_process(self, mock_run_script):
        mock_run_script.side_effect = [None, errors.SubprocessError]

        self.assertRaises(errors.MisconfigurationError, self.config.restart)

    @mock.patch("certbot.util.run_script")
    def test_config_test(self, _):
        self.config.config_test()

    @mock.patch("certbot.util.run_script")
    def test_config_test_bad_process(self, mock_run_script):
        mock_run_script.side_effect = errors.SubprocessError

        self.assertRaises(errors.MisconfigurationError,
                          self.config.config_test)

    def test_more_info(self):
        self.assertTrue(self.config.more_info())

    def test_get_chall_pref(self):
        self.assertTrue(isinstance(self.config.get_chall_pref(""), list))

    def test_install_ssl_options_conf(self):
        path = os.path.join(self.work_dir, "test_it")
        other_path = os.path.join(self.work_dir, "other_test_it")
        self.config.install_ssl_options_conf(path, other_path)
        self.assertTrue(os.path.isfile(path))
        self.assertTrue(os.path.isfile(other_path))

    # TEST ENHANCEMENTS
    def test_supported_enhancements(self):
        self.assertTrue(isinstance(self.config.supported_enhancements(), list))

    def test_find_http_vhost_without_ancestor(self):
        # pylint: disable=protected-access
        vhost = self.vh_truth[0]
        vhost.ssl = True
        vhost.ancestor = None
        res = self.config._get_http_vhost(vhost)
        self.assertEqual(self.vh_truth[0].name, res.name)
        self.assertEqual(self.vh_truth[0].aliases, res.aliases)

    @mock.patch("certbot_apache._internal.configurator.ApacheConfigurator._get_http_vhost")
    @mock.patch("certbot_apache._internal.display_ops.select_vhost")
    @mock.patch("certbot.util.exe_exists")
    def test_enhance_unknown_vhost(self, mock_exe, mock_sel_vhost, mock_get):
        self.config.parser.modules["rewrite_module"] = None
        mock_exe.return_value = True
        ssl_vh1 = obj.VirtualHost(
            "fp1", "ap1", {obj.Addr(("*", "443"))},
            True, False)
        ssl_vh1.name = "satoshi.com"
        self.config.vhosts.append(ssl_vh1)
        mock_sel_vhost.return_value = None
        mock_get.return_value = None

        self.assertRaises(
            errors.PluginError,
            self.config.enhance, "satoshi.com", "redirect")

    def test_enhance_unknown_enhancement(self):
        self.assertRaises(
            errors.PluginError,
            self.config.enhance, "certbot.demo", "unknown_enhancement")

    def test_enhance_no_ssl_vhost(self):
        with mock.patch("certbot_apache._internal.configurator.logger.error") as mock_log:
            self.assertRaises(errors.PluginError, self.config.enhance,
                              "certbot.demo", "redirect")
            # Check that correct logger.warning was printed
            self.assertTrue("not able to find" in mock_log.call_args[0][0])
            self.assertTrue("\"redirect\"" in mock_log.call_args[0][0])

            mock_log.reset_mock()

            self.assertRaises(errors.PluginError, self.config.enhance,
                              "certbot.demo", "ensure-http-header", "Test")
            # Check that correct logger.warning was printed
            self.assertTrue("not able to find" in mock_log.call_args[0][0])
            self.assertTrue("Test" in mock_log.call_args[0][0])

    @mock.patch("certbot.util.exe_exists")
    def test_ocsp_stapling(self, mock_exe):
        self.config.parser.update_runtime_variables = mock.Mock()
        self.config.parser.modules["mod_ssl.c"] = None
        self.config.parser.modules["socache_shmcb_module"] = None
        self.config.get_version = mock.Mock(return_value=(2, 4, 7))
        mock_exe.return_value = True

        # This will create an ssl vhost for certbot.demo
        self.config.choose_vhost("certbot.demo")
        self.config.enhance("certbot.demo", "staple-ocsp")

        # Get the ssl vhost for certbot.demo
        ssl_vhost = self.config.assoc["certbot.demo"]

        ssl_use_stapling_aug_path = self.config.parser.find_dir(
            "SSLUseStapling", "on", ssl_vhost.path)

        self.assertEqual(len(ssl_use_stapling_aug_path), 1)

        ssl_vhost_aug_path = parser.get_aug_path(ssl_vhost.filep)
        stapling_cache_aug_path = self.config.parser.find_dir('SSLStaplingCache',
                    "shmcb:/var/run/apache2/stapling_cache(128000)",
                    ssl_vhost_aug_path)

        self.assertEqual(len(stapling_cache_aug_path), 1)

    @mock.patch("certbot.util.exe_exists")
    def test_ocsp_stapling_twice(self, mock_exe):
        self.config.parser.update_runtime_variables = mock.Mock()
        self.config.parser.modules["mod_ssl.c"] = None
        self.config.parser.modules["socache_shmcb_module"] = None
        self.config.get_version = mock.Mock(return_value=(2, 4, 7))
        mock_exe.return_value = True

        # Checking the case with already enabled ocsp stapling configuration
        self.config.choose_vhost("ocspvhost.com")
        self.config.enhance("ocspvhost.com", "staple-ocsp")

        # Get the ssl vhost for letsencrypt.demo
        ssl_vhost = self.config.assoc["ocspvhost.com"]

        ssl_use_stapling_aug_path = self.config.parser.find_dir(
            "SSLUseStapling", "on", ssl_vhost.path)

        self.assertEqual(len(ssl_use_stapling_aug_path), 1)
        ssl_vhost_aug_path = parser.get_aug_path(ssl_vhost.filep)
        stapling_cache_aug_path = self.config.parser.find_dir('SSLStaplingCache',
                    "shmcb:/var/run/apache2/stapling_cache(128000)",
                    ssl_vhost_aug_path)

        self.assertEqual(len(stapling_cache_aug_path), 1)


    @mock.patch("certbot.util.exe_exists")
    def test_ocsp_unsupported_apache_version(self, mock_exe):
        mock_exe.return_value = True
        self.config.parser.update_runtime_variables = mock.Mock()
        self.config.parser.modules["mod_ssl.c"] = None
        self.config.parser.modules["socache_shmcb_module"] = None
        self.config.get_version = mock.Mock(return_value=(2, 2, 0))
        self.config.choose_vhost("certbot.demo")

        self.assertRaises(errors.PluginError,
                self.config.enhance, "certbot.demo", "staple-ocsp")


    def test_get_http_vhost_third_filter(self):
        ssl_vh = obj.VirtualHost(
            "fp", "ap", {obj.Addr(("*", "443"))},
            True, False)
        ssl_vh.name = "satoshi.com"
        self.config.vhosts.append(ssl_vh)

        # pylint: disable=protected-access
        http_vh = self.config._get_http_vhost(ssl_vh)
        self.assertFalse(http_vh.ssl)

    @mock.patch("certbot.util.run_script")
    @mock.patch("certbot.util.exe_exists")
    def test_http_header_hsts(self, mock_exe, _):
        self.config.parser.update_runtime_variables = mock.Mock()
        self.config.parser.modules["mod_ssl.c"] = None
        self.config.parser.modules["headers_module"] = None
        mock_exe.return_value = True

        # This will create an ssl vhost for certbot.demo
        self.config.choose_vhost("certbot.demo")
        self.config.enhance("certbot.demo", "ensure-http-header",
                            "Strict-Transport-Security")

        # Get the ssl vhost for certbot.demo
        ssl_vhost = self.config.assoc["certbot.demo"]

        # These are not immediately available in find_dir even with save() and
        # load(). They must be found in sites-available
        hsts_header = self.config.parser.find_dir(
            "Header", None, ssl_vhost.path)

        # four args to HSTS header
        self.assertEqual(len(hsts_header), 4)

    def test_http_header_hsts_twice(self):
        self.config.parser.modules["mod_ssl.c"] = None
        # skip the enable mod
        self.config.parser.modules["headers_module"] = None

        # This will create an ssl vhost for encryption-example.demo
        self.config.choose_vhost("encryption-example.demo")
        self.config.enhance("encryption-example.demo", "ensure-http-header",
                            "Strict-Transport-Security")

        self.assertRaises(
            errors.PluginEnhancementAlreadyPresent,
            self.config.enhance, "encryption-example.demo",
            "ensure-http-header", "Strict-Transport-Security")

    @mock.patch("certbot.util.run_script")
    @mock.patch("certbot.util.exe_exists")
    def test_http_header_uir(self, mock_exe, _):
        self.config.parser.update_runtime_variables = mock.Mock()
        self.config.parser.modules["mod_ssl.c"] = None
        self.config.parser.modules["headers_module"] = None

        mock_exe.return_value = True

        # This will create an ssl vhost for certbot.demo
        self.config.choose_vhost("certbot.demo")
        self.config.enhance("certbot.demo", "ensure-http-header",
                            "Upgrade-Insecure-Requests")

        self.assertTrue("headers_module" in self.config.parser.modules)

        # Get the ssl vhost for certbot.demo
        ssl_vhost = self.config.assoc["certbot.demo"]

        # These are not immediately available in find_dir even with save() and
        # load(). They must be found in sites-available
        uir_header = self.config.parser.find_dir(
            "Header", None, ssl_vhost.path)

        # four args to HSTS header
        self.assertEqual(len(uir_header), 4)

    def test_http_header_uir_twice(self):
        self.config.parser.modules["mod_ssl.c"] = None
        # skip the enable mod
        self.config.parser.modules["headers_module"] = None

        # This will create an ssl vhost for encryption-example.demo
        self.config.choose_vhost("encryption-example.demo")
        self.config.enhance("encryption-example.demo", "ensure-http-header",
                            "Upgrade-Insecure-Requests")

        self.assertRaises(
            errors.PluginEnhancementAlreadyPresent,
            self.config.enhance, "encryption-example.demo",
            "ensure-http-header", "Upgrade-Insecure-Requests")

    @mock.patch("certbot.util.run_script")
    @mock.patch("certbot.util.exe_exists")
    def test_redirect_well_formed_http(self, mock_exe, _):
        self.config.parser.modules["rewrite_module"] = None
        self.config.parser.update_runtime_variables = mock.Mock()
        mock_exe.return_value = True
        self.config.get_version = mock.Mock(return_value=(2, 2))

        # This will create an ssl vhost for certbot.demo
        self.config.choose_vhost("certbot.demo")
        self.config.enhance("certbot.demo", "redirect")

        # These are not immediately available in find_dir even with save() and
        # load(). They must be found in sites-available
        rw_engine = self.config.parser.find_dir(
            "RewriteEngine", "on", self.vh_truth[3].path)
        rw_rule = self.config.parser.find_dir(
            "RewriteRule", None, self.vh_truth[3].path)

        self.assertEqual(len(rw_engine), 1)
        # three args to rw_rule
        self.assertEqual(len(rw_rule), 3)

        # [:-3] to remove the vhost index number
        self.assertTrue(rw_engine[0].startswith(self.vh_truth[3].path[:-3]))
        self.assertTrue(rw_rule[0].startswith(self.vh_truth[3].path[:-3]))

    def test_rewrite_rule_exists(self):
        # Skip the enable mod
        self.config.parser.modules["rewrite_module"] = None
        self.config.get_version = mock.Mock(return_value=(2, 3, 9))
        self.config.parser.add_dir(
            self.vh_truth[3].path, "RewriteRule", ["Unknown"])
        # pylint: disable=protected-access
        self.assertTrue(self.config._is_rewrite_exists(self.vh_truth[3]))

    def test_rewrite_engine_exists(self):
        # Skip the enable mod
        self.config.parser.modules["rewrite_module"] = None
        self.config.get_version = mock.Mock(return_value=(2, 3, 9))
        self.config.parser.add_dir(
            self.vh_truth[3].path, "RewriteEngine", "on")
        # pylint: disable=protected-access
        self.assertTrue(self.config._is_rewrite_engine_on(self.vh_truth[3]))

    @mock.patch("certbot.util.run_script")
    @mock.patch("certbot.util.exe_exists")
    def test_redirect_with_existing_rewrite(self, mock_exe, _):
        self.config.parser.modules["rewrite_module"] = None
        self.config.parser.update_runtime_variables = mock.Mock()
        mock_exe.return_value = True
        self.config.get_version = mock.Mock(return_value=(2, 2, 0))

        # Create a preexisting rewrite rule
        self.config.parser.add_dir(
            self.vh_truth[3].path, "RewriteRule", ["UnknownPattern",
                                                   "UnknownTarget"])
        self.config.save()

        # This will create an ssl vhost for certbot.demo
        self.config.choose_vhost("certbot.demo")
        self.config.enhance("certbot.demo", "redirect")

        # These are not immediately available in find_dir even with save() and
        # load(). They must be found in sites-available
        rw_engine = self.config.parser.find_dir(
            "RewriteEngine", "on", self.vh_truth[3].path)
        rw_rule = self.config.parser.find_dir(
            "RewriteRule", None, self.vh_truth[3].path)

        self.assertEqual(len(rw_engine), 1)
        # three args to rw_rule + 1 arg for the pre existing rewrite
        self.assertEqual(len(rw_rule), 5)
        # [:-3] to remove the vhost index number
        self.assertTrue(rw_engine[0].startswith(self.vh_truth[3].path[:-3]))
        self.assertTrue(rw_rule[0].startswith(self.vh_truth[3].path[:-3]))

        self.assertTrue("rewrite_module" in self.config.parser.modules)

    @mock.patch("certbot.util.run_script")
    @mock.patch("certbot.util.exe_exists")
    def test_redirect_with_old_https_redirection(self, mock_exe, _):
        self.config.parser.modules["rewrite_module"] = None
        self.config.parser.update_runtime_variables = mock.Mock()
        mock_exe.return_value = True
        self.config.get_version = mock.Mock(return_value=(2, 2, 0))

        ssl_vhost = self.config.choose_vhost("certbot.demo")

        # pylint: disable=protected-access
        http_vhost = self.config._get_http_vhost(ssl_vhost)

        # Create an old (previously suppoorted) https redirectoin rewrite rule
        self.config.parser.add_dir(
            http_vhost.path, "RewriteRule",
            ["^",
             "https://%{SERVER_NAME}%{REQUEST_URI}",
             "[L,QSA,R=permanent]"])

        self.config.save()

        try:
            self.config.enhance("certbot.demo", "redirect")
        except errors.PluginEnhancementAlreadyPresent:
            args_paths = self.config.parser.find_dir(
                "RewriteRule", None, http_vhost.path, False)
            arg_vals = [self.config.parser.aug.get(x) for x in args_paths]
            self.assertEqual(arg_vals, constants.REWRITE_HTTPS_ARGS)


    def test_redirect_with_conflict(self):
        self.config.parser.modules["rewrite_module"] = None
        ssl_vh = obj.VirtualHost(
            "fp", "ap", {obj.Addr(("*", "443")),
                             obj.Addr(("zombo.com",))},
            True, False)
        # No names ^ this guy should conflict.

        # pylint: disable=protected-access
        self.assertRaises(
            errors.PluginError, self.config._enable_redirect, ssl_vh, "")

    def test_redirect_two_domains_one_vhost(self):
        # Skip the enable mod
        self.config.parser.modules["rewrite_module"] = None
        self.config.get_version = mock.Mock(return_value=(2, 3, 9))

        # Creates ssl vhost for the domain
        self.config.choose_vhost("red.blue.purple.com")

        self.config.enhance("red.blue.purple.com", "redirect")
        verify_no_redirect = ("certbot_apache._internal.configurator."
                              "ApacheConfigurator._verify_no_certbot_redirect")
        with mock.patch(verify_no_redirect) as mock_verify:
            self.config.enhance("green.blue.purple.com", "redirect")
        self.assertFalse(mock_verify.called)

    def test_redirect_from_previous_run(self):
        # Skip the enable mod
        self.config.parser.modules["rewrite_module"] = None
        self.config.get_version = mock.Mock(return_value=(2, 3, 9))
        self.config.choose_vhost("red.blue.purple.com")
        self.config.enhance("red.blue.purple.com", "redirect")
        # Clear state about enabling redirect on this run
        # pylint: disable=protected-access
        self.config._enhanced_vhosts["redirect"].clear()

        self.assertRaises(
            errors.PluginEnhancementAlreadyPresent,
            self.config.enhance, "green.blue.purple.com", "redirect")

    def test_create_own_redirect(self):
        self.config.parser.modules["rewrite_module"] = None
        self.config.get_version = mock.Mock(return_value=(2, 3, 9))
        # For full testing... give names...
        self.vh_truth[1].name = "default.com"
        self.vh_truth[1].aliases = {"yes.default.com"}

        # pylint: disable=protected-access
        self.config._enable_redirect(self.vh_truth[1], "")
        self.assertEqual(len(self.config.vhosts), 13)

    def test_create_own_redirect_for_old_apache_version(self):
        self.config.parser.modules["rewrite_module"] = None
        self.config.get_version = mock.Mock(return_value=(2, 2))
        # For full testing... give names...
        self.vh_truth[1].name = "default.com"
        self.vh_truth[1].aliases = {"yes.default.com"}

        # pylint: disable=protected-access
        self.config._enable_redirect(self.vh_truth[1], "")
        self.assertEqual(len(self.config.vhosts), 13)

    def test_sift_rewrite_rule(self):
        # pylint: disable=protected-access
        small_quoted_target = "RewriteRule ^ \"http://\""
        self.assertFalse(self.config._sift_rewrite_rule(small_quoted_target))

        https_target = "RewriteRule ^ https://satoshi"
        self.assertTrue(self.config._sift_rewrite_rule(https_target))

        normal_target = "RewriteRule ^/(.*) http://www.a.com:1234/$1 [L,R]"
        self.assertFalse(self.config._sift_rewrite_rule(normal_target))

        not_rewriterule = "NotRewriteRule ^ ..."
        self.assertFalse(self.config._sift_rewrite_rule(not_rewriterule))

    def get_key_and_achalls(self):
        """Return testing achallenges."""
        account_key = self.rsa512jwk
        achall1 = achallenges.KeyAuthorizationAnnotatedChallenge(
            challb=acme_util.chall_to_challb(
                challenges.HTTP01(
                    token=b"jIq_Xy1mXGN37tb4L6Xj_es58fW571ZNyXekdZzhh7Q"),
                "pending"),
            domain="encryption-example.demo", account_key=account_key)
        achall2 = achallenges.KeyAuthorizationAnnotatedChallenge(
            challb=acme_util.chall_to_challb(
                challenges.HTTP01(
                    token=b"uqnaPzxtrndteOqtrXb0Asl5gOJfWAnnx6QJyvcmlDU"),
                "pending"),
            domain="certbot.demo", account_key=account_key)
        achall3 = achallenges.KeyAuthorizationAnnotatedChallenge(
            challb=acme_util.chall_to_challb(
                challenges.HTTP01(token=(b'x' * 16)), "pending"),
            domain="example.org", account_key=account_key)

        return account_key, (achall1, achall2, achall3)

    def test_enable_site_nondebian(self):
        inc_path = "/path/to/wherever"
        vhost = self.vh_truth[0]
        vhost.enabled = False
        vhost.filep = inc_path
        self.assertFalse(self.config.parser.find_dir("Include", inc_path))
        self.assertFalse(
            os.path.dirname(inc_path) in self.config.parser.existing_paths)
        self.config.enable_site(vhost)
        self.assertTrue(self.config.parser.find_dir("Include", inc_path))
        self.assertTrue(
            os.path.dirname(inc_path) in self.config.parser.existing_paths)
        self.assertTrue(
            os.path.basename(inc_path) in self.config.parser.existing_paths[
                os.path.dirname(inc_path)])

    @mock.patch('certbot_apache._internal.configurator.display_util.notify')
    def test_deploy_cert_not_parsed_path(self, unused_mock_notify):
        # Make sure that we add include to root config for vhosts when
        # handle-sites is false
        self.config.parser.modules["ssl_module"] = None
        self.config.parser.modules["mod_ssl.c"] = None
        self.config.parser.modules["socache_shmcb_module"] = None
        tmp_path = filesystem.realpath(tempfile.mkdtemp("vhostroot"))
        filesystem.chmod(tmp_path, 0o755)
        mock_p = "certbot_apache._internal.configurator.ApacheConfigurator._get_ssl_vhost_path"
        mock_a = "certbot_apache._internal.parser.ApacheParser.add_include"

        with mock.patch(mock_p) as mock_path:
            mock_path.return_value = os.path.join(tmp_path, "whatever.conf")
            with mock.patch(mock_a) as mock_add:
                self.config.deploy_cert(
                    "encryption-example.demo",
                    "example/cert.pem", "example/key.pem",
                    "example/cert_chain.pem")
                # Test that we actually called add_include
                self.assertTrue(mock_add.called)
        shutil.rmtree(tmp_path)

    def test_deploy_cert_no_mod_ssl(self):
        # Create
        ssl_vhost = self.config.make_vhost_ssl(self.vh_truth[0])
        self.config.parser.modules["socache_shmcb_module"] = None
        self.config.prepare_server_https = mock.Mock()

        self.assertRaises(errors.MisconfigurationError, self.config.deploy_cert,
            "encryption-example.demo", "example/cert.pem", "example/key.pem",
            "example/cert_chain.pem", "example/fullchain.pem")

    @mock.patch("certbot_apache._internal.parser.ApacheParser.parsed_in_original")
    def test_choose_vhost_and_servername_addition_parsed(self, mock_parsed):
        ret_vh = self.vh_truth[8]
        ret_vh.enabled = True
        self.config.enable_site(ret_vh)
        # Make sure that we return early
        self.assertFalse(mock_parsed.called)

    def test_enable_mod_unsupported(self):
        self.assertRaises(errors.MisconfigurationError,
                          self.config.enable_mod,
                          "whatever")

    def test_choose_vhosts_wildcard(self):
        # pylint: disable=protected-access
        mock_path = "certbot_apache._internal.display_ops.select_vhost_multiple"
        with mock.patch(mock_path) as mock_select_vhs:
            mock_select_vhs.return_value = [self.vh_truth[3]]
            vhs = self.config._choose_vhosts_wildcard("*.certbot.demo",
                                                     create_ssl=True)
            # Check that the dialog was called with one vh: certbot.demo
            self.assertEqual(mock_select_vhs.call_args[0][0][0], self.vh_truth[3])
            self.assertEqual(len(mock_select_vhs.call_args_list), 1)

            # And the actual returned values
            self.assertEqual(len(vhs), 1)
            self.assertEqual(vhs[0].name, "certbot.demo")
            self.assertTrue(vhs[0].ssl)

            self.assertNotEqual(vhs[0], self.vh_truth[3])

    @mock.patch("certbot_apache._internal.configurator.ApacheConfigurator.make_vhost_ssl")
    def test_choose_vhosts_wildcard_no_ssl(self, mock_makessl):
        # pylint: disable=protected-access
        mock_path = "certbot_apache._internal.display_ops.select_vhost_multiple"
        with mock.patch(mock_path) as mock_select_vhs:
            mock_select_vhs.return_value = [self.vh_truth[1]]
            vhs = self.config._choose_vhosts_wildcard("*.certbot.demo",
                                                     create_ssl=False)
            self.assertFalse(mock_makessl.called)
            self.assertEqual(vhs[0], self.vh_truth[1])

    @mock.patch("certbot_apache._internal.configurator.ApacheConfigurator._vhosts_for_wildcard")
    @mock.patch("certbot_apache._internal.configurator.ApacheConfigurator.make_vhost_ssl")
    def test_choose_vhosts_wildcard_already_ssl(self, mock_makessl, mock_vh_for_w):
        # pylint: disable=protected-access
        # Already SSL vhost
        mock_vh_for_w.return_value = [self.vh_truth[7]]
        mock_path = "certbot_apache._internal.display_ops.select_vhost_multiple"
        with mock.patch(mock_path) as mock_select_vhs:
            mock_select_vhs.return_value = [self.vh_truth[7]]
            vhs = self.config._choose_vhosts_wildcard("whatever",
                                                     create_ssl=True)
            self.assertEqual(mock_select_vhs.call_args[0][0][0], self.vh_truth[7])
            self.assertEqual(len(mock_select_vhs.call_args_list), 1)
            # Ensure that make_vhost_ssl was not called, vhost.ssl == true
            self.assertFalse(mock_makessl.called)

            # And the actual returned values
            self.assertEqual(len(vhs), 1)
            self.assertTrue(vhs[0].ssl)
            self.assertEqual(vhs[0], self.vh_truth[7])


    @mock.patch('certbot_apache._internal.configurator.display_util.notify')
    def test_deploy_cert_wildcard(self, unused_mock_notify):
        # pylint: disable=protected-access
        mock_choose_vhosts = mock.MagicMock()
        mock_choose_vhosts.return_value = [self.vh_truth[7]]
        self.config._choose_vhosts_wildcard = mock_choose_vhosts
        mock_d = "certbot_apache._internal.configurator.ApacheConfigurator._deploy_cert"
        with mock.patch(mock_d) as mock_dep:
            self.config.deploy_cert("*.wildcard.example.org", "/tmp/path",
                                    "/tmp/path", "/tmp/path", "/tmp/path")
            self.assertTrue(mock_dep.called)
            self.assertEqual(len(mock_dep.call_args_list), 1)
            self.assertEqual(self.vh_truth[7], mock_dep.call_args_list[0][0][0])

    @mock.patch("certbot_apache._internal.display_ops.select_vhost_multiple")
    def test_deploy_cert_wildcard_no_vhosts(self, mock_dialog):
        # pylint: disable=protected-access
        mock_dialog.return_value = []
        self.assertRaises(errors.PluginError,
                          self.config.deploy_cert,
                          "*.wild.cat", "/tmp/path", "/tmp/path",
                           "/tmp/path", "/tmp/path")

    @mock.patch("certbot_apache._internal.configurator.ApacheConfigurator._choose_vhosts_wildcard")
    def test_enhance_wildcard_after_install(self, mock_choose):
        # pylint: disable=protected-access
        self.config.parser.modules["mod_ssl.c"] = None
        self.config.parser.modules["headers_module"] = None
        self.vh_truth[3].ssl = True
        self.config._wildcard_vhosts["*.certbot.demo"] = [self.vh_truth[3]]
        self.config.enhance("*.certbot.demo", "ensure-http-header",
                            "Upgrade-Insecure-Requests")
        self.assertFalse(mock_choose.called)

    @mock.patch("certbot_apache._internal.configurator.ApacheConfigurator._choose_vhosts_wildcard")
    def test_enhance_wildcard_no_install(self, mock_choose):
        self.vh_truth[3].ssl = True
        mock_choose.return_value = [self.vh_truth[3]]
        self.config.parser.modules["mod_ssl.c"] = None
        self.config.parser.modules["headers_module"] = None
        self.config.enhance("*.certbot.demo", "ensure-http-header",
                            "Upgrade-Insecure-Requests")
        self.assertTrue(mock_choose.called)

    def test_add_vhost_id(self):
        for vh in [self.vh_truth[0], self.vh_truth[1], self.vh_truth[2]]:
            vh_id = self.config.add_vhost_id(vh)
            self.assertEqual(vh, self.config.find_vhost_by_id(vh_id))

    def test_find_vhost_by_id_404(self):
        self.assertRaises(errors.PluginError,
                          self.config.find_vhost_by_id,
                          "nonexistent")

    def test_add_vhost_id_already_exists(self):
        first_id = self.config.add_vhost_id(self.vh_truth[0])
        second_id = self.config.add_vhost_id(self.vh_truth[0])
        self.assertEqual(first_id, second_id)

    def test_realpath_replaces_symlink(self):
        orig_match = self.config.parser.aug.match
        mock_vhost = copy.deepcopy(self.vh_truth[0])
        mock_vhost.filep = mock_vhost.filep.replace('sites-enabled', u'sites-available')
        mock_vhost.path = mock_vhost.path.replace('sites-enabled', 'sites-available')
        mock_vhost.enabled = False
        self.config.parser.parse_file(mock_vhost.filep)

        def mock_match(aug_expr):
            """Return a mocked match list of VirtualHosts"""
            if "/mocked/path" in aug_expr:
                return [self.vh_truth[1].path, self.vh_truth[0].path, mock_vhost.path]
            return orig_match(aug_expr)

        self.config.parser.parser_paths = ["/mocked/path"]
        self.config.parser.aug.match = mock_match
        vhs = self.config.get_virtual_hosts()
        self.assertEqual(len(vhs), 2)
        self.assertEqual(vhs[0], self.vh_truth[1])
        # mock_vhost should have replaced the vh_truth[0], because its filepath
        # isn't a symlink
        self.assertEqual(vhs[1], mock_vhost)


class AugeasVhostsTest(util.ApacheTest):
    """Test vhosts with illegal names dependent on augeas version."""
    # pylint: disable=protected-access

    def setUp(self):  # pylint: disable=arguments-differ
        td = "debian_apache_2_4/augeas_vhosts"
        cr = "debian_apache_2_4/augeas_vhosts/apache2"
        vr = "debian_apache_2_4/augeas_vhosts/apache2/sites-available"
        super().setUp(test_dir=td,
                      config_root=cr,
                      vhost_root=vr)

        self.config = util.get_apache_configurator(
            self.config_path, self.vhost_path, self.config_dir,
            self.work_dir)

    def test_choosevhost_with_illegal_name(self):
        self.config.parser.aug = mock.MagicMock()
        self.config.parser.aug.match.side_effect = RuntimeError
        path = "debian_apache_2_4/augeas_vhosts/apache2/sites-available/old-and-default.conf"
        chosen_vhost = self.config._create_vhost(path)
        self.assertEqual(None, chosen_vhost)

    def test_choosevhost_works(self):
        path = "debian_apache_2_4/augeas_vhosts/apache2/sites-available/old-and-default.conf"
        chosen_vhost = self.config._create_vhost(path)
        self.assertTrue(chosen_vhost is None or chosen_vhost.path == path)

    @mock.patch("certbot_apache._internal.configurator.ApacheConfigurator._create_vhost")
    def test_get_vhost_continue(self, mock_vhost):
        mock_vhost.return_value = None
        vhs = self.config.get_virtual_hosts()
        self.assertEqual([], vhs)

    def test_choose_vhost_with_matching_wildcard(self):
        names = (
            "an.example.net", "another.example.net", "an.other.example.net")
        for name in names:
            self.assertFalse(name in self.config.choose_vhost(name).aliases)

    @mock.patch("certbot_apache._internal.obj.VirtualHost.conflicts")
    def test_choose_vhost_without_matching_wildcard(self, mock_conflicts):
        mock_conflicts.return_value = False
        mock_path = "certbot_apache._internal.display_ops.select_vhost"
        with mock.patch(mock_path, lambda _, vhosts: vhosts[0]):
            for name in ("a.example.net", "other.example.net"):
                self.assertTrue(name in self.config.choose_vhost(name).aliases)

    @mock.patch("certbot_apache._internal.obj.VirtualHost.conflicts")
    def test_choose_vhost_wildcard_not_found(self, mock_conflicts):
        mock_conflicts.return_value = False
        mock_path = "certbot_apache._internal.display_ops.select_vhost"
        names = (
            "abc.example.net", "not.there.tld", "aa.wildcard.tld"
        )
        with mock.patch(mock_path) as mock_select:
            mock_select.return_value = self.config.vhosts[0]
            for name in names:
                orig_cc = mock_select.call_count
                self.config.choose_vhost(name)
                self.assertEqual(mock_select.call_count - orig_cc, 1)

    def test_choose_vhost_wildcard_found(self):
        mock_path = "certbot_apache._internal.display_ops.select_vhost"
        names = (
            "ab.example.net", "a.wildcard.tld", "yetanother.example.net"
        )
        with mock.patch(mock_path) as mock_select:
            mock_select.return_value = self.config.vhosts[0]
            for name in names:
                self.config.choose_vhost(name)
                self.assertEqual(mock_select.call_count, 0)

    def test_augeas_span_error(self):
        broken_vhost = self.config.vhosts[0]
        broken_vhost.path = broken_vhost.path + "/nonexistent"
        self.assertRaises(errors.PluginError, self.config.make_vhost_ssl,
                          broken_vhost)

class MultiVhostsTest(util.ApacheTest):
    """Test configuration with multiple virtualhosts in a single file."""
    # pylint: disable=protected-access

    def setUp(self):  # pylint: disable=arguments-differ
        td = "debian_apache_2_4/multi_vhosts"
        cr = "debian_apache_2_4/multi_vhosts/apache2"
        vr = "debian_apache_2_4/multi_vhosts/apache2/sites-available"
        super().setUp(test_dir=td,
                      config_root=cr,
                      vhost_root=vr)

        self.config = util.get_apache_configurator(
            self.config_path, self.vhost_path,
            self.config_dir, self.work_dir, conf_vhost_path=self.vhost_path)
        self.vh_truth = util.get_vh_truth(
            self.temp_dir, "debian_apache_2_4/multi_vhosts")

    def test_make_vhost_ssl(self):
        ssl_vhost = self.config.make_vhost_ssl(self.vh_truth[1])

        self.assertEqual(
            ssl_vhost.filep,
            os.path.join(self.config_path, "sites-available",
                         "default-le-ssl.conf"))

        self.assertEqual(ssl_vhost.path,
                         "/files" + ssl_vhost.filep + "/IfModule/VirtualHost")
        self.assertEqual(len(ssl_vhost.addrs), 1)
        self.assertEqual({obj.Addr.fromstring("*:443")}, ssl_vhost.addrs)
        self.assertEqual(ssl_vhost.name, "banana.vomit.com")
        self.assertTrue(ssl_vhost.ssl)
        self.assertFalse(ssl_vhost.enabled)


        self.assertEqual(self.config.is_name_vhost(self.vh_truth[1]),
                         self.config.is_name_vhost(ssl_vhost))

        mock_path = "certbot_apache._internal.configurator.ApacheConfigurator._get_new_vh_path"
        with mock.patch(mock_path) as mock_getpath:
            mock_getpath.return_value = None
            self.assertRaises(errors.PluginError, self.config.make_vhost_ssl,
                              self.vh_truth[1])

    def test_get_new_path(self):
        with_index_1 = ["/path[1]/section[1]"]
        without_index = ["/path/section"]
        with_index_2 = ["/path[2]/section[2]"]
        self.assertEqual(self.config._get_new_vh_path(without_index,
                                                      with_index_1),
                         None)
        self.assertEqual(self.config._get_new_vh_path(without_index,
                                                      with_index_2),
                         with_index_2[0])

        both = with_index_1 + with_index_2
        self.assertEqual(self.config._get_new_vh_path(without_index, both),
                         with_index_2[0])

<<<<<<< HEAD
    @mock.patch("certbot.services.get_reporter")
    def test_make_vhost_ssl_with_existing_rewrite_rule(self, mock_reporter):
=======
    @mock.patch("certbot_apache._internal.configurator.display_util.notify")
    def test_make_vhost_ssl_with_existing_rewrite_rule(self, mock_notify):
>>>>>>> 7ce86f58
        self.config.parser.modules["rewrite_module"] = None

        ssl_vhost = self.config.make_vhost_ssl(self.vh_truth[4])

        self.assertTrue(self.config.parser.find_dir(
            "RewriteEngine", "on", ssl_vhost.path, False))

        with open(ssl_vhost.filep) as the_file:
            conf_text = the_file.read()
        commented_rewrite_rule = ("# RewriteRule \"^/secrets/(.+)\" "
                                  "\"https://new.example.com/docs/$1\" [R,L]")
        uncommented_rewrite_rule = ("RewriteRule \"^/docs/(.+)\"  "
                                    "\"http://new.example.com/docs/$1\"  [R,L]")
        self.assertTrue(commented_rewrite_rule in conf_text)
        self.assertTrue(uncommented_rewrite_rule in conf_text)
<<<<<<< HEAD
        mock_reporter().add_message.assert_called_once_with(mock.ANY,
                                                               mock.ANY)

    @mock.patch("certbot.services.get_reporter")
    def test_make_vhost_ssl_with_existing_rewrite_conds(self, mock_reporter):
=======
        self.assertEqual(mock_notify.call_count, 1)
        self.assertIn("Some rewrite rules", mock_notify.call_args[0][0])

    @mock.patch("certbot_apache._internal.configurator.display_util.notify")
    def test_make_vhost_ssl_with_existing_rewrite_conds(self, mock_notify):
>>>>>>> 7ce86f58
        self.config.parser.modules["rewrite_module"] = None

        ssl_vhost = self.config.make_vhost_ssl(self.vh_truth[3])

        with open(ssl_vhost.filep) as the_file:
            conf_lines = the_file.readlines()
        conf_line_set = [l.strip() for l in conf_lines]
        not_commented_cond1 = ("RewriteCond "
                "%{DOCUMENT_ROOT}/%{REQUEST_FILENAME} !-f")
        not_commented_rewrite_rule = ("RewriteRule "
            "^(.*)$ b://u%{REQUEST_URI} [P,NE,L]")

        commented_cond1 = "# RewriteCond %{HTTPS} !=on"
        commented_cond2 = "# RewriteCond %{HTTPS} !^$"
        commented_rewrite_rule = ("# RewriteRule ^ "
                                  "https://%{SERVER_NAME}%{REQUEST_URI} "
                                  "[L,NE,R=permanent]")

        self.assertTrue(not_commented_cond1 in conf_line_set)
        self.assertTrue(not_commented_rewrite_rule in conf_line_set)

        self.assertTrue(commented_cond1 in conf_line_set)
        self.assertTrue(commented_cond2 in conf_line_set)
        self.assertTrue(commented_rewrite_rule in conf_line_set)
<<<<<<< HEAD
        mock_reporter().add_message.assert_called_once_with(mock.ANY,
                                                               mock.ANY)
=======
        self.assertEqual(mock_notify.call_count, 1)
        self.assertIn("Some rewrite rules", mock_notify.call_args[0][0])
>>>>>>> 7ce86f58


class InstallSslOptionsConfTest(util.ApacheTest):
    """Test that the options-ssl-nginx.conf file is installed and updated properly."""

    def setUp(self): # pylint: disable=arguments-differ
        super().setUp()

        self.config = util.get_apache_configurator(
            self.config_path, self.vhost_path, self.config_dir, self.work_dir)

    def _call(self):
        self.config.install_ssl_options_conf(self.config.mod_ssl_conf,
                                             self.config.updated_mod_ssl_conf_digest)

    def _current_ssl_options_hash(self):
        return crypto_util.sha256sum(self.config.pick_apache_config())

    def _assert_current_file(self):
        self.assertTrue(os.path.isfile(self.config.mod_ssl_conf))
        self.assertEqual(crypto_util.sha256sum(self.config.mod_ssl_conf),
            self._current_ssl_options_hash())

    def test_no_file(self):
        # prepare should have placed a file there
        self._assert_current_file()
        os.remove(self.config.mod_ssl_conf)
        self.assertFalse(os.path.isfile(self.config.mod_ssl_conf))
        self._call()
        self._assert_current_file()

    def test_current_file(self):
        self._assert_current_file()
        self._call()
        self._assert_current_file()

    def test_prev_file_updates_to_current(self):
        from certbot_apache._internal.constants import ALL_SSL_OPTIONS_HASHES
        ALL_SSL_OPTIONS_HASHES.insert(0, "test_hash_does_not_match")
        with mock.patch('certbot.crypto_util.sha256sum') as mock_sha256:
            mock_sha256.return_value = ALL_SSL_OPTIONS_HASHES[0]
            self._call()
        self._assert_current_file()

    def test_manually_modified_current_file_does_not_update(self):
        with open(self.config.mod_ssl_conf, "a") as mod_ssl_conf:
            mod_ssl_conf.write("a new line for the wrong hash\n")
        with mock.patch("certbot.plugins.common.logger") as mock_logger:
            self._call()
            self.assertFalse(mock_logger.warning.called)
        self.assertTrue(os.path.isfile(self.config.mod_ssl_conf))
        self.assertEqual(crypto_util.sha256sum(
            self.config.pick_apache_config()),
            self._current_ssl_options_hash())
        self.assertNotEqual(crypto_util.sha256sum(self.config.mod_ssl_conf),
            self._current_ssl_options_hash())

    def test_manually_modified_past_file_warns(self):
        with open(self.config.mod_ssl_conf, "a") as mod_ssl_conf:
            mod_ssl_conf.write("a new line for the wrong hash\n")
        with open(self.config.updated_mod_ssl_conf_digest, "w") as f:
            f.write("hashofanoldversion")
        with mock.patch("certbot.plugins.common.logger") as mock_logger:
            self._call()
            self.assertEqual(mock_logger.warning.call_args[0][0],
                "%s has been manually modified; updated file "
                "saved to %s. We recommend updating %s for security purposes.")
        self.assertEqual(crypto_util.sha256sum(
            self.config.pick_apache_config()),
            self._current_ssl_options_hash())
        # only print warning once
        with mock.patch("certbot.plugins.common.logger") as mock_logger:
            self._call()
            self.assertFalse(mock_logger.warning.called)

    def test_ssl_config_files_hash_in_all_hashes(self):
        """
        It is really critical that all TLS Apache config files have their SHA256 hash registered in
        constants.ALL_SSL_OPTIONS_HASHES. Otherwise Certbot will mistakenly assume that the config
        file has been manually edited by the user, and will refuse to update it.
        This test ensures that all necessary hashes are present.
        """
        from certbot_apache._internal.constants import ALL_SSL_OPTIONS_HASHES
        import pkg_resources

        tls_configs_dir = pkg_resources.resource_filename(
            "certbot_apache", os.path.join("_internal", "tls_configs"))
        all_files = [os.path.join(tls_configs_dir, name) for name in os.listdir(tls_configs_dir)
                     if name.endswith('options-ssl-apache.conf')]
        self.assertTrue(all_files)
        for one_file in all_files:
            file_hash = crypto_util.sha256sum(one_file)
            self.assertTrue(file_hash in ALL_SSL_OPTIONS_HASHES,
                            "Constants.ALL_SSL_OPTIONS_HASHES must be appended with the sha256 "
                            "hash of {0} when it is updated.".format(one_file))

    def test_openssl_version(self):
        self.config._openssl_version = None
        some_string_contents = b"""
            SSLOpenSSLConfCmd
            OpenSSL configuration command
            SSLv3 not supported by this version of OpenSSL
            '%s': invalid OpenSSL configuration command
            OpenSSL 1.0.2g  1 Mar 2016
            OpenSSL
            AH02407: "SSLOpenSSLConfCmd %s %s" failed for %s
            AH02556: "SSLOpenSSLConfCmd %s %s" applied to %s
            OpenSSL 1.0.2g  1 Mar 2016
            """
        # ssl_module as a DSO
        self.config.parser.modules['ssl_module'] = '/fake/path'
        with mock.patch("certbot_apache._internal.configurator."
            "ApacheConfigurator._open_module_file") as mock_omf:
            mock_omf.return_value = some_string_contents
            self.assertEqual(self.config.openssl_version(), "1.0.2g")

        # ssl_module statically linked
        self.config._openssl_version = None
        self.config.parser.modules['ssl_module'] = None
        self.config.options.bin = '/fake/path/to/httpd'
        with mock.patch("certbot_apache._internal.configurator."
            "ApacheConfigurator._open_module_file") as mock_omf:
            mock_omf.return_value = some_string_contents
            self.assertEqual(self.config.openssl_version(), "1.0.2g")

    def test_current_version(self):
        self.config.version = (2, 4, 10)
        self.config._openssl_version = '1.0.2m'
        self.assertTrue('old' in self.config.pick_apache_config())

        self.config.version = (2, 4, 11)
        self.config._openssl_version = '1.0.2m'
        self.assertTrue('current' in self.config.pick_apache_config())

        self.config._openssl_version = '1.0.2a'
        self.assertTrue('old' in self.config.pick_apache_config())

    def test_openssl_version_warns(self):
        self.config._openssl_version = '1.0.2a'
        self.assertEqual(self.config.openssl_version(), '1.0.2a')

        self.config._openssl_version = None
        with mock.patch("certbot_apache._internal.configurator.logger.warning") as mock_log:
            self.assertEqual(self.config.openssl_version(), None)
            self.assertTrue("Could not find ssl_module" in mock_log.call_args[0][0])

        # When no ssl_module is present at all
        self.config._openssl_version = None
        self.assertTrue("ssl_module" not in self.config.parser.modules)
        with mock.patch("certbot_apache._internal.configurator.logger.warning") as mock_log:
            self.assertEqual(self.config.openssl_version(), None)
            self.assertTrue("Could not find ssl_module" in mock_log.call_args[0][0])

        # When ssl_module is statically linked but --apache-bin not provided
        self.config._openssl_version = None
        self.config.options.bin = None
        self.config.parser.modules['ssl_module'] = None
        with mock.patch("certbot_apache._internal.configurator.logger.warning") as mock_log:
            self.assertEqual(self.config.openssl_version(), None)
            self.assertTrue("ssl_module is statically linked but" in mock_log.call_args[0][0])

        self.config.parser.modules['ssl_module'] = "/fake/path"
        with mock.patch("certbot_apache._internal.configurator.logger.warning") as mock_log:
            # Check that correct logger.warning was printed
            self.assertEqual(self.config.openssl_version(), None)
            self.assertTrue("Unable to read" in mock_log.call_args[0][0])

        contents_missing_openssl = b"these contents won't match the regex"
        with mock.patch("certbot_apache._internal.configurator."
            "ApacheConfigurator._open_module_file") as mock_omf:
            mock_omf.return_value = contents_missing_openssl
            with mock.patch("certbot_apache._internal.configurator.logger.warning") as mock_log:
                # Check that correct logger.warning was printed
                self.assertEqual(self.config.openssl_version(), None)
                self.assertTrue("Could not find OpenSSL" in mock_log.call_args[0][0])

    def test_open_module_file(self):
        mock_open = mock.mock_open(read_data="testing 12 3")
        with mock.patch("builtins.open", mock_open):
            self.assertEqual(self.config._open_module_file("/nonsense/"), "testing 12 3")

if __name__ == "__main__":
    unittest.main()  # pragma: no cover<|MERGE_RESOLUTION|>--- conflicted
+++ resolved
@@ -1610,13 +1610,8 @@
         self.assertEqual(self.config._get_new_vh_path(without_index, both),
                          with_index_2[0])
 
-<<<<<<< HEAD
-    @mock.patch("certbot.services.get_reporter")
-    def test_make_vhost_ssl_with_existing_rewrite_rule(self, mock_reporter):
-=======
     @mock.patch("certbot_apache._internal.configurator.display_util.notify")
     def test_make_vhost_ssl_with_existing_rewrite_rule(self, mock_notify):
->>>>>>> 7ce86f58
         self.config.parser.modules["rewrite_module"] = None
 
         ssl_vhost = self.config.make_vhost_ssl(self.vh_truth[4])
@@ -1632,19 +1627,11 @@
                                     "\"http://new.example.com/docs/$1\"  [R,L]")
         self.assertTrue(commented_rewrite_rule in conf_text)
         self.assertTrue(uncommented_rewrite_rule in conf_text)
-<<<<<<< HEAD
-        mock_reporter().add_message.assert_called_once_with(mock.ANY,
-                                                               mock.ANY)
-
-    @mock.patch("certbot.services.get_reporter")
-    def test_make_vhost_ssl_with_existing_rewrite_conds(self, mock_reporter):
-=======
         self.assertEqual(mock_notify.call_count, 1)
         self.assertIn("Some rewrite rules", mock_notify.call_args[0][0])
 
     @mock.patch("certbot_apache._internal.configurator.display_util.notify")
     def test_make_vhost_ssl_with_existing_rewrite_conds(self, mock_notify):
->>>>>>> 7ce86f58
         self.config.parser.modules["rewrite_module"] = None
 
         ssl_vhost = self.config.make_vhost_ssl(self.vh_truth[3])
@@ -1669,13 +1656,8 @@
         self.assertTrue(commented_cond1 in conf_line_set)
         self.assertTrue(commented_cond2 in conf_line_set)
         self.assertTrue(commented_rewrite_rule in conf_line_set)
-<<<<<<< HEAD
-        mock_reporter().add_message.assert_called_once_with(mock.ANY,
-                                                               mock.ANY)
-=======
         self.assertEqual(mock_notify.call_count, 1)
         self.assertIn("Some rewrite rules", mock_notify.call_args[0][0])
->>>>>>> 7ce86f58
 
 
 class InstallSslOptionsConfTest(util.ApacheTest):
