"""Common utilities for certbot_apache."""
import shutil
import sys
import unittest

import augeas
import josepy as jose

try:
    import mock
except ImportError:  # pragma: no cover
    from unittest import mock  # type: ignore

from certbot.compat import os
from certbot.plugins import common
from certbot.tests import util as test_util
from certbot.display import util as display_util
from certbot_apache._internal import configurator
from certbot_apache._internal import entrypoint
from certbot_apache._internal import obj


class ApacheTest(unittest.TestCase):

    def setUp(self, test_dir="debian_apache_2_4/multiple_vhosts",
              config_root="debian_apache_2_4/multiple_vhosts/apache2",
              vhost_root="debian_apache_2_4/multiple_vhosts/apache2/sites-available"):
        # pylint: disable=arguments-differ
        self.temp_dir, self.config_dir, self.work_dir = common.dir_setup(
            test_dir=test_dir,
            pkg=__name__)

        self.config_path = os.path.join(self.temp_dir, config_root)
        self.vhost_path = os.path.join(self.temp_dir, vhost_root)

        self.rsa512jwk = jose.JWKRSA.load(test_util.load_vector(
            "rsa512_key.pem"))

        self.config = get_apache_configurator(self.config_path, vhost_root,
                                              self.config_dir, self.work_dir)

        # Make sure all vhosts in sites-enabled are symlinks (Python packaging
        # does not preserve symlinks)
        sites_enabled = os.path.join(self.config_path, "sites-enabled")
        if not os.path.exists(sites_enabled):
            return

        for vhost_basename in os.listdir(sites_enabled):
            # Keep the one non-symlink test vhost in place
            if vhost_basename == "non-symlink.conf":
                continue
            vhost = os.path.join(sites_enabled, vhost_basename)
            if not os.path.islink(vhost):  # pragma: no cover
                os.remove(vhost)
                target = os.path.join(
                    os.path.pardir, "sites-available", vhost_basename)
                os.symlink(target, vhost)

    def tearDown(self):
        shutil.rmtree(self.temp_dir)
        shutil.rmtree(self.config_dir)
        shutil.rmtree(self.work_dir)


class ParserTest(ApacheTest):

    def setUp(self, test_dir="debian_apache_2_4/multiple_vhosts",
              config_root="debian_apache_2_4/multiple_vhosts/apache2",
              vhost_root="debian_apache_2_4/multiple_vhosts/apache2/sites-available"):
        super().setUp(test_dir, config_root, vhost_root)

<<<<<<< HEAD
        display_util.set_display(display_util.FileDisplay(sys.stdout, False))

=======
>>>>>>> 10eecf9c
        from certbot_apache._internal.parser import ApacheParser
        self.aug = augeas.Augeas(
            flags=augeas.Augeas.NONE | augeas.Augeas.NO_MODL_AUTOLOAD)
        with mock.patch("certbot_apache._internal.parser.ApacheParser."
                        "update_runtime_variables"):
            self.parser = ApacheParser(
                self.config_path, self.vhost_path, configurator=self.config)


def get_apache_configurator(
        config_path, vhost_path,
        config_dir, work_dir, version=(2, 4, 7),
        os_info="generic",
        conf_vhost_path=None,
        use_parsernode=False,
        openssl_version="1.1.1a"):
    """Create an Apache Configurator with the specified options.

    :param conf: Function that returns binary paths. self.conf in Configurator

    """
    backups = os.path.join(work_dir, "backups")
    mock_le_config = mock.MagicMock(
        apache_server_root=config_path,
        apache_vhost_root=None,
        apache_le_vhost_ext="-le-ssl.conf",
        apache_challenge_location=config_path,
        apache_enmod=None,
        backup_dir=backups,
        config_dir=config_dir,
        http01_port=80,
        temp_checkpoint_dir=os.path.join(work_dir, "temp_checkpoints"),
        in_progress_dir=os.path.join(backups, "IN_PROGRESS"),
        work_dir=work_dir)

    with mock.patch("certbot_apache._internal.configurator.util.run_script"):
        with mock.patch("certbot_apache._internal.configurator.util."
                        "exe_exists") as mock_exe_exists:
            mock_exe_exists.return_value = True
            with mock.patch("certbot_apache._internal.parser.ApacheParser."
                            "update_runtime_variables"):
                with mock.patch("certbot_apache._internal.apache_util.parse_from_subprocess") as mock_sp:
                    mock_sp.return_value = []
                    try:
                        config_class = entrypoint.OVERRIDE_CLASSES[os_info]
                    except KeyError:
                        config_class = configurator.ApacheConfigurator
                    config = config_class(config=mock_le_config, name="apache",
                                          version=version, use_parsernode=use_parsernode,
                                          openssl_version=openssl_version)
                    if not conf_vhost_path:
                        config_class.OS_DEFAULTS.vhost_root = vhost_path
                    else:
                        # Custom virtualhost path was requested
                        config.config.apache_vhost_root = conf_vhost_path
                    config.config.apache_ctl = config_class.OS_DEFAULTS.ctl
                    config.prepare()
    return config


def get_vh_truth(temp_dir, config_name):
    """Return the ground truth for the specified directory."""
    if config_name == "debian_apache_2_4/multiple_vhosts":
        prefix = os.path.join(
            temp_dir, config_name, "apache2/sites-enabled")

        aug_pre = "/files" + prefix
        vh_truth = [
            obj.VirtualHost(
                os.path.join(prefix, "encryption-example.conf"),
                os.path.join(aug_pre, "encryption-example.conf/Virtualhost"),
                {obj.Addr.fromstring("*:80")},
                False, True, "encryption-example.demo"),
            obj.VirtualHost(
                os.path.join(prefix, "default-ssl.conf"),
                os.path.join(aug_pre,
                             "default-ssl.conf/IfModule/VirtualHost"),
                {obj.Addr.fromstring("_default_:443")}, True, True),
            obj.VirtualHost(
                os.path.join(prefix, "000-default.conf"),
                os.path.join(aug_pre, "000-default.conf/VirtualHost"),
                {obj.Addr.fromstring("*:80"),
                     obj.Addr.fromstring("[::]:80")},
                False, True, "ip-172-30-0-17"),
            obj.VirtualHost(
                os.path.join(prefix, "certbot.conf"),
                os.path.join(aug_pre, "certbot.conf/VirtualHost"),
                {obj.Addr.fromstring("*:80")}, False, True,
                "certbot.demo", aliases=["www.certbot.demo"]),
            obj.VirtualHost(
                os.path.join(prefix, "mod_macro-example.conf"),
                os.path.join(aug_pre,
                             "mod_macro-example.conf/Macro/VirtualHost"),
                {obj.Addr.fromstring("*:80")}, False, True,
                modmacro=True),
            obj.VirtualHost(
                os.path.join(prefix, "default-ssl-port-only.conf"),
                os.path.join(aug_pre, ("default-ssl-port-only.conf/"
                                       "IfModule/VirtualHost")),
                {obj.Addr.fromstring("_default_:443")}, True, True),
            obj.VirtualHost(
                os.path.join(prefix, "wildcard.conf"),
                os.path.join(aug_pre, "wildcard.conf/VirtualHost"),
                {obj.Addr.fromstring("*:80")}, False, True,
                "ip-172-30-0-17", aliases=["*.blue.purple.com"]),
            obj.VirtualHost(
                os.path.join(prefix, "ocsp-ssl.conf"),
                os.path.join(aug_pre, "ocsp-ssl.conf/IfModule/VirtualHost"),
                {obj.Addr.fromstring("10.2.3.4:443")}, True, True,
                "ocspvhost.com"),
            obj.VirtualHost(
                os.path.join(prefix, "non-symlink.conf"),
                os.path.join(aug_pre, "non-symlink.conf/VirtualHost"),
                {obj.Addr.fromstring("*:80")}, False, True,
                "nonsym.link"),
            obj.VirtualHost(
                os.path.join(prefix, "default-ssl-port-only.conf"),
                os.path.join(aug_pre,
                             "default-ssl-port-only.conf/VirtualHost"),
                {obj.Addr.fromstring("*:80")}, True, True, ""),
            obj.VirtualHost(
                os.path.join(temp_dir, config_name,
                             "apache2/apache2.conf"),
                "/files" + os.path.join(temp_dir, config_name,
                                        "apache2/apache2.conf/VirtualHost"),
                {obj.Addr.fromstring("*:80")}, False, True,
                "vhost.in.rootconf"),
            obj.VirtualHost(
                os.path.join(prefix, "duplicatehttp.conf"),
                os.path.join(aug_pre, "duplicatehttp.conf/VirtualHost"),
                {obj.Addr.fromstring("10.2.3.4:80")}, False, True,
                "duplicate.example.com"),
            obj.VirtualHost(
                os.path.join(prefix, "duplicatehttps.conf"),
                os.path.join(aug_pre, "duplicatehttps.conf/IfModule/VirtualHost"),
                {obj.Addr.fromstring("10.2.3.4:443")}, True, True,
                "duplicate.example.com")]
        return vh_truth
    if config_name == "debian_apache_2_4/multi_vhosts":
        prefix = os.path.join(
            temp_dir, config_name, "apache2/sites-available")
        aug_pre = "/files" + prefix
        vh_truth = [
            obj.VirtualHost(
                os.path.join(prefix, "default.conf"),
                os.path.join(aug_pre, "default.conf/VirtualHost[1]"),
                {obj.Addr.fromstring("*:80")},
                False, True, "ip-172-30-0-17"),
            obj.VirtualHost(
                os.path.join(prefix, "default.conf"),
                os.path.join(aug_pre, "default.conf/VirtualHost[2]"),
                {obj.Addr.fromstring("*:80")},
                False, True, "banana.vomit.com"),
            obj.VirtualHost(
                os.path.join(prefix, "multi-vhost.conf"),
                os.path.join(aug_pre, "multi-vhost.conf/VirtualHost[1]"),
                {obj.Addr.fromstring("*:80")},
                False, True, "1.multi.vhost.tld"),
            obj.VirtualHost(
                os.path.join(prefix, "multi-vhost.conf"),
                os.path.join(aug_pre, "multi-vhost.conf/IfModule/VirtualHost"),
                {obj.Addr.fromstring("*:80")},
                False, True, "2.multi.vhost.tld"),
            obj.VirtualHost(
                os.path.join(prefix, "multi-vhost.conf"),
                os.path.join(aug_pre, "multi-vhost.conf/VirtualHost[2]"),
                {obj.Addr.fromstring("*:80")},
                False, True, "3.multi.vhost.tld")]
        return vh_truth
    return None  # pragma: no cover<|MERGE_RESOLUTION|>--- conflicted
+++ resolved
@@ -69,11 +69,6 @@
               vhost_root="debian_apache_2_4/multiple_vhosts/apache2/sites-available"):
         super().setUp(test_dir, config_root, vhost_root)
 
-<<<<<<< HEAD
-        display_util.set_display(display_util.FileDisplay(sys.stdout, False))
-
-=======
->>>>>>> 10eecf9c
         from certbot_apache._internal.parser import ApacheParser
         self.aug = augeas.Augeas(
             flags=augeas.Augeas.NONE | augeas.Augeas.NO_MODL_AUTOLOAD)
