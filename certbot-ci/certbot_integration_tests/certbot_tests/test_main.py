--- conflicted
+++ resolved
@@ -129,7 +129,6 @@
     assert_save_renew_hook(context.config_dir, certname)
 
 
-<<<<<<< HEAD
 def test_certonly(context):
     """Test the certonly verb on certbot."""
     context.certbot(['certonly', '--cert-name', 'newname', '-d', context.get_domain('newname')])
@@ -162,15 +161,8 @@
     ])
 
 
-def test_renew(context):
-    """Test various certificate renew scenarios."""
-    # First, we create a target certificate, with all hook dirs instantiated.
-    # We should have a new certificate, with hooks executed.
-    # Check also file permissions.
-=======
 def test_renew_files_permissions(context):
     """Test certificate file permissions upon renewal"""
->>>>>>> cf024a93
     certname = context.get_domain('renew')
     context.certbot(['-d', certname])
 
@@ -205,7 +197,49 @@
     context.certbot(['renew'])
 
     assert_certs_count_for_lineage(context.config_dir, certname, 2)
-<<<<<<< HEAD
+    assert_hook_execution(context.hook_probe, 'deploy')
+
+
+def test_renew(context):
+    """Test various certificate renew scenarios."""
+    # First, we create a target certificate, with all hook dirs instantiated.
+    # We should have a new certificate, with hooks executed.
+    # Check also file permissions.
+    certname = context.get_domain('renew')
+    context.certbot([
+        'certonly', '-d', certname, '--rsa-key-size', '4096',
+        '--preferred-challenges', 'http-01'
+    ])
+
+    assert_certs_count_for_lineage(context.config_dir, certname, 1)
+    assert_world_permissions(
+        join(context.config_dir, 'archive/{0}/privkey1.pem'.format(certname)), 0)
+
+    # Second, we force renew, and ensure that renewal hooks files are executed.
+    # Also check that file permissions are correct.
+    misc.generate_test_file_hooks(context.config_dir, context.hook_probe)
+    context.certbot(['renew'])
+
+    assert_certs_count_for_lineage(context.config_dir, certname, 2)
+    assert_hook_execution(context.hook_probe, 'deploy')
+    assert_world_permissions(
+        join(context.config_dir, 'archive/{0}/privkey2.pem'.format(certname)), 0)
+    assert_equals_group_owner(
+        join(context.config_dir, 'archive/{0}/privkey1.pem'.format(certname)),
+        join(context.config_dir, 'archive/{0}/privkey2.pem'.format(certname)))
+    assert_equals_permissions(
+        join(context.config_dir, 'archive/{0}/privkey1.pem'.format(certname)),
+        join(context.config_dir, 'archive/{0}/privkey2.pem'.format(certname)), 0o074)
+
+    os.chmod(join(context.config_dir, 'archive/{0}/privkey2.pem'.format(certname)), 0o444)
+
+    # Third, we try to renew without force.
+    # It is not time, so no renew should occur, and no hooks should be executed.
+    open(context.hook_probe, 'w').close()
+    misc.generate_test_file_hooks(context.config_dir, context.hook_probe)
+    context.certbot_no_force_renew(['renew'])
+
+    assert_certs_count_for_lineage(context.config_dir, certname, 2)
     with pytest.raises(AssertionError):
         assert_hook_execution(context.hook_probe, 'deploy')
 
@@ -498,7 +532,4 @@
     output = context.certbot(['certificates'])
 
     assert output.count('INVALID') == 1, 'Expected le-ocsp-check.wtf to be INVALID'
-    assert output.count('REVOKED') == 1, 'Expected le-ocsp-check.wtf to be REVOKED'
-=======
-    assert_hook_execution(context.hook_probe, 'deploy')
->>>>>>> cf024a93
+    assert output.count('REVOKED') == 1, 'Expected le-ocsp-check.wtf to be REVOKED'