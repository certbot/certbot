--- conflicted
+++ resolved
@@ -25,7 +25,6 @@
         integration_test_context.cleanup()
 
 
-<<<<<<< HEAD
 def test_basic_commands(context):
     """Test simple commands on Certbot CLI."""
     # TMPDIR env variable is set to workspace for the certbot subprocess.
@@ -79,7 +78,7 @@
     # We start a server listening on the port for the
     # TLS-SNI challenge to prevent regressions in #3601.
     with misc.create_http_server(context.tls_alpn_01_port):
-        certname = context.domain('le2')
+        certname = context.get_domain('le2')
         context.certbot([
             '--domains', certname, '--preferred-challenges', 'http-01', 'run',
             '--cert-name', certname,
@@ -92,14 +91,12 @@
     assert_save_renew_hook(context.config_dir, certname)
 
 
-=======
->>>>>>> cd45c33c
 def test_manual_http_auth(context):
     """Test the HTTP-01 challenge using manual plugin."""
     with misc.create_http_server(context.http_01_port) as webroot:
         manual_http_hooks = misc.manual_http_hooks(webroot)
 
-        certname = context.domain()
+        certname = context.get_domain()
         context.certbot([
             'certonly', '-a', 'manual', '-d', certname,
             '--cert-name', certname,
@@ -134,12 +131,12 @@
 
 def test_certonly(context):
     """Test the certonly verb on certbot."""
-    context.certbot(['certonly', '--cert-name', 'newname', '-d', context.domain('newname')])
+    context.certbot(['certonly', '--cert-name', 'newname', '-d', context.get_domain('newname')])
 
 
 def test_auth_and_install_with_csr(context):
     """Test certificate issuance and install using an existing CSR."""
-    certname = context.domain('le3')
+    certname = context.get_domain('le3')
     key_path = join(context.workspace, 'key.pem')
     csr_path = join(context.workspace, 'csr.der')
 
@@ -251,7 +248,7 @@
 
 def test_hook_override(context):
     """Test correct hook override on renew."""
-    certname = context.domain('override')
+    certname = context.get_domain('override')
     context.certbot([
         'certonly', '-d', certname,
         '--preferred-challenges', 'http-01',
@@ -295,7 +292,7 @@
 def test_invalid_domain_with_dns_challenge(context):
     """Test certificate issuance failure with DNS-01 challenge."""
     # Manual dns auth hooks from misc are designed to fail if the domain contains 'fail-*'.
-    certs = ','.join([context.domain('dns1'), context.domain('fail-dns1')])
+    certs = ','.join([context.get_domain('dns1'), context.get_domain('fail-dns1')])
     context.certbot([
         '-a', 'manual', '-d', certs,
         '--allow-subset-of-names',
@@ -306,12 +303,12 @@
 
     output = context.certbot(['certificates'])
 
-    assert context.domain('fail-dns1') not in output
+    assert context.get_domain('fail-dns1') not in output
 
 
 def test_reuse_key(context):
     """Test various scenarios where a key is reused."""
-    certname = context.domain('reusekey')
+    certname = context.get_domain('reusekey')
     context.certbot(['--domains', certname, '--reuse-key'])
     context.certbot(['renew', '--cert-name', certname])
 
@@ -344,7 +341,7 @@
     cert_path = join(context.workspace, 'cert-p384.pem')
     chain_path = join(context.workspace, 'chain-p384.pem')
 
-    misc.generate_csr([context.domain('ecdsa')], key_path, csr_path, key_type='ECDSA')
+    misc.generate_csr([context.get_domain('ecdsa')], key_path, csr_path, key_type='ECDSA')
     context.certbot(['auth', '--csr', csr_path, '--cert-path', cert_path, '--chain-path', chain_path])
 
     certificate = misc.read_certificate(cert_path)
@@ -353,7 +350,7 @@
 
 def test_ocsp_must_staple(context):
     """Test that OCSP Must-Staple is correctly set in the generated certificate."""
-    certname = context.domain('must-staple')
+    certname = context.get_domain('must-staple')
     context.certbot(['auth', '--must-staple', '--domains', certname])
 
     certificate = misc.read_certificate(join(context.config_dir,
@@ -364,7 +361,7 @@
 def test_revoke_simple(context):
     """Test various scenarios that revokes a certificate."""
     # Default action after revoke is to delete the certificate.
-    certname = context.domain()
+    certname = context.get_domain()
     cert_path = join(context.config_dir, 'live/{0}/cert.pem'.format(certname))
     context.certbot(['-d', certname])
     context.certbot(['revoke', '--cert-path', cert_path, '--delete-after-revoke'])
@@ -372,7 +369,7 @@
     assert not exists(cert_path)
 
     # Check default deletion is overridden.
-    certname = context.domain('le1')
+    certname = context.get_domain('le1')
     cert_path = join(context.config_dir, 'live/{0}/cert.pem'.format(certname))
     context.certbot(['-d', certname])
     context.certbot(['revoke', '--cert-path', cert_path, '--no-delete-after-revoke'])
@@ -385,7 +382,7 @@
     assert not exists(join(context.config_dir, 'live/{0}'.format(certname)))
     assert not exists(join(context.config_dir, 'renewal/{0}.conf').format(certname))
 
-    certname = context.domain('le2')
+    certname = context.get_domain('le2')
     key_path = join(context.config_dir, 'live/{0}/privkey.pem'.format(certname))
     cert_path = join(context.config_dir, 'live/{0}/cert.pem'.format(certname))
     context.certbot(['-d', certname])
@@ -394,9 +391,9 @@
 
 def test_revoke_and_unregister(context):
     """Test revoke with a reason then unregister."""
-    cert1 = context.domain('le1')
-    cert2 = context.domain('le2')
-    cert3 = context.domain('le3')
+    cert1 = context.get_domain('le1')
+    cert2 = context.get_domain('le2')
+    cert3 = context.get_domain('le3')
 
     cert_path1 = join(context.config_dir, 'live/{0}/cert.pem'.format(cert1))
     key_path2 = join(context.config_dir, 'live/{0}/privkey.pem'.format(cert2))
@@ -423,7 +420,7 @@
 def test_revoke_corner_cases(context):
     """Test specific revoke corner case."""
     # Cannot use --cert-path and --cert-name during a revoke.
-    cert1 = context.domain('le1')
+    cert1 = context.get_domain('le1')
     context.certbot(['-d', cert1])
     with pytest.raises(subprocess.CalledProcessError) as error:
         context.certbot([
@@ -435,7 +432,7 @@
     assert os.path.isfile(join(context.config_dir, 'renewal/{0}.conf'.format(cert1)))
 
     # Revocation should not delete if multiple lineages share an archive dir
-    cert2 = context.domain('le2')
+    cert2 = context.get_domain('le2')
     context.certbot(['-d', cert2])
     with open(join(context.config_dir, 'renewal/{0}.conf'.format(cert2)), 'r') as file:
         data = file.read()
@@ -460,7 +457,7 @@
     if context.acme_server == 'boulder-v1':
         pytest.skip('Wildcard certificates are not supported on ACME v1')
 
-    certname = context.domain('wild')
+    certname = context.get_domain('wild')
 
     context.certbot([
         '-a', 'manual', '-d', '*.{0},{0}'.format(certname),
