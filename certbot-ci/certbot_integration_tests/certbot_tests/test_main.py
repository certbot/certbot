--- conflicted
+++ resolved
@@ -2,6 +2,7 @@
 from __future__ import print_function
 
 import os
+import shutil
 import subprocess
 from os.path import join
 
@@ -128,6 +129,10 @@
         assert_hook_execution(context.hook_probe, 'renew')
     assert_saved_renew_hook(context.config_dir, certname)
 
+    context.certbot(['renew', '--cert-name', certname, '--authenticator', 'manual'])
+
+    assert_cert_count_for_lineage(context.config_dir, certname, 2)
+
 
 def test_certonly(context):
     """Test the certonly verb on certbot."""
@@ -159,10 +164,6 @@
         '--cert-path', cert_path,
         '--key-path', key_path
     ])
-
-    context.certbot(['renew', '--cert-name', certname, '--authenticator', 'manual'])
-
-    assert_cert_count_for_lineage(context.config_dir, certname, 2)
 
 
 def test_renew_files_permissions(context):
@@ -201,38 +202,6 @@
     assert_hook_execution(context.hook_probe, 'deploy')
 
 
-<<<<<<< HEAD
-def test_ocsp_status_stale(context):
-    """Test retrieval of OCSP statuses for staled config"""
-    sample_data_path = misc.load_sample_data_path(context.workspace)
-    output = context.certbot(['certificates', '--config-dir', sample_data_path])
-
-    assert output.count('TEST_CERT') == 2, ('Did not find two test certs as expected ({0})'
-                                            .format(output.count('TEST_CERT')))
-    assert output.count('EXPIRED') == 2, ('Did not find two expired certs as expected ({0})'
-                                          .format(output.count('EXPIRED')))
-
-
-def test_ocsp_status_live(context):
-    """Test retrieval of OCSP statuses for live config"""
-    if context.acme_server == 'pebble':
-        pytest.skip('Pebble does not support OCSP status requests.')
-
-    # OSCP 1: Check live certificate OCSP status (VALID)
-    cert = context.get_domain('ocsp-check')
-    context.certbot(['--domains', cert])
-    output = context.certbot(['certificates'])
-
-    assert output.count('VALID') == 1, 'Expected {0} to be VALID'.format(cert)
-    assert output.count('EXPIRED') == 0, 'Did not expect {0} to be EXPIRED'.format(cert)
-
-    # OSCP 2: Check live certificate OCSP status (REVOKED)
-    context.certbot(['revoke', '--cert-name', cert, '--no-delete-after-revoke'])
-    output = context.certbot(['certificates'])
-
-    assert output.count('INVALID') == 1, 'Expected {0} to be INVALID'.format(cert)
-    assert output.count('REVOKED') == 1, 'Expected {0} to be REVOKED'.format(cert)
-=======
 def test_renew_files_propagate_permissions(context):
     """Test proper certificate renewal with custom permissions propagated on private key."""
     certname = context.get_domain('renew')
@@ -381,4 +350,35 @@
     assert_hook_execution(context.hook_probe, 'pre-override')
     assert_hook_execution(context.hook_probe, 'post-override')
     assert_hook_execution(context.hook_probe, 'deploy-override')
->>>>>>> b73c551f
+
+
+def test_ocsp_status_stale(context):
+    """Test retrieval of OCSP statuses for staled config"""
+    sample_data_path = misc.load_sample_data_path(context.workspace)
+    output = context.certbot(['certificates', '--config-dir', sample_data_path])
+
+    assert output.count('TEST_CERT') == 2, ('Did not find two test certs as expected ({0})'
+                                            .format(output.count('TEST_CERT')))
+    assert output.count('EXPIRED') == 2, ('Did not find two expired certs as expected ({0})'
+                                          .format(output.count('EXPIRED')))
+
+
+def test_ocsp_status_live(context):
+    """Test retrieval of OCSP statuses for live config"""
+    if context.acme_server == 'pebble':
+        pytest.skip('Pebble does not support OCSP status requests.')
+
+    # OSCP 1: Check live certificate OCSP status (VALID)
+    cert = context.get_domain('ocsp-check')
+    context.certbot(['--domains', cert])
+    output = context.certbot(['certificates'])
+
+    assert output.count('VALID') == 1, 'Expected {0} to be VALID'.format(cert)
+    assert output.count('EXPIRED') == 0, 'Did not expect {0} to be EXPIRED'.format(cert)
+
+    # OSCP 2: Check live certificate OCSP status (REVOKED)
+    context.certbot(['revoke', '--cert-name', cert, '--no-delete-after-revoke'])
+    output = context.certbot(['certificates'])
+
+    assert output.count('INVALID') == 1, 'Expected {0} to be INVALID'.format(cert)
+    assert output.count('REVOKED') == 1, 'Expected {0} to be REVOKED'.format(cert)
