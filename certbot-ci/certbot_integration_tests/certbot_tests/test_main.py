"""Module executing integration tests against certbot core."""
from __future__ import print_function

import os
import re
import shutil
import subprocess
<<<<<<< HEAD
from os.path import join, exists
=======
from os.path import join
>>>>>>> 3d457c72

import pytest
from certbot_integration_tests.certbot_tests import context as certbot_context
from certbot_integration_tests.certbot_tests.assertions import (
    assert_hook_execution, assert_saved_renew_hook, assert_cert_count_for_lineage,
    assert_world_permissions, assert_equals_group_owner, assert_equals_permissions,
)
from certbot_integration_tests.utils import misc


@pytest.fixture()
def context(request):
    # Fixture request is a built-in pytest fixture describing current test request.
    integration_test_context = certbot_context.IntegrationTestsContext(request)
    try:
        yield integration_test_context
    finally:
        integration_test_context.cleanup()


def test_basic_commands(context):
    """Test simple commands on Certbot CLI."""
    # TMPDIR env variable is set to workspace for the certbot subprocess.
    # So tempdir module will create any temporary files/dirs in workspace,
    # and its content can be tested to check correct certbot cleanup.
    initial_count_tmpfiles = len(os.listdir(context.workspace))

    context.certbot(['--help'])
    context.certbot(['--help', 'all'])
    context.certbot(['--version'])

    with pytest.raises(subprocess.CalledProcessError):
        context.certbot(['--csr'])

    new_count_tmpfiles = len(os.listdir(context.workspace))
    assert initial_count_tmpfiles == new_count_tmpfiles


def test_hook_dirs_creation(context):
    """Test all hooks directory are created during Certbot startup."""
    context.certbot(['register'])

    for hook_dir in misc.list_renewal_hooks_dirs(context.config_dir):
        assert os.path.isdir(hook_dir)


def test_registration_override(context):
    """Test correct register/unregister, and registration override."""
    context.certbot(['register'])
    context.certbot(['unregister'])
    context.certbot(['register', '--email', 'ex1@domain.org,ex2@domain.org'])

    # TODO: When `certbot register --update-registration` is fully deprecated,
    #  delete the two following deprecated uses
    context.certbot(['register', '--update-registration', '--email', 'ex1@domain.org'])
    context.certbot(['register', '--update-registration', '--email', 'ex1@domain.org,ex2@domain.org'])

    context.certbot(['update_account', '--email', 'example@domain.org'])
    context.certbot(['update_account', '--email', 'ex1@domain.org,ex2@domain.org'])


def test_prepare_plugins(context):
    """Test that plugins are correctly instantiated and displayed."""
    output = context.certbot(['plugins', '--init', '--prepare'])

    assert 'webroot' in output


def test_http_01(context):
    """Test the HTTP-01 challenge using standalone plugin."""
    # We start a server listening on the port for the
    # TLS-SNI challenge to prevent regressions in #3601.
    with misc.create_http_server(context.tls_alpn_01_port):
        certname = context.get_domain('le2')
        context.certbot([
            '--domains', certname, '--preferred-challenges', 'http-01', 'run',
            '--cert-name', certname,
            '--pre-hook', 'echo wtf.pre >> "{0}"'.format(context.hook_probe),
            '--post-hook', 'echo wtf.post >> "{0}"'.format(context.hook_probe),
            '--deploy-hook', 'echo deploy >> "{0}"'.format(context.hook_probe)
        ])

    assert_hook_execution(context.hook_probe, 'deploy')
    assert_saved_renew_hook(context.config_dir, certname)


def test_manual_http_auth(context):
    """Test the HTTP-01 challenge using manual plugin."""
    with misc.create_http_server(context.http_01_port) as webroot,\
            misc.manual_http_hooks(webroot, context.http_01_port) as scripts:

        certname = context.get_domain()
        context.certbot([
            'certonly', '-a', 'manual', '-d', certname,
            '--cert-name', certname,
            '--manual-auth-hook', scripts[0],
            '--manual-cleanup-hook', scripts[1],
            '--pre-hook', 'echo wtf.pre >> "{0}"'.format(context.hook_probe),
            '--post-hook', 'echo wtf.post >> "{0}"'.format(context.hook_probe),
            '--renew-hook', 'echo renew >> "{0}"'.format(context.hook_probe)
        ])

    with pytest.raises(AssertionError):
        assert_hook_execution(context.hook_probe, 'renew')
    assert_saved_renew_hook(context.config_dir, certname)


def test_manual_dns_auth(context):
    """Test the DNS-01 challenge using manual plugin."""
    certname = context.get_domain('dns')
    context.certbot([
        '-a', 'manual', '-d', certname, '--preferred-challenges', 'dns',
        'run', '--cert-name', certname,
        '--manual-auth-hook', context.manual_dns_auth_hook,
        '--manual-cleanup-hook', context.manual_dns_cleanup_hook,
        '--pre-hook', 'echo wtf.pre >> "{0}"'.format(context.hook_probe),
        '--post-hook', 'echo wtf.post >> "{0}"'.format(context.hook_probe),
        '--renew-hook', 'echo renew >> "{0}"'.format(context.hook_probe)
    ])

    with pytest.raises(AssertionError):
        assert_hook_execution(context.hook_probe, 'renew')
    assert_saved_renew_hook(context.config_dir, certname)

    context.certbot(['renew', '--cert-name', certname, '--authenticator', 'manual'])

    assert_cert_count_for_lineage(context.config_dir, certname, 2)


def test_certonly(context):
    """Test the certonly verb on certbot."""
    context.certbot(['certonly', '--cert-name', 'newname', '-d', context.get_domain('newname')])


def test_auth_and_install_with_csr(context):
    """Test certificate issuance and install using an existing CSR."""
    certname = context.get_domain('le3')
    key_path = join(context.workspace, 'key.pem')
    csr_path = join(context.workspace, 'csr.der')

    misc.generate_csr([certname], key_path, csr_path)

    cert_path = join(context.workspace, 'csr', 'cert.pem')
    chain_path = join(context.workspace, 'csr', 'chain.pem')

    context.certbot([
        'auth', '--csr', csr_path,
        '--cert-path', cert_path,
        '--chain-path', chain_path
    ])

    print(misc.read_certificate(cert_path))
    print(misc.read_certificate(chain_path))

    context.certbot([
        '--domains', certname, 'install',
        '--cert-path', cert_path,
        '--key-path', key_path
    ])


def test_renew_files_permissions(context):
    """Test proper certificate file permissions upon renewal"""
    certname = context.get_domain('renew')
    context.certbot(['-d', certname])

    assert_cert_count_for_lineage(context.config_dir, certname, 1)
    assert_world_permissions(
        join(context.config_dir, 'archive', certname, 'privkey1.pem'), 0)

    context.certbot(['renew'])

    assert_cert_count_for_lineage(context.config_dir, certname, 2)
    assert_world_permissions(
        join(context.config_dir, 'archive', certname, 'privkey2.pem'), 0)
    assert_equals_group_owner(
        join(context.config_dir, 'archive', certname, 'privkey1.pem'),
        join(context.config_dir, 'archive', certname, 'privkey2.pem'))
    assert_equals_permissions(
        join(context.config_dir, 'archive', certname, 'privkey1.pem'),
        join(context.config_dir, 'archive', certname, 'privkey2.pem'), 0o074)


def test_renew_with_hook_scripts(context):
    """Test certificate renewal with script hooks."""
    certname = context.get_domain('renew')
    context.certbot(['-d', certname])

    assert_cert_count_for_lineage(context.config_dir, certname, 1)

    misc.generate_test_file_hooks(context.config_dir, context.hook_probe)
    context.certbot(['renew'])

    assert_cert_count_for_lineage(context.config_dir, certname, 2)
    assert_hook_execution(context.hook_probe, 'deploy')


def test_renew_files_propagate_permissions(context):
    """Test proper certificate renewal with custom permissions propagated on private key."""
    certname = context.get_domain('renew')
    context.certbot(['-d', certname])

    assert_cert_count_for_lineage(context.config_dir, certname, 1)

    os.chmod(join(context.config_dir, 'archive', certname, 'privkey1.pem'), 0o444)
    context.certbot(['renew'])

    assert_cert_count_for_lineage(context.config_dir, certname, 2)
    assert_world_permissions(
        join(context.config_dir, 'archive', certname, 'privkey2.pem'), 4)
    assert_equals_permissions(
        join(context.config_dir, 'archive', certname, 'privkey1.pem'),
        join(context.config_dir, 'archive', certname, 'privkey2.pem'), 0o074)


def test_graceful_renew_it_is_not_time(context):
    """Test graceful renew is not done when it is not due time."""
    certname = context.get_domain('renew')
    context.certbot(['-d', certname])

    assert_cert_count_for_lineage(context.config_dir, certname, 1)

    context.certbot_no_force_renew([
        'renew', '--deploy-hook', 'echo deploy >> "{0}"'.format(context.hook_probe)])

    assert_cert_count_for_lineage(context.config_dir, certname, 1)
    with pytest.raises(AssertionError):
        assert_hook_execution(context.hook_probe, 'deploy')


def test_graceful_renew_it_is_time(context):
    """Test graceful renew is done when it is due time."""
    certname = context.get_domain('renew')
    context.certbot(['-d', certname])

    assert_cert_count_for_lineage(context.config_dir, certname, 1)

    with open(join(context.config_dir, 'renewal', '{0}.conf'.format(certname)), 'r') as file:
        lines = file.readlines()
    lines.insert(4, 'renew_before_expiry = 100 years{0}'.format(os.linesep))
    with open(join(context.config_dir, 'renewal', '{0}.conf'.format(certname)), 'w') as file:
        file.writelines(lines)

    context.certbot_no_force_renew([
        'renew', '--deploy-hook', 'echo deploy >> "{0}"'.format(context.hook_probe)])

    assert_cert_count_for_lineage(context.config_dir, certname, 2)
    assert_hook_execution(context.hook_probe, 'deploy')


def test_renew_with_changed_private_key_complexity(context):
    """Test proper renew with updated private key complexity."""
    certname = context.get_domain('renew')
    context.certbot(['-d', certname, '--rsa-key-size', '4096'])

    key1 = join(context.config_dir, 'archive', certname, 'privkey1.pem')
    assert os.stat(key1).st_size > 3000  # 4096 bits keys takes more than 3000 bytes
    assert_cert_count_for_lineage(context.config_dir, certname, 1)

    context.certbot(['renew'])
    
    assert_cert_count_for_lineage(context.config_dir, certname, 2)
    key2 = join(context.config_dir, 'archive', certname, 'privkey2.pem')
    assert os.stat(key2).st_size > 3000

    context.certbot(['renew', '--rsa-key-size', '2048'])

    assert_cert_count_for_lineage(context.config_dir, certname, 3)
    key3 = join(context.config_dir, 'archive', certname, 'privkey3.pem')
    assert os.stat(key3).st_size < 1800  # 2048 bits keys takes less than 1800 bytes


def test_renew_ignoring_directory_hooks(context):
    """Test hooks are ignored during renewal with relevant CLI flag."""
    certname = context.get_domain('renew')
    context.certbot(['-d', certname])

    assert_cert_count_for_lineage(context.config_dir, certname, 1)

    misc.generate_test_file_hooks(context.config_dir, context.hook_probe)
    context.certbot(['renew', '--no-directory-hooks'])

    assert_cert_count_for_lineage(context.config_dir, certname, 2)
    with pytest.raises(AssertionError):
        assert_hook_execution(context.hook_probe, 'deploy')


def test_renew_empty_hook_scripts(context):
    """Test proper renew with empty hook scripts."""
    certname = context.get_domain('renew')
    context.certbot(['-d', certname])

    assert_cert_count_for_lineage(context.config_dir, certname, 1)

    misc.generate_test_file_hooks(context.config_dir, context.hook_probe)
    for hook_dir in misc.list_renewal_hooks_dirs(context.config_dir):
        shutil.rmtree(hook_dir)
        os.makedirs(join(hook_dir, 'dir'))
        open(join(hook_dir, 'file'), 'w').close()
    context.certbot(['renew'])

    assert_cert_count_for_lineage(context.config_dir, certname, 2)


def test_renew_hook_override(context):
    """Test correct hook override on renew."""
    certname = context.get_domain('override')
    context.certbot([
        'certonly', '-d', certname,
        '--preferred-challenges', 'http-01',
        '--pre-hook', 'echo pre >> "{0}"'.format(context.hook_probe),
        '--post-hook', 'echo post >> "{0}"'.format(context.hook_probe),
        '--deploy-hook', 'echo deploy >> "{0}"'.format(context.hook_probe)
    ])

    assert_hook_execution(context.hook_probe, 'pre')
    assert_hook_execution(context.hook_probe, 'post')
    assert_hook_execution(context.hook_probe, 'deploy')

    # Now we override all previous hooks during next renew.
    open(context.hook_probe, 'w').close()
    context.certbot([
        'renew', '--cert-name', certname,
        '--pre-hook', 'echo pre-override >> "{0}"'.format(context.hook_probe),
        '--post-hook', 'echo post-override >> "{0}"'.format(context.hook_probe),
        '--deploy-hook', 'echo deploy-override >> "{0}"'.format(context.hook_probe)
    ])

    assert_hook_execution(context.hook_probe, 'pre-override')
    assert_hook_execution(context.hook_probe, 'post-override')
    assert_hook_execution(context.hook_probe, 'deploy-override')
    with pytest.raises(AssertionError):
        assert_hook_execution(context.hook_probe, 'pre')
    with pytest.raises(AssertionError):
        assert_hook_execution(context.hook_probe, 'post')
    with pytest.raises(AssertionError):
        assert_hook_execution(context.hook_probe, 'deploy')

    # Expect that this renew will reuse new hooks registered in the previous renew.
    open(context.hook_probe, 'w').close()
    context.certbot(['renew', '--cert-name', certname])

    assert_hook_execution(context.hook_probe, 'pre-override')
    assert_hook_execution(context.hook_probe, 'post-override')
    assert_hook_execution(context.hook_probe, 'deploy-override')


def test_invalid_domain_with_dns_challenge(context):
    """Test certificate issuance failure with DNS-01 challenge."""
    # Manual dns auth hooks from misc are designed to fail if the domain contains 'fail-*'.
    domains = ','.join([context.get_domain('dns1'), context.get_domain('fail-dns1')])
    context.certbot([
        '-a', 'manual', '-d', domains,
        '--allow-subset-of-names',
        '--preferred-challenges', 'dns',
        '--manual-auth-hook', context.manual_dns_auth_hook,
        '--manual-cleanup-hook', context.manual_dns_cleanup_hook
    ])

    output = context.certbot(['certificates'])

    assert context.get_domain('fail-dns1') not in output


def test_reuse_key(context):
    """Test various scenarios where a key is reused."""
    certname = context.get_domain('reusekey')
    context.certbot(['--domains', certname, '--reuse-key'])
    context.certbot(['renew', '--cert-name', certname])

    with open(join(context.config_dir, 'archive/{0}/privkey1.pem').format(certname), 'r') as file:
        privkey1 = file.read()
    with open(join(context.config_dir, 'archive/{0}/privkey2.pem').format(certname), 'r') as file:
        privkey2 = file.read()
    assert privkey1 == privkey2

    context.certbot(['--cert-name', certname, '--domains', certname, '--force-renewal'])

    with open(join(context.config_dir, 'archive/{0}/privkey3.pem').format(certname), 'r') as file:
        privkey3 = file.read()
    assert privkey2 != privkey3

    with open(join(context.config_dir, 'archive/{0}/cert1.pem').format(certname), 'r') as file:
        cert1 = file.read()
    with open(join(context.config_dir, 'archive/{0}/cert2.pem').format(certname), 'r') as file:
        cert2 = file.read()
    with open(join(context.config_dir, 'archive/{0}/cert3.pem').format(certname), 'r') as file:
        cert3 = file.read()

<<<<<<< HEAD
    assert len({cert1, cert2, cert3}) == 3

=======
>>>>>>> 3d457c72

def test_ecdsa(context):
    """Test certificate issuance with ECDSA key."""
    key_path = join(context.workspace, 'privkey-p384.pem')
    csr_path = join(context.workspace, 'csr-p384.der')
    cert_path = join(context.workspace, 'cert-p384.pem')
    chain_path = join(context.workspace, 'chain-p384.pem')

    misc.generate_csr([context.get_domain('ecdsa')], key_path, csr_path, key_type=misc.ECDSA_KEY_TYPE)
    context.certbot(['auth', '--csr', csr_path, '--cert-path', cert_path, '--chain-path', chain_path])

    certificate = misc.read_certificate(cert_path)
    assert 'ASN1 OID: secp384r1' in certificate


def test_ocsp_must_staple(context):
    """Test that OCSP Must-Staple is correctly set in the generated certificate."""
    certname = context.get_domain('must-staple')
    context.certbot(['auth', '--must-staple', '--domains', certname])

    certificate = misc.read_certificate(join(context.config_dir,
                                             'live/{0}/cert.pem').format(certname))
    assert 'status_request' in certificate or '1.3.6.1.5.5.7.1.24'


def test_revoke_simple(context):
    """Test various scenarios that revokes a certificate."""
    # Default action after revoke is to delete the certificate.
    certname = context.get_domain()
    cert_path = join(context.config_dir, 'live', certname, 'cert.pem')
    context.certbot(['-d', certname])
    context.certbot(['revoke', '--cert-path', cert_path, '--delete-after-revoke'])

    assert not exists(cert_path)

    # Check default deletion is overridden.
    certname = context.get_domain('le1')
    cert_path = join(context.config_dir, 'live', certname, 'cert.pem')
    context.certbot(['-d', certname])
    context.certbot(['revoke', '--cert-path', cert_path, '--no-delete-after-revoke'])

    assert exists(cert_path)

    context.certbot(['delete', '--cert-name', certname])

    assert not exists(join(context.config_dir, 'archive', certname))
    assert not exists(join(context.config_dir, 'live', certname))
    assert not exists(join(context.config_dir, 'renewal', '{0}.conf'.format(certname)))

    certname = context.get_domain('le2')
    key_path = join(context.config_dir, 'live', certname, 'privkey.pem')
    cert_path = join(context.config_dir, 'live', certname, 'cert.pem')
    context.certbot(['-d', certname])
    context.certbot(['revoke', '--cert-path', cert_path, '--key-path', key_path])


def test_revoke_and_unregister(context):
    """Test revoke with a reason then unregister."""
    cert1 = context.get_domain('le1')
    cert2 = context.get_domain('le2')
    cert3 = context.get_domain('le3')

    cert_path1 = join(context.config_dir, 'live', cert1, 'cert.pem')
    key_path2 = join(context.config_dir, 'live', cert2, 'privkey.pem')
    cert_path2 = join(context.config_dir, 'live', cert2, 'cert.pem')

    context.certbot(['-d', cert1])
    context.certbot(['-d', cert2])
    context.certbot(['-d', cert3])

    context.certbot(['revoke', '--cert-path', cert_path1,
                    '--reason', 'cessationOfOperation'])
    context.certbot(['revoke', '--cert-path', cert_path2, '--key-path', key_path2,
                    '--reason', 'keyCompromise'])

    context.certbot(['unregister'])

    output = context.certbot(['certificates'])

    assert cert1 not in output
    assert cert2 not in output
    assert cert3 in output


def test_revoke_mutual_exclusive_flags(context):
    """Test --cert-path and --cert-name cannot be used during revoke."""
    cert = context.get_domain('le1')
    context.certbot(['-d', cert])
    with pytest.raises(subprocess.CalledProcessError) as error:
        context.certbot([
            'revoke', '--cert-name', cert,
            '--cert-path', join(context.config_dir, 'live', cert, 'fullchain.pem')
        ])
        assert 'Exactly one of --cert-path or --cert-name must be specified' in error.out


def test_revoke_multiple_lineages(context):
    """Test revoke does not delete certs if multiple lineages share the same dir."""
    cert1 = context.get_domain('le1')
    context.certbot(['-d', cert1])

    assert os.path.isfile(join(context.config_dir, 'renewal', '{0}.conf'.format(cert1)))

    cert2 = context.get_domain('le2')
    context.certbot(['-d', cert2])

    # Copy over renewal configuration of cert1 into renewal configuration of cert2.
    with open(join(context.config_dir, 'renewal', '{0}.conf'.format(cert2)), 'r') as file:
        data = file.read()

    data = re.sub('archive_dir = .*\n',
                  'archive_dir = {0}\n'.format(join(context.config_dir, 'archive', cert1)),
                  data)

    with open(join(context.config_dir, 'renewal', '{0}.conf'.format(cert2)), 'w') as file:
        file.write(data)

    output = context.certbot([
        'revoke', '--cert-path', join(context.config_dir, 'live', cert1, 'cert.pem')
    ])

    assert 'Not deleting revoked certs due to overlapping archive dirs' in output


def test_wildcard_certificates(context):
    """Test wildcard certificate issuance."""
    if context.acme_server == 'boulder-v1':
        pytest.skip('Wildcard certificates are not supported on ACME v1')

    certname = context.get_domain('wild')

    context.certbot([
        '-a', 'manual', '-d', '*.{0},{0}'.format(certname),
        '--preferred-challenge', 'dns',
        '--manual-auth-hook', context.manual_dns_auth_hook,
        '--manual-cleanup-hook', context.manual_dns_cleanup_hook
    ])

    assert exists(join(context.config_dir, 'live', certname, 'fullchain.pem'))


def test_ocsp_status_stale(context):
    """Test retrieval of OCSP statuses for staled config"""
    sample_data_path = misc.load_sample_data_path(context.workspace)
    output = context.certbot(['certificates', '--config-dir', sample_data_path])

    assert output.count('TEST_CERT') == 2, ('Did not find two test certs as expected ({0})'
                                            .format(output.count('TEST_CERT')))
    assert output.count('EXPIRED') == 2, ('Did not find two expired certs as expected ({0})'
                                          .format(output.count('EXPIRED')))


def test_ocsp_status_live(context):
    """Test retrieval of OCSP statuses for live config"""
    if context.acme_server == 'pebble':
        pytest.skip('Pebble does not support OCSP status requests.')

    # OSCP 1: Check live certificate OCSP status (VALID)
    cert = context.get_domain('ocsp-check')
    context.certbot(['--domains', cert])
    output = context.certbot(['certificates'])

    assert output.count('VALID') == 1, 'Expected {0} to be VALID'.format(cert)
    assert output.count('EXPIRED') == 0, 'Did not expect {0} to be EXPIRED'.format(cert)

    # OSCP 2: Check live certificate OCSP status (REVOKED)
    context.certbot(['revoke', '--cert-name', cert, '--no-delete-after-revoke'])
    output = context.certbot(['certificates'])

    assert output.count('INVALID') == 1, 'Expected {0} to be INVALID'.format(cert)
    assert output.count('REVOKED') == 1, 'Expected {0} to be REVOKED'.format(cert)<|MERGE_RESOLUTION|>--- conflicted
+++ resolved
@@ -5,11 +5,7 @@
 import re
 import shutil
 import subprocess
-<<<<<<< HEAD
 from os.path import join, exists
-=======
-from os.path import join
->>>>>>> 3d457c72
 
 import pytest
 from certbot_integration_tests.certbot_tests import context as certbot_context
@@ -399,11 +395,8 @@
     with open(join(context.config_dir, 'archive/{0}/cert3.pem').format(certname), 'r') as file:
         cert3 = file.read()
 
-<<<<<<< HEAD
     assert len({cert1, cert2, cert3}) == 3
 
-=======
->>>>>>> 3d457c72
 
 def test_ecdsa(context):
     """Test certificate issuance with ECDSA key."""
