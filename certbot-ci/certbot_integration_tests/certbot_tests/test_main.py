--- conflicted
+++ resolved
@@ -2,10 +2,7 @@
 from __future__ import print_function
 
 import os
-<<<<<<< HEAD
-=======
 import re
->>>>>>> 410e74c4
 import shutil
 import subprocess
 from os.path import join, exists
@@ -398,7 +395,8 @@
     with open(join(context.config_dir, 'archive/{0}/cert3.pem').format(certname), 'r') as file:
         cert3 = file.read()
 
-<<<<<<< HEAD
+    assert len({cert1, cert2, cert3}) == 3
+
 
 def test_ecdsa(context):
     """Test certificate issuance with ECDSA key."""
@@ -422,10 +420,8 @@
     certificate = misc.read_certificate(join(context.config_dir,
                                              'live/{0}/cert.pem').format(certname))
     assert 'status_request' in certificate or '1.3.6.1.5.5.7.1.24'
-=======
-    assert len({cert1, cert2, cert3}) == 3
-    
-    
+
+
 def test_revoke_simple(context):
     """Test various scenarios that revokes a certificate."""
     # Default action after revoke is to delete the certificate.
@@ -571,5 +567,4 @@
     output = context.certbot(['certificates'])
 
     assert output.count('INVALID') == 1, 'Expected {0} to be INVALID'.format(cert)
-    assert output.count('REVOKED') == 1, 'Expected {0} to be REVOKED'.format(cert)
->>>>>>> 410e74c4
+    assert output.count('REVOKED') == 1, 'Expected {0} to be REVOKED'.format(cert)