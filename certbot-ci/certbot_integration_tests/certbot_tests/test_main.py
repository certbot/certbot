"""Module executing integration tests against certbot core."""
from __future__ import print_function

import os
<<<<<<< HEAD
=======
import re
>>>>>>> 298b1db3
import shutil
import subprocess
from os.path import join, exists

import pytest
from certbot_integration_tests.certbot_tests import context as certbot_context
from certbot_integration_tests.certbot_tests.assertions import (
    assert_hook_execution, assert_saved_renew_hook, assert_cert_count_for_lineage,
    assert_world_permissions, assert_equals_group_owner, assert_equals_permissions,
)
from certbot_integration_tests.utils import misc


@pytest.fixture()
def context(request):
    # Fixture request is a built-in pytest fixture describing current test request.
    integration_test_context = certbot_context.IntegrationTestsContext(request)
    try:
        yield integration_test_context
    finally:
        integration_test_context.cleanup()


def test_basic_commands(context):
    """Test simple commands on Certbot CLI."""
    # TMPDIR env variable is set to workspace for the certbot subprocess.
    # So tempdir module will create any temporary files/dirs in workspace,
    # and its content can be tested to check correct certbot cleanup.
    initial_count_tmpfiles = len(os.listdir(context.workspace))

    context.certbot(['--help'])
    context.certbot(['--help', 'all'])
    context.certbot(['--version'])

    with pytest.raises(subprocess.CalledProcessError):
        context.certbot(['--csr'])

    new_count_tmpfiles = len(os.listdir(context.workspace))
    assert initial_count_tmpfiles == new_count_tmpfiles


def test_hook_dirs_creation(context):
    """Test all hooks directory are created during Certbot startup."""
    context.certbot(['register'])

    for hook_dir in misc.list_renewal_hooks_dirs(context.config_dir):
        assert os.path.isdir(hook_dir)


def test_registration_override(context):
    """Test correct register/unregister, and registration override."""
    context.certbot(['register'])
    context.certbot(['unregister'])
    context.certbot(['register', '--email', 'ex1@domain.org,ex2@domain.org'])

    # TODO: When `certbot register --update-registration` is fully deprecated,
    #  delete the two following deprecated uses
    context.certbot(['register', '--update-registration', '--email', 'ex1@domain.org'])
    context.certbot(['register', '--update-registration', '--email', 'ex1@domain.org,ex2@domain.org'])

    context.certbot(['update_account', '--email', 'example@domain.org'])
    context.certbot(['update_account', '--email', 'ex1@domain.org,ex2@domain.org'])


def test_prepare_plugins(context):
    """Test that plugins are correctly instantiated and displayed."""
    output = context.certbot(['plugins', '--init', '--prepare'])

    assert 'webroot' in output


def test_http_01(context):
    """Test the HTTP-01 challenge using standalone plugin."""
    # We start a server listening on the port for the
    # TLS-SNI challenge to prevent regressions in #3601.
    with misc.create_http_server(context.tls_alpn_01_port):
        certname = context.get_domain('le2')
        context.certbot([
            '--domains', certname, '--preferred-challenges', 'http-01', 'run',
            '--cert-name', certname,
            '--pre-hook', 'echo wtf.pre >> "{0}"'.format(context.hook_probe),
            '--post-hook', 'echo wtf.post >> "{0}"'.format(context.hook_probe),
            '--deploy-hook', 'echo deploy >> "{0}"'.format(context.hook_probe)
        ])

    assert_hook_execution(context.hook_probe, 'deploy')
    assert_saved_renew_hook(context.config_dir, certname)


def test_manual_http_auth(context):
    """Test the HTTP-01 challenge using manual plugin."""
    with misc.create_http_server(context.http_01_port) as webroot,\
            misc.manual_http_hooks(webroot, context.http_01_port) as scripts:

        certname = context.get_domain()
        context.certbot([
            'certonly', '-a', 'manual', '-d', certname,
            '--cert-name', certname,
            '--manual-auth-hook', scripts[0],
            '--manual-cleanup-hook', scripts[1],
            '--pre-hook', 'echo wtf.pre >> "{0}"'.format(context.hook_probe),
            '--post-hook', 'echo wtf.post >> "{0}"'.format(context.hook_probe),
            '--renew-hook', 'echo renew >> "{0}"'.format(context.hook_probe)
        ])

    with pytest.raises(AssertionError):
        assert_hook_execution(context.hook_probe, 'renew')
    assert_saved_renew_hook(context.config_dir, certname)


def test_manual_dns_auth(context):
    """Test the DNS-01 challenge using manual plugin."""
    certname = context.get_domain('dns')
    context.certbot([
        '-a', 'manual', '-d', certname, '--preferred-challenges', 'dns',
        'run', '--cert-name', certname,
        '--manual-auth-hook', context.manual_dns_auth_hook,
        '--manual-cleanup-hook', context.manual_dns_cleanup_hook,
        '--pre-hook', 'echo wtf.pre >> "{0}"'.format(context.hook_probe),
        '--post-hook', 'echo wtf.post >> "{0}"'.format(context.hook_probe),
        '--renew-hook', 'echo renew >> "{0}"'.format(context.hook_probe)
    ])

    with pytest.raises(AssertionError):
        assert_hook_execution(context.hook_probe, 'renew')
    assert_saved_renew_hook(context.config_dir, certname)

    context.certbot(['renew', '--cert-name', certname, '--authenticator', 'manual'])

    assert_cert_count_for_lineage(context.config_dir, certname, 2)


def test_certonly(context):
    """Test the certonly verb on certbot."""
    context.certbot(['certonly', '--cert-name', 'newname', '-d', context.get_domain('newname')])


def test_auth_and_install_with_csr(context):
    """Test certificate issuance and install using an existing CSR."""
    certname = context.get_domain('le3')
    key_path = join(context.workspace, 'key.pem')
    csr_path = join(context.workspace, 'csr.der')

    misc.generate_csr([certname], key_path, csr_path)

    cert_path = join(context.workspace, 'csr', 'cert.pem')
    chain_path = join(context.workspace, 'csr', 'chain.pem')

    context.certbot([
        'auth', '--csr', csr_path,
        '--cert-path', cert_path,
        '--chain-path', chain_path
    ])

    print(misc.read_certificate(cert_path))
    print(misc.read_certificate(chain_path))

    context.certbot([
        '--domains', certname, 'install',
        '--cert-path', cert_path,
        '--key-path', key_path
    ])


def test_renew_files_permissions(context):
    """Test proper certificate file permissions upon renewal"""
    certname = context.get_domain('renew')
    context.certbot(['-d', certname])

    assert_cert_count_for_lineage(context.config_dir, certname, 1)
    assert_world_permissions(
        join(context.config_dir, 'archive', certname, 'privkey1.pem'), 0)

    context.certbot(['renew'])

    assert_cert_count_for_lineage(context.config_dir, certname, 2)
    assert_world_permissions(
        join(context.config_dir, 'archive', certname, 'privkey2.pem'), 0)
    assert_equals_group_owner(
        join(context.config_dir, 'archive', certname, 'privkey1.pem'),
        join(context.config_dir, 'archive', certname, 'privkey2.pem'))
    assert_equals_permissions(
        join(context.config_dir, 'archive', certname, 'privkey1.pem'),
        join(context.config_dir, 'archive', certname, 'privkey2.pem'), 0o074)


def test_renew_with_hook_scripts(context):
    """Test certificate renewal with script hooks."""
    certname = context.get_domain('renew')
    context.certbot(['-d', certname])

    assert_cert_count_for_lineage(context.config_dir, certname, 1)

    misc.generate_test_file_hooks(context.config_dir, context.hook_probe)
    context.certbot(['renew'])

    assert_cert_count_for_lineage(context.config_dir, certname, 2)
    assert_hook_execution(context.hook_probe, 'deploy')


def test_renew_files_propagate_permissions(context):
    """Test proper certificate renewal with custom permissions propagated on private key."""
    certname = context.get_domain('renew')
    context.certbot(['-d', certname])

    assert_cert_count_for_lineage(context.config_dir, certname, 1)

    os.chmod(join(context.config_dir, 'archive', certname, 'privkey1.pem'), 0o444)
    context.certbot(['renew'])

    assert_cert_count_for_lineage(context.config_dir, certname, 2)
    assert_world_permissions(
        join(context.config_dir, 'archive', certname, 'privkey2.pem'), 4)
    assert_equals_permissions(
        join(context.config_dir, 'archive', certname, 'privkey1.pem'),
        join(context.config_dir, 'archive', certname, 'privkey2.pem'), 0o074)


def test_graceful_renew_it_is_not_time(context):
    """Test graceful renew is not done when it is not due time."""
    certname = context.get_domain('renew')
    context.certbot(['-d', certname])

    assert_cert_count_for_lineage(context.config_dir, certname, 1)

    context.certbot_no_force_renew([
        'renew', '--deploy-hook', 'echo deploy >> "{0}"'.format(context.hook_probe)])

    assert_cert_count_for_lineage(context.config_dir, certname, 1)
    with pytest.raises(AssertionError):
        assert_hook_execution(context.hook_probe, 'deploy')


def test_graceful_renew_it_is_time(context):
    """Test graceful renew is done when it is due time."""
    certname = context.get_domain('renew')
    context.certbot(['-d', certname])

    assert_cert_count_for_lineage(context.config_dir, certname, 1)

    with open(join(context.config_dir, 'renewal', '{0}.conf'.format(certname)), 'r') as file:
        lines = file.readlines()
    lines.insert(4, 'renew_before_expiry = 100 years{0}'.format(os.linesep))
    with open(join(context.config_dir, 'renewal', '{0}.conf'.format(certname)), 'w') as file:
        file.writelines(lines)

    context.certbot_no_force_renew([
        'renew', '--deploy-hook', 'echo deploy >> "{0}"'.format(context.hook_probe)])

    assert_cert_count_for_lineage(context.config_dir, certname, 2)
    assert_hook_execution(context.hook_probe, 'deploy')


def test_renew_with_changed_private_key_complexity(context):
    """Test proper renew with updated private key complexity."""
    certname = context.get_domain('renew')
    context.certbot(['-d', certname, '--rsa-key-size', '4096'])

    key1 = join(context.config_dir, 'archive', certname, 'privkey1.pem')
    assert os.stat(key1).st_size > 3000  # 4096 bits keys takes more than 3000 bytes
    assert_cert_count_for_lineage(context.config_dir, certname, 1)

    context.certbot(['renew'])
    
    assert_cert_count_for_lineage(context.config_dir, certname, 2)
    key2 = join(context.config_dir, 'archive', certname, 'privkey2.pem')
    assert os.stat(key2).st_size > 3000

    context.certbot(['renew', '--rsa-key-size', '2048'])

    assert_cert_count_for_lineage(context.config_dir, certname, 3)
    key3 = join(context.config_dir, 'archive', certname, 'privkey3.pem')
    assert os.stat(key3).st_size < 1800  # 2048 bits keys takes less than 1800 bytes


def test_renew_ignoring_directory_hooks(context):
    """Test hooks are ignored during renewal with relevant CLI flag."""
    certname = context.get_domain('renew')
    context.certbot(['-d', certname])

    assert_cert_count_for_lineage(context.config_dir, certname, 1)

    misc.generate_test_file_hooks(context.config_dir, context.hook_probe)
    context.certbot(['renew', '--no-directory-hooks'])

    assert_cert_count_for_lineage(context.config_dir, certname, 2)
    with pytest.raises(AssertionError):
        assert_hook_execution(context.hook_probe, 'deploy')


def test_renew_empty_hook_scripts(context):
    """Test proper renew with empty hook scripts."""
    certname = context.get_domain('renew')
    context.certbot(['-d', certname])

    assert_cert_count_for_lineage(context.config_dir, certname, 1)

    misc.generate_test_file_hooks(context.config_dir, context.hook_probe)
    for hook_dir in misc.list_renewal_hooks_dirs(context.config_dir):
        shutil.rmtree(hook_dir)
        os.makedirs(join(hook_dir, 'dir'))
        open(join(hook_dir, 'file'), 'w').close()
    context.certbot(['renew'])

    assert_cert_count_for_lineage(context.config_dir, certname, 2)


def test_renew_hook_override(context):
    """Test correct hook override on renew."""
    certname = context.get_domain('override')
    context.certbot([
        'certonly', '-d', certname,
        '--preferred-challenges', 'http-01',
        '--pre-hook', 'echo pre >> "{0}"'.format(context.hook_probe),
        '--post-hook', 'echo post >> "{0}"'.format(context.hook_probe),
        '--deploy-hook', 'echo deploy >> "{0}"'.format(context.hook_probe)
    ])

    assert_hook_execution(context.hook_probe, 'pre')
    assert_hook_execution(context.hook_probe, 'post')
    assert_hook_execution(context.hook_probe, 'deploy')

    # Now we override all previous hooks during next renew.
    open(context.hook_probe, 'w').close()
    context.certbot([
        'renew', '--cert-name', certname,
        '--pre-hook', 'echo pre-override >> "{0}"'.format(context.hook_probe),
        '--post-hook', 'echo post-override >> "{0}"'.format(context.hook_probe),
        '--deploy-hook', 'echo deploy-override >> "{0}"'.format(context.hook_probe)
    ])

    assert_hook_execution(context.hook_probe, 'pre-override')
    assert_hook_execution(context.hook_probe, 'post-override')
    assert_hook_execution(context.hook_probe, 'deploy-override')
    with pytest.raises(AssertionError):
        assert_hook_execution(context.hook_probe, 'pre')
    with pytest.raises(AssertionError):
        assert_hook_execution(context.hook_probe, 'post')
    with pytest.raises(AssertionError):
        assert_hook_execution(context.hook_probe, 'deploy')

    # Expect that this renew will reuse new hooks registered in the previous renew.
    open(context.hook_probe, 'w').close()
    context.certbot(['renew', '--cert-name', certname])

    assert_hook_execution(context.hook_probe, 'pre-override')
    assert_hook_execution(context.hook_probe, 'post-override')
    assert_hook_execution(context.hook_probe, 'deploy-override')

    
def test_invalid_domain_with_dns_challenge(context):
    """Test certificate issuance failure with DNS-01 challenge."""
    # Manual dns auth hooks from misc are designed to fail if the domain contains 'fail-*'.
    domains = ','.join([context.get_domain('dns1'), context.get_domain('fail-dns1')])
    context.certbot([
        '-a', 'manual', '-d', domains,
        '--allow-subset-of-names',
        '--preferred-challenges', 'dns',
        '--manual-auth-hook', context.manual_dns_auth_hook,
        '--manual-cleanup-hook', context.manual_dns_cleanup_hook
    ])

    output = context.certbot(['certificates'])

    assert context.get_domain('fail-dns1') not in output


def test_reuse_key(context):
    """Test various scenarios where a key is reused."""
    certname = context.get_domain('reusekey')
    context.certbot(['--domains', certname, '--reuse-key'])
    context.certbot(['renew', '--cert-name', certname])

    with open(join(context.config_dir, 'archive/{0}/privkey1.pem').format(certname), 'r') as file:
        privkey1 = file.read()
    with open(join(context.config_dir, 'archive/{0}/privkey2.pem').format(certname), 'r') as file:
        privkey2 = file.read()
    assert privkey1 == privkey2

    context.certbot(['--cert-name', certname, '--domains', certname, '--force-renewal'])

    with open(join(context.config_dir, 'archive/{0}/privkey3.pem').format(certname), 'r') as file:
        privkey3 = file.read()
    assert privkey2 != privkey3

    with open(join(context.config_dir, 'archive/{0}/cert1.pem').format(certname), 'r') as file:
        cert1 = file.read()
    with open(join(context.config_dir, 'archive/{0}/cert2.pem').format(certname), 'r') as file:
        cert2 = file.read()
    with open(join(context.config_dir, 'archive/{0}/cert3.pem').format(certname), 'r') as file:
        cert3 = file.read()

<<<<<<< HEAD

def test_ocsp_status_stale(context):
    """Test retrieval of OCSP statuses for staled config"""
    sample_data_path = misc.load_sample_data_path(context.workspace)
    output = context.certbot(['certificates', '--config-dir', sample_data_path])

    assert output.count('TEST_CERT') == 2, ('Did not find two test certs as expected ({0})'
                                            .format(output.count('TEST_CERT')))
    assert output.count('EXPIRED') == 2, ('Did not find two expired certs as expected ({0})'
                                          .format(output.count('EXPIRED')))


def test_ocsp_status_live(context):
    """Test retrieval of OCSP statuses for live config"""
    if context.acme_server == 'pebble':
        pytest.skip('Pebble does not support OCSP status requests.')

    # OSCP 1: Check live certificate OCSP status (VALID)
    cert = context.get_domain('ocsp-check')
    context.certbot(['--domains', cert])
    output = context.certbot(['certificates'])

    assert output.count('VALID') == 1, 'Expected {0} to be VALID'.format(cert)
    assert output.count('EXPIRED') == 0, 'Did not expect {0} to be EXPIRED'.format(cert)

    # OSCP 2: Check live certificate OCSP status (REVOKED)
    context.certbot(['revoke', '--cert-name', cert, '--no-delete-after-revoke'])
    output = context.certbot(['certificates'])

    assert output.count('INVALID') == 1, 'Expected {0} to be INVALID'.format(cert)
    assert output.count('REVOKED') == 1, 'Expected {0} to be REVOKED'.format(cert)
=======
    assert len({cert1, cert2, cert3}) == 3
    
    
def test_revoke_simple(context):
    """Test various scenarios that revokes a certificate."""
    # Default action after revoke is to delete the certificate.
    certname = context.get_domain()
    cert_path = join(context.config_dir, 'live', certname, 'cert.pem')
    context.certbot(['-d', certname])
    context.certbot(['revoke', '--cert-path', cert_path, '--delete-after-revoke'])

    assert not exists(cert_path)

    # Check default deletion is overridden.
    certname = context.get_domain('le1')
    cert_path = join(context.config_dir, 'live', certname, 'cert.pem')
    context.certbot(['-d', certname])
    context.certbot(['revoke', '--cert-path', cert_path, '--no-delete-after-revoke'])

    assert exists(cert_path)

    context.certbot(['delete', '--cert-name', certname])

    assert not exists(join(context.config_dir, 'archive', certname))
    assert not exists(join(context.config_dir, 'live', certname))
    assert not exists(join(context.config_dir, 'renewal', '{0}.conf'.format(certname)))

    certname = context.get_domain('le2')
    key_path = join(context.config_dir, 'live', certname, 'privkey.pem')
    cert_path = join(context.config_dir, 'live', certname, 'cert.pem')
    context.certbot(['-d', certname])
    context.certbot(['revoke', '--cert-path', cert_path, '--key-path', key_path])


def test_revoke_and_unregister(context):
    """Test revoke with a reason then unregister."""
    cert1 = context.get_domain('le1')
    cert2 = context.get_domain('le2')
    cert3 = context.get_domain('le3')

    cert_path1 = join(context.config_dir, 'live', cert1, 'cert.pem')
    key_path2 = join(context.config_dir, 'live', cert2, 'privkey.pem')
    cert_path2 = join(context.config_dir, 'live', cert2, 'cert.pem')

    context.certbot(['-d', cert1])
    context.certbot(['-d', cert2])
    context.certbot(['-d', cert3])

    context.certbot(['revoke', '--cert-path', cert_path1,
                    '--reason', 'cessationOfOperation'])
    context.certbot(['revoke', '--cert-path', cert_path2, '--key-path', key_path2,
                    '--reason', 'keyCompromise'])

    context.certbot(['unregister'])

    output = context.certbot(['certificates'])

    assert cert1 not in output
    assert cert2 not in output
    assert cert3 in output


def test_revoke_mutual_exclusive_flags(context):
    """Test --cert-path and --cert-name cannot be used during revoke."""
    cert = context.get_domain('le1')
    context.certbot(['-d', cert])
    with pytest.raises(subprocess.CalledProcessError) as error:
        context.certbot([
            'revoke', '--cert-name', cert,
            '--cert-path', join(context.config_dir, 'live', cert, 'fullchain.pem')
        ])
        assert 'Exactly one of --cert-path or --cert-name must be specified' in error.out


def test_revoke_multiple_lineages(context):
    """Test revoke does not delete certs if multiple lineages share the same dir."""
    cert1 = context.get_domain('le1')
    context.certbot(['-d', cert1])

    assert os.path.isfile(join(context.config_dir, 'renewal', '{0}.conf'.format(cert1)))

    cert2 = context.get_domain('le2')
    context.certbot(['-d', cert2])

    # Copy over renewal configuration of cert1 into renewal configuration of cert2.
    with open(join(context.config_dir, 'renewal', '{0}.conf'.format(cert2)), 'r') as file:
        data = file.read()

    data = re.sub('archive_dir = .*\n',
                  'archive_dir = {0}\n'.format(join(context.config_dir, 'archive', cert1)),
                  data)

    with open(join(context.config_dir, 'renewal', '{0}.conf'.format(cert2)), 'w') as file:
        file.write(data)

    output = context.certbot([
        'revoke', '--cert-path', join(context.config_dir, 'live', cert1, 'cert.pem')
    ])

    assert 'Not deleting revoked certs due to overlapping archive dirs' in output


def test_wildcard_certificates(context):
    """Test wildcard certificate issuance."""
    if context.acme_server == 'boulder-v1':
        pytest.skip('Wildcard certificates are not supported on ACME v1')

    certname = context.get_domain('wild')

    context.certbot([
        '-a', 'manual', '-d', '*.{0},{0}'.format(certname),
        '--preferred-challenge', 'dns',
        '--manual-auth-hook', context.manual_dns_auth_hook,
        '--manual-cleanup-hook', context.manual_dns_cleanup_hook
    ])

    assert exists(join(context.config_dir, 'live', certname, 'fullchain.pem'))
>>>>>>> 298b1db3
<|MERGE_RESOLUTION|>--- conflicted
+++ resolved
@@ -2,10 +2,7 @@
 from __future__ import print_function
 
 import os
-<<<<<<< HEAD
-=======
 import re
->>>>>>> 298b1db3
 import shutil
 import subprocess
 from os.path import join, exists
@@ -398,39 +395,6 @@
     with open(join(context.config_dir, 'archive/{0}/cert3.pem').format(certname), 'r') as file:
         cert3 = file.read()
 
-<<<<<<< HEAD
-
-def test_ocsp_status_stale(context):
-    """Test retrieval of OCSP statuses for staled config"""
-    sample_data_path = misc.load_sample_data_path(context.workspace)
-    output = context.certbot(['certificates', '--config-dir', sample_data_path])
-
-    assert output.count('TEST_CERT') == 2, ('Did not find two test certs as expected ({0})'
-                                            .format(output.count('TEST_CERT')))
-    assert output.count('EXPIRED') == 2, ('Did not find two expired certs as expected ({0})'
-                                          .format(output.count('EXPIRED')))
-
-
-def test_ocsp_status_live(context):
-    """Test retrieval of OCSP statuses for live config"""
-    if context.acme_server == 'pebble':
-        pytest.skip('Pebble does not support OCSP status requests.')
-
-    # OSCP 1: Check live certificate OCSP status (VALID)
-    cert = context.get_domain('ocsp-check')
-    context.certbot(['--domains', cert])
-    output = context.certbot(['certificates'])
-
-    assert output.count('VALID') == 1, 'Expected {0} to be VALID'.format(cert)
-    assert output.count('EXPIRED') == 0, 'Did not expect {0} to be EXPIRED'.format(cert)
-
-    # OSCP 2: Check live certificate OCSP status (REVOKED)
-    context.certbot(['revoke', '--cert-name', cert, '--no-delete-after-revoke'])
-    output = context.certbot(['certificates'])
-
-    assert output.count('INVALID') == 1, 'Expected {0} to be INVALID'.format(cert)
-    assert output.count('REVOKED') == 1, 'Expected {0} to be REVOKED'.format(cert)
-=======
     assert len({cert1, cert2, cert3}) == 3
     
     
@@ -548,4 +512,35 @@
     ])
 
     assert exists(join(context.config_dir, 'live', certname, 'fullchain.pem'))
->>>>>>> 298b1db3
+
+
+def test_ocsp_status_stale(context):
+    """Test retrieval of OCSP statuses for staled config"""
+    sample_data_path = misc.load_sample_data_path(context.workspace)
+    output = context.certbot(['certificates', '--config-dir', sample_data_path])
+
+    assert output.count('TEST_CERT') == 2, ('Did not find two test certs as expected ({0})'
+                                            .format(output.count('TEST_CERT')))
+    assert output.count('EXPIRED') == 2, ('Did not find two expired certs as expected ({0})'
+                                          .format(output.count('EXPIRED')))
+
+
+def test_ocsp_status_live(context):
+    """Test retrieval of OCSP statuses for live config"""
+    if context.acme_server == 'pebble':
+        pytest.skip('Pebble does not support OCSP status requests.')
+
+    # OSCP 1: Check live certificate OCSP status (VALID)
+    cert = context.get_domain('ocsp-check')
+    context.certbot(['--domains', cert])
+    output = context.certbot(['certificates'])
+
+    assert output.count('VALID') == 1, 'Expected {0} to be VALID'.format(cert)
+    assert output.count('EXPIRED') == 0, 'Did not expect {0} to be EXPIRED'.format(cert)
+
+    # OSCP 2: Check live certificate OCSP status (REVOKED)
+    context.certbot(['revoke', '--cert-name', cert, '--no-delete-after-revoke'])
+    output = context.certbot(['certificates'])
+
+    assert output.count('INVALID') == 1, 'Expected {0} to be INVALID'.format(cert)
+    assert output.count('REVOKED') == 1, 'Expected {0} to be REVOKED'.format(cert)