--- conflicted
+++ resolved
@@ -69,13 +69,6 @@
     :param config: Configuration of the pytest primary node
     """
     # Check for runtime compatibility: some tools are required to be available in PATH
-<<<<<<< HEAD
-    try:
-        subprocess.check_output(['docker', '-v'], stderr=subprocess.STDOUT)
-    except (subprocess.CalledProcessError, OSError):
-        raise ValueError('Error: docker is required in PATH to launch the integration tests, '
-                         'but is not installed or not available for current user.')
-=======
     if 'boulder' in config.option.acme_server:
         try:
             subprocess.check_output(['docker', '-v'], stderr=subprocess.STDOUT)
@@ -88,7 +81,6 @@
         except (subprocess.CalledProcessError, OSError):
             raise ValueError('Error: docker-compose is required in PATH to launch the integration tests, '
                              'but is not installed or not available for current user.')
->>>>>>> 4a906484
 
     # Parameter numprocesses is added to option by pytest-xdist
     workers = ['primary'] if not config.option.numprocesses\
