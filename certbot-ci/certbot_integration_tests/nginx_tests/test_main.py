--- conflicted
+++ resolved
@@ -18,19 +18,6 @@
 
 
 @pytest.mark.parametrize('certname_pattern, params, context', [
-<<<<<<< HEAD
-    ('nginx.{0}.wtf', ['run'], True),  # Passing True here makes the context
-                                       # fixture start Nginx with a default server.
-    ('nginx2.{0}.wtf', ['--preferred-challenges', 'http'], True),
-    # Overlapping location block and server-block-level return 301
-    ('nginx3.{0}.wtf', ['--preferred-challenges', 'http'], True),
-    # No matching server block; default_server exists
-    ('nginx4.{0}.wtf', ['--preferred-challenges', 'http'], True),
-    # No default server in Nginx starting to this point.
-    ('nginx5.{0}.wtf', ['--preferred-challenges', 'http'], False),
-    # Multiple domains, mix of matching and not
-    ('nginx6.{0}.wtf,nginx7.{0}.wtf', ['--preferred-challenges', 'http'], False),
-=======
     ('nginx.{0}.wtf', ['run'], {'default_server': True}),
     ('nginx2.{0}.wtf', ['--preferred-challenges', 'http'], {'default_server': True}),
     # Overlapping location block and server-block-level return 301
@@ -41,7 +28,6 @@
     ('nginx5.{0}.wtf', ['--preferred-challenges', 'http'], {'default_server': False}),
     # Multiple domains, mix of matching and not
     ('nginx6.{0}.wtf,nginx7.{0}.wtf', ['--preferred-challenges', 'http'], {'default_server': False}),
->>>>>>> 618e0562
 ], indirect=['context'])
 def test_certificate_deployment(certname_pattern, params, context):
     """
