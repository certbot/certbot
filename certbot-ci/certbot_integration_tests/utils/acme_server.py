#!/usr/bin/env python
"""Module to setup an ACME CA server environment able to run multiple tests in parallel"""
from __future__ import print_function

import argparse
import errno
import json
import os
from os.path import join
import re
import shutil
import subprocess
import sys
import tempfile
import time

import requests

from certbot_integration_tests.utils import misc
from certbot_integration_tests.utils import pebble_artifacts
from certbot_integration_tests.utils import proxy
from certbot_integration_tests.utils.constants import *


class ACMEServer(object):
    """
    ACMEServer configures and handles the lifecycle of an ACME CA server and an HTTP reverse proxy
    instance, to allow parallel execution of integration tests against the unique http-01 port
    expected by the ACME CA server.
    Typically all pytest integration tests will be executed in this context.
    ACMEServer gives access the acme_xdist parameter, listing the ports and directory url to use
    for each pytest node. It exposes also start and stop methods in order to start the stack, and
    stop it with proper resources cleanup.
    ACMEServer is also a context manager, and so can be used to ensure ACME server is started/stopped
    upon context enter/exit.
    """
    def __init__(self, acme_server, nodes, http_proxy=True, stdout=False, dns_server=None):
        """
        Create an ACMEServer instance.
        :param str acme_server: the type of acme server used (boulder-v1, boulder-v2 or pebble)
        :param list nodes: list of node names that will be setup by pytest xdist
        :param bool http_proxy: if False do not start the HTTP proxy
<<<<<<< HEAD
        :param bool stdout: if True stream subprocesses stdout to standard stdout
        :param str dns_server: if set, Pebble/Boulder will use it to resolve domains
=======
        :param bool stdout: if True stream all subprocesses stdout to standard stdout
>>>>>>> 2af297d7
        """
        self._construct_acme_xdist(acme_server, nodes)

        self._acme_type = 'pebble' if acme_server == 'pebble' else 'boulder'
        self._proxy = http_proxy
        self._workspace = tempfile.mkdtemp()
        self._processes = []
        self._stdout = sys.stdout if stdout else open(os.devnull, 'w')
        self._dns_server = dns_server

    def start(self):
        """Start the test stack"""
        try:
            if self._proxy:
                self._prepare_http_proxy()
            if self._acme_type == 'pebble':
                self._prepare_pebble_server()
            if self._acme_type == 'boulder':
                self._prepare_boulder_server()
        except BaseException as e:
            self.stop()
            raise e

    def stop(self):
        """Stop the test stack, and clean its resources"""
        print('=> Tear down the test infrastructure...')
        try:
            for process in self._processes:
                try:
                    process.terminate()
                except OSError as e:
                    # Process may be not started yet, so no PID and terminate fails.
                    # Then the process never started, and the situation is acceptable.
                    if e.errno != errno.ESRCH:
                        raise
            for process in self._processes:
                process.wait()

            if os.path.exists(os.path.join(self._workspace, 'boulder')):
                # Boulder docker generates build artifacts owned by root with 0o744 permissions.
                # If we started the acme server from a normal user that has access to the Docker
                # daemon, this user will not be able to delete these artifacts from the host.
                # We need to do it through a docker.
                process = self._launch_process(['docker', 'run', '--rm', '-v',
                                                '{0}:/workspace'.format(self._workspace),
                                                'alpine', 'rm', '-rf', '/workspace/boulder'])
                process.wait()
        finally:
            if os.path.exists(self._workspace):
                shutil.rmtree(self._workspace)
        if self._stdout != sys.stdout:
            self._stdout.close()
        print('=> Test infrastructure stopped and cleaned up.')

    def __enter__(self):
        self.start()
        return self.acme_xdist

    def __exit__(self, exc_type, exc_val, exc_tb):
        self.stop()

    def _construct_acme_xdist(self, acme_server, nodes):
        """Generate and return the acme_xdist dict"""
        acme_xdist = {'acme_server': acme_server, 'challtestsrv_port': CHALLTESTSRV_PORT}

        # Directory and ACME port are set implicitly in the docker-compose.yml files of Boulder/Pebble.
        if acme_server == 'pebble':
            acme_xdist['directory_url'] = PEBBLE_DIRECTORY_URL
        else:  # boulder
            acme_xdist['directory_url'] = BOULDER_V2_DIRECTORY_URL \
                if acme_server == 'boulder-v2' else BOULDER_V1_DIRECTORY_URL

        acme_xdist['http_port'] = {node: port for (node, port)
                                   in zip(nodes, range(5200, 5200 + len(nodes)))}
        acme_xdist['https_port'] = {node: port for (node, port)
                                    in zip(nodes, range(5100, 5100 + len(nodes)))}
        acme_xdist['other_port'] = {node: port for (node, port)
                                    in zip(nodes, range(5300, 5300 + len(nodes)))}

        self.acme_xdist = acme_xdist

    def _prepare_pebble_server(self):
        """Configure and launch the Pebble server"""
        print('=> Starting pebble instance deployment...')
        pebble_path, challtestsrv_path, pebble_config_path = pebble_artifacts.fetch(self._workspace)

        # Configure Pebble at full speed (PEBBLE_VA_NOSLEEP=1) and not randomly refusing valid
        # nonce (PEBBLE_WFE_NONCEREJECT=0) to have a stable test environment.
        environ = os.environ.copy()
        environ['PEBBLE_VA_NOSLEEP'] = '1'
        environ['PEBBLE_WFE_NONCEREJECT'] = '0'
        environ['PEBBLE_AUTHZREUSE'] = '100'

<<<<<<< HEAD
        if self._dns_server:
            dns_server = self._dns_server
        else:
            dns_server = '127.0.0.1:8053'
            self._launch_process(
                [challtestsrv_path, '-management', ':{0}'.format(CHALLTESTSRV_PORT),
                 '-defaultIPv6', '""', '-defaultIPv4', '127.0.0.1', '-http01', '""',
                 '-tlsalpn01', '""', '-https01', '""'])
=======
        self._launch_process(
            [pebble_path, '-config', pebble_config_path, '-dnsserver', '127.0.0.1:8053', '-strict'],
            env=environ)
>>>>>>> 2af297d7

        self._launch_process(
            [pebble_path, '-config', pebble_config_path, '-dnsserver', dns_server],
            env=environ)

        # pebble_ocsp_server is imported here and not at the top of module in order to avoid a useless
        # ImportError, in the case where cryptography dependency is too old to support ocsp, but
        # Boulder is used instead of Pebble, so pebble_ocsp_server is not used. This is the typical
        # situation of integration-certbot-oldest tox testenv.
        from certbot_integration_tests.utils import pebble_ocsp_server
        self._launch_process([sys.executable, pebble_ocsp_server.__file__])

        # Wait for the ACME CA server to be up.
        print('=> Waiting for pebble instance to respond...')
        misc.check_until_timeout(self.acme_xdist['directory_url'])

        print('=> Finished pebble instance deployment.')

    def _prepare_boulder_server(self):
        """Configure and launch the Boulder server"""
        print('=> Starting boulder instance deployment...')
        instance_path = join(self._workspace, 'boulder')

        # Load Boulder from git, that includes a docker-compose.yml ready for production.
        process = self._launch_process(['git', 'clone', 'https://github.com/letsencrypt/boulder',
                                        '--single-branch', '--depth=1', instance_path])
        process.wait()

        # Allow Boulder to ignore usual limit rate policies, useful for tests.
        # os.rename(join(instance_path, 'test/rate-limit-policies-b.yml'),
        #           join(instance_path, 'test/rate-limit-policies.yml'))

        if self._dns_server:
            # Change Boulder config to use the provided DNS server
            with open(join(instance_path, 'test/config/va.json'), 'r') as file_h:
                config = json.loads(file_h.read())
            config['va']['dnsResolvers'] = [self._dns_server]
            with open(join(instance_path, 'test/config/va.json'), 'w') as file_h:
                file_h.write(json.dumps(config, indent=2, separators=(',', ': ')))

<<<<<<< HEAD
        # Launch the Boulder server
        self._launch_process(['docker-compose', 'up', '--force-recreate'], cwd=instance_path)

        # Wait for the ACME CA server to be up.
        print('=> Waiting for boulder instance to respond...')
        misc.check_until_timeout(self.acme_xdist['directory_url'], attempts=240)

        if not self._dns_server:
=======
        try:
            # Launch the Boulder server
            self._launch_process(['docker-compose', 'up', '--force-recreate'], cwd=instance_path)

            # Wait for the ACME CA server to be up.
            print('=> Waiting for boulder instance to respond...')
            misc.check_until_timeout(self.acme_xdist['directory_url'], attempts=300)

>>>>>>> 2af297d7
            # Configure challtestsrv to answer any A record request with ip of the docker host.
            response = requests.post('http://localhost:{0}/set-default-ipv4'.format(CHALLTESTSRV_PORT),
                                     json={'ip': '10.77.77.1'})
            response.raise_for_status()
<<<<<<< HEAD
=======
        except BaseException:
            # If we failed to set up boulder, print its logs.
            print('=> Boulder setup failed. Boulder logs are:')
            process = self._launch_process(['docker-compose', 'logs'], cwd=instance_path, force_stderr=True)
            process.wait()
            raise
>>>>>>> 2af297d7

        print('=> Finished boulder instance deployment.')

    def _prepare_http_proxy(self):
        """Configure and launch an HTTP proxy"""
        print('=> Configuring the HTTP proxy...')
        mapping = {r'.+\.{0}\.wtf'.format(node): 'http://127.0.0.1:{0}'.format(port)
                   for node, port in self.acme_xdist['http_port'].items()}
        command = [sys.executable, proxy.__file__, str(HTTP_01_PORT), json.dumps(mapping)]
        self._launch_process(command)
        print('=> Finished configuring the HTTP proxy.')

    def _launch_process(self, command, cwd=os.getcwd(), env=None, force_stderr=False):
        """Launch silently a subprocess OS command"""
        if not env:
            env = os.environ
        stdout = sys.stderr if force_stderr else self._stdout
        process = subprocess.Popen(command, stdout=stdout, stderr=subprocess.STDOUT, cwd=cwd, env=env)
        self._processes.append(process)
        return process


def main():
    parser = argparse.ArgumentParser(
        description='CLI tool to start a local instance of Pebble or Boulder CA server.')
    parser.add_argument('--server-type', '-s',
                        choices=['pebble', 'boulder-v1', 'boulder-v2'], default='pebble',
                        help='type of CA server to start: can be Pebble or Boulder '
                             '(in ACMEv1 or ACMEv2 mode), Pebble is used if not set.')
    parser.add_argument('--dns-server', '-d',
                        help='(Pebble specific) specify the DNS server as `IP:PORT` to use by '
                             'Pebble; if not specified, a local mock DNS server will be used to '
                             'resolve domains to localhost.')
    args = parser.parse_args()

    acme_server = ACMEServer(args.server_type, [], http_proxy=False, stdout=True, dns_server=args.dns_server)

    try:
        with acme_server as acme_xdist:
            print('--> Instance of {0} is running, directory URL is {0}'
                  .format(acme_xdist['directory_url']))
            print('--> Press CTRL+C to stop the ACME server.')

            while True:
                time.sleep(3600)
    except KeyboardInterrupt:
        pass


if __name__ == '__main__':
    main()<|MERGE_RESOLUTION|>--- conflicted
+++ resolved
@@ -40,12 +40,8 @@
         :param str acme_server: the type of acme server used (boulder-v1, boulder-v2 or pebble)
         :param list nodes: list of node names that will be setup by pytest xdist
         :param bool http_proxy: if False do not start the HTTP proxy
-<<<<<<< HEAD
-        :param bool stdout: if True stream subprocesses stdout to standard stdout
+        :param bool stdout: if True stream all subprocesses stdout to standard stdout
         :param str dns_server: if set, Pebble/Boulder will use it to resolve domains
-=======
-        :param bool stdout: if True stream all subprocesses stdout to standard stdout
->>>>>>> 2af297d7
         """
         self._construct_acme_xdist(acme_server, nodes)
 
@@ -139,7 +135,6 @@
         environ['PEBBLE_WFE_NONCEREJECT'] = '0'
         environ['PEBBLE_AUTHZREUSE'] = '100'
 
-<<<<<<< HEAD
         if self._dns_server:
             dns_server = self._dns_server
         else:
@@ -148,14 +143,9 @@
                 [challtestsrv_path, '-management', ':{0}'.format(CHALLTESTSRV_PORT),
                  '-defaultIPv6', '""', '-defaultIPv4', '127.0.0.1', '-http01', '""',
                  '-tlsalpn01', '""', '-https01', '""'])
-=======
+
         self._launch_process(
-            [pebble_path, '-config', pebble_config_path, '-dnsserver', '127.0.0.1:8053', '-strict'],
-            env=environ)
->>>>>>> 2af297d7
-
-        self._launch_process(
-            [pebble_path, '-config', pebble_config_path, '-dnsserver', dns_server],
+            [pebble_path, '-config', pebble_config_path, '-dnsserver', dns_server, '-strict'],
             env=environ)
 
         # pebble_ocsp_server is imported here and not at the top of module in order to avoid a useless
@@ -182,8 +172,8 @@
         process.wait()
 
         # Allow Boulder to ignore usual limit rate policies, useful for tests.
-        # os.rename(join(instance_path, 'test/rate-limit-policies-b.yml'),
-        #           join(instance_path, 'test/rate-limit-policies.yml'))
+        os.rename(join(instance_path, 'test/rate-limit-policies-b.yml'),
+                  join(instance_path, 'test/rate-limit-policies.yml'))
 
         if self._dns_server:
             # Change Boulder config to use the provided DNS server
@@ -193,16 +183,6 @@
             with open(join(instance_path, 'test/config/va.json'), 'w') as file_h:
                 file_h.write(json.dumps(config, indent=2, separators=(',', ': ')))
 
-<<<<<<< HEAD
-        # Launch the Boulder server
-        self._launch_process(['docker-compose', 'up', '--force-recreate'], cwd=instance_path)
-
-        # Wait for the ACME CA server to be up.
-        print('=> Waiting for boulder instance to respond...')
-        misc.check_until_timeout(self.acme_xdist['directory_url'], attempts=240)
-
-        if not self._dns_server:
-=======
         try:
             # Launch the Boulder server
             self._launch_process(['docker-compose', 'up', '--force-recreate'], cwd=instance_path)
@@ -211,20 +191,17 @@
             print('=> Waiting for boulder instance to respond...')
             misc.check_until_timeout(self.acme_xdist['directory_url'], attempts=300)
 
->>>>>>> 2af297d7
-            # Configure challtestsrv to answer any A record request with ip of the docker host.
-            response = requests.post('http://localhost:{0}/set-default-ipv4'.format(CHALLTESTSRV_PORT),
-                                     json={'ip': '10.77.77.1'})
-            response.raise_for_status()
-<<<<<<< HEAD
-=======
+	        if not self._dns_server:
+	            # Configure challtestsrv to answer any A record request with ip of the docker host.
+	            response = requests.post('http://localhost:{0}/set-default-ipv4'.format(CHALLTESTSRV_PORT),
+	                                     json={'ip': '10.77.77.1'})
+	            response.raise_for_status()
         except BaseException:
             # If we failed to set up boulder, print its logs.
             print('=> Boulder setup failed. Boulder logs are:')
             process = self._launch_process(['docker-compose', 'logs'], cwd=instance_path, force_stderr=True)
             process.wait()
             raise
->>>>>>> 2af297d7
 
         print('=> Finished boulder instance deployment.')
 
