"""
Misc module contains stateless functions that could be used during pytest execution,
or outside during setup/teardown of the integration tests environment.
"""
import subprocess
import os
import time
import contextlib
import tempfile
import shutil
import multiprocessing
import sys
import stat
import errno
from distutils.version import LooseVersion

from six.moves import socketserver, SimpleHTTPServer
from OpenSSL import crypto
import requests


def check_until_timeout(url):
    """
    Wait and block until given url responds with status 200, or raise an exception
    after 150 attempts.
    :param str url: the URL to test
    :raise ValueError: exception raised after 150 unsuccessful attempts to reach the URL
    """
    import urllib3
    urllib3.disable_warnings(urllib3.exceptions.InsecureRequestWarning)

    for _ in range(0, 150):
        time.sleep(1)
        try:
            if requests.get(url, verify=False).status_code == 200:
                return
        except requests.exceptions.ConnectionError:
            pass

    raise ValueError('Error, url did not respond after 150 attempts: {0}'.format(url))


def find_certbot_root_directory():
    script_path = os.path.realpath(__file__)
    current_dir = os.path.dirname(script_path)

    while '.git' not in os.listdir(current_dir) and current_dir != os.path.dirname(current_dir):
        current_dir = os.path.dirname(current_dir)

    dirs = os.listdir(current_dir)
    if '.git' not in dirs:
        raise ValueError('Error, could not find certbot sources root directory')

    return current_dir


def generate_csr(domains, key_path, csr_path, key_type='RSA'):
    certbot_root_directory = find_certbot_root_directory()
    script_path = os.path.join(certbot_root_directory, 'examples', 'generate-csr.py')

    command = [
        sys.executable, script_path, '--key-path', key_path, '--csr-path', csr_path,
        '--key-type', key_type
    ]
    command.extend(domains)
    subprocess.check_call(command)


def load_sample_data_path(workspace):
    certbot_root_directory = find_certbot_root_directory()
    original = os.path.join(certbot_root_directory, 'tests', 'integration', 'sample-config')
    copied = os.path.join(workspace, 'sample-config')
    shutil.copytree(original, copied, symlinks=True)
    return copied


def read_certificate(cert_path):
    with open(cert_path, 'r') as file:
        data = file.read()

    cert = crypto.load_certificate(crypto.FILETYPE_PEM, data.encode('utf-8'))
    return crypto.dump_certificate(crypto.FILETYPE_TEXT, cert).decode('utf-8')


class GraceFullTCPServer(socketserver.TCPServer):
    allow_reuse_address = True


@contextlib.contextmanager
def create_tcp_server(port):
    current_cwd = os.getcwd()
    webroot = tempfile.mkdtemp()

    def run():
        GraceFullTCPServer(('', port), SimpleHTTPServer.SimpleHTTPRequestHandler).serve_forever()

    process = multiprocessing.Process(target=run)

    try:
        try:
            os.chdir(webroot)
            process.start()
        finally:
            os.chdir(current_cwd)

        check_until_timeout('http://localhost:{0}/'.format(port))

        yield webroot
    finally:
<<<<<<< HEAD
        os.chdir(current_cwd)


@contextlib.contextmanager
def create_tcp_server(port):
    current_cwd = os.getcwd()
    webroot = tempfile.mkdtemp()

    def run():
        GraceFullTCPServer(('', port), SimpleHTTPServer.SimpleHTTPRequestHandler).serve_forever()

    process = multiprocessing.Process(target=run)

    try:
        try:
            os.chdir(webroot)
            process.start()
        finally:
            os.chdir(current_cwd)

        check_until_timeout('http://localhost:{0}/'.format(port))

        yield webroot
    finally:
=======
>>>>>>> b689a333
        try:
            if process.is_alive():
                process.terminate()
                process.join()  # Block until process is effectively terminated
        finally:
            shutil.rmtree(webroot)


def list_renewal_hooks_dirs(config_dir):
    renewal_hooks_root = os.path.join(config_dir, 'renewal-hooks')
    return [os.path.join(renewal_hooks_root, item) for item in ['pre', 'deploy', 'post']]


def generate_test_file_hooks(config_dir, hook_probe):
    if sys.platform == 'win32':
        extension = 'bat'
    else:
        extension = 'sh'

    renewal_hooks_dirs = list_renewal_hooks_dirs(config_dir)

    for hook_dir in renewal_hooks_dirs:
        try:
            os.makedirs(hook_dir)
        except OSError as error:
            if error.errno != errno.EEXIST:
                raise
        hook_path = os.path.join(hook_dir, 'hook.{0}'.format(extension))
        if extension == 'sh':
            data = '''\
#!/bin/bash -xe
if [ "$0" == "{0}" ]; then
    if [ -z "$RENEWED_DOMAINS" -o -z "$RENEWED_LINEAGE" ]; then
        echo "Environment variables not properly set!" >&2
        exit 1
    fi
fi
echo $(basename $(dirname "$0")) >> "{1}"\
'''.format(hook_path, hook_probe)
        else:
            data = '''\

'''
        with open(hook_path, 'w') as file:
            file.write(data)
        os.chmod(hook_path, os.stat(hook_path).st_mode | stat.S_IEXEC)


def manual_http_hooks(http_server_root):
    auth = (
        '{0} -c "import os; '
        "challenge_dir = os.path.join('{1}', '.well-known/acme-challenge'); "
        'os.makedirs(challenge_dir); '
        "challenge_file = os.path.join(challenge_dir, os.environ.get('CERTBOT_TOKEN')); "
        "open(challenge_file, 'w').write(os.environ.get('CERTBOT_VALIDATION')); "
        '"'
    ).format(sys.executable, http_server_root)
    cleanup = (
        '{0} -c "import os; import shutil; '
        "well_known = os.path.join('{1}', '.well-known'); "
        'shutil.rmtree(well_known); '
        '"'
    ).format(sys.executable, http_server_root)

    return auth, cleanup


def get_certbot_version():
    output = subprocess.check_output(['certbot', '--version'], universal_newlines=True)
    # Typical response is: output = 'certbot 0.31.0.dev0'
    # version_str = output.split(' ')[1]
    return LooseVersion('0.31.0.dev0')<|MERGE_RESOLUTION|>--- conflicted
+++ resolved
@@ -107,33 +107,6 @@
 
         yield webroot
     finally:
-<<<<<<< HEAD
-        os.chdir(current_cwd)
-
-
-@contextlib.contextmanager
-def create_tcp_server(port):
-    current_cwd = os.getcwd()
-    webroot = tempfile.mkdtemp()
-
-    def run():
-        GraceFullTCPServer(('', port), SimpleHTTPServer.SimpleHTTPRequestHandler).serve_forever()
-
-    process = multiprocessing.Process(target=run)
-
-    try:
-        try:
-            os.chdir(webroot)
-            process.start()
-        finally:
-            os.chdir(current_cwd)
-
-        check_until_timeout('http://localhost:{0}/'.format(port))
-
-        yield webroot
-    finally:
-=======
->>>>>>> b689a333
         try:
             if process.is_alive():
                 process.terminate()
