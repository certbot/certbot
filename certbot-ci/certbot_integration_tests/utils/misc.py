--- conflicted
+++ resolved
@@ -79,16 +79,22 @@
 
 
 @contextlib.contextmanager
-<<<<<<< HEAD
-def create_tcp_server(port):
-=======
 def execute_in_given_cwd(cwd):
     """
     Context manager that will execute any command in the given cwd after entering context,
     and restore current cwd when context is destroyed.
     :param str cwd: the path to use as the temporary current workspace for python execution
     """
->>>>>>> e8c32c4c
+    current_cwd = os.getcwd()
+    try:
+        os.chdir(cwd)
+        yield
+    finally:
+        os.chdir(current_cwd)
+
+
+@contextlib.contextmanager
+def create_tcp_server(port):
     current_cwd = os.getcwd()
     webroot = tempfile.mkdtemp()
 
@@ -156,6 +162,25 @@
         os.chmod(hook_path, os.stat(hook_path).st_mode | stat.S_IEXEC)
 
 
+def manual_http_hooks(http_server_root):
+    auth = (
+        '{0} -c "import os; '
+        "challenge_dir = os.path.join('{1}', '.well-known/acme-challenge'); "
+        'os.makedirs(challenge_dir); '
+        "challenge_file = os.path.join(challenge_dir, os.environ.get('CERTBOT_TOKEN')); "
+        "open(challenge_file, 'w').write(os.environ.get('CERTBOT_VALIDATION')); "
+        '"'
+    ).format(sys.executable, http_server_root)
+    cleanup = (
+        '{0} -c "import os; import shutil; '
+        "well_known = os.path.join('{1}', '.well-known'); "
+        'shutil.rmtree(well_known); '
+        '"'
+    ).format(sys.executable, http_server_root)
+
+    return auth, cleanup
+
+
 def get_certbot_version():
     output = subprocess.check_output(['certbot', '--version'], universal_newlines=True)
     # Typical response is: output = 'certbot 0.31.0.dev0'
