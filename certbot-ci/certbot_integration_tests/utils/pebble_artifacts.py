# pylint: disable=missing-module-docstring
import atexit
import importlib.resources
import io
import json
import os
import stat
import zipfile
from contextlib import ExitStack
from typing import Optional, Tuple

import requests

from certbot_integration_tests.utils.constants import DEFAULT_HTTP_01_PORT
from certbot_integration_tests.utils.constants import MOCK_OCSP_SERVER_PORT

<<<<<<< HEAD
if sys.version_info >= (3, 9):  # pragma: no cover
    import importlib.resources as importlib_resources
else:  # pragma: no cover
    import importlib_resources

PEBBLE_VERSION = 'v2.6.0'
=======
PEBBLE_VERSION = 'v2.5.1'
>>>>>>> 9d049723


def fetch(workspace: str, http_01_port: int = DEFAULT_HTTP_01_PORT) -> Tuple[str, str, str]:
    # pylint: disable=missing-function-docstring
    file_manager = ExitStack()
    atexit.register(file_manager.close)
    pebble_path_ref = importlib.resources.files('certbot_integration_tests') / 'assets'
    assets_path = str(file_manager.enter_context(importlib.resources.as_file(pebble_path_ref)))

    pebble_path = _fetch_asset('pebble', assets_path)
    challtestsrv_path = _fetch_asset('pebble-challtestsrv', assets_path)
    pebble_config_path = _build_pebble_config(workspace, http_01_port, assets_path)

    return pebble_path, challtestsrv_path, pebble_config_path


def _fetch_asset(asset: str, assets_path: str) -> str:
    platform = 'linux-amd64'
    base_url = 'https://github.com/letsencrypt/pebble/releases/download'
    asset_path = os.path.join(assets_path, f'{asset}_{PEBBLE_VERSION}_{platform}')
    if not os.path.exists(asset_path):
        asset_url = f'{base_url}/{PEBBLE_VERSION}/{asset}-{platform}.zip'
        response = requests.get(asset_url, timeout=30)
        response.raise_for_status()
        asset_data = _unzip_asset(response.content, asset)
        if asset_data is None:
            raise ValueError(f"zipfile {asset_url} didn't contain file {asset}")
        with open(asset_path, 'wb') as file_h:
            file_h.write(asset_data)
    os.chmod(asset_path, os.stat(asset_path).st_mode | stat.S_IEXEC)

    return asset_path


def _unzip_asset(zipped_data: bytes, asset_name: str) -> Optional[bytes]:
    with zipfile.ZipFile(io.BytesIO(zipped_data)) as zip_file:
        for entry in zip_file.filelist:
            if not entry.is_dir() and entry.filename.endswith(asset_name):
                return zip_file.read(entry)
    return None


def _build_pebble_config(workspace: str, http_01_port: int, assets_path: str) -> str:
    config_path = os.path.join(workspace, 'pebble-config.json')
    with open(config_path, 'w') as file_h:
        file_h.write(json.dumps({
            'pebble': {
                'listenAddress': '0.0.0.0:14000',
                'managementListenAddress': '0.0.0.0:15000',
                'certificate': os.path.join(assets_path, 'cert.pem'),
                'privateKey': os.path.join(assets_path, 'key.pem'),
                'httpPort': http_01_port,
                'tlsPort': 5001,
                'ocspResponderURL': 'http://127.0.0.1:{0}'.format(MOCK_OCSP_SERVER_PORT),
            },
        }))

    return config_path<|MERGE_RESOLUTION|>--- conflicted
+++ resolved
@@ -14,16 +14,7 @@
 from certbot_integration_tests.utils.constants import DEFAULT_HTTP_01_PORT
 from certbot_integration_tests.utils.constants import MOCK_OCSP_SERVER_PORT
 
-<<<<<<< HEAD
-if sys.version_info >= (3, 9):  # pragma: no cover
-    import importlib.resources as importlib_resources
-else:  # pragma: no cover
-    import importlib_resources
-
 PEBBLE_VERSION = 'v2.6.0'
-=======
-PEBBLE_VERSION = 'v2.5.1'
->>>>>>> 9d049723
 
 
 def fetch(workspace: str, http_01_port: int = DEFAULT_HTTP_01_PORT) -> Tuple[str, str, str]:
