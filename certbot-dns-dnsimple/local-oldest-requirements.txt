--- conflicted
+++ resolved
@@ -1,7 +1,3 @@
 -e acme[dev]
-<<<<<<< HEAD
 -e .[dev]
-=======
--e .[dev]
-dns-lexicon==2.2.1
->>>>>>> 651de2dd
+dns-lexicon==2.2.1