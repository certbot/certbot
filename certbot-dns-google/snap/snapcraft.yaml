# This file is generated by tools/generate_dnsplugins_snapcraft.sh and should not be edited manually.
name: certbot-dns-google
summary: Google Cloud DNS Authenticator plugin for Certbot
description: Google Cloud DNS Authenticator plugin for Certbot
confinement: strict
grade: devel
base: core20
adopt-info: certbot-dns-google

parts:
  certbot-dns-google:
    plugin: python
    source: .
    constraints: [$SNAPCRAFT_PART_SRC/snap-constraints.txt]
    override-pull: |
        snapcraftctl pull
        snapcraftctl set-version `grep ^version $SNAPCRAFT_PART_SRC/setup.py | cut -f2 -d= | tr -d "'[:space:]"`
    build-environment:
<<<<<<< HEAD
      - SNAP_BUILD: "True"
  certbot-metadata:
    plugin: dump
    source: .
    stage: [setup.py, certbot-shared]
    override-pull: |
        snapcraftctl pull
        mkdir -p $SNAPCRAFT_PART_SRC/certbot-shared
=======
      - EXCLUDE_CERTBOT_DEPS: "True"
    # To build cryptography and cffi if needed
    build-packages: [gcc, libffi-dev, libssl-dev, python3-dev]
>>>>>>> 14dfbdbe

slots:
  certbot:
    interface: content
    content: certbot-1
    read:
      - $SNAP/lib/python3.8/site-packages

plugs:
  certbot-metadata:
    interface: content
    content: metadata-1
    target: $SNAP/certbot-shared<|MERGE_RESOLUTION|>--- conflicted
+++ resolved
@@ -16,8 +16,9 @@
         snapcraftctl pull
         snapcraftctl set-version `grep ^version $SNAPCRAFT_PART_SRC/setup.py | cut -f2 -d= | tr -d "'[:space:]"`
     build-environment:
-<<<<<<< HEAD
       - SNAP_BUILD: "True"
+    # To build cryptography and cffi if needed
+    build-packages: [gcc, libffi-dev, libssl-dev, python3-dev]
   certbot-metadata:
     plugin: dump
     source: .
@@ -25,11 +26,6 @@
     override-pull: |
         snapcraftctl pull
         mkdir -p $SNAPCRAFT_PART_SRC/certbot-shared
-=======
-      - EXCLUDE_CERTBOT_DEPS: "True"
-    # To build cryptography and cffi if needed
-    build-packages: [gcc, libffi-dev, libssl-dev, python3-dev]
->>>>>>> 14dfbdbe
 
 slots:
   certbot:
