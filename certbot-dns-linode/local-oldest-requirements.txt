--- conflicted
+++ resolved
@@ -1,6 +1,2 @@
-<<<<<<< HEAD
-acme[dev]==0.25.0
-=======
 -e acme[dev]
->>>>>>> 651de2dd
 -e .[dev]