"""Tests for certbot_dns_ovh._internal.dns_ovh."""
from unittest import mock
import sys

import pytest
from requests import Response
from requests.exceptions import HTTPError

from certbot.compat import os
from certbot.plugins import dns_test_common
from certbot.plugins import dns_test_common_lexicon
from certbot.tests import util as test_util

ENDPOINT = 'ovh-eu'
APPLICATION_KEY = 'foo'
APPLICATION_SECRET = 'bar'
CONSUMER_KEY = 'spam'


class AuthenticatorTest(test_util.TempDirTestCase,
                        dns_test_common_lexicon.BaseLexiconDNSAuthenticatorTest):

    DOMAIN_NOT_FOUND = Exception('Domain example.com not found')
    LOGIN_ERROR = HTTPError('403 Client Error: Forbidden for url: https://eu.api.ovh.com/1.0/...', response=Response())
<<<<<<< HEAD

=======
>>>>>>> 8a95c030
    def setUp(self):
        super().setUp()

        from certbot_dns_ovh._internal.dns_ovh import Authenticator

        path = os.path.join(self.tempdir, 'file.ini')
        credentials = {
            "ovh_endpoint": ENDPOINT,
            "ovh_application_key": APPLICATION_KEY,
            "ovh_application_secret": APPLICATION_SECRET,
            "ovh_consumer_key": CONSUMER_KEY,
        }
        dns_test_common.write(credentials, path)

        self.config = mock.MagicMock(ovh_credentials=path,
                                     ovh_propagation_seconds=0)  # don't wait during tests

        self.auth = Authenticator(self.config, 'ovh')


if __name__ == "__main__":
    sys.exit(pytest.main(sys.argv[1:] + [__file__]))  # pragma: no cover<|MERGE_RESOLUTION|>--- conflicted
+++ resolved
@@ -22,10 +22,7 @@
 
     DOMAIN_NOT_FOUND = Exception('Domain example.com not found')
     LOGIN_ERROR = HTTPError('403 Client Error: Forbidden for url: https://eu.api.ovh.com/1.0/...', response=Response())
-<<<<<<< HEAD
-
-=======
->>>>>>> 8a95c030
+    
     def setUp(self):
         super().setUp()
 
