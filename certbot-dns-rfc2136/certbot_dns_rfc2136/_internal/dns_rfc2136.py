"""DNS Authenticator using RFC 2136 Dynamic Updates."""
import logging
from typing import Any
from typing import Callable
from typing import cast
from typing import Optional

import dns.flags
import dns.message
import dns.name
import dns.query
import dns.rdataclass
import dns.rdatatype
import dns.tsig
import dns.tsigkeyring
import dns.update

from acme.magic_typing import Dict, Tuple, List  # pylint: disable=unused-import, no-name-in-module

from certbot import errors
from certbot.plugins import dns_common
from certbot.plugins.dns_common import CredentialsConfiguration
from certbot.util import is_ipaddress

logger = logging.getLogger(__name__)

DEFAULT_NETWORK_TIMEOUT = 45


class Authenticator(dns_common.DNSAuthenticator):
    """DNS Authenticator using RFC 2136 Dynamic Updates

    This Authenticator uses RFC 2136 Dynamic Updates to fulfill a dns-01 challenge.
    """

    ALGORITHMS = {
      'HMAC-MD5': dns.tsig.HMAC_MD5,
      'HMAC-SHA1': dns.tsig.HMAC_SHA1,
      'HMAC-SHA224': dns.tsig.HMAC_SHA224,
      'HMAC-SHA256': dns.tsig.HMAC_SHA256,
      'HMAC-SHA384': dns.tsig.HMAC_SHA384,
      'HMAC-SHA512': dns.tsig.HMAC_SHA512
    }

    PORT = 53

    description = 'Obtain certificates using a DNS TXT record (if you are using BIND for DNS).'
    ttl = 120

    def __init__(self, *args: Any, **kwargs: Any) -> None:
        super().__init__(*args, **kwargs)
        self.credentials: Optional[CredentialsConfiguration] = None

    @classmethod
    def add_parser_arguments(cls, add: Callable[..., None],
                             default_propagation_seconds: int = 60) -> None:
        super().add_parser_arguments(add, default_propagation_seconds=60)
        add('credentials', help='RFC 2136 credentials INI file.')

    def more_info(self) -> str:
        return 'This plugin configures a DNS TXT record to respond to a dns-01 challenge using ' + \
               'RFC 2136 Dynamic Updates.'

    def _validate_credentials(self, credentials: CredentialsConfiguration) -> None:
        server = cast(str, credentials.conf('server'))
        if not is_ipaddress(server):
            raise errors.PluginError("The configured target DNS server ({0}) is not a valid IPv4 "
                                     "or IPv6 address. A hostname is not allowed.".format(server))
        algorithm = credentials.conf('algorithm')
        if algorithm:
            if not self.ALGORITHMS.get(algorithm.upper()):
                raise errors.PluginError("Unknown algorithm: {0}.".format(algorithm))

    def _setup_credentials(self) -> None:
        self.credentials = self._configure_credentials(
            'credentials',
            'RFC 2136 credentials INI file',
            {
                'name': 'TSIG key name',
                'secret': 'TSIG key secret',
                'server': 'The target DNS server'
            },
            self._validate_credentials
        )

    def _perform(self, _domain: str, validation_name: str, validation: str) -> None:
        self._get_rfc2136_client().add_txt_record(validation_name, validation, self.ttl)

    def _cleanup(self, _domain: str, validation_name: str, validation: str) -> None:
        self._get_rfc2136_client().del_txt_record(validation_name, validation)

    def _get_rfc2136_client(self) -> "_RFC2136Client":
        if not self.credentials:  # pragma: no cover
            raise errors.Error("Plugin has not been prepared.")

        return _RFC2136Client(cast(str, self.credentials.conf('server')),
                              int(cast(str, self.credentials.conf('port')) or self.PORT),
                              cast(str, self.credentials.conf('name')),
                              cast(str, self.credentials.conf('secret')),
                              self.ALGORITHMS.get(self.credentials.conf('algorithm') or '',
                                                  dns.tsig.HMAC_MD5),
                              (self.credentials.conf('sign_query') or '').upper() == "TRUE")


class _RFC2136Client:
    """
    Encapsulates all communication with the target DNS server.
    """
    def __init__(self, server: str, port: int, key_name: str, key_secret: str,
                 key_algorithm: dns.name.Name, sign_query: bool,
                 timeout: int = DEFAULT_NETWORK_TIMEOUT) -> None:
        self.server = server
        self.port = port
        self.keyring = dns.tsigkeyring.from_text({
            key_name: key_secret
        })
        self.algorithm = key_algorithm
        self.sign_query = sign_query
        self._default_timeout = timeout

    def add_txt_record(self, record_name: str, record_content: str, record_ttl: int) -> None:
        """
        Add a TXT record using the supplied information.

        :param str record_name: The record name (typically beginning with '_acme-challenge.').
        :param str record_content: The record content (typically the challenge validation).
        :param int record_ttl: The record TTL (number of seconds that the record may be cached).
        :raises certbot.errors.PluginError: if an error occurs communicating with the DNS server
        """

        logger.debug('Adding TXT record: %s %d "%s"', record_name, record_ttl, record_content)

        (rel, domain) = self._find_domain(record_name)

        update = dns.update.Update(
            domain,
            keyring=self.keyring,
            keyalgorithm=self.algorithm)
        update.add(rel, record_ttl, dns.rdatatype.TXT, record_content)

        try:
            response = dns.query.tcp(update, self.server, self._default_timeout, self.port)
        except Exception as e:
            raise errors.PluginError('Encountered error adding TXT record: {0}'
                                     .format(e))
        rcode = response.rcode()

        if rcode == dns.rcode.NOERROR:
            logger.debug('Successfully added TXT record %s', record_name)
        else:
            raise errors.PluginError('Received response from server: {0}'
                                     .format(dns.rcode.to_text(rcode)))

    def del_txt_record(self, record_name: str, record_content: str) -> None:
        """
        Delete a TXT record using the supplied information.

        :param str record_name: The record name (typically beginning with '_acme-challenge.').
        :param str record_content: The record content (typically the challenge validation).
        :param int record_ttl: The record TTL (number of seconds that the record may be cached).
        :raises certbot.errors.PluginError: if an error occurs communicating with the DNS server
        """

        (rel, domain) = self._find_domain(record_name)

        update = dns.update.Update(
            domain,
            keyring=self.keyring,
            keyalgorithm=self.algorithm)
        update.delete(rel, dns.rdatatype.TXT, record_content)

        try:
            response = dns.query.tcp(update, self.server, self._default_timeout, self.port)
        except Exception as e:
            raise errors.PluginError('Encountered error deleting TXT record: {0}'
                                     .format(e))
        rcode = response.rcode()

        if rcode == dns.rcode.NOERROR:
            logger.debug('Successfully deleted TXT record %s', record_name)
        else:
            raise errors.PluginError('Received response from server: {0}'
                                     .format(dns.rcode.to_text(rcode)))

    def _find_domain(self, record_name: str) -> str:
        """
        Find the closest domain with an SOA record for a given domain name.

        :param str record_name: The record name for which to find the closest SOA record.
        :returns: tuple of (`entry`, `zone`) where
                `entry` - canonical relative entry into the target zone;
                `zone` - canonical absolute name of the zone to be modified.
        :rtype: (`dns.name.Name`, `dns.name.Name`)
        :raises certbot.errors.PluginError: if the search failed for any reason.
        """

<<<<<<< HEAD
        domain_name_guesses = dns_common.base_domain_name_guesses(record_name)

        # Loop through until we find an authoritative SOA record
        for guess in domain_name_guesses:
            if self._query_soa(guess):
                return guess

        raise errors.PluginError('Unable to determine base domain for {0} using names: {1}.'
                                 .format(record_name, domain_name_guesses))

    def _query_soa(self, domain_name: str) -> bool:
=======
        # Note: an absolute dns.name.Name ends in dns.name.root, which
        # is non-empty. Therefore the first prefix.split(1) splits off
        # dns.name.root, i.e. example.com. -> (example.com, .), not
        # example.com. -> (example, com.).  dns.name.empty, however,
        # is an actual empty name, has a truth value of False, and is
        # an identity element for the append operation; thus
        # dns.name.root + dns.name.empty == dns.name.root.
        #
        # This code relies on these properties.

        domain = dns.name.from_text(record_name)
        prefix = domain
        suffix = dns.name.empty
        found = None
        domstr = str(domain)    # For messages, may have a DNAME/CNAME added

        # The domains already queried and the corresponding results
        domain_names_searched = dict()  # type: Dict[str, Tuple[bool, dns.rdata.Rdata]]

        while prefix:
            (prefix, next_label) = prefix.split(1)
            suffix = next_label + suffix

            # Don't re-query if we have already been here (normal
            # during DNAME/CNAME re-walk)
            if suffix in domain_names_searched:
                result = domain_names_searched[suffix]
            else:
                result = self._query_soa(suffix)
                domain_names_searched[suffix] = result

            (auth, rr) = result
            if rr is None:
                # Nothing to do, just descend the DNS hierarchy
                pass
            elif rr.rdtype == dns.rdatatype.SOA:
                # We found an SOA, authoritative or not
                found = (auth, prefix, suffix)
            elif rr.rdtype == dns.rdatatype.CNAME and prefix:
                # We found a CNAME which isn't the full domain
                pass
            else:
                # We found a DNAME or the full domain is a CNAME.
                # We need to start the walk over
                # from the common point of departure.
                target = rr.target
                if target in domain_names_searched:
                    # DNAME/CNAME loop!
                    raise errors.PluginError('{0} {1} loops seeking SOA for {2}'
                                             .format(suffix, repr(rr), domstr))

                # Restart from the root, replacing the current suffix
                prefix = prefix + target
                suffix = dns.name.empty
                found = None
                domstr = str(domain)+' ('+str(prefix)+')'  # For messages

        if not found:
            raise errors.PluginError('No SOA of any kind found for {0}'.format(domstr))

        (auth, prefix, suffix) = found
        if not auth:
            raise errors.PluginError('SOA {0} for {1} not authoritative'.format(suffix, domstr))
        return prefix, suffix

    def _query_soa(self, domain):
>>>>>>> 808afeef
        """
        Query a domain name for an authoritative SOA record.

        :param dns.name.Name domain: The domain name to query for an SOA record.
        :returns: (`authoritative`, `rdata`) if found
                autoritative bool if response was authoritative
                rdata dns.rdata.Rdata or None the returned record
        :rtype: (`bool`, `dns.rdata.Rdata` or `None`)
        :raises certbot.errors.PluginError: if no response is received.
        """

        # In order to capture any possible CNAMEs, we have to do the
        # search upward from the root. On the way, any time we find a
        # SOA record, save it; the final SOA record captured is the
        # target. If that SOA record is not authoritative, then
        # we have a fatal error.
        #
        # As we want to know about either type, we request recursion
        # from the target name server. If the target nameserver does
        # not provide recursion services, it will still work for
        # finding an authoritative SOA, DNAME or CNAME record
        # in a zone for which the nameserver is authoritarive; this is
        # expected to be the common case, although it is not 100%
        # guaranteed. The only ways to avoid that, ultimately, is to use
        # a trusted recursive nameserver instead if we get a !RA response
        # (e.g. using dns.resolver?) or actually query the authoritative name
        # servers all the way from the top.
        #
        # We intentionally only look in the answer section, not in
        # the authority or additional sections, and only for records
        # which match the requested domain name exactly.
        #
        # If we get more than one SOA, DNAME, or CNAME record of the
        # same type and exactly matching the requested domain in the
        # *answer* section we are really in an error situation (these
        # are all singleton RRs), but try to make the best of the
        # situation.

        request = dns.message.make_query(domain, dns.rdatatype.SOA, dns.rdataclass.IN)
<<<<<<< HEAD
        # Turn off Recursion Desired bit in query
        request.flags ^= dns.flags.RD
        # Use our TSIG keyring if configured
        if self.sign_query:
            request.use_tsig(self.keyring, algorithm=self.algorithm)
=======
>>>>>>> 808afeef

        try:
            logmsg = 'Query '+str(domain)
            try:
                response = dns.query.tcp(request, self.server, self._default_timeout, self.port)
            except (OSError, dns.exception.Timeout) as e:
                logger.debug('TCP query failed, fallback to UDP: %s', e)
                response = dns.query.udp(request, self.server, self._default_timeout, self.port)
            rcode = response.rcode()
            logmsg += ': '+dns.rcode.to_text(rcode)

            auth = (response.flags & dns.flags.AA) != 0
            if auth:
                logmsg += ', authoritative'
            else:
                logmsg += ', non-authoritative'

            found = dict()  # type: Dict[int, List[dns.rdataset.Rdata]]
            for rrset in response.answer:
                if rrset.name != domain:
                    continue
                if rrset.rdclass != dns.rdataclass.IN:
                    continue
                for rr in rrset:
                    if not rr.rdtype in found:
                        found[rr.rdtype] = [rr]
                    elif not rr in found[rr.rdtype]:
                        # Explicitly ignore exact duplicate RRs
                        found[rr.rdtype].append(rr)

            for rdtype in found:
                logmsg += ' %s %d' % (dns.rdatatype.to_text(rdtype), len(found[rdtype]))

            retrr = None
            for rdtype in dns.rdatatype.SOA, dns.rdatatype.DNAME, dns.rdatatype.CNAME:
                if rdtype in found:
                    retrr = found[rdtype][0]    # Use the first one returned
                    break

            logmsg += ', returning '+repr(retrr)
            logger.debug(logmsg)
            return auth, retrr

<<<<<<< HEAD
            # Authoritative Answer bit should be set
            if (rcode == dns.rcode.NOERROR
                    and response.get_rrset(response.answer,
                                           domain, dns.rdataclass.IN, dns.rdatatype.SOA)
                    and response.flags & dns.flags.AA):
                logger.debug('Received authoritative SOA response for %s', domain_name)
                return True

            logger.debug('No authoritative SOA record found for %s', domain_name)
            return False
=======
>>>>>>> 808afeef
        except Exception as e:
            raise errors.PluginError('Encountered error when making query: {0}'.format(e))<|MERGE_RESOLUTION|>--- conflicted
+++ resolved
@@ -194,19 +194,6 @@
         :raises certbot.errors.PluginError: if the search failed for any reason.
         """
 
-<<<<<<< HEAD
-        domain_name_guesses = dns_common.base_domain_name_guesses(record_name)
-
-        # Loop through until we find an authoritative SOA record
-        for guess in domain_name_guesses:
-            if self._query_soa(guess):
-                return guess
-
-        raise errors.PluginError('Unable to determine base domain for {0} using names: {1}.'
-                                 .format(record_name, domain_name_guesses))
-
-    def _query_soa(self, domain_name: str) -> bool:
-=======
         # Note: an absolute dns.name.Name ends in dns.name.root, which
         # is non-empty. Therefore the first prefix.split(1) splits off
         # dns.name.root, i.e. example.com. -> (example.com, .), not
@@ -272,8 +259,7 @@
             raise errors.PluginError('SOA {0} for {1} not authoritative'.format(suffix, domstr))
         return prefix, suffix
 
-    def _query_soa(self, domain):
->>>>>>> 808afeef
+    def _query_soa(self, domain_name: str) -> bool:
         """
         Query a domain name for an authoritative SOA record.
 
@@ -313,14 +299,11 @@
         # situation.
 
         request = dns.message.make_query(domain, dns.rdatatype.SOA, dns.rdataclass.IN)
-<<<<<<< HEAD
         # Turn off Recursion Desired bit in query
         request.flags ^= dns.flags.RD
         # Use our TSIG keyring if configured
         if self.sign_query:
             request.use_tsig(self.keyring, algorithm=self.algorithm)
-=======
->>>>>>> 808afeef
 
         try:
             logmsg = 'Query '+str(domain)
@@ -364,18 +347,5 @@
             logger.debug(logmsg)
             return auth, retrr
 
-<<<<<<< HEAD
-            # Authoritative Answer bit should be set
-            if (rcode == dns.rcode.NOERROR
-                    and response.get_rrset(response.answer,
-                                           domain, dns.rdataclass.IN, dns.rdatatype.SOA)
-                    and response.flags & dns.flags.AA):
-                logger.debug('Received authoritative SOA response for %s', domain_name)
-                return True
-
-            logger.debug('No authoritative SOA record found for %s', domain_name)
-            return False
-=======
->>>>>>> 808afeef
         except Exception as e:
             raise errors.PluginError('Encountered error when making query: {0}'.format(e))