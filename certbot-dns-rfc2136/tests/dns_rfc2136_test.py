"""Tests for certbot_dns_rfc2136._internal.dns_rfc2136."""
import unittest

import dns.flags
import dns.message
import dns.name
import dns.namedict
import dns.rcode
import dns.rdata
import dns.rdataclass
import dns.rdatatype
import dns.rdtypes
import dns.rdtypes.ANY.CNAME
import dns.rdtypes.ANY.DNAME
import dns.rdtypes.ANY.SOA
import dns.tsig
try:
    import mock
except ImportError: # pragma: no cover
    from unittest import mock # type: ignore

from acme.magic_typing import Dict  # pylint: disable=unused-import, no-name-in-module

from certbot import errors
from certbot.compat import os
from certbot.plugins import dns_test_common
from certbot.plugins.dns_test_common import DOMAIN
from certbot.tests import util as test_util

SERVER = '192.0.2.1'
PORT = 53
NAME = 'a-tsig-key.'
SECRET = 'SSB3b25kZXIgd2hvIHdpbGwgYm90aGVyIHRvIGRlY29kZSB0aGlzIHRleHQK'
VALID_CONFIG = {"rfc2136_server": SERVER, "rfc2136_name": NAME, "rfc2136_secret": SECRET}
TIMEOUT = 45

class AuthenticatorTest(test_util.TempDirTestCase, dns_test_common.BaseAuthenticatorTest):

    def setUp(self):
        from certbot_dns_rfc2136._internal.dns_rfc2136 import Authenticator

        super(AuthenticatorTest, self).setUp()

        path = os.path.join(self.tempdir, 'file.ini')
        dns_test_common.write(VALID_CONFIG, path)

        self.config = mock.MagicMock(rfc2136_credentials=path,
                                     rfc2136_propagation_seconds=0)  # don't wait during tests

        self.auth = Authenticator(self.config, "rfc2136")

        self.mock_client = mock.MagicMock()
        # _get_rfc2136_client | pylint: disable=protected-access
        self.auth._get_rfc2136_client = mock.MagicMock(return_value=self.mock_client)

    def test_perform(self):
        self.auth.perform([self.achall])

        expected = [mock.call.add_txt_record('_acme-challenge.'+DOMAIN, mock.ANY, mock.ANY)]
        self.assertEqual(expected, self.mock_client.mock_calls)

    def test_cleanup(self):
        # _attempt_cleanup | pylint: disable=protected-access
        self.auth._attempt_cleanup = True
        self.auth.cleanup([self.achall])

        expected = [mock.call.del_txt_record('_acme-challenge.'+DOMAIN, mock.ANY)]
        self.assertEqual(expected, self.mock_client.mock_calls)

    def test_invalid_algorithm_raises(self):
        config = VALID_CONFIG.copy()
        config["rfc2136_algorithm"] = "INVALID"
        dns_test_common.write(config, self.config.rfc2136_credentials)

        self.assertRaises(errors.PluginError,
                          self.auth.perform,
                          [self.achall])

    def test_valid_algorithm_passes(self):
        config = VALID_CONFIG.copy()
        config["rfc2136_algorithm"] = "HMAC-sha512"
        dns_test_common.write(config, self.config.rfc2136_credentials)

        self.auth.perform([self.achall])


class RFC2136ClientTest(unittest.TestCase):

    def _stub_query_soa(self, domain):
        rrname, retval = self._query_soa_return.get_deepest_match(domain)
        if domain != rrname:
            return retval[0], None  # Just the authoritative flag
        return retval

    def setUp(self):
        from certbot_dns_rfc2136._internal.dns_rfc2136 import _RFC2136Client

        self.rfc2136_client = _RFC2136Client(SERVER, PORT, NAME, SECRET, dns.tsig.HMAC_MD5,
        TIMEOUT)
        self.domain = dns.name.from_text(DOMAIN)
        self.prefix = dict()  # type: Dict[str, dns.name.Name]
        self.subdom = dict()  # type: Dict[str, dns.name.Name]
        for pfx in 'foo', 'bar', 'foo.bar', 'baz', 'quux', 'cname', 'dname', 'subzone', 'bad', \
          'foo.bar.subzone', 'foo.bar.cname', 'my.challenge', 'my.challenge.subzone':
            self.prefix[pfx] = dns.name.from_text(pfx, dns.name.empty)
            self.subdom[pfx] = self.prefix[pfx] + self.domain

        # _find_domain stub -> (bar, DOMAIN.)
        self._mock_find_domain = mock.MagicMock(return_value=(self.prefix['bar'], self.domain))

        # Mock DNS records
        soa_rr = dns.rdtypes.ANY.SOA.SOA(dns.rdataclass.IN, dns.rdatatype.SOA,
                                         SERVER, SERVER, 1, 2, 3, 4, 5)
        cname_rr = dns.rdtypes.ANY.CNAME.CNAME(dns.rdataclass.IN, dns.rdatatype.CNAME,
                                               self.subdom['foo.bar.subzone'])
        cname_challenge_rr = dns.rdtypes.ANY.CNAME.CNAME(dns.rdataclass.IN, dns.rdatatype.CNAME,
                                               self.subdom['my.challenge.subzone'])
        dname_rr = dns.rdtypes.ANY.DNAME.DNAME(dns.rdataclass.IN, dns.rdatatype.DNAME,
                                               self.subdom['subzone'])
        self._query_soa_return = \
            dns.namedict.NameDict({dns.name.root: (False, soa_rr),
                                   self.domain: (True, soa_rr),
                                   self.subdom['subzone']: (True, soa_rr),
                                   self.subdom['cname']: (True, cname_rr),
                                   self.subdom['foo.bar.cname']: (True, cname_challenge_rr),
                                   self.subdom['dname']: (False, dname_rr),
                                   self.subdom['bad']: (False, soa_rr)})
        self._mock_query_soa = mock.MagicMock(side_effect=self._stub_query_soa)

    @mock.patch("dns.query.tcp")
    def test_add_txt_record(self, query_mock):
        query_mock.return_value.rcode.return_value = dns.rcode.NOERROR
        # _find_domain | pylint: disable=protected-access
        self.rfc2136_client._find_domain = self._mock_find_domain

        self.rfc2136_client.add_txt_record("bar"+DOMAIN, "baz", 42)

        query_mock.assert_called_with(mock.ANY, SERVER, TIMEOUT, PORT)
        self.assertTrue("bar 42 IN TXT \"baz\"" in str(query_mock.call_args[0][0]))

    @mock.patch("dns.query.tcp")
    def test_add_txt_record_wraps_errors(self, query_mock):
        query_mock.side_effect = Exception
        # _find_domain | pylint: disable=protected-access
        self.rfc2136_client._find_domain = self._mock_find_domain

        self.assertRaises(
            errors.PluginError,
            self.rfc2136_client.add_txt_record,
             "bar", "baz", 42)

    @mock.patch("dns.query.tcp")
    def test_add_txt_record_server_error(self, query_mock):
        query_mock.return_value.rcode.return_value = dns.rcode.NXDOMAIN
        # _find_domain | pylint: disable=protected-access
        self.rfc2136_client._find_domain = self._mock_find_domain

        self.assertRaises(
            errors.PluginError,
            self.rfc2136_client.add_txt_record,
             "bar", "baz", 42)

    @mock.patch("dns.query.tcp")
    def test_del_txt_record(self, query_mock):
        query_mock.return_value.rcode.return_value = dns.rcode.NOERROR
        # _find_domain | pylint: disable=protected-access
        self.rfc2136_client._find_domain = self._mock_find_domain

        self.rfc2136_client.del_txt_record("bar", "baz")

        query_mock.assert_called_with(mock.ANY, SERVER, TIMEOUT, PORT)
        self.assertTrue("bar 0 NONE TXT \"baz\"" in str(query_mock.call_args[0][0]))

    @mock.patch("dns.query.tcp")
    def test_del_txt_record_wraps_errors(self, query_mock):
        query_mock.side_effect = Exception
        # _find_domain | pylint: disable=protected-access
        self.rfc2136_client._find_domain = self._mock_find_domain

        self.assertRaises(
            errors.PluginError,
            self.rfc2136_client.del_txt_record,
             "bar", "baz")

    @mock.patch("dns.query.tcp")
    def test_del_txt_record_server_error(self, query_mock):
        query_mock.return_value.rcode.return_value = dns.rcode.NXDOMAIN

        # _find_domain | pylint: disable=protected-access
        self.rfc2136_client._find_domain = self._mock_find_domain

        self.assertRaises(
            errors.PluginError,
            self.rfc2136_client.del_txt_record,
            "bar", "baz")

    def test_find_domain(self):
        # _query_soa | pylint: disable=protected-access
        self.rfc2136_client._query_soa = self._mock_query_soa

        # _find_domain | pylint: disable=protected-access
        (prefix, domain) = self.rfc2136_client._find_domain('foo.bar.'+DOMAIN)

        self.assertTrue(domain == self.domain)
        self.assertTrue(prefix == self.prefix['foo.bar'])

    def test_find_domain_cname(self):
        # _query_soa | pylint: disable=protected-access
        self.rfc2136_client._query_soa = self._mock_query_soa

        # _find_domain | pylint: disable=protected-access
        (prefix, domain) = self.rfc2136_client._find_domain('cname.'+DOMAIN)

        self.assertTrue(domain == self.subdom['subzone'])
        self.assertTrue(prefix == self.prefix['foo.bar'])

<<<<<<< HEAD
    def test_find_domain_dual_cnames(self):
        # _query_soa | pylint: disable=protected-access
        self.rfc2136_client._query_soa = self._mock_query_soa

        # _find_domain | pylint: disable=protected-access
        (prefix, domain) = self.rfc2136_client._find_domain('foo.bar.cname.'+DOMAIN)

        self.assertTrue(domain == self.subdom['subzone'])
        self.assertTrue(prefix == self.prefix['my.challenge'])

    def test_find_domain_dname(self):
        # _query_soa | pylint: disable=protected-access
        self.rfc2136_client._query_soa = self._mock_query_soa

        # _find_domain | pylint: disable=protected-access
        (prefix, domain) = self.rfc2136_client._find_domain('foo.bar.dname.'+DOMAIN)

        self.assertTrue(domain == self.subdom['subzone'])
        self.assertTrue(prefix == self.prefix['foo.bar'])
=======
        self.assertEqual(domain, DOMAIN)
>>>>>>> 786a130b

    def test_find_domain_wraps_errors(self):
        # _query_soa | pylint: disable=protected-access
        self.rfc2136_client._query_soa = self._mock_query_soa

        self.assertRaises(
            errors.PluginError,
            # _find_domain | pylint: disable=protected-access
            self.rfc2136_client._find_domain, 'error.bad.domain')

    def _stub_dns_noerror(self, dns_query, server, port):  # pylint: disable=unused-argument
        response = dns.message.make_response(dns_query)
        response.rcode = dns.rcode.NOERROR
        response.flags = dns.flags.AA
        return response

    @mock.patch("dns.query.tcp")
    def test_query_soa_found(self, query_mock):
        query_mock.return_value = mock.MagicMock(side_effect=self._stub_dns_noerror)

        # _query_soa | pylint: disable=protected-access
        result = self.rfc2136_client._query_soa(self.domain)

        query_mock.assert_called_with(mock.ANY, SERVER, TIMEOUT, PORT)
        self.assertTrue(result == (True, None))

    def _stub_dns_nxdomain(self, dns_query, server, port):  # pylint: disable=unused-argument
        response = dns.message.make_response(dns_query)
        response.rcode = dns.rcode.NXDOMAIN
        response.flags = dns.flags.AA
        return response

    @mock.patch("dns.query.tcp")
    def test_query_soa_not_found(self, query_mock):
        query_mock.return_value = mock.MagicMock(side_effect=self._stub_dns_nxdomain)

        # _query_soa | pylint: disable=protected-access
        result = self.rfc2136_client._query_soa(self.domain)

        query_mock.assert_called_with(mock.ANY, SERVER, TIMEOUT, PORT)
        self.assertTrue(result == (True, None))

    @mock.patch("dns.query.tcp")
    def test_query_soa_wraps_errors(self, query_mock):
        query_mock.side_effect = Exception

        self.assertRaises(
            errors.PluginError,
            # _query_soa | pylint: disable=protected-access
            self.rfc2136_client._query_soa,
            DOMAIN)

    @mock.patch("dns.query.udp")
    @mock.patch("dns.query.tcp")
    def test_query_soa_fallback_to_udp(self, tcp_mock, udp_mock):
        tcp_mock.side_effect = OSError
        udp_mock.return_value = mock.MagicMock(answer=[mock.MagicMock()], flags=dns.flags.AA)
        udp_mock.return_value.rcode.return_value = dns.rcode.NOERROR

        # _query_soa | pylint: disable=protected-access
        result = self.rfc2136_client._query_soa(DOMAIN)

        tcp_mock.assert_called_with(mock.ANY, SERVER, TIMEOUT, PORT)
        udp_mock.assert_called_with(mock.ANY, SERVER, TIMEOUT, PORT)
        self.assertTrue(result)


if __name__ == "__main__":
    unittest.main()  # pragma: no cover<|MERGE_RESOLUTION|>--- conflicted
+++ resolved
@@ -214,29 +214,7 @@
         self.assertTrue(domain == self.subdom['subzone'])
         self.assertTrue(prefix == self.prefix['foo.bar'])
 
-<<<<<<< HEAD
-    def test_find_domain_dual_cnames(self):
-        # _query_soa | pylint: disable=protected-access
-        self.rfc2136_client._query_soa = self._mock_query_soa
-
-        # _find_domain | pylint: disable=protected-access
-        (prefix, domain) = self.rfc2136_client._find_domain('foo.bar.cname.'+DOMAIN)
-
-        self.assertTrue(domain == self.subdom['subzone'])
-        self.assertTrue(prefix == self.prefix['my.challenge'])
-
-    def test_find_domain_dname(self):
-        # _query_soa | pylint: disable=protected-access
-        self.rfc2136_client._query_soa = self._mock_query_soa
-
-        # _find_domain | pylint: disable=protected-access
-        (prefix, domain) = self.rfc2136_client._find_domain('foo.bar.dname.'+DOMAIN)
-
-        self.assertTrue(domain == self.subdom['subzone'])
-        self.assertTrue(prefix == self.prefix['foo.bar'])
-=======
         self.assertEqual(domain, DOMAIN)
->>>>>>> 786a130b
 
     def test_find_domain_wraps_errors(self):
         # _query_soa | pylint: disable=protected-access
