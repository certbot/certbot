--- conflicted
+++ resolved
@@ -3,22 +3,15 @@
 import logging
 
 from acme import challenges
-<<<<<<< HEAD
-from acme.magic_typing import List  # pylint: disable=unused-import, no-name-in-module
-=======
 from acme.magic_typing import List # pylint: disable=unused-import, no-name-in-module
->>>>>>> 12ab59e1
 
 from certbot import errors
 from certbot.compat import os
 from certbot.plugins import common
 
+from certbot_nginx import obj
 from certbot_nginx import nginxparser
-<<<<<<< HEAD
-from certbot_nginx import obj
-=======
-
->>>>>>> 12ab59e1
+
 
 logger = logging.getLogger(__name__)
 
