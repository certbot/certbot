"""NginxParser is a member object of the NginxConfigurator class."""
import copy
import functools
import glob
import logging
<<<<<<< HEAD
import pyparsing
=======
>>>>>>> 4fe217df
import re
import pyparsing

import six

from acme.magic_typing import Union, Dict, Set, Any, List, Tuple  # pylint: disable=unused-import, no-name-in-module
from certbot import errors
from certbot.compat import os
<<<<<<< HEAD
=======

>>>>>>> 4fe217df
from certbot_nginx import obj
from certbot_nginx import nginxparser

logger = logging.getLogger(__name__)


class NginxParser(object):
    """Class handles the fine details of parsing the Nginx Configuration.

    :ivar str root: Normalized absolute path to the server root
        directory. Without trailing slash.
    :ivar dict parsed: Mapping of file paths to parsed trees

    """

    def __init__(self, root):
        self.parsed = {} # type: Dict[str, Union[List, nginxparser.UnspacedList]]
        self.root = os.path.abspath(root)
        self.config_root = self._find_config_root()

        # Parse nginx.conf and included files.
        # TODO: Check sites-available/ as well. For now, the configurator does
        # not enable sites from there.
        self.load()

    def load(self):
        """Loads Nginx files into a parsed tree.

        """
        self.parsed = {}
        self._parse_recursively(self.config_root)

    def _parse_recursively(self, filepath):
        """Parses nginx config files recursively by looking at 'include'
        directives inside 'http' and 'server' blocks. Note that this only
        reads Nginx files that potentially declare a virtual host.

        :param str filepath: The path to the files to parse, as a glob

        """
        # pylint: disable=too-many-nested-blocks
        filepath = self.abs_path(filepath)
        trees = self._parse_files(filepath)
        for tree in trees:
            for entry in tree:
                if _is_include_directive(entry):
                    # Parse the top-level included file
                    self._parse_recursively(entry[1])
                elif entry[0] == ['http'] or entry[0] == ['server']:
                    # Look for includes in the top-level 'http'/'server' context
                    for subentry in entry[1]:
                        if _is_include_directive(subentry):
                            self._parse_recursively(subentry[1])
                        elif entry[0] == ['http'] and subentry[0] == ['server']:
                            # Look for includes in a 'server' context within
                            # an 'http' context
                            for server_entry in subentry[1]:
                                if _is_include_directive(server_entry):
                                    self._parse_recursively(server_entry[1])

    def abs_path(self, path):
        """Converts a relative path to an absolute path relative to the root.
        Does nothing for paths that are already absolute.

        :param str path: The path
        :returns: The absolute path
        :rtype: str

        """
        if not os.path.isabs(path):
            return os.path.normpath(os.path.join(self.root, path))
        return os.path.normpath(path)

    def _build_addr_to_ssl(self):
        """Builds a map from address to whether it listens on ssl in any server block
        """
        servers = self._get_raw_servers()

        addr_to_ssl = {} # type: Dict[Tuple[str, str], bool]
        for filename in servers:
            for server, _ in servers[filename]:
                # Parse the server block to save addr info
                parsed_server = _parse_server_raw(server)
                for addr in parsed_server['addrs']:
                    addr_tuple = addr.normalized_tuple()
                    if addr_tuple not in addr_to_ssl:
                        addr_to_ssl[addr_tuple] = addr.ssl
                    addr_to_ssl[addr_tuple] = addr.ssl or addr_to_ssl[addr_tuple]
        return addr_to_ssl

    def _get_raw_servers(self):
        # pylint: disable=cell-var-from-loop
        # type: () -> Dict
        """Get a map of unparsed all server blocks
        """
        servers = {} # type: Dict[str, Union[List, nginxparser.UnspacedList]]
        for filename in self.parsed:
            tree = self.parsed[filename]
            servers[filename] = []
            srv = servers[filename]  # workaround undefined loop var in lambdas

            # Find all the server blocks
            _do_for_subarray(tree, lambda x: len(x) >= 2 and x[0] == ['server'],
                             lambda x, y: srv.append((x[1], y)))

            # Find 'include' statements in server blocks and append their trees
            for i, (server, path) in enumerate(servers[filename]):
                new_server = self._get_included_directives(server)
                servers[filename][i] = (new_server, path)
        return servers

    def get_vhosts(self):
        # pylint: disable=cell-var-from-loop
        """Gets list of all 'virtual hosts' found in Nginx configuration.
        Technically this is a misnomer because Nginx does not have virtual
        hosts, it has 'server blocks'.

        :returns: List of :class:`~certbot_nginx.obj.VirtualHost`
            objects found in configuration
        :rtype: list

        """
        enabled = True  # We only look at enabled vhosts for now
        servers = self._get_raw_servers()

        vhosts = []
        for filename in servers:
            for server, path in servers[filename]:
                # Parse the server block into a VirtualHost object

                parsed_server = _parse_server_raw(server)
                vhost = obj.VirtualHost(filename,
                                        parsed_server['addrs'],
                                        parsed_server['ssl'],
                                        enabled,
                                        parsed_server['names'],
                                        server,
                                        path)
                vhosts.append(vhost)

        self._update_vhosts_addrs_ssl(vhosts)

        return vhosts

    def _update_vhosts_addrs_ssl(self, vhosts):
        """Update a list of raw parsed vhosts to include global address sslishness
        """
        addr_to_ssl = self._build_addr_to_ssl()
        for vhost in vhosts:
            for addr in vhost.addrs:
                addr.ssl = addr_to_ssl[addr.normalized_tuple()]
                if addr.ssl:
                    vhost.ssl = True

    def _get_included_directives(self, block):
        """Returns array with the "include" directives expanded out by
        concatenating the contents of the included file to the block.

        :param list block:
        :rtype: list

        """
        result = copy.deepcopy(block)  # Copy the list to keep self.parsed idempotent
        for directive in block:
            if _is_include_directive(directive):
                included_files = glob.glob(
                    self.abs_path(directive[1]))
                for incl in included_files:
                    try:
                        result.extend(self.parsed[incl])
                    except KeyError:
                        pass
        return result

    def _parse_files(self, filepath, override=False):
        """Parse files from a glob

        :param str filepath: Nginx config file path
        :param bool override: Whether to parse a file that has been parsed
        :returns: list of parsed tree structures
        :rtype: list

        """
        files = glob.glob(filepath) # nginx on unix calls glob(3) for this
                                    # XXX Windows nginx uses FindFirstFile, and
                                    # should have a narrower call here
        trees = []
        for item in files:
            if item in self.parsed and not override:
                continue
            try:
                with open(item) as _file:
                    parsed = nginxparser.load(_file)
                    self.parsed[item] = parsed
                    trees.append(parsed)
            except IOError:
                logger.warning("Could not open file: %s", item)
            except pyparsing.ParseException as err:
                logger.debug("Could not parse file: %s due to %s", item, err)
        return trees

    def _find_config_root(self):
        """Return the Nginx Configuration Root file."""
        location = ['nginx.conf']

        for name in location:
            if os.path.isfile(os.path.join(self.root, name)):
                return os.path.join(self.root, name)

        raise errors.NoInstallationError(
            "Could not find Nginx root configuration file (nginx.conf)")

    def filedump(self, ext='tmp', lazy=True):
        """Dumps parsed configurations into files.

        :param str ext: The file extension to use for the dumped files. If
            empty, this overrides the existing conf files.
        :param bool lazy: Only write files that have been modified

        """
        # Best-effort atomicity is enforced above us by reverter.py
        for filename in self.parsed:
            tree = self.parsed[filename]
            if ext:
                filename = filename + os.path.extsep + ext
            try:
                if lazy and not tree.is_dirty():
                    continue
                out = nginxparser.dumps(tree)
                logger.debug('Writing nginx conf tree to %s:\n%s', filename, out)
                with open(filename, 'w') as _file:
                    _file.write(out)

            except IOError:
                logger.error("Could not open file for writing: %s", filename)

    def parse_server(self, server):
        """Parses a list of server directives, accounting for global address sslishness.

        :param list server: list of directives in a server block
        :rtype: dict
        """
        addr_to_ssl = self._build_addr_to_ssl()
        parsed_server = _parse_server_raw(server)
        _apply_global_addr_ssl(addr_to_ssl, parsed_server)
        return parsed_server

    def has_ssl_on_directive(self, vhost):
        """Does vhost have ssl on for all ports?

        :param :class:`~certbot_nginx.obj.VirtualHost` vhost: The vhost in question

        :returns: True if 'ssl on' directive is included
        :rtype: bool

        """
        server = vhost.raw
        for directive in server:
            if not directive:
                continue
            elif _is_ssl_on_directive(directive):
                return True

        return False

    def add_server_directives(self, vhost, directives, insert_at_top=False):
        """Add directives to the server block identified by vhost.

        This method modifies vhost to be fully consistent with the new directives.

        ..note :: It's an error to try and add a nonrepeatable directive that already
            exists in the config block with a conflicting value.

        ..todo :: Doesn't match server blocks whose server_name directives are
            split across multiple conf files.

        :param :class:`~certbot_nginx.obj.VirtualHost` vhost: The vhost
            whose information we use to match on
        :param list directives: The directives to add
        :param bool insert_at_top: True if the directives need to be inserted at the top
            of the server block instead of the bottom

        """
        self._modify_server_directives(vhost,
            functools.partial(_add_directives, directives, insert_at_top))

    def update_or_add_server_directives(self, vhost, directives, insert_at_top=False):
        """Add or replace directives in the server block identified by vhost.

        This method modifies vhost to be fully consistent with the new directives.

        ..note :: When a directive with the same name already exists in the
        config block, the first instance will be replaced. Otherwise, the directive
        will be appended/prepended to the config block as in add_server_directives.

        ..todo :: Doesn't match server blocks whose server_name directives are
            split across multiple conf files.

        :param :class:`~certbot_nginx.obj.VirtualHost` vhost: The vhost
            whose information we use to match on
        :param list directives: The directives to add
        :param bool insert_at_top: True if the directives need to be inserted at the top
            of the server block instead of the bottom

        """
        self._modify_server_directives(vhost,
            functools.partial(_update_or_add_directives, directives, insert_at_top))

    def remove_server_directives(self, vhost, directive_name, match_func=None):
        """Remove all directives of type directive_name.

        :param :class:`~certbot_nginx.obj.VirtualHost` vhost: The vhost
            to remove directives from
        :param string directive_name: The directive type to remove
        :param callable match_func: Function of the directive that returns true for directives
            to be deleted.
        """
        self._modify_server_directives(vhost,
            functools.partial(_remove_directives, directive_name, match_func))

    def _update_vhost_based_on_new_directives(self, vhost, directives_list):
        new_server = self._get_included_directives(directives_list)
        parsed_server = self.parse_server(new_server)
        vhost.addrs = parsed_server['addrs']
        vhost.ssl = parsed_server['ssl']
        vhost.names = parsed_server['names']
        vhost.raw = new_server

    def _modify_server_directives(self, vhost, block_func):
        filename = vhost.filep
        try:
            result = self.parsed[filename]
            for index in vhost.path:
                result = result[index]
            if not isinstance(result, list) or len(result) != 2:
                raise errors.MisconfigurationError("Not a server block.")
            result = result[1]
            block_func(result)

            self._update_vhost_based_on_new_directives(vhost, result)
        except errors.MisconfigurationError as err:
            raise errors.MisconfigurationError("Problem in %s: %s" % (filename, str(err)))

    def duplicate_vhost(self, vhost_template, remove_singleton_listen_params=False,
        only_directives=None):
        """Duplicate the vhost in the configuration files.

        :param :class:`~certbot_nginx.obj.VirtualHost` vhost_template: The vhost
            whose information we copy
        :param bool remove_singleton_listen_params: If we should remove parameters
            from listen directives in the block that can only be used once per address
        :param list only_directives: If it exists, only duplicate the named directives. Only
            looks at first level of depth; does not expand includes.

        :returns: A vhost object for the newly created vhost
        :rtype: :class:`~certbot_nginx.obj.VirtualHost`
        """
        # TODO: https://github.com/certbot/certbot/issues/5185
        # put it in the same file as the template, at the same level
        new_vhost = copy.deepcopy(vhost_template)

        enclosing_block = self.parsed[vhost_template.filep]
        for index in vhost_template.path[:-1]:
            enclosing_block = enclosing_block[index]
        raw_in_parsed = copy.deepcopy(enclosing_block[vhost_template.path[-1]])

        if only_directives is not None:
            new_directives = nginxparser.UnspacedList([])
            for directive in raw_in_parsed[1]:
                if directive and directive[0] in only_directives:
                    new_directives.append(directive)
            raw_in_parsed[1] = new_directives

            self._update_vhost_based_on_new_directives(new_vhost, new_directives)

        enclosing_block.append(raw_in_parsed)
        new_vhost.path[-1] = len(enclosing_block) - 1
        if remove_singleton_listen_params:
            for addr in new_vhost.addrs:
                addr.default = False
                addr.ipv6only = False
            for directive in enclosing_block[new_vhost.path[-1]][1]:
                if directive and directive[0] == 'listen':
                    # Exclude one-time use parameters which will cause an error if repeated.
                    # https://nginx.org/en/docs/http/ngx_http_core_module.html#listen
                    exclude = set(('default_server', 'default', 'setfib', 'fastopen', 'backlog',
                                   'rcvbuf', 'sndbuf', 'accept_filter', 'deferred', 'bind',
                                   'ipv6only', 'reuseport', 'so_keepalive'))

                    for param in exclude:
                        # See: github.com/certbot/certbot/pull/6223#pullrequestreview-143019225
                        keys = [x.split('=')[0] for x in directive]
                        if param in keys:
                            del directive[keys.index(param)]
        return new_vhost


def _parse_ssl_options(ssl_options):
    if ssl_options is not None:
        try:
            with open(ssl_options) as _file:
                return nginxparser.load(_file)
        except IOError:
            logger.warning("Missing NGINX TLS options file: %s", ssl_options)
        except pyparsing.ParseBaseException as err:
            logger.debug("Could not parse file: %s due to %s", ssl_options, err)
    return []

def _do_for_subarray(entry, condition, func, path=None):
    """Executes a function for a subarray of a nested array if it matches
    the given condition.

    :param list entry: The list to iterate over
    :param function condition: Returns true iff func should be executed on item
    :param function func: The function to call for each matching item

    """
    if path is None:
        path = []
    if isinstance(entry, list):
        if condition(entry):
            func(entry, path)
        else:
            for index, item in enumerate(entry):
                _do_for_subarray(item, condition, func, path + [index])


def get_best_match(target_name, names):
    """Finds the best match for target_name out of names using the Nginx
    name-matching rules (exact > longest wildcard starting with * >
    longest wildcard ending with * > regex).

    :param str target_name: The name to match
    :param set names: The candidate server names
    :returns: Tuple of (type of match, the name that matched)
    :rtype: tuple

    """
    exact = []
    wildcard_start = []
    wildcard_end = []
    regex = []

    for name in names:
        if _exact_match(target_name, name):
            exact.append(name)
        elif _wildcard_match(target_name, name, True):
            wildcard_start.append(name)
        elif _wildcard_match(target_name, name, False):
            wildcard_end.append(name)
        elif _regex_match(target_name, name):
            regex.append(name)

    if exact:
        # There can be more than one exact match; e.g. eff.org, .eff.org
        match = min(exact, key=len)
        return ('exact', match)
    if wildcard_start:
        # Return the longest wildcard
        match = max(wildcard_start, key=len)
        return ('wildcard_start', match)
    if wildcard_end:
        # Return the longest wildcard
        match = max(wildcard_end, key=len)
        return ('wildcard_end', match)
    if regex:
        # Just return the first one for now
        match = regex[0]
        return ('regex', match)

    return (None, None)


def _exact_match(target_name, name):
    return target_name == name or '.' + target_name == name


def _wildcard_match(target_name, name, start):
    # Degenerate case
    if name == '*':
        return True

    parts = target_name.split('.')
    match_parts = name.split('.')

    # If the domain ends in a wildcard, do the match procedure in reverse
    if not start:
        parts.reverse()
        match_parts.reverse()

    # The first part must be a wildcard or blank, e.g. '.eff.org'
    first = match_parts.pop(0)
    if first != '*' and first != '':
        return False

    target_name = '.'.join(parts)
    name = '.'.join(match_parts)

    # Ex: www.eff.org matches *.eff.org, eff.org does not match *.eff.org
    return target_name.endswith('.' + name)


def _regex_match(target_name, name):
    # Must start with a tilde
    if len(name) < 2 or name[0] != '~':
        return False

    # After tilde is a perl-compatible regex
    try:
        regex = re.compile(name[1:])
        return re.match(regex, target_name)
    except re.error:  # pragma: no cover
        # perl-compatible regexes are sometimes not recognized by python
        return False


def _is_include_directive(entry):
    """Checks if an nginx parsed entry is an 'include' directive.

    :param list entry: the parsed entry
    :returns: Whether it's an 'include' directive
    :rtype: bool

    """
    return (isinstance(entry, list) and
            len(entry) == 2 and entry[0] == 'include' and
            isinstance(entry[1], six.string_types))

def _is_ssl_on_directive(entry):
    """Checks if an nginx parsed entry is an 'ssl on' directive.

    :param list entry: the parsed entry
    :returns: Whether it's an 'ssl on' directive
    :rtype: bool

    """
    return (isinstance(entry, list) and
            len(entry) == 2 and entry[0] == 'ssl' and
            entry[1] == 'on')

def _add_directives(directives, insert_at_top, block):
    """Adds directives to a config block."""
    for directive in directives:
        _add_directive(block, directive, insert_at_top)
    if block and '\n' not in block[-1]:  # could be "   \n  " or ["\n"] !
        block.append(nginxparser.UnspacedList('\n'))

def _update_or_add_directives(directives, insert_at_top, block):
    """Adds or replaces directives in a config block."""
    for directive in directives:
        _update_or_add_directive(block, directive, insert_at_top)
    if block and '\n' not in block[-1]:  # could be "   \n  " or ["\n"] !
        block.append(nginxparser.UnspacedList('\n'))


INCLUDE = 'include'
REPEATABLE_DIRECTIVES = set(['server_name', 'listen', INCLUDE, 'rewrite', 'add_header'])
COMMENT = ' managed by Certbot'
COMMENT_BLOCK = [' ', '#', COMMENT]

def comment_directive(block, location):
    """Add a ``#managed by Certbot`` comment to the end of the line at location.

    :param list block: The block containing the directive to be commented
    :param int location: The location within ``block`` of the directive to be commented
    """
    next_entry = block[location + 1] if location + 1 < len(block) else None
    if isinstance(next_entry, list) and next_entry:
        if len(next_entry) >= 2 and next_entry[-2] == "#" and COMMENT in next_entry[-1]:
            return
        elif isinstance(next_entry, nginxparser.UnspacedList):
            next_entry = next_entry.spaced[0]
        else:
            next_entry = next_entry[0]

    block.insert(location + 1, COMMENT_BLOCK[:])
    if next_entry is not None and "\n" not in next_entry:
        block.insert(location + 2, '\n')

def _comment_out_directive(block, location, include_location):
    """Comment out the line at location, with a note of explanation."""
    comment_message = ' duplicated in {0}'.format(include_location)
    # add the end comment
    # create a dumpable object out of block[location] (so it includes the ;)
    directive = block[location]
    new_dir_block = nginxparser.UnspacedList([]) # just a wrapper
    new_dir_block.append(directive)
    dumped = nginxparser.dumps(new_dir_block)
    commented = dumped + ' #' + comment_message # add the comment directly to the one-line string
    new_dir = nginxparser.loads(commented) # reload into UnspacedList

    # add the beginning comment
    insert_location = 0
    if new_dir[0].spaced[0] != new_dir[0][0]: # if there's whitespace at the beginning
        insert_location = 1
    new_dir[0].spaced.insert(insert_location, "# ") # comment out the line
    new_dir[0].spaced.append(";") # directly add in the ;, because now dumping won't work properly
    dumped = nginxparser.dumps(new_dir)
    new_dir = nginxparser.loads(dumped) # reload into an UnspacedList

    block[location] = new_dir[0] # set the now-single-line-comment directive back in place

def _find_location(block, directive_name, match_func=None):
    """Finds the index of the first instance of directive_name in block.
       If no line exists, use None."""
    return next((index for index, line in enumerate(block) \
        if line and line[0] == directive_name and (match_func is None or match_func(line))), None)

def _is_whitespace_or_comment(directive):
    """Is this directive either a whitespace or comment directive?"""
    return len(directive) == 0 or directive[0] == '#'

def _add_directive(block, directive, insert_at_top):
    if not isinstance(directive, nginxparser.UnspacedList):
        directive = nginxparser.UnspacedList(directive)
    if _is_whitespace_or_comment(directive):
        # whitespace or comment
        block.append(directive)
        return

    location = _find_location(block, directive[0])

    # Append or prepend directive. Fail if the name is not a repeatable directive name,
    # and there is already a copy of that directive with a different value
    # in the config file.

    # handle flat include files

    directive_name = directive[0]
    def can_append(loc, dir_name):
        """ Can we append this directive to the block? """
        return loc is None or (isinstance(dir_name, six.string_types)
            and dir_name in REPEATABLE_DIRECTIVES)

    err_fmt = 'tried to insert directive "{0}" but found conflicting "{1}".'

    # Give a better error message about the specific directive than Nginx's "fail to restart"
    if directive_name == INCLUDE:
        # in theory, we might want to do this recursively, but in practice, that's really not
        # necessary because we know what file we're talking about (and if we don't recurse, we
        # just give a worse error message)
        included_directives = _parse_ssl_options(directive[1])

        for included_directive in included_directives:
            included_dir_loc = _find_location(block, included_directive[0])
            included_dir_name = included_directive[0]
            if not _is_whitespace_or_comment(included_directive) \
                and not can_append(included_dir_loc, included_dir_name):
                if block[included_dir_loc] != included_directive:
                    raise errors.MisconfigurationError(err_fmt.format(included_directive,
                        block[included_dir_loc]))
                else:
                    _comment_out_directive(block, included_dir_loc, directive[1])

    if can_append(location, directive_name):
        if insert_at_top:
            # Add a newline so the comment doesn't comment
            # out existing directives
            block.insert(0, nginxparser.UnspacedList('\n'))
            block.insert(0, directive)
            comment_directive(block, 0)
        else:
            block.append(directive)
            comment_directive(block, len(block) - 1)
    elif block[location] != directive:
        raise errors.MisconfigurationError(err_fmt.format(directive, block[location]))

def _update_directive(block, directive, location):
    block[location] = directive
    comment_directive(block, location)

def _update_or_add_directive(block, directive, insert_at_top):
    if not isinstance(directive, nginxparser.UnspacedList):
        directive = nginxparser.UnspacedList(directive)
    if _is_whitespace_or_comment(directive):
        # whitespace or comment
        block.append(directive)
        return

    location = _find_location(block, directive[0])

    # we can update directive
    if location is not None:
        _update_directive(block, directive, location)
        return

    _add_directive(block, directive, insert_at_top)

def _is_certbot_comment(directive):
    return '#' in directive and COMMENT in directive

def _remove_directives(directive_name, match_func, block):
    """Removes directives of name directive_name from a config block if match_func matches.
    """
    while True:
        location = _find_location(block, directive_name, match_func=match_func)
        if location is None:
            return
        # if the directive was made by us, remove the comment following
        if location + 1 < len(block) and _is_certbot_comment(block[location + 1]):
            del block[location + 1]
        del block[location]

def _apply_global_addr_ssl(addr_to_ssl, parsed_server):
    """Apply global sslishness information to the parsed server block
    """
    for addr in parsed_server['addrs']:
        addr.ssl = addr_to_ssl[addr.normalized_tuple()]
        if addr.ssl:
            parsed_server['ssl'] = True

def _parse_server_raw(server):
    """Parses a list of server directives.

    :param list server: list of directives in a server block
    :rtype: dict

    """
    addrs = set() # type: Set[obj.Addr]
    ssl = False # type: bool
    names = set() # type: Set[str]

    apply_ssl_to_all_addrs = False

    for directive in server:
        if not directive:
            continue
        if directive[0] == 'listen':
            addr = obj.Addr.fromstring(" ".join(directive[1:]))
            if addr:
                addrs.add(addr)
                if addr.ssl:
                    ssl = True
        elif directive[0] == 'server_name':
            names.update(x.strip('"\'') for x in directive[1:])
        elif _is_ssl_on_directive(directive):
            ssl = True
            apply_ssl_to_all_addrs = True

    if apply_ssl_to_all_addrs:
        for addr in addrs:
            addr.ssl = True

    return {
        'addrs': addrs,
        'ssl': ssl,
        'names': names
    }<|MERGE_RESOLUTION|>--- conflicted
+++ resolved
@@ -3,24 +3,17 @@
 import functools
 import glob
 import logging
-<<<<<<< HEAD
-import pyparsing
-=======
->>>>>>> 4fe217df
 import re
 import pyparsing
 
 import six
 
-from acme.magic_typing import Union, Dict, Set, Any, List, Tuple  # pylint: disable=unused-import, no-name-in-module
 from certbot import errors
 from certbot.compat import os
-<<<<<<< HEAD
-=======
-
->>>>>>> 4fe217df
+
 from certbot_nginx import obj
 from certbot_nginx import nginxparser
+from acme.magic_typing import Union, Dict, Set, Any, List, Tuple # pylint: disable=unused-import, no-name-in-module
 
 logger = logging.getLogger(__name__)
 
