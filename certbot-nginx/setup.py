--- conflicted
+++ resolved
@@ -6,19 +6,11 @@
 # Remember to update local-oldest-requirements.txt when changing the minimum
 # acme/certbot version.
 install_requires = [
-<<<<<<< HEAD
     'acme>=1.8.0',
     'certbot>=1.10.0',
     'PyOpenSSL',
     'pyparsing>=1.5.5',  # Python3 support
     'setuptools',
-=======
-    'acme>=1.4.0',
-    'certbot>=1.6.0',
-    'PyOpenSSL>=17.3.0',
-    'pyparsing>=2.2.0',
-    'setuptools>=39.0.1',
->>>>>>> 9292666b
     'zope.interface',
 ]
 
