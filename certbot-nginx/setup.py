from setuptools import find_packages
from setuptools import setup

version = '1.17.0.dev0'

install_requires = [
<<<<<<< HEAD
    # We specify the minimum acme and certbot version as the current plugin
    # version for simplicity. See
    # https://github.com/certbot/certbot/issues/8761 for more info.
    f'acme>={version}',
    f'certbot>={version}',
=======
    'acme>=1.8.0',
    'certbot>=1.16.0',
>>>>>>> 01772280
    'PyOpenSSL>=17.3.0',
    'pyparsing>=2.2.0',
    'setuptools>=39.0.1',
    'zope.interface',
]

setup(
    name='certbot-nginx',
    version=version,
    description="Nginx plugin for Certbot",
    url='https://github.com/letsencrypt/letsencrypt',
    author="Certbot Project",
    author_email='certbot-dev@eff.org',
    license='Apache License 2.0',
    python_requires='>=3.6',
    classifiers=[
        'Development Status :: 5 - Production/Stable',
        'Environment :: Plugins',
        'Intended Audience :: System Administrators',
        'License :: OSI Approved :: Apache Software License',
        'Operating System :: POSIX :: Linux',
        'Programming Language :: Python',
        'Programming Language :: Python :: 3',
        'Programming Language :: Python :: 3.6',
        'Programming Language :: Python :: 3.7',
        'Programming Language :: Python :: 3.8',
        'Programming Language :: Python :: 3.9',
        'Topic :: Internet :: WWW/HTTP',
        'Topic :: Security',
        'Topic :: System :: Installation/Setup',
        'Topic :: System :: Networking',
        'Topic :: System :: Systems Administration',
        'Topic :: Utilities',
    ],

    packages=find_packages(),
    include_package_data=True,
    install_requires=install_requires,
    entry_points={
        'certbot.plugins': [
            'nginx = certbot_nginx._internal.configurator:NginxConfigurator',
        ],
    },
)<|MERGE_RESOLUTION|>--- conflicted
+++ resolved
@@ -4,16 +4,11 @@
 version = '1.17.0.dev0'
 
 install_requires = [
-<<<<<<< HEAD
     # We specify the minimum acme and certbot version as the current plugin
     # version for simplicity. See
     # https://github.com/certbot/certbot/issues/8761 for more info.
     f'acme>={version}',
     f'certbot>={version}',
-=======
-    'acme>=1.8.0',
-    'certbot>=1.16.0',
->>>>>>> 01772280
     'PyOpenSSL>=17.3.0',
     'pyparsing>=2.2.0',
     'setuptools>=39.0.1',
