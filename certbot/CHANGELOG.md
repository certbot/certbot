# Certbot change log

Certbot adheres to [Semantic Versioning](https://semver.org/).

## 2.8.0 - master

### Added

* Added support for [Alpine Linux](https://www.alpinelinux.org) distribution when is used the apache plugin

### Changed

* Support for Python 3.7 was removed.

### Fixed

*

More details about these changes can be found on our GitHub repo.

## 2.7.4 - 2023-11-01

### Fixed

* Fixed a bug introduced in version 2.7.0 that caused interactively entered
  webroot plugin values to not be saved for renewal.
* Fixed a bug introduced in version 2.7.0 of our Lexicon based DNS plugins that
  caused them to fail to find the DNS zone that needs to be modified in some
  cases.

More details about these changes can be found on our GitHub repo.

## 2.7.3 - 2023-10-24

### Fixed

* Fixed a bug where arguments with contained spaces weren't being handled correctly
* Fixed a bug that caused the ACME account to not be properly restored on
  renewal causing problems in setups where the user had multiple accounts with
  the same ACME server.

More details about these changes can be found on our GitHub repo.

## 2.7.2 - 2023-10-19

### Fixed

* `certbot-dns-ovh` plugin now requires `lexicon>=3.15.1` to ensure a consistent behavior with OVH APIs.
* Fixed a bug where argument sources weren't correctly detected in abbreviated
  arguments, short arguments, and some other circumstances

More details about these changes can be found on our GitHub repo.

## 2.7.1 - 2023-10-10

### Fixed

* Fixed a bug that broke the DNS plugin for DNSimple that was introduced in
  version 2.7.0 of the plugin.
* Correctly specified the new minimum version of the ConfigArgParse package
  that Certbot requires which is 1.5.3.

More details about these changes can be found on our GitHub repo.

## 2.7.0 - 2023-10-03

### Added

* Add `certbot.util.LooseVersion` class. See [GH #9489](https://github.com/certbot/certbot/issues/9489).
<<<<<<< HEAD
* The webroot plugin now also supports the `--webroot-propagation-seconds`
  option. Note that this is usually not required, but for some systems
  with distributed webroots requiring syncing this might be useful.
=======
* Add a new base class `certbot.plugins.dns_common_lexicon.LexiconDNSAuthenticator` to implement a DNS
  authenticator plugin backed by Lexicon to communicate with the provider DNS API. This approach relies
  heavily on conventions to reduce the implementation complexity of a new plugin.
* Add a new test base class `certbot.plugins.dns_test_common_lexicon.BaseLexiconDNSAuthenticatorTest` to
  help testing DNS plugins implemented on top of `LexiconDNSAuthenticator`.
>>>>>>> 619654f3

### Changed

* `NamespaceConfig` now tracks how its arguments were set via a dictionary, allowing us to remove a bunch
  of global state previously needed to inspect whether a user set an argument or not.
* Support for Python 3.7 was deprecated and will be removed in our next planned release.
* Added `RENEWED_DOMAINS` and `FAILED_DOMAINS` environment variables for consumption by post renewal hooks.
* Deprecates `LexiconClient` base class and `build_lexicon_config` function in
  `certbot.plugins.dns_common_lexicon` module in favor of `LexiconDNSAuthenticator`.
* Deprecates `BaseLexiconAuthenticatorTest` and `BaseLexiconClientTest` test base classes of
  `certbot.plugins.dns_test_common_lexicon` module in favor of `BaseLexiconDNSAuthenticatorTest`.

### Fixed

* Do not call deprecated datetime.utcnow() and datetime.utcfromtimestamp()
* Filter zones in `certbot-dns-google` to avoid usage of private DNS zones to create records

More details about these changes can be found on our GitHub repo.

## 2.6.0 - 2023-05-09

### Added

* `--dns-google-project` optionally allows for specifying the project that the DNS zone(s) reside in,
  which allows for Certbot usage in scenarios where the auth credentials reside in a different
  project to the zone(s) that are being managed.
* There is now a new `Other` annotated challenge object to allow plugins to support entirely novel challenges.

### Changed

* Optionally sign the SOA query for dns-rfc2136, to help resolve problems with split-view
  DNS setups and hidden primary setups.
  * Certbot versions prior to v1.32.0 did not sign queries with the specified TSIG key
    resulting in difficulty with split-horizon implementations.
  * Certbot v1.32.0 through v2.5.0 signed queries by default, potentially causing
    incompatibility with hidden primary setups with `allow-update-forwarding` enabled
    if the secondary did not also have the TSIG key within its config.
  * Certbot v2.6.0 and later no longer signs queries by default, but allows
    the user to optionally sign these queries by explicit configuration using the
    `dns_rfc2136_sign_query` option in the credentials .ini file.
* Lineage name validity is performed for new lineages. `--cert-name` may no longer contain
  filepath separators (i.e. `/` or `\`, depending on the platform).
* `certbot-dns-google` now loads credentials using the standard [Application Default
  Credentials](https://cloud.google.com/docs/authentication/application-default-credentials) strategy,
  rather than explicitly requiring the Google Compute metadata server to be present if a service account
  is not provided using `--dns-google-credentials`.
* `--dns-google-credentials` now supports additional types of file-based credential, such as
  [External Account Credentials](https://google.aip.dev/auth/4117) created by Workload Identity
  Federation. All file-based credentials implemented by the Google Auth library are supported.

### Fixed

* `certbot-dns-google` no longer requires deprecated `oauth2client` library.
* Certbot will no longer try to invoke plugins which do not subclass from the proper
  `certbot.interfaces.{Installer,Authenticator}` interface (e.g. `certbot -i standalone`
  will now be ignored). See [GH-9664](https://github.com/certbot/certbot/issues/9664).

More details about these changes can be found on our GitHub repo.

## 2.5.0 - 2023-04-04

### Added

* `acme.messages.OrderResource` now supports being round-tripped
  through JSON
* acme.client.ClientV2 now provides separate `begin_finalization`
  and `poll_finalization` methods, in addition to the existing
  `finalize_order` method.

### Changed

* `--dns-route53-propagation-seconds` is now deprecated. The Route53 plugin relies on the
  [GetChange API](https://docs.aws.amazon.com/Route53/latest/APIReference/API_GetChange.html)
  to determine if a DNS update is complete. The flag has never had any effect and will be
  removed in a future version of Certbot.
* Packaged tests for all Certbot components besides josepy were moved inside
  the `_internal/tests` module.

### Fixed

* Fixed `renew` sometimes not preserving the key type of RSA certificates.
  * Users who upgraded from Certbot <v1.25.0 to Certbot >=v2.0.0 may
    have had their RSA certificates inadvertently changed to ECDSA certificates. If desired,
    the key type may be changed back to RSA. See the [User Guide](https://eff-certbot.readthedocs.io/en/stable/using.html#changing-a-certificate-s-key-type).
* Deprecated flags were inadvertently not printing warnings since v1.16.0. This is now fixed.

More details about these changes can be found on our GitHub repo.

## 2.4.0 - 2023-03-07

### Added

* We deprecated support for the update_symlinks command. Support will be removed in a following
  version of Certbot.

### Changed

* Docker build and deploy scripts now generate multiarch manifests for non-architecture-specific tags, instead of defaulting to amd64 images.

### Fixed

* Reverted [#9475](https://github.com/certbot/certbot/pull/9475) due to a performance regression in large nginx deployments.

More details about these changes can be found on our GitHub repo.

## 2.3.0 - 2023-02-14

### Added

* Allow a user to modify the configuration of a certificate without renewing it using the new `reconfigure` subcommand. See `certbot help reconfigure` for details.
* `certbot show_account` now displays the [ACME Account Thumbprint](https://datatracker.ietf.org/doc/html/rfc8555#section-8.1).

### Changed

* Certbot will no longer save previous CSRs and certificate private keys to `/etc/letsencrypt/csr` and `/etc/letsencrypt/keys`, respectively. These directories may be safely deleted.
* Certbot will now only keep the current and 5 previous certificates in the `/etc/letsencrypt/archive` directory for each certificate lineage. Any prior certificates will be automatically deleted upon renewal. This number may be further lowered in future releases.
  * As always, users should only reference the certificate files within `/etc/letsencrypt/live` and never use `/etc/letsencrypt/archive` directly. See [Where are my certificates?](https://eff-certbot.readthedocs.io/en/stable/using.html#where-are-my-certificates) in the Certbot User Guide.
* `certbot.configuration.NamespaceConfig.key_dir` and `.csr_dir` are now deprecated.
* All Certbot components now require `pytest` to run tests.

### Fixed

* Fixed a crash when registering an account with BuyPass' ACME server.
* Fixed a bug where Certbot would crash with `AttributeError: can't set attribute` on ACME server errors in Python 3.11. See [GH #9539](https://github.com/certbot/certbot/issues/9539).

More details about these changes can be found on our GitHub repo.

## 2.2.0 - 2023-01-11

### Added

*

### Changed

* Certbot will no longer respect very long challenge polling intervals, which may be suggested
  by some ACME servers. Certbot will continue to wait up to 90 seconds by default, or up to a
  total of 30 minutes if requested by the server via `Retry-After`.

### Fixed

*

More details about these changes can be found on our GitHub repo.

## 1.32.2 - 2022-12-16

### Fixed

* Our snaps and Docker images were rebuilt to include updated versions of our dependencies.

This release was not pushed to PyPI since those packages were unaffected.

More details about these changes can be found on our GitHub repo.

## 2.1.1 - 2022-12-15

### Fixed

* Our snaps, Docker images, and Windows installer were rebuilt to include updated versions of our dependencies.

This release was not pushed to PyPI since those packages were unaffected.

More details about these changes can be found on our GitHub repo.

## 2.1.0 - 2022-12-07

### Added

*

### Changed

*

### Fixed

* Interfaces which plugins register themselves as implementing without inheriting from them now show up in `certbot plugins` output.
* `IPluginFactory`, `IPlugin`, `IAuthenticator` and `IInstaller` have been re-added to
  `certbot.interfaces`.
    - This is to fix compatibility with a number of third-party DNS plugins which may
      have started erroring with `AttributeError` in Certbot v2.0.0.
    - Plugin authors can find more information about Certbot 2.x compatibility
      [here](https://github.com/certbot/certbot/wiki/Certbot-v2.x-Plugin-Compatibility).
* A bug causing our certbot-apache tests to crash on some systems has been resolved.

More details about these changes can be found on our GitHub repo.

## 1.32.1 - 2022-12-05

### Fixed

* Our snaps and docker images were rebuilt to include updated versions of our dependencies.

This release was not pushed to PyPI since those packages were unaffected.

More details about these changes can be found on our GitHub repo.

## 2.0.0 - 2022-11-21

### Added

* Support for Python 3.11 was added to Certbot and all of its components.
* `acme.challenges.HTTP01Response.simple_verify` now accepts a timeout argument which defaults to 30 that causes the verification request to timeout after that many seconds.

### Changed

* The default key type for new certificates is now ECDSA `secp256r1` (P-256). It was previously RSA 2048-bit. Existing certificates are not affected.
* The Apache plugin no longer supports Apache 2.2.
* `acme` and Certbot no longer support versions of ACME from before the RFC 8555 standard.
* `acme` and Certbot no longer support the old `urn:acme:error:` ACME error prefix.
* Removed the deprecated `certbot-dns-cloudxns` plugin.
* Certbot will now error if a certificate has `--reuse-key` set and a conflicting `--key-type`, `--key-size` or `--elliptic-curve` is requested on the CLI. Use `--new-key` to change the key while preserving `--reuse-key`.
* 3rd party plugins no longer support the `dist_name:plugin_name` format on the CLI and in configuration files. Use the shorter `plugin_name` format.
* `acme.client.Client`, `acme.client.ClientBase`, `acme.client.BackwardsCompatibleClientV2`, `acme.mixins`, `acme.client.DER_CONTENT_TYPE`, `acme.fields.Resource`, `acme.fields.resource`, `acme.magic_typing`, `acme.messages.OLD_ERROR_PREFIX`, `acme.messages.Directory.register`, `acme.messages.Authorization.resolved_combinations`, `acme.messages.Authorization.combinations` have been removed.
* `acme.messages.Directory` now only supports lookups by the exact resource name string in the ACME directory (e.g. `directory['newOrder']`).
* Removed the deprecated `source_address` argument for `acme.client.ClientNetwork`.
* The `zope` based interfaces in `certbot.interfaces` have been removed in favor of the `abc` based interfaces found in the same module.
* Certbot no longer depends on `zope`.
* Removed deprecated function `certbot.util.get_strict_version`.
* Removed deprecated functions `certbot.crypto_util.init_save_csr`, `certbot.crypto_util.init_save_key`,
  and `certbot.compat.misc.execute_command`
* The attributes `FileDisplay`, `NoninteractiveDisplay`, `SIDE_FRAME`, `input_with_timeout`, `separate_list_input`, `summarize_domain_list`, `HELP`, and `ESC` from `certbot.display.util` have been removed.
* Removed deprecated functions `certbot.tests.util.patch_get_utility*`. Plugins should now
  patch `certbot.display.util` themselves in their tests or use
  `certbot.tests.util.patch_display_util` as a temporary workaround.
* Certbot's test API under `certbot.tests` now uses `unittest.mock` instead of the 3rd party `mock` library.

### Fixed

* Fixes a bug where the certbot working directory has unusably restrictive permissions on systems with stricter default umasks.
* Requests to subscribe to the EFF mailing list now time out after 60 seconds.

We plan to slowly roll out Certbot 2.0 to all of our snap users in the coming months. If you want to use the Certbot 2.0 snap now, please follow the instructions at https://community.letsencrypt.org/t/certbot-2-0-beta-call-for-testing/185945.

More details about these changes can be found on our GitHub repo.

## 1.32.0 - 2022-11-08

### Added

*

### Changed

* DNS RFC2136 module now uses the TSIG key to check for an authoritative SOA record. Helps the use of split-horizon and multiple views in BIND9 using the key in an ACL to determine which view to use.

### Fixed

* CentOS 9 and other RHEL-derived OSes now correctly use httpd instead of apachectl for
  various Apache-related commands

More details about these changes can be found on our GitHub repo.

## 1.31.0 - 2022-10-04

### Added

*

### Changed

* If Certbot exits before setting up its usual log files, the temporary directory created to save logging information will begin with the name `certbot-log-` rather than a generic name. This should not be considered a [stable aspect of Certbot](https://certbot.eff.org/docs/compatibility.html) and may change again in the future.

### Fixed

* Fixed an incompatibility in the certbot-dns-cloudflare plugin and the Cloudflare library
  which was introduced in the Cloudflare library version 2.10.1. The library would raise
  an error if a token was specified in the Certbot `--dns-cloudflare-credentials` file as
  well as the `cloudflare.cfg` configuration file of the Cloudflare library.

More details about these changes can be found on our GitHub repo.

## 1.30.0 - 2022-09-07

### Added

*

### Changed

* `acme.client.ClientBase`, `acme.messages.Authorization.resolved_combinations`,
  `acme.messages.Authorization.combinations`, `acme.mixins`, `acme.fields.resource`,
  and `acme.fields.Resource` are deprecated and will be removed in a future release.
* `acme.messages.OLD_ERROR_PREFIX` (`urn:acme:error:`) is deprecated and support for
  the old ACME error prefix in Certbot will be removed in the next major release of
  Certbot.
* `acme.messages.Directory.register` is deprecated and will be removed in the next
  major release of Certbot. Furthermore, `.Directory` will only support lookups
  by the exact resource name string in the ACME directory  (e.g. `directory['newOrder']`).
* The `certbot-dns-cloudxns` plugin is now deprecated and will be removed in the
  next major release of Certbot.
* The `source_address` argument for `acme.client.ClientNetwork` is deprecated
  and support for it will be removed in the next major release.
* Add UI text suggesting users create certs for multiple domains, when possible

### Fixed

*

More details about these changes can be found on our GitHub repo.

## 1.29.0 - 2022-07-05

### Added

* Updated Windows installer to be signed and trusted in Windows

### Changed

* `--allow-subset-of-names` will now additionally retry in cases where domains are rejected while creating or finalizing orders. This requires subproblem support from the ACME server.

### Fixed

* The `show_account` subcommand now uses the "newAccount" ACME endpoint to fetch the account
  data, so it doesn't rely on the locally stored account URL. This fixes situations where Certbot
  would use old ACMEv1 registration info with non-functional account URLs.

* The generated Certificate Signing Requests are now generated as version 1 instead of version 3. This resolves situations in where strict enforcement of PKCS#10 meant that CSRs that were generated as version 3 were rejected.

More details about these changes can be found on our GitHub repo.

## 1.28.0 - 2022-06-07

### Added

* Updated Apache/NGINX TLS configs to document contents are based on ssl-config.mozilla.org


### Changed

* A change to order finalization has been made to the `acme` module and Certbot:
  - An order's `certificate` field will only be processed if the order's `status` is `valid`.
  - An order's `error` field will only be processed if the order's `status` is `invalid`.

### Fixed

*

More details about these changes can be found on our GitHub repo.

## 1.27.0 - 2022-05-03

### Added

* Added support for RFC8555 subproblems to our acme library.

### Changed

* The PGP key `F2871B4152AE13C49519111F447BF683AA3B26C3` was added as an
  additional trusted key to sign our PyPI packages
* When `certonly` is run with an installer specified (e.g.  `--nginx`),
  `certonly` will now also run `restart` for that installer

### Fixed

*

More details about these changes can be found on our GitHub repo.

## 1.26.0 - 2022-04-05

### Added

* Added `--new-key`. When renewing or replacing a certificate that has `--reuse-key`
  set, it will force a new private key to be generated, one time.

  As before, `--reuse-key` and `--no-reuse-key` can be used to enable and disable key
  reuse.

### Changed

* The default propagation timeout for the OVH DNS plugin (`--dns-ovh-propagation-seconds`)
  has been increased from 30 seconds to 120 seconds, based on user feedback.

### Fixed

* Certbot for Windows has been upgraded to use Python 3.9.11, in response to
  https://www.openssl.org/news/secadv/20220315.txt.
* Previously, when Certbot was in the process of registering a new ACME account
  and the ACME server did not present any Terms of Service, the user was asked to
  agree with a non-existent Terms of Service ("None"). This bug is now fixed, so
  that if an ACME server does not provide any Terms of Service to agree with, the
  user is not asked to agree to a non-existent Terms of Service any longer.
* If account registration fails, Certbot did not relay the error from the ACME server
  back to the user. This is now fixed: the error message from the ACME server is now
  presented to the user when account registration fails.

More details about these changes can be found on our GitHub repo.

## 1.25.0 - 2022-03-16

### Added

*

### Changed

* Dropped 32 bit support for the Windows beta installer
* Windows beta installer is now distributed as "certbot-beta-installer-win_amd64.exe".
  Users of the Windows beta should uninstall the old version before running this.
* Added a check whether OCSP stapling is supported by the installer when requesting a
  certificate with the `run` subcommand in combination with the `--must-staple` option.
  If the installer does not support OCSP and the `--must-staple` option is used, Certbot
  will raise an error and quit.
* Certbot and its acme module now depend on josepy>=1.13.0 due to better type annotation
  support.

### Fixed

* Updated dependencies to use new version of cryptography that uses OpenSSL 1.1.1n, in
  response to https://www.openssl.org/news/secadv/20220315.txt.

More details about these changes can be found on our GitHub repo.

## 1.24.0 - 2022-03-01

### Added

* When the `--debug-challenges` option is used in combination with `-v`, Certbot
  now displays the challenge URLs (for `http-01` challenges) or FQDNs (for
  `dns-01` challenges) and their expected return values.
*

### Changed

* Support for Python 3.6 was removed.
* All Certbot components now require setuptools>=41.6.0.
* The acme library now requires requests>=2.20.0.
* Certbot and its acme library now require pytz>=2019.3.
* certbot-nginx now requires pyparsing>=2.2.1.
* certbot-dns-route53 now requires boto3>=1.15.15.

### Fixed

* Nginx plugin now checks included files for the singleton server_names_hash_bucket_size directive.
*

More details about these changes can be found on our GitHub repo.

## 1.23.0 - 2022-02-08

### Added

* Added `show_account` subcommand, which will fetch the account information
  from the ACME server and show the account details (account URL and, if
  applicable, email address or addresses)
* We deprecated support for Python 3.6 in Certbot and its ACME library.
  Support for Python 3.6 will be removed in the next major release of Certbot.

### Changed

*

### Fixed

* GCP Permission list for certbot-dns-google in plugin documentation
* dns-digitalocean used the SOA TTL for newly created records, rather than 30 seconds.
* Revoking a certificate based on an ECDSA key can now be done with `--key-path`.
  See [GH #8569](https://github.com/certbot/certbot/issues/8569).

More details about these changes can be found on our GitHub repo.

## 1.22.0 - 2021-12-07

### Added

* Support for Python 3.10 was added to Certbot and all of its components.
* The function certbot.util.parse_loose_version was added to parse version
  strings in the same way as the now deprecated distutils.version.LooseVersion
  class from the Python standard library.
* Added `--issuance-timeout`. This option specifies how long (in seconds) Certbot will wait
  for the server to issue a certificate.

### Changed

* The function certbot.util.get_strict_version was deprecated and will be
  removed in a future release.

### Fixed

* Fixed an issue on Windows where the `web.config` created by Certbot would sometimes
  conflict with preexisting configurations (#9088).
* Fixed an issue on Windows where the `webroot` plugin would crash when multiple domains
  had the same webroot. This affected Certbot 1.21.0.

More details about these changes can be found on our GitHub repo.

## 1.21.0 - 2021-11-02

### Added

* Certbot will generate a `web.config` file on Windows in the challenge path
  when the `webroot` plugin is used, if one does not exist. This `web.config` file
  lets IIS serve challenge files while they do not have an extension.

### Changed

* We changed the PGP key used to sign the packages we upload to PyPI. Going
  forward, releases will be signed with one of three different keys. All of
  these keys are available on major key servers and signed by our previous PGP
  key. The fingerprints of these new keys are:
    * BF6BCFC89E90747B9A680FD7B6029E8500F7DB16
    * 86379B4F0AF371B50CD9E5FF3402831161D1D280
    * 20F201346BF8F3F455A73F9A780CC99432A28621

### Fixed

*

More details about these changes can be found on our GitHub repo.

## 1.20.0 - 2021-10-05

### Added

* Added `--no-reuse-key`. This remains the default behavior, but the flag may be
  useful to unset the `--reuse-key` option on existing certificates.

### Changed

*

### Fixed

* The certbot-dns-rfc2136 plugin in Certbot 1.19.0 inadvertently had an implicit
  dependency on `dnspython>=2.0`. This has been relaxed to `dnspython>=1.15.0`.

More details about these changes can be found on our GitHub repo.

## 1.19.0 - 2021-09-07

### Added

* The certbot-dns-rfc2136 plugin always assumed the use of an IP address as the
  target server, but this was never checked. Until now. The plugin raises an error
  if the configured target server is not a valid IPv4 or IPv6 address.
* Our acme library now supports requesting certificates for IP addresses.
  This feature is still unsupported by Certbot and Let's Encrypt.

### Changed

* Several attributes in `certbot.display.util` module are deprecated and will
  be removed in a future release of Certbot. Any import of these attributes will
  emit a warning to prepare the transition for developers.
* `zope` based interfaces in `certbot.interfaces` module are deprecated and will
  be removed in a future release of Certbot. Any import of these interfaces will
  emit a warning to prepare the transition for developers.
* We removed the dependency on `chardet` from our acme library. Except for when
  downloading a certificate in an alternate format, our acme library now
  assumes all server responses are UTF-8 encoded which is required by RFC 8555.

### Fixed

* Fixed parsing of `Define`d values in the Apache plugin to allow for `=` in the value.
* Fixed a relatively harmless crash when issuing a certificate with `--quiet`/`-q`.

More details about these changes can be found on our GitHub repo.

## 1.18.0 - 2021-08-03

### Added

* New functions that Certbot plugins can use to interact with the user have
  been added to `certbot.display.util`. We plan to deprecate using `IDisplay`
  with `zope` in favor of these new functions in the future.
* The `Plugin`, `Authenticator` and `Installer` classes are added to
  `certbot.interfaces` module as alternatives to Certbot's current `zope` based
  plugin interfaces. The API of these interfaces is identical, but they are
  based on Python's `abc` module instead of `zope`. Certbot will continue to
  detect plugins that implement either interface, but we plan to drop support
  for `zope` based interfaces in a future version of Certbot.
* The class `certbot.configuration.NamespaceConfig` is added to the Certbot's
  public API.

### Changed

* When self-validating HTTP-01 challenges using
  acme.challenges.HTTP01Response.simple_verify, we now assume that the response
  is composed of only ASCII characters. Previously we were relying on the
  default behavior of the requests library which tries to guess the encoding of
  the response which was error prone.
* `acme`: the `.client.Client` and `.client.BackwardsCompatibleClientV2` classes
  are now deprecated in favor of `.client.ClientV2`.
* The `certbot.tests.patch_get_utility*` functions have been deprecated.
  Plugins should now patch `certbot.display.util` themselves in their tests or
  use `certbot.tests.util.patch_display_util` as a temporary workaround.
* In order to simplify the transition to Certbot's new plugin interfaces, the
  classes `Plugin` and `Installer` in `certbot.plugins.common` module and
  `certbot.plugins.dns_common.DNSAuthenticator` now implement Certbot's new
  plugin interfaces. The Certbot plugins based on these classes are now
  automatically detected as implementing these interfaces.
* We added a dependency on `chardet` to our acme library so that it will be
  used over `charset_normalizer` in newer versions of `requests`.

### Fixed

* The Apache authenticator no longer crashes with "Unable to insert label"
  when encountering a completely empty vhost. This issue affected Certbot 1.17.0.
* Users of the Certbot snap on Debian 9 (Stretch) should no longer encounter an
  "access denied" error when installing DNS plugins.

More details about these changes can be found on our GitHub repo.

## 1.17.0 - 2021-07-06

### Added

* Add Void Linux overrides for certbot-apache.

### Changed

* We changed how dependencies are specified between Certbot packages. For this
  and future releases, higher level Certbot components will require that lower
  level components are the same version or newer. More specifically, version X
  of the Certbot package will now always require acme>=X and version Y of a
  plugin package will always require acme>=Y and certbot=>Y. Specifying
  dependencies in this way simplifies testing and development.
* The Apache authenticator now always configures virtual hosts which do not have
  an explicit `ServerName`. This should make it work more reliably with the
  default Apache configuration in Debian-based environments.

### Fixed

* When we increased the logging level on our nginx "Could not parse file" message,
  it caused a previously-existing inability to parse empty files to become more
  visible. We have now added the ability to correctly parse empty files, so that
  message should only show for more significant errors.

More details about these changes can be found on our GitHub repo.

## 1.16.0 - 2021-06-01

### Added

*

### Changed

* DNS plugins based on lexicon now require dns-lexicon >= v3.1.0
* Use UTF-8 encoding for renewal configuration files
* Windows installer now cleans up old Certbot dependency packages
  before installing the new ones to avoid version conflicts.
* This release contains a substantial command-line UX overhaul,
  based on previous user research. The main goal was to streamline
  and clarify output. If you would like to see more verbose output, use
  the -v or -vv flags. UX improvements are an iterative process and
  the Certbot team welcomes constructive feedback.
* Functions `certbot.crypto_util.init_save_key` and `certbot.crypto_util.init_save_csr`,
  whose behaviors rely on the global Certbot `config` singleton, are deprecated and will
  be removed in a future release. Please use `certbot.crypto_util.generate_key` and
  `certbot.crypto_util.generate_csr` instead.

### Fixed

* Fix TypeError due to incompatibility with lexicon >= v3.6.0
* Installers (e.g. nginx, Apache) were being restarted unnecessarily after dry-run renewals.
* Colors and bold text should properly render in all supported versions of Windows.

More details about these changes can be found on our GitHub repo.

## 1.15.0 - 2021-05-04

### Added

*

### Changed

*

### Fixed

*

More details about these changes can be found on our GitHub repo.

## 1.14.0 - 2021-04-06

### Added

*

### Changed

* certbot-auto no longer checks for updates on any operating system.
* The module `acme.magic_typing` is deprecated and will be removed in a future release.
  Please use the built-in module `typing` instead.
* The DigitalOcean plugin now creates TXT records for the DNS-01 challenge with a lower 30s TTL.

### Fixed

* Don't output an empty line for a hidden certificate when `certbot certificates` is being used
  in combination with `--cert-name` or `-d`.

More details about these changes can be found on our GitHub repo.

## 1.13.0 - 2021-03-02

### Added

*

### Changed

* CLI flags `--os-packages-only`, `--no-self-upgrade`, `--no-bootstrap` and `--no-permissions-check`,
  which are related to certbot-auto, are deprecated and will be removed in a future release.
* Certbot no longer conditionally depends on an external mock module. Certbot's
  test API will continue to use it if it is available for backwards
  compatibility, however, this behavior has been deprecated and will be removed
  in a future release.
* The acme library no longer depends on the `security` extras from `requests`
  which was needed to support SNI in TLS requests when using old versions of
  Python 2.
* Certbot and all of its components no longer depend on the library `six`.
* The update of certbot-auto itself is now disabled on all RHEL-like systems.
* When revoking a certificate by `--cert-name`, it is no longer necessary to specify the `--server`
  if the certificate was obtained from a non-default ACME server.
* The nginx authenticator now configures all matching HTTP and HTTPS vhosts for the HTTP-01
  challenge. It is now compatible with external HTTPS redirection by a CDN or load balancer.

### Fixed

*

More details about these changes can be found on our GitHub repo.

## 1.12.0 - 2021-02-02

### Added

*

### Changed

* The `--preferred-chain` flag now only checks the Issuer Common Name of the
  topmost (closest to the root) certificate in the chain, instead of checking
  every certificate in the chain.
  See [#8577](https://github.com/certbot/certbot/issues/8577).
* Support for Python 2 has been removed.
* In previous releases, we caused certbot-auto to stop updating its Certbot
  installation. In this release, we are beginning to disable updates to the
  certbot-auto script itself. This release includes Amazon Linux users, and all
  other systems that are not based on Debian or RHEL. We plan to make this
  change to the certbot-auto script for all users in the coming months.

### Fixed

* Fixed the apache component on openSUSE Tumbleweed which no longer provides
  an apache2ctl symlink and uses apachectl instead.
* Fixed a typo in `certbot/crypto_util.py` causing an error upon attempting `secp521r1` key generation

More details about these changes can be found on our GitHub repo.

## 1.11.0 - 2021-01-05

### Added

*

### Changed

* We deprecated support for Python 2 in Certbot and its ACME library.
  Support for Python 2 will be removed in the next planned release of Certbot.
* certbot-auto was deprecated on all systems. For more information about this
  change, see
  https://community.letsencrypt.org/t/certbot-auto-no-longer-works-on-debian-based-systems/139702/7.
* We deprecated support for Apache 2.2 in the certbot-apache plugin and it will
  be removed in a future release of Certbot.

### Fixed

* The Certbot snap no longer loads packages installed via `pip install --user`. This
  was unintended and DNS plugins should be installed via `snap` instead.
* `certbot-dns-google` would sometimes crash with HTTP 409/412 errors when used with very large zones. See [#6036](https://github.com/certbot/certbot/issues/6036).
* `certbot-dns-google` would sometimes crash with an HTTP 412 error if preexisting records had an unexpected TTL, i.e.: different than Certbot's default TTL for this plugin. See [#8551](https://github.com/certbot/certbot/issues/8551).

More details about these changes can be found on our GitHub repo.

## 1.10.1 - 2020-12-03

### Fixed

* Fixed a bug in `certbot.util.add_deprecated_argument` that caused the
  deprecated `--manual-public-ip-logging-ok` flag to crash Certbot in some
  scenarios.

More details about these changes can be found on our GitHub repo.

## 1.10.0 - 2020-12-01

### Added

* Added timeout to DNS query function calls for dns-rfc2136 plugin.
* Confirmation when deleting certificates
* CLI flag `--key-type` has been added to specify 'rsa' or 'ecdsa' (default 'rsa').
* CLI flag `--elliptic-curve` has been added which takes an NIST/SECG elliptic curve. Any of
  `secp256r1`, `secp384r1` and `secp521r1` are accepted values.
* The command `certbot certficates` lists the which type of the private key that was used
  for the private key.
* Support for Python 3.9 was added to Certbot and all of its components.

### Changed

* certbot-auto was deprecated on Debian based systems.
* CLI flag `--manual-public-ip-logging-ok` is now a no-op, generates a
  deprecation warning, and will be removed in a future release.

### Fixed

* Fixed a Unicode-related crash in the nginx plugin when running under Python 2.

More details about these changes can be found on our GitHub repo.

## 1.9.0 - 2020-10-06

### Added

* `--preconfigured-renewal` flag, for packager use only.
  See the [packaging guide](https://certbot.eff.org/docs/packaging.html).

### Changed

* certbot-auto was deprecated on all systems except for those based on Debian or RHEL.
* Update the packaging instructions to promote usage of `python -m pytest` to test Certbot
  instead of the deprecated `python setup.py test` setuptools approach.
* Reduced CLI logging when reloading nginx, if it is not running.
* Reduced CLI logging when handling some kinds of errors.

### Fixed

* Fixed `server_name` case-sensitivity in the nginx plugin.
* The minimum version of the `acme` library required by Certbot was corrected.
  In the previous release, Certbot said it required `acme>=1.6.0` when it
  actually required `acme>=1.8.0` to properly support removing contact
  information from an ACME account.
* Upgraded the version of httplib2 used in our snaps and Docker images to add
  support for proxy environment variables and fix the plugin for Google Cloud
  DNS.

More details about these changes can be found on our GitHub repo.

## 1.8.0 - 2020-09-08

### Added

* Added the ability to remove email and phone contact information from an account
  using `update_account --register-unsafely-without-email`

### Changed

* Support for Python 3.5 has been removed.

### Fixed

* The problem causing the Apache plugin in the Certbot snap on ARM systems to
  fail to load the Augeas library it depends on has been fixed.
* The `acme` library can now tell the ACME server to clear contact information by passing an empty
  `tuple` to the `contact` field of a `Registration` message.
* Fixed the `*** stack smashing detected ***` error in the Certbot snap on some systems.

More details about these changes can be found on our GitHub repo.

## 1.7.0 - 2020-08-04

### Added

* Third-party plugins can be used without prefix (`plugin_name` instead of `dist_name:plugin_name`):
  this concerns the plugin name, CLI flags, and keys in credential files.
  The prefixed form is still supported but is deprecated, and will be removed in a future release.
* Added `--nginx-sleep-seconds` (default `1`) for environments where nginx takes a long time to reload.

### Changed

* The Linode DNS plugin now waits 120 seconds for DNS propagation, instead of 1200,
  due to https://www.linode.com/blog/linode/linode-turns-17/
* We deprecated support for Python 3.5 in Certbot and its ACME library.
  Support for Python 3.5 will be removed in the next major release of Certbot.

### Fixed


More details about these changes can be found on our GitHub repo.

## 1.6.0 - 2020-07-07

### Added

* Certbot snaps are now available for the arm64 and armhf architectures.
* Add minimal code to run Nginx plugin on NetBSD.
* Make Certbot snap find externally snapped plugins
* Function `certbot.compat.filesystem.umask` is a drop-in replacement for `os.umask`
  implementing umask for both UNIX and Windows systems.
* Support for alternative certificate chains in the `acme` module.
* Added `--preferred-chain <issuer CN>`. If a CA offers multiple certificate chains,
  it may be  used to indicate to Certbot which chain should be preferred.
  * e.g. `--preferred-chain "DST Root CA X3"`

### Changed

* Allow session tickets to be disabled in Apache when mod_ssl is statically linked.
* Generalize UI warning message on renewal rate limits
* Certbot behaves similarly on Windows to on UNIX systems regarding umask, and
  the umask `022` is applied by default: all files/directories are not writable by anyone
  other than the user running Certbot and the system/admin users.
* Read acmev1 Let's Encrypt server URL from renewal config as acmev2 URL to prepare
  for impending acmev1 deprecation.

### Fixed

* Cloudflare API Tokens may now be restricted to individual zones.
* Don't use `StrictVersion`, but `LooseVersion` to check version requirements with setuptools,
  to fix some packaging issues with libraries respecting PEP404 for version string,
  with doesn't match `StrictVersion` requirements.
* Certbot output doesn't refer to SSL Labs due to confusing scoring behavior.
* Fix paths when calling to programs outside of the Certbot Snap, fixing the apache and nginx
  plugins on, e.g., CentOS 7.

More details about these changes can be found on our GitHub repo.

## 1.5.0 - 2020-06-02

### Added

* Require explicit confirmation of snap plugin permissions before connecting.

### Changed

* Improved error message in apache installer when mod_ssl is not available.

### Fixed

* Add support for OCSP responses which use a public key hash ResponderID, fixing
  interoperability with Sectigo CAs.
* Fix TLS-ALPN test that fails when run with newer versions of OpenSSL.

More details about these changes can be found on our GitHub repo.

## 1.4.0 - 2020-05-05

### Added

* Turn off session tickets for apache plugin by default when appropriate.
* Added serial number of certificate to the output of `certbot certificates`
* Expose two new environment variables in the authenticator and cleanup scripts used by
  the `manual` plugin: `CERTBOT_REMAINING_CHALLENGES` is equal to the number of challenges
  remaining after the current challenge, `CERTBOT_ALL_DOMAINS` is a comma-separated list
  of all domains challenged for the current certificate.
* Added TLS-ALPN-01 challenge support in the `acme` library. Support of this
  challenge in the Certbot client is planned to be added in a future release.
* Added minimal proxy support for OCSP verification.
* On Windows, hooks are now executed in a Powershell shell instead of a CMD shell,
  allowing both `*.ps1` and `*.bat` as valid scripts for Certbot.

### Changed

* Reorganized error message when a user entered an invalid email address.
* Stop asking interactively if the user would like to add a redirect.
* `mock` dependency is now conditional on Python 2 in all of our packages.
* Deprecate certbot-auto on Gentoo, macOS, and FreeBSD.
* Allow existing but empty archive and live dir to be used when creating new lineage.

### Fixed

* When using an RFC 8555 compliant endpoint, the `acme` library no longer sends the
  `resource` field in any requests or the `type` field when responding to challenges.
* Fix nginx plugin crash when non-ASCII configuration file is being read (instead,
  the user will be warned that UTF-8 must be used).
* Fix hanging OCSP queries during revocation checking - added a 10 second timeout.
* Standalone servers now have a default socket timeout of 30 seconds, fixing
  cases where an idle connection can cause the standalone plugin to hang.
* Parsing of the RFC 8555 application/pem-certificate-chain now tolerates CRLF line
  endings. This should fix interoperability with Buypass' services.

More details about these changes can be found on our GitHub repo.

## 1.3.0 - 2020-03-03

### Added

* Added certbot.ocsp Certbot's API. The certbot.ocsp module can be used to
  determine the OCSP status of certificates.
* Don't verify the existing certificate in HTTP01Response.simple_verify, for
  compatibility with the real-world ACME challenge checks.
* Added support for `$hostname` in nginx `server_name` directive

### Changed

* Certbot will now renew certificates early if they have been revoked according
  to OCSP.
* Fix acme module warnings when response Content-Type includes params (e.g. charset).
* Fixed issue where webroot plugin would incorrectly raise `Read-only file system`
  error when creating challenge directories (issue #7165).

### Fixed

* Fix Apache plugin to use less restrictive umask for making the challenge directory when a restrictive umask was set when certbot was started.

More details about these changes can be found on our GitHub repo.

## 1.2.0 - 2020-02-04

### Added

* Added support for Cloudflare's limited-scope API Tokens

### Changed

* Add directory field to error message when field is missing.
* If MD5 hasher is not available, try it in non-security mode (fix for FIPS systems) -- [#1948](https://github.com/certbot/certbot/issues/1948)
* Disable old SSL versions and ciphersuites and remove `SSLCompression off` setting to follow Mozilla recommendations in Apache.
* Remove ECDHE-RSA-AES128-SHA from NGINX ciphers list now that Windows 2008 R2 and Windows 7 are EOLed
* Support for Python 3.4 has been removed.

### Fixed

* Fix collections.abc imports for Python 3.9.

More details about these changes can be found on our GitHub repo.

## 1.1.0 - 2020-01-14

### Added

*

### Changed

* Removed the fallback introduced with 0.34.0 in `acme` to retry a POST-as-GET
  request as a GET request when the targeted ACME CA server seems to not support
  POST-as-GET requests.
* certbot-auto no longer supports architectures other than x86_64 on RHEL 6
  based systems. Existing certbot-auto installations affected by this will
  continue to work, but they will no longer receive updates. To install a
  newer version of Certbot on these systems, you should update your OS.
* Support for Python 3.4 in Certbot and its ACME library is deprecated and will be
  removed in the next release of Certbot. certbot-auto users on x86_64 systems running
  RHEL 6 or derivatives will be asked to enable Software Collections (SCL) repository
  so Python 3.6 can be installed. certbot-auto can enable the SCL repo for you on CentOS 6
  while users on other RHEL 6 based systems will be asked to do this manually.

### Fixed

*

More details about these changes can be found on our GitHub repo.

## 1.0.0 - 2019-12-03

### Added

*

### Removed

* The `docs` extras for the `certbot-apache` and `certbot-nginx` packages
  have been removed.

### Changed

* certbot-auto has deprecated support for systems using OpenSSL 1.0.1 that are
  not running on x86-64. This primarily affects RHEL 6 based systems.
* Certbot's `config_changes` subcommand has been removed
* `certbot.plugins.common.TLSSNI01` has been removed.
* Deprecated attributes related to the TLS-SNI-01 challenge in
  `acme.challenges` and `acme.standalone`
  have been removed.
* The functions `certbot.client.view_config_changes`,
  `certbot.main.config_changes`,
  `certbot.plugins.common.Installer.view_config_changes`,
  `certbot.reverter.Reverter.view_config_changes`, and
  `certbot.util.get_systemd_os_info` have been removed
* Certbot's `register --update-registration` subcommand has been removed
* When possible, default to automatically configuring the webserver so all requests
  redirect to secure HTTPS access. This is mostly relevant when running Certbot
  in non-interactive mode. Previously, the default was to not redirect all requests.

### Fixed

*

More details about these changes can be found on our GitHub repo.

## 0.40.1 - 2019-11-05

### Changed

* Added back support for Python 3.4 to Certbot components and certbot-auto due
  to a bug when requiring Python 2.7 or 3.5+ on RHEL 6 based systems.

More details about these changes can be found on our GitHub repo.

## 0.40.0 - 2019-11-05

### Added

*

### Changed

* We deprecated support for Python 3.4 in Certbot and its ACME library. Support
  for Python 3.4 will be removed in the next major release of Certbot.
  certbot-auto users on RHEL 6 based systems will be asked to enable Software
  Collections (SCL) repository so Python 3.6 can be installed. certbot-auto can
  enable the SCL repo for you on CentOS 6 while users on other RHEL 6 based
  systems will be asked to do this manually.
* `--server` may now be combined with `--dry-run`. Certbot will, as before, use the
  staging server instead of the live server when `--dry-run` is used.
* `--dry-run` now requests fresh authorizations every time, fixing the issue
  where it was prone to falsely reporting success.
* Updated certbot-dns-google to depend on newer versions of
  google-api-python-client and oauth2client.
* The OS detection logic again uses distro library for Linux OSes
* certbot.plugins.common.TLSSNI01 has been deprecated and will be removed in a
  future release.
* CLI flags --tls-sni-01-port and --tls-sni-01-address have been removed.
* The values tls-sni and tls-sni-01 for the --preferred-challenges flag are no
  longer accepted.
* Removed the flags: `--agree-dev-preview`, `--dialog`, and `--apache-init-script`
* acme.standalone.BaseRequestHandlerWithLogging and
  acme.standalone.simple_tls_sni_01_server have been deprecated and will be
  removed in a future release of the library.
* certbot-dns-rfc2136 now use TCP to query SOA records.

### Fixed

*

More details about these changes can be found on our GitHub repo.

## 0.39.0 - 2019-10-01

### Added

* Support for Python 3.8 was added to Certbot and all of its components.
* Support for CentOS 8 was added to certbot-auto.

### Changed

* Don't send OCSP requests for expired certificates
* Return to using platform.linux_distribution instead of distro.linux_distribution in OS fingerprinting for Python < 3.8
* Updated the Nginx plugin's TLS configuration to keep support for some versions of IE11.

### Fixed

* Fixed OS detection in the Apache plugin on RHEL 6.

More details about these changes can be found on our GitHub repo.

## 0.38.0 - 2019-09-03

### Added

* Disable session tickets for Nginx users when appropriate.

### Changed

* If Certbot fails to rollback your server configuration, the error message
  links to the Let's Encrypt forum. Change the link to the Help category now
  that the Server category has been closed.
* Replace platform.linux_distribution with distro.linux_distribution as a step
  towards Python 3.8 support in Certbot.

### Fixed

* Fixed OS detection in the Apache plugin on Scientific Linux.

More details about these changes can be found on our GitHub repo.

## 0.37.2 - 2019-08-21

* Stop disabling TLS session tickets in Nginx as it caused TLS failures on
  some systems.

More details about these changes can be found on our GitHub repo.

## 0.37.1 - 2019-08-08

### Fixed

* Stop disabling TLS session tickets in Apache as it caused TLS failures on
  some systems.

More details about these changes can be found on our GitHub repo.

## 0.37.0 - 2019-08-07

### Added

* Turn off session tickets for apache plugin by default
* acme: Authz deactivation added to `acme` module.

### Changed

* Follow updated Mozilla recommendations for Nginx ssl_protocols, ssl_ciphers,
  and ssl_prefer_server_ciphers

### Fixed

* Fix certbot-auto failures on RHEL 8.

More details about these changes can be found on our GitHub repo.

## 0.36.0 - 2019-07-11

### Added

* Turn off session tickets for nginx plugin by default
* Added missing error types from RFC8555 to acme

### Changed

* Support for Ubuntu 14.04 Trusty has been removed.
* Update the 'manage your account' help to be more generic.
* The error message when Certbot's Apache plugin is unable to modify your
  Apache configuration has been improved.
* Certbot's config_changes subcommand has been deprecated and will be
  removed in a future release.
* `certbot config_changes` no longer accepts a --num parameter.
* The functions `certbot.plugins.common.Installer.view_config_changes` and
  `certbot.reverter.Reverter.view_config_changes` have been deprecated and will
  be removed in a future release.

### Fixed

* Replace some unnecessary platform-specific line separation.

More details about these changes can be found on our GitHub repo.

## 0.35.1 - 2019-06-10

### Fixed

* Support for specifying an authoritative base domain in our dns-rfc2136 plugin
  has been removed. This feature was added in our last release but had a bug
  which caused the plugin to fail so the feature has been removed until it can
  be added properly.

Despite us having broken lockstep, we are continuing to release new versions of
all Certbot components during releases for the time being, however, the only
package with changes other than its version number was:

* certbot-dns-rfc2136

More details about these changes can be found on our GitHub repo.

## 0.35.0 - 2019-06-05

### Added

* dns_rfc2136 plugin now supports explicitly specifying an authoritative
  base domain for cases when the automatic method does not work (e.g.
  Split horizon DNS)

### Changed

*

### Fixed

* Renewal parameter `webroot_path` is always saved, avoiding some regressions
  when `webroot` authenticator plugin is invoked with no challenge to perform.
* Certbot now accepts OCSP responses when an explicit authorized
  responder, different from the issuer, is used to sign OCSP
  responses.
* Scripts in Certbot hook directories are no longer executed when their
  filenames end in a tilde.

Despite us having broken lockstep, we are continuing to release new versions of
all Certbot components during releases for the time being, however, the only
package with changes other than its version number was:

* certbot
* certbot-dns-rfc2136

More details about these changes can be found on our GitHub repo.

## 0.34.2 - 2019-05-07

### Fixed

* certbot-auto no longer writes a check_permissions.py script at the root
  of the filesystem.

Despite us having broken lockstep, we are continuing to release new versions of
all Certbot components during releases for the time being, however, the only
changes in this release were to certbot-auto.

More details about these changes can be found on our GitHub repo.

## 0.34.1 - 2019-05-06

### Fixed

* certbot-auto no longer prints a blank line when there are no permissions
  problems.

Despite us having broken lockstep, we are continuing to release new versions of
all Certbot components during releases for the time being, however, the only
changes in this release were to certbot-auto.

More details about these changes can be found on our GitHub repo.

## 0.34.0 - 2019-05-01

### Changed

* Apache plugin now tries to restart httpd on Fedora using systemctl if a
  configuration test error is detected. This has to be done due to the way
  Fedora now generates the self signed certificate files upon first
  restart.
* Updated Certbot and its plugins to improve the handling of file system permissions
  on Windows as a step towards adding proper Windows support to Certbot.
* Updated urllib3 to 1.24.2 in certbot-auto.
* Removed the fallback introduced with 0.32.0 in `acme` to retry a challenge response
  with a `keyAuthorization` if sending the response without this field caused a
  `malformed` error to be received from the ACME server.
* Linode DNS plugin now supports api keys created from their new panel
  at [cloud.linode.com](https://cloud.linode.com)

### Fixed

* Fixed Google DNS Challenge issues when private zones exist
* Adding a warning noting that future versions of Certbot will automatically configure the
  webserver so that all requests redirect to secure HTTPS access. You can control this
  behavior and disable this warning with the --redirect and --no-redirect flags.
* certbot-auto now prints warnings when run as root with insecure file system
  permissions. If you see these messages, you should fix the problem by
  following the instructions at
  https://community.letsencrypt.org/t/certbot-auto-deployment-best-practices/91979/,
  however, these warnings can be disabled as necessary with the flag
  --no-permissions-check.
* `acme` module uses now a POST-as-GET request to retrieve the registration
  from an ACME v2 server
* Convert the tsig algorithm specified in the certbot_dns_rfc2136 configuration file to
  all uppercase letters before validating. This makes the value in the config case
  insensitive.

Despite us having broken lockstep, we are continuing to release new versions of
all Certbot components during releases for the time being, however, the only
package with changes other than its version number was:

* acme
* certbot
* certbot-apache
* certbot-dns-cloudflare
* certbot-dns-cloudxns
* certbot-dns-digitalocean
* certbot-dns-dnsimple
* certbot-dns-dnsmadeeasy
* certbot-dns-gehirn
* certbot-dns-google
* certbot-dns-linode
* certbot-dns-luadns
* certbot-dns-nsone
* certbot-dns-ovh
* certbot-dns-rfc2136
* certbot-dns-route53
* certbot-dns-sakuracloud
* certbot-nginx

More details about these changes can be found on our GitHub repo.

## 0.33.1 - 2019-04-04

### Fixed

* A bug causing certbot-auto to print warnings or crash on some RHEL based
  systems has been resolved.

Despite us having broken lockstep, we are continuing to release new versions of
all Certbot components during releases for the time being, however, the only
changes in this release were to certbot-auto.

More details about these changes can be found on our GitHub repo.

## 0.33.0 - 2019-04-03

### Added

* Fedora 29+ is now supported by certbot-auto. Since Python 2.x is on a deprecation
  path in Fedora, certbot-auto will install and use Python 3.x on Fedora 29+.
* CLI flag `--https-port` has been added for Nginx plugin exclusively, and replaces
  `--tls-sni-01-port`. It defines the HTTPS port the Nginx plugin will use while
  setting up a new SSL vhost. By default the HTTPS port is 443.

### Changed

* Support for TLS-SNI-01 has been removed from all official Certbot plugins.
* Attributes related to the TLS-SNI-01 challenge in `acme.challenges` and `acme.standalone`
  modules are deprecated and will be removed soon.
* CLI flags `--tls-sni-01-port` and `--tls-sni-01-address` are now no-op, will
  generate a deprecation warning if used, and will be removed soon.
* Options `tls-sni` and `tls-sni-01` in `--preferred-challenges` flag are now no-op,
  will generate a deprecation warning if used, and will be removed soon.
* CLI flag `--standalone-supported-challenges` has been removed.

### Fixed

* Certbot uses the Python library cryptography for OCSP when cryptography>=2.5
  is installed. We fixed a bug in Certbot causing it to interpret timestamps in
  the OCSP response as being in the local timezone rather than UTC.
* Issue causing the default CentOS 6 TLS configuration to ignore some of the
  HTTPS VirtualHosts created by Certbot. mod_ssl loading is now moved to main
  http.conf for this environment where possible.

Despite us having broken lockstep, we are continuing to release new versions of
all Certbot components during releases for the time being, however, the only
package with changes other than its version number was:

* acme
* certbot
* certbot-apache
* certbot-nginx

More details about these changes can be found on our GitHub repo.

## 0.32.0 - 2019-03-06

### Added

* If possible, Certbot uses built-in support for OCSP from recent cryptography
  versions instead of the OpenSSL binary: as a consequence Certbot does not need
  the OpenSSL binary to be installed anymore if cryptography>=2.5 is installed.

### Changed

* Certbot and its acme module now depend on josepy>=1.1.0 to avoid printing the
  warnings described at https://github.com/certbot/josepy/issues/13.
* Apache plugin now respects CERTBOT_DOCS environment variable when adding
  command line defaults.
* The running of manual plugin hooks is now always included in Certbot's log
  output.
* Tests execution for certbot, certbot-apache and certbot-nginx packages now relies on pytest.
* An ACME CA server may return a "Retry-After" HTTP header on authorization polling, as
  specified in the ACME protocol, to indicate when the next polling should occur. Certbot now
  reads this header if set and respect its value.
* The `acme` module avoids sending the `keyAuthorization` field in the JWS
  payload when responding to a challenge as the field is not included in the
  current ACME protocol. To ease the migration path for ACME CA servers,
  Certbot and its `acme` module will first try the request without the
  `keyAuthorization` field but will temporarily retry the request with the
  field included if a `malformed` error is received. This fallback will be
  removed in version 0.34.0.

Despite us having broken lockstep, we are continuing to release new versions of
all Certbot components during releases for the time being, however, the only
package with changes other than its version number was:

* acme
* certbot
* certbot-apache
* certbot-nginx

More details about these changes can be found on our GitHub repo.

## 0.31.0 - 2019-02-07

### Added

* Avoid reprocessing challenges that are already validated
  when a certificate is issued.
* Support for initiating (but not solving end-to-end) TLS-ALPN-01 challenges
  with the `acme` module.

### Changed

* Certbot's official Docker images are now based on Alpine Linux 3.9 rather
  than 3.7. The new version comes with OpenSSL 1.1.1.
* Lexicon-based DNS plugins are now fully compatible with Lexicon 3.x (support
  on 2.x branch is maintained).
* Apache plugin now attempts to configure all VirtualHosts matching requested
  domain name instead of only a single one when answering the HTTP-01 challenge.

### Fixed

* Fixed accessing josepy contents through acme.jose when the full acme.jose
  path is used.
* Clarify behavior for deleting certs as part of revocation.

Despite us having broken lockstep, we are continuing to release new versions of
all Certbot components during releases for the time being, however, the only
package with changes other than its version number was:

* acme
* certbot
* certbot-apache
* certbot-dns-cloudxns
* certbot-dns-dnsimple
* certbot-dns-dnsmadeeasy
* certbot-dns-gehirn
* certbot-dns-linode
* certbot-dns-luadns
* certbot-dns-nsone
* certbot-dns-ovh
* certbot-dns-sakuracloud

More details about these changes can be found on our GitHub repo.

## 0.30.2 - 2019-01-25

### Fixed

* Update the version of setuptools pinned in certbot-auto to 40.6.3 to
  solve installation problems on newer OSes.

Despite us having broken lockstep, we are continuing to release new versions of
all Certbot components during releases for the time being, however, this
release only affects certbot-auto.

More details about these changes can be found on our GitHub repo.

## 0.30.1 - 2019-01-24

### Fixed

* Always download the pinned version of pip in pipstrap to address breakages
* Rename old,default.conf to old-and-default.conf to address commas in filenames
  breaking recent versions of pip.
* Add VIRTUALENV_NO_DOWNLOAD=1 to all calls to virtualenv to address breakages
  from venv downloading the latest pip

Despite us having broken lockstep, we are continuing to release new versions of
all Certbot components during releases for the time being, however, the only
package with changes other than its version number was:

* certbot-apache

More details about these changes can be found on our GitHub repo.

## 0.30.0 - 2019-01-02

### Added

* Added the `update_account` subcommand for account management commands.

### Changed

* Copied account management functionality from the `register` subcommand
  to the `update_account` subcommand.
* Marked usage `register --update-registration` for deprecation and
  removal in a future release.

### Fixed

* Older modules in the josepy library can now be accessed through acme.jose
  like it could in previous versions of acme. This is only done to preserve
  backwards compatibility and support for doing this with new modules in josepy
  will not be added. Users of the acme library should switch to using josepy
  directly if they haven't done so already.

Despite us having broken lockstep, we are continuing to release new versions of
all Certbot components during releases for the time being, however, the only
package with changes other than its version number was:

* acme

More details about these changes can be found on our GitHub repo.

## 0.29.1 - 2018-12-05

### Added

*

### Changed

*

### Fixed

* The default work and log directories have been changed back to
  /var/lib/letsencrypt and /var/log/letsencrypt respectively.

Despite us having broken lockstep, we are continuing to release new versions of
all Certbot components during releases for the time being, however, the only
package with changes other than its version number was:

* certbot

More details about these changes can be found on our GitHub repo.

## 0.29.0 - 2018-12-05

### Added

* Noninteractive renewals with `certbot renew` (those not started from a
  terminal) now randomly sleep 1-480 seconds before beginning work in
  order to spread out load spikes on the server side.
* Added External Account Binding support in cli and acme library.
  Command line arguments --eab-kid and --eab-hmac-key added.

### Changed

* Private key permissioning changes: Renewal preserves existing group mode
  & gid of previous private key material. Private keys for new
  lineages (i.e. new certs, not renewed) default to 0o600.

### Fixed

* Update code and dependencies to clean up Resource and Deprecation Warnings.
* Only depend on imgconverter extension for Sphinx >= 1.6

Despite us having broken lockstep, we are continuing to release new versions of
all Certbot components during releases for the time being, however, the only
package with changes other than its version number was:

* acme
* certbot
* certbot-apache
* certbot-dns-cloudflare
* certbot-dns-digitalocean
* certbot-dns-google
* certbot-nginx

More details about these changes can be found on our GitHub repo:
https://github.com/certbot/certbot/milestone/62?closed=1

## 0.28.0 - 2018-11-7

### Added

* `revoke` accepts `--cert-name`, and doesn't accept both `--cert-name` and `--cert-path`.
* Use the ACMEv2 newNonce endpoint when a new nonce is needed, and newNonce is available in the directory.

### Changed

* Removed documentation mentions of `#letsencrypt` IRC on Freenode.
* Write README to the base of (config-dir)/live directory
* `--manual` will explicitly warn users that earlier challenges should remain in place when setting up subsequent challenges.
* Warn when using deprecated acme.challenges.TLSSNI01
* Log warning about TLS-SNI deprecation in Certbot
* Stop preferring TLS-SNI in the Apache, Nginx, and standalone plugins
* OVH DNS plugin now relies on Lexicon>=2.7.14 to support HTTP proxies
* Default time the Linode plugin waits for DNS changes to propagate is now 1200 seconds.

### Fixed

* Match Nginx parser update in allowing variable names to start with `${`.
* Fix ranking of vhosts in Nginx so that all port-matching vhosts come first
* Correct OVH integration tests on machines without internet access.
* Stop caching the results of ipv6_info in http01.py
* Test fix for Route53 plugin to prevent boto3 making outgoing connections.
* The grammar used by Augeas parser in Apache plugin was updated to fix various parsing errors.
* The CloudXNS, DNSimple, DNS Made Easy, Gehirn, Linode, LuaDNS, NS1, OVH, and
  Sakura Cloud DNS plugins are now compatible with Lexicon 3.0+.

Despite us having broken lockstep, we are continuing to release new versions of
all Certbot components during releases for the time being, however, the only
package with changes other than its version number was:

* acme
* certbot
* certbot-apache
* certbot-dns-cloudxns
* certbot-dns-dnsimple
* certbot-dns-dnsmadeeasy
* certbot-dns-gehirn
* certbot-dns-linode
* certbot-dns-luadns
* certbot-dns-nsone
* certbot-dns-ovh
* certbot-dns-route53
* certbot-dns-sakuracloud
* certbot-nginx

More details about these changes can be found on our GitHub repo:
https://github.com/certbot/certbot/milestone/59?closed=1

## 0.27.1 - 2018-09-06

### Fixed

* Fixed parameter name in OpenSUSE overrides for default parameters in the
  Apache plugin. Certbot on OpenSUSE works again.

Despite us having broken lockstep, we are continuing to release new versions of
all Certbot components during releases for the time being, however, the only
package with changes other than its version number was:

* certbot-apache

More details about these changes can be found on our GitHub repo:
https://github.com/certbot/certbot/milestone/60?closed=1

## 0.27.0 - 2018-09-05

### Added

* The Apache plugin now accepts the parameter --apache-ctl which can be
  used to configure the path to the Apache control script.

### Changed

* When using `acme.client.ClientV2` (or
 `acme.client.BackwardsCompatibleClientV2` with an ACME server that supports a
 newer version of the ACME protocol), an `acme.errors.ConflictError` will be
 raised if you try to create an ACME account with a key that has already been
 used. Previously, a JSON parsing error was raised in this scenario when using
 the library with Let's Encrypt's ACMEv2 endpoint.

### Fixed

* When Apache is not installed, Certbot's Apache plugin no longer prints
  messages about being unable to find apachectl to the terminal when the plugin
  is not selected.
* If you're using the Apache plugin with the --apache-vhost-root flag set to a
  directory containing a disabled virtual host for the domain you're requesting
  a certificate for, the virtual host will now be temporarily enabled if
  necessary to pass the HTTP challenge.
* The documentation for the Certbot package can now be built using Sphinx 1.6+.
* You can now call `query_registration` without having to first call
  `new_account` on `acme.client.ClientV2` objects.
* The requirement of `setuptools>=1.0` has been removed from `certbot-dns-ovh`.
* Names in certbot-dns-sakuracloud's tests have been updated to refer to Sakura
  Cloud rather than NS1 whose plugin certbot-dns-sakuracloud was based on.

Despite us having broken lockstep, we are continuing to release new versions of
all Certbot components during releases for the time being, however, the only
package with changes other than its version number was:

* acme
* certbot
* certbot-apache
* certbot-dns-ovh
* certbot-dns-sakuracloud

More details about these changes can be found on our GitHub repo:
https://github.com/certbot/certbot/milestone/57?closed=1

## 0.26.1 - 2018-07-17

### Fixed

* Fix a bug that was triggered when users who had previously manually set `--server` to get ACMEv2 certs tried to renew ACMEv1 certs.

Despite us having broken lockstep, we are continuing to release new versions of all Certbot components during releases for the time being, however, the only package with changes other than its version number was:

* certbot

More details about these changes can be found on our GitHub repo:
https://github.com/certbot/certbot/milestone/58?closed=1

## 0.26.0 - 2018-07-11

### Added

* A new security enhancement which we're calling AutoHSTS has been added to
  Certbot's Apache plugin. This enhancement configures your webserver to send a
  HTTP Strict Transport Security header with a low max-age value that is slowly
  increased over time. The max-age value is not increased to a large value
  until you've successfully managed to renew your certificate. This enhancement
  can be requested with the --auto-hsts flag.
* New official DNS plugins have been created for Gehirn Infrastructure Service,
  Linode, OVH, and Sakura Cloud. These plugins can be found on our Docker Hub
  page at https://hub.docker.com/u/certbot and on PyPI.
* The ability to reuse ACME accounts from Let's Encrypt's ACMEv1 endpoint on
  Let's Encrypt's ACMEv2 endpoint has been added.
* Certbot and its components now support Python 3.7.
* Certbot's install subcommand now allows you to interactively choose which
  certificate to install from the list of certificates managed by Certbot.
* Certbot now accepts the flag `--no-autorenew` which causes any obtained
  certificates to not be automatically renewed when it approaches expiration.
* Support for parsing the TLS-ALPN-01 challenge has been added back to the acme
  library.

### Changed

* Certbot's default ACME server has been changed to Let's Encrypt's ACMEv2
  endpoint. By default, this server will now be used for both new certificate
  lineages and renewals.
* The Nginx plugin is no longer marked labeled as an "Alpha" version.
* The `prepare` method of Certbot's plugins is no longer called before running
  "Updater" enhancements that are run on every invocation of `certbot renew`.

Despite us having broken lockstep, we are continuing to release new versions of
all Certbot components during releases for the time being, however, the only
packages with functional changes were:

* acme
* certbot
* certbot-apache
* certbot-dns-gehirn
* certbot-dns-linode
* certbot-dns-ovh
* certbot-dns-sakuracloud
* certbot-nginx

More details about these changes can be found on our GitHub repo:
https://github.com/certbot/certbot/milestone/55?closed=1

## 0.25.1 - 2018-06-13

### Fixed

* TLS-ALPN-01 support has been removed from our acme library. Using our current
  dependencies, we are unable to provide a correct implementation of this
  challenge so we decided to remove it from the library until we can provide
  proper support.
* Issues causing test failures when running the tests in the acme package with
  pytest<3.0 has been resolved.
* certbot-nginx now correctly depends on acme>=0.25.0.

Despite us having broken lockstep, we are continuing to release new versions of
all Certbot components during releases for the time being, however, the only
packages with changes other than their version number were:

* acme
* certbot-nginx

More details about these changes can be found on our GitHub repo:
https://github.com/certbot/certbot/milestone/56?closed=1

## 0.25.0 - 2018-06-06

### Added

* Support for the ready status type was added to acme. Without this change,
  Certbot and acme users will begin encountering errors when using Let's
  Encrypt's ACMEv2 API starting on June 19th for the staging environment and
  July 5th for production. See
  https://community.letsencrypt.org/t/acmev2-order-ready-status/62866 for more
  information.
* Certbot now accepts the flag --reuse-key which will cause the same key to be
  used in the certificate when the lineage is renewed rather than generating a
  new key.
* You can now add multiple email addresses to your ACME account with Certbot by
  providing a comma separated list of emails to the --email flag.
* Support for Let's Encrypt's upcoming TLS-ALPN-01 challenge was added to acme.
  For more information, see
  https://community.letsencrypt.org/t/tls-alpn-validation-method/63814/1.
* acme now supports specifying the source address to bind to when sending
  outgoing connections. You still cannot specify this address using Certbot.
* If you run Certbot against Let's Encrypt's ACMEv2 staging server but don't
  already have an account registered at that server URL, Certbot will
  automatically reuse your staging account from Let's Encrypt's ACMEv1 endpoint
  if it exists.
* Interfaces were added to Certbot allowing plugins to be called at additional
  points. The `GenericUpdater` interface allows plugins to perform actions
  every time `certbot renew` is run, regardless of whether any certificates are
  due for renewal, and the `RenewDeployer` interface allows plugins to perform
  actions when a certificate is renewed. See `certbot.interfaces` for more
  information.

### Changed

* When running Certbot with --dry-run and you don't already have a staging
  account, the created account does not contain an email address even if one
  was provided to avoid expiration emails from Let's Encrypt's staging server.
* certbot-nginx does a better job of automatically detecting the location of
  Nginx's configuration files when run on BSD based systems.
* acme now requires and uses pytest when running tests with setuptools with
  `python setup.py test`.
* `certbot config_changes` no longer waits for user input before exiting.

### Fixed

* Misleading log output that caused users to think that Certbot's standalone
  plugin failed to bind to a port when performing a challenge has been
  corrected.
* An issue where certbot-nginx would fail to enable HSTS if the server block
  already had an `add_header` directive has been resolved.
* certbot-nginx now does a better job detecting the server block to base the
  configuration for TLS-SNI challenges on.

Despite us having broken lockstep, we are continuing to release new versions of
all Certbot components during releases for the time being, however, the only
packages with functional changes were:

* acme
* certbot
* certbot-apache
* certbot-nginx

More details about these changes can be found on our GitHub repo:
https://github.com/certbot/certbot/milestone/54?closed=1

## 0.24.0 - 2018-05-02

### Added

* certbot now has an enhance subcommand which allows you to configure security
  enhancements like HTTP to HTTPS redirects, OCSP stapling, and HSTS without
  reinstalling a certificate.
* certbot-dns-rfc2136 now allows the user to specify the port to use to reach
  the DNS server in its credentials file.
* acme now parses the wildcard field included in authorizations so it can be
  used by users of the library.

### Changed

* certbot-dns-route53 used to wait for each DNS update to propagate before
  sending the next one, but now it sends all updates before waiting which
  speeds up issuance for multiple domains dramatically.
* Certbot's official Docker images are now based on Alpine Linux 3.7 rather
  than 3.4 because 3.4 has reached its end-of-life.
* We've doubled the time Certbot will spend polling authorizations before
  timing out.
* The level of the message logged when Certbot is being used with
  non-standard paths warning that crontabs for renewal included in Certbot
  packages from OS package managers may not work has been reduced. This stops
  the message from being written to stderr every time `certbot renew` runs.

### Fixed

* certbot-auto now works with Python 3.6.

Despite us having broken lockstep, we are continuing to release new versions of
all Certbot components during releases for the time being, however, the only
packages with changes other than their version number were:

* acme
* certbot
* certbot-apache
* certbot-dns-digitalocean (only style improvements to tests)
* certbot-dns-rfc2136

More details about these changes can be found on our GitHub repo:
https://github.com/certbot/certbot/milestone/52?closed=1

## 0.23.0 - 2018-04-04

### Added

* Support for OpenResty was added to the Nginx plugin.

### Changed

* The timestamps in Certbot's logfiles now use the system's local time zone
  rather than UTC.
* Certbot's DNS plugins that use Lexicon now rely on Lexicon>=2.2.1 to be able
  to create and delete multiple TXT records on a single domain.
* certbot-dns-google's test suite now works without an internet connection.

### Fixed

* Removed a small window that if during which an error occurred, Certbot
  wouldn't clean up performed challenges.
* The parameters `default` and `ipv6only` are now removed from `listen`
  directives when creating a new server block in the Nginx plugin.
* `server_name` directives enclosed in quotation marks in Nginx are now properly
  supported.
* Resolved an issue preventing the Apache plugin from starting Apache when it's
  not currently running on RHEL and Gentoo based systems.

Despite us having broken lockstep, we are continuing to release new versions of
all Certbot components during releases for the time being, however, the only
packages with changes other than their version number were:

* certbot
* certbot-apache
* certbot-dns-cloudxns
* certbot-dns-dnsimple
* certbot-dns-dnsmadeeasy
* certbot-dns-google
* certbot-dns-luadns
* certbot-dns-nsone
* certbot-dns-rfc2136
* certbot-nginx

More details about these changes can be found on our GitHub repo:
https://github.com/certbot/certbot/milestone/50?closed=1

## 0.22.2 - 2018-03-19

### Fixed

* A type error introduced in 0.22.1 that would occur during challenge cleanup
  when a Certbot plugin raises an exception while trying to complete the
  challenge was fixed.

Despite us having broken lockstep, we are continuing to release new versions of
all Certbot components during releases for the time being, however, the only
packages with changes other than their version number were:

* certbot

More details about these changes can be found on our GitHub repo:
https://github.com/certbot/certbot/milestone/53?closed=1

## 0.22.1 - 2018-03-19

### Changed

* The ACME server used with Certbot's --dry-run and --staging flags is now
  Let's Encrypt's ACMEv2 staging server which allows people to also test ACMEv2
  features with these flags.

### Fixed

* The HTTP Content-Type header is now set to the correct value during
  certificate revocation with new versions of the ACME protocol.
* When using Certbot with Let's Encrypt's ACMEv2 server, it would add a blank
  line to the top of chain.pem and between the certificates in fullchain.pem
  for each lineage. These blank lines have been removed.
* Resolved a bug that caused Certbot's --allow-subset-of-names flag not to
  work.
* Fixed a regression in acme.client.Client that caused the class to not work
  when it was initialized without a ClientNetwork which is done by some of the
  other projects using our ACME library.

Despite us having broken lockstep, we are continuing to release new versions of
all Certbot components during releases for the time being, however, the only
packages with changes other than their version number were:

* acme
* certbot

More details about these changes can be found on our GitHub repo:
https://github.com/certbot/certbot/milestone/51?closed=1

## 0.22.0 - 2018-03-07

### Added

* Support for obtaining wildcard certificates and a newer version of the ACME
  protocol such as the one implemented by Let's Encrypt's upcoming ACMEv2
  endpoint was added to Certbot and its ACME library. Certbot still works with
  older ACME versions and will automatically change the version of the protocol
  used based on the version the ACME CA implements.
* The Apache and Nginx plugins are now able to automatically install a wildcard
  certificate to multiple virtual hosts that you select from your server
  configuration.
* The `certbot install` command now accepts the `--cert-name` flag for
  selecting a certificate.
* `acme.client.BackwardsCompatibleClientV2` was added to Certbot's ACME library
  which automatically handles most of the differences between new and old ACME
  versions. `acme.client.ClientV2` is also available for people who only want
  to support one version of the protocol or want to handle the differences
  between versions themselves.
* certbot-auto now supports the flag --install-only which has the script
  install Certbot and its dependencies and exit without invoking Certbot.
* Support for issuing a single certificate for a wildcard and base domain was
  added to our Google Cloud DNS plugin. To do this, we now require your API
  credentials have additional permissions, however, your credentials will
  already have these permissions unless you defined a custom role with fewer
  permissions than the standard DNS administrator role provided by Google.
  These permissions are also only needed for the case described above so it
  will continue to work for existing users. For more information about the
  permissions changes, see the documentation in the plugin.

### Changed

* We have broken lockstep between our ACME library, Certbot, and its plugins.
  This means that the different components do not need to be the same version
  to work together like they did previously. This makes packaging easier
  because not every piece of Certbot needs to be repackaged to ship a change to
  a subset of its components.
* Support for Python 2.6 and Python 3.3 has been removed from ACME, Certbot,
  Certbot's plugins, and certbot-auto. If you are using certbot-auto on a RHEL
  6 based system, it will walk you through the process of installing Certbot
  with Python 3 and refuse to upgrade to a newer version of Certbot until you
  have done so.
* Certbot's components now work with older versions of setuptools to simplify
  packaging for EPEL 7.

### Fixed

* Issues caused by Certbot's Nginx plugin adding multiple ipv6only directives
  has been resolved.
* A problem where Certbot's Apache plugin would add redundant include
  directives for the TLS configuration managed by Certbot has been fixed.
* Certbot's webroot plugin now properly deletes any directories it creates.

More details about these changes can be found on our GitHub repo:
https://github.com/certbot/certbot/milestone/48?closed=1

## 0.21.1 - 2018-01-25

### Fixed

* When creating an HTTP to HTTPS redirect in Nginx, we now ensure the Host
  header of the request is set to an expected value before redirecting users to
  the domain found in the header. The previous way Certbot configured Nginx
  redirects was a potential security issue which you can read more about at
  https://community.letsencrypt.org/t/security-issue-with-redirects-added-by-certbots-nginx-plugin/51493.
* Fixed a problem where Certbot's Apache plugin could fail HTTP-01 challenges
  if basic authentication is configured for the domain you request a
  certificate for.
* certbot-auto --no-bootstrap now properly tries to use Python 3.4 on RHEL 6
  based systems rather than Python 2.6.

More details about these changes can be found on our GitHub repo:
https://github.com/certbot/certbot/milestone/49?closed=1

## 0.21.0 - 2018-01-17

### Added

* Support for the HTTP-01 challenge type was added to our Apache and Nginx
  plugins. For those not aware, Let's Encrypt disabled the TLS-SNI-01 challenge
  type which was what was previously being used by our Apache and Nginx plugins
  last week due to a security issue. For more information about Let's Encrypt's
  change, click
  [here](https://community.letsencrypt.org/t/2018-01-11-update-regarding-acme-tls-sni-and-shared-hosting-infrastructure/50188).
  Our Apache and Nginx plugins will automatically switch to use HTTP-01 so no
  changes need to be made to your Certbot configuration, however, you should
  make sure your server is accessible on port 80 and isn't behind an external
  proxy doing things like redirecting all traffic from HTTP to HTTPS. HTTP to
  HTTPS redirects inside Apache and Nginx are fine.
* IPv6 support was added to the Nginx plugin.
* Support for automatically creating server blocks based on the default server
  block was added to the Nginx plugin.
* The flags --delete-after-revoke and --no-delete-after-revoke were added
  allowing users to control whether the revoke subcommand also deletes the
  certificates it is revoking.

### Changed

* We deprecated support for Python 2.6 and Python 3.3 in Certbot and its ACME
  library. Support for these versions of Python will be removed in the next
  major release of Certbot. If you are using certbot-auto on a RHEL 6 based
  system, it will guide you through the process of installing Python 3.
* We split our implementation of JOSE (Javascript Object Signing and
  Encryption) out of our ACME library and into a separate package named josepy.
  This package is available on [PyPI](https://pypi.python.org/pypi/josepy) and
  on [GitHub](https://github.com/certbot/josepy).
* We updated the ciphersuites used in Apache to the new [values recommended by
  Mozilla](https://wiki.mozilla.org/Security/Server_Side_TLS#Intermediate_compatibility_.28default.29).
  The major change here is adding ChaCha20 to the list of supported
  ciphersuites.

### Fixed

* An issue with our Apache plugin on Gentoo due to differences in their
  apache2ctl command have been resolved.

More details about these changes can be found on our GitHub repo:
https://github.com/certbot/certbot/milestone/47?closed=1

## 0.20.0 - 2017-12-06

### Added

* Certbot's ACME library now recognizes URL fields in challenge objects in
  preparation for Let's Encrypt's new ACME endpoint. The value is still
  accessible in our ACME library through the name "uri".

### Changed

* The Apache plugin now parses some distro specific Apache configuration files
  on non-Debian systems allowing it to get a clearer picture on the running
  configuration. Internally, these changes were structured so that external
  contributors can easily write patches to make the plugin work in new Apache
  configurations.
* Certbot better reports network failures by removing information about
  connection retries from the error output.
* An unnecessary question when using Certbot's webroot plugin interactively has
  been removed.

### Fixed

* Certbot's NGINX plugin no longer sometimes incorrectly reports that it was
  unable to deploy a HTTP->HTTPS redirect when requesting Certbot to enable a
  redirect for multiple domains.
* Problems where the Apache plugin was failing to find directives and
  duplicating existing directives on openSUSE have been resolved.
* An issue running the test shipped with Certbot and some our DNS plugins with
  older versions of mock have been resolved.
* On some systems, users reported strangely interleaved output depending on
  when stdout and stderr were flushed. This problem was resolved by having
  Certbot regularly flush these streams.

More details about these changes can be found on our GitHub repo:
https://github.com/certbot/certbot/milestone/44?closed=1

## 0.19.0 - 2017-10-04

### Added

* Certbot now has renewal hook directories where executable files can be placed
  for Certbot to run with the renew subcommand. Pre-hooks, deploy-hooks, and
  post-hooks can be specified in the renewal-hooks/pre, renewal-hooks/deploy,
  and renewal-hooks/post directories respectively in Certbot's configuration
  directory (which is /etc/letsencrypt by default). Certbot will automatically
  create these directories when it is run if they do not already exist.
* After revoking a certificate with the revoke subcommand, Certbot will offer
  to delete the lineage associated with the certificate. When Certbot is run
  with --non-interactive, it will automatically try to delete the associated
  lineage.
* When using Certbot's Google Cloud DNS plugin on Google Compute Engine, you no
  longer have to provide a credential file to Certbot if you have configured
  sufficient permissions for the instance which Certbot can automatically
  obtain using Google's metadata service.

### Changed

* When deleting certificates interactively using the delete subcommand, Certbot
  will now allow you to select multiple lineages to be deleted at once.
* Certbot's Apache plugin no longer always parses Apache's sites-available on
  Debian based systems and instead only parses virtual hosts included in your
  Apache configuration. You can provide an additional directory for Certbot to
  parse using the command line flag --apache-vhost-root.

### Fixed

* The plugins subcommand can now be run without root access.
* certbot-auto now includes a timeout when updating itself so it no longer
  hangs indefinitely when it is unable to connect to the external server.
* An issue where Certbot's Apache plugin would sometimes fail to deploy a
  certificate on Debian based systems if mod_ssl wasn't already enabled has
  been resolved.
* A bug in our Docker image where the certificates subcommand could not report
  if certificates maintained by Certbot had been revoked has been fixed.
* Certbot's RFC 2136 DNS plugin (for use with software like BIND) now properly
  performs DNS challenges when the domain being verified contains a CNAME
  record.

More details about these changes can be found on our GitHub repo:
https://github.com/certbot/certbot/milestone/43?closed=1

## 0.18.2 - 2017-09-20

### Fixed

* An issue where Certbot's ACME module would raise an AttributeError trying to
  create self-signed certificates when used with pyOpenSSL 17.3.0 has been
  resolved. For Certbot users with this version of pyOpenSSL, this caused
  Certbot to crash when performing a TLS SNI challenge or when the Nginx plugin
  tried to create an SSL server block.

More details about these changes can be found on our GitHub repo:
https://github.com/certbot/certbot/milestone/46?closed=1

## 0.18.1 - 2017-09-08

### Fixed

* If certbot-auto was running as an unprivileged user and it upgraded from
  0.17.0 to 0.18.0, it would crash with a permissions error and would need to
  be run again to successfully complete the upgrade. This has been fixed and
  certbot-auto should upgrade cleanly to 0.18.1.
* Certbot usually uses "certbot-auto" or "letsencrypt-auto" in error messages
  and the User-Agent string instead of "certbot" when you are using one of
  these wrapper scripts. Proper detection of this was broken with Certbot's new
  installation path in /opt in 0.18.0 but this problem has been resolved.

More details about these changes can be found on our GitHub repo:
https://github.com/certbot/certbot/milestone/45?closed=1

## 0.18.0 - 2017-09-06

### Added

* The Nginx plugin now configures Nginx to use 2048-bit Diffie-Hellman
  parameters. Java 6 clients do not support Diffie-Hellman parameters larger
  than 1024 bits, so if you need to support these clients you will need to
  manually modify your Nginx configuration after using the Nginx installer.

### Changed

* certbot-auto now installs Certbot in directories under `/opt/eff.org`. If you
  had an existing installation from certbot-auto, a symlink is created to the
  new directory. You can configure certbot-auto to use a different path by
  setting the environment variable VENV_PATH.
* The Nginx plugin can now be selected in Certbot's interactive output.
* Output verbosity of renewal failures when running with `--quiet` has been
  reduced.
* The default revocation reason shown in Certbot help output now is a human
  readable string instead of a numerical code.
* Plugin selection is now included in normal terminal output.

### Fixed

* A newer version of ConfigArgParse is now installed when using certbot-auto
  causing values set to false in a Certbot INI configuration file to be handled
  intuitively. Setting a boolean command line flag to false is equivalent to
  not including it in the configuration file at all.
* New naming conventions preventing certbot-auto from installing OS
  dependencies on Fedora 26 have been resolved.

More details about these changes can be found on our GitHub repo:
https://github.com/certbot/certbot/milestone/42?closed=1

## 0.17.0 - 2017-08-02

### Added

* Support in our nginx plugin for modifying SSL server blocks that do
  not contain certificate or key directives.
* A `--max-log-backups` flag to allow users to configure or even completely
  disable Certbot's built in log rotation.
* A `--user-agent-comment` flag to allow people who build tools around Certbot
  to differentiate their user agent string by adding a comment to its default
  value.

### Changed

* Due to some awesome work by
  [cryptography project](https://github.com/pyca/cryptography), compilation can
  now be avoided on most systems when using certbot-auto. This eliminates many
  problems people have had in the past such as running out of memory, having
  invalid headers/libraries, and changes to the OS packages on their system
  after compilation breaking Certbot.
* The `--renew-hook` flag has been hidden in favor of `--deploy-hook`. This new
  flag works exactly the same way except it is always run when a certificate is
  issued rather than just when it is renewed.
* We have started printing deprecation warnings in certbot-auto for
  experimentally supported systems with OS packages available.
* A certificate lineage's name is included in error messages during renewal.

### Fixed

* Encoding errors that could occur when parsing error messages from the ACME
  server containing Unicode have been resolved.
* certbot-auto no longer prints misleading messages about there being a newer
  pip version available when installation fails.
* Certbot's ACME library now properly extracts domains from critical SAN
  extensions.

More details about these changes can be found on our GitHub repo:
https://github.com/certbot/certbot/issues?q=is%3Aissue+milestone%3A0.17.0+is%3Aclosed

## 0.16.0 - 2017-07-05

### Added

* A plugin for performing DNS challenges using dynamic DNS updates as defined
  in RFC 2316. This plugin is packaged separately from Certbot and is available
  at https://pypi.python.org/pypi/certbot-dns-rfc2136. It supports Python 2.6,
  2.7, and 3.3+. At this time, there isn't a good way to install this plugin
  when using certbot-auto, but this should change in the near future.
* Plugins for performing DNS challenges for the providers
  [DNS Made Easy](https://pypi.python.org/pypi/certbot-dns-dnsmadeeasy) and
  [LuaDNS](https://pypi.python.org/pypi/certbot-dns-luadns). These plugins are
  packaged separately from Certbot and support Python 2.7 and 3.3+. Currently,
  there isn't a good way to install these plugins when using certbot-auto,
  but that should change soon.
* Support for performing TLS-SNI-01 challenges when using the manual plugin.
* Automatic detection of Arch Linux in the Apache plugin providing better
  default settings for the plugin.

### Changed

* The text of the interactive question about whether a redirect from HTTP to
  HTTPS should be added by Certbot has been rewritten to better explain the
  choices to the user.
* Simplified HTTP challenge instructions in the manual plugin.

### Fixed

* Problems performing a dry run when using the Nginx plugin have been fixed.
* Resolved an issue where certbot-dns-digitalocean's test suite would sometimes
  fail when ran using Python 3.
* On some systems, previous versions of certbot-auto would error out with a
  message about a missing hash for setuptools. This has been fixed.
* A bug where Certbot would sometimes not print a space at the end of an
  interactive prompt has been resolved.
* Nonfatal tracebacks are no longer shown in rare cases where Certbot
  encounters an exception trying to close its TCP connection with the ACME
  server.

More details about these changes can be found on our GitHub repo:
https://github.com/certbot/certbot/issues?q=is%3Aissue+milestone%3A0.16.0+is%3Aclosed

## 0.15.0 - 2017-06-08

### Added

* Plugins for performing DNS challenges for popular providers. Like the Apache
  and Nginx plugins, these plugins are packaged separately and not included in
  Certbot by default. So far, we have plugins for
  [Amazon Route 53](https://pypi.python.org/pypi/certbot-dns-route53),
  [Cloudflare](https://pypi.python.org/pypi/certbot-dns-cloudflare),
  [DigitalOcean](https://pypi.python.org/pypi/certbot-dns-digitalocean), and
  [Google Cloud](https://pypi.python.org/pypi/certbot-dns-google) which all
  work on Python 2.6, 2.7, and 3.3+. Additionally, we have plugins for
  [CloudXNS](https://pypi.python.org/pypi/certbot-dns-cloudxns),
  [DNSimple](https://pypi.python.org/pypi/certbot-dns-dnsimple),
  [NS1](https://pypi.python.org/pypi/certbot-dns-nsone) which work on Python
  2.7 and 3.3+ (and not 2.6). Currently, there isn't a good way to install
  these plugins when using `certbot-auto`, but that should change soon.
* IPv6 support in the standalone plugin. When performing a challenge, the
  standalone plugin automatically handles listening for IPv4/IPv6 traffic based
  on the configuration of your system.
* A mechanism for keeping your Apache and Nginx SSL/TLS configuration up to
  date. When the Apache or Nginx plugins are used, they place SSL/TLS
  configuration options in the root of Certbot's config directory
  (`/etc/letsencrypt` by default). Now when a new version of these plugins run
  on your system, they will automatically update the file to the newest
  version if it is unmodified. If you manually modified the file, Certbot will
  display a warning giving you a path to the updated file which you can use as
  a reference to manually update your modified copy.
* `--http-01-address` and `--tls-sni-01-address` flags for controlling the
  address Certbot listens on when using the standalone plugin.
* The command `certbot certificates` that lists certificates managed by Certbot
  now performs additional validity checks to notify you if your files have
  become corrupted.

### Changed

* Messages custom hooks print to `stdout` are now displayed by Certbot when not
  running in `--quiet` mode.
* `jwk` and `alg` fields in JWS objects have been moved into the protected
  header causing Certbot to more closely follow the latest version of the ACME
  spec.

### Fixed

* Permissions on renewal configuration files are now properly preserved when
  they are updated.
* A bug causing Certbot to display strange defaults in its help output when
  using Python <= 2.7.4 has been fixed.
* Certbot now properly handles mixed case domain names found in custom CSRs.
* A number of poorly worded prompts and error messages.

### Removed

* Support for OpenSSL 1.0.0 in `certbot-auto` has been removed as we now pin a
  newer version of `cryptography` which dropped support for this version.

More details about these changes can be found on our GitHub repo:
https://github.com/certbot/certbot/issues?q=is%3Aissue+milestone%3A0.15.0+is%3Aclosed

## 0.14.2 - 2017-05-25

### Fixed

* Certbot 0.14.0 included a bug where Certbot would create a temporary log file
(usually in /tmp) if the program exited during argument parsing. If a user
provided -h/--help/help, --version, or an invalid command line argument,
Certbot would create this temporary log file. This was especially bothersome to
certbot-auto users as certbot-auto runs `certbot --version` internally to see
if the script needs to upgrade causing it to create at least one of these files
on every run. This problem has been resolved.

More details about this change can be found on our GitHub repo:
https://github.com/certbot/certbot/issues?q=is%3Aissue+milestone%3A0.14.2+is%3Aclosed

## 0.14.1 - 2017-05-16

### Fixed

* Certbot now works with configargparse 0.12.0.
* Issues with the Apache plugin and Augeas 1.7+ have been resolved.
* A problem where the Nginx plugin would fail to install certificates on
systems that had the plugin's SSL/TLS options file from 7+ months ago has been
fixed.

More details about these changes can be found on our GitHub repo:
https://github.com/certbot/certbot/issues?q=is%3Aissue+milestone%3A0.14.1+is%3Aclosed

## 0.14.0 - 2017-05-04

### Added

* Python 3.3+ support for all Certbot packages. `certbot-auto` still currently
only supports Python 2, but the `acme`, `certbot`, `certbot-apache`, and
`certbot-nginx` packages on PyPI now fully support Python 2.6, 2.7, and 3.3+.
* Certbot's Apache plugin now handles multiple virtual hosts per file.
* Lockfiles to prevent multiple versions of Certbot running simultaneously.

### Changed

* When converting an HTTP virtual host to HTTPS in Apache, Certbot only copies
the virtual host rather than the entire contents of the file it's contained
in.
* The Nginx plugin now includes SSL/TLS directives in a separate file located
in Certbot's configuration directory rather than copying the contents of the
file into every modified `server` block.

### Fixed

* Ensure logging is configured before parts of Certbot attempt to log any
messages.
* Support for the `--quiet` flag in `certbot-auto`.
* Reverted a change made in a previous release to make the `acme` and `certbot`
packages always depend on `argparse`. This dependency is conditional again on
the user's Python version.
* Small bugs in the Nginx plugin such as properly handling empty `server`
blocks and setting `server_names_hash_bucket_size` during challenges.

As always, a more complete list of changes can be found on GitHub:
https://github.com/certbot/certbot/issues?q=is%3Aissue+milestone%3A0.14.0+is%3Aclosed

## 0.13.0 - 2017-04-06

### Added

* `--debug-challenges` now pauses Certbot after setting up challenges for debugging.
* The Nginx parser can now handle all valid directives in configuration files.
* Nginx ciphersuites have changed to Mozilla Intermediate.
* `certbot-auto --no-bootstrap` provides the option to not install OS dependencies.

### Fixed

* `--register-unsafely-without-email` now respects `--quiet`.
* Hyphenated renewal parameters are now saved in renewal config files.
* `--dry-run` no longer persists keys and csrs.
* Certbot no longer hangs when trying to start Nginx in Arch Linux.
* Apache rewrite rules no longer double-encode characters.

A full list of changes is available on GitHub:
https://github.com/certbot/certbot/issues?q=is%3Aissue%20milestone%3A0.13.0%20is%3Aclosed%20

## 0.12.0 - 2017-03-02

### Added

* Certbot now allows non-camelcase Apache VirtualHost names.
* Certbot now allows more log messages to be silenced.

### Fixed

* Fixed a regression around using `--cert-name` when getting new certificates

More information about these changes can be found on our GitHub repo:
https://github.com/certbot/certbot/issues?q=is%3Aissue%20milestone%3A0.12.0

## 0.11.1 - 2017-02-01

### Fixed

* Resolved a problem where Certbot would crash while parsing command line
arguments in some cases.
* Fixed a typo.

More details about these changes can be found on our GitHub repo:
https://github.com/certbot/certbot/pulls?q=is%3Apr%20milestone%3A0.11.1%20is%3Aclosed

## 0.11.0 - 2017-02-01

### Added

* When using the standalone plugin while running Certbot interactively
and a required port is bound by another process, Certbot will give you
the option to retry to grab the port rather than immediately exiting.
* You are now able to deactivate your account with the Let's Encrypt
server using the `unregister` subcommand.
* When revoking a certificate using the `revoke` subcommand, you now
have the option to provide the reason the certificate is being revoked
to Let's Encrypt with `--reason`.

### Changed

* Providing `--quiet` to `certbot-auto` now silences package manager output.

### Removed

* Removed the optional `dnspython` dependency in our `acme` package.
Now the library does not support client side verification of the DNS
challenge.

More details about these changes can be found on our GitHub repo:
https://github.com/certbot/certbot/issues?q=is%3Aissue+milestone%3A0.11.0+is%3Aclosed

## 0.10.2 - 2017-01-25

### Added

* If Certbot receives a request with a `badNonce` error, it now
automatically retries the request. Since nonces from Let's Encrypt expire,
this helps people performing the DNS challenge with the `manual` plugin
who may have to wait an extended period of time for their DNS changes to
propagate.

### Fixed

* Certbot now saves the `--preferred-challenges` values for renewal. Previously
these values were discarded causing a different challenge type to be used when
renewing certs in some cases.

More details about these changes can be found on our GitHub repo:
https://github.com/certbot/certbot/issues?q=is%3Aissue+milestone%3A0.10.2+is%3Aclosed

## 0.10.1 - 2017-01-13

### Fixed

* Resolve problems where when asking Certbot to update a certificate at
an existing path to include different domain names, the old names would
continue to be used.
* Fix issues successfully running our unit test suite on some systems.

More details about these changes can be found on our GitHub repo:
https://github.com/certbot/certbot/issues?q=is%3Aissue+milestone%3A0.10.1+is%3Aclosed

## 0.10.0 - 2017-01-11

## Added

* Added the ability to customize and automatically complete DNS and HTTP
domain validation challenges with the manual plugin. The flags
`--manual-auth-hook` and `--manual-cleanup-hook` can now be provided
when using the manual plugin to execute commands provided by the user to
perform and clean up challenges provided by the CA. This is best used in
complicated setups where the DNS challenge must be used or Certbot's
existing plugins cannot be used to perform HTTP challenges. For more
information on how this works, see `certbot --help manual`.
* Added a `--cert-name` flag for specifying the name to use for the
certificate in Certbot's configuration directory. Using this flag in
combination with `-d/--domains`, a user can easily request a new
certificate with different domains and save it with the name provided by
`--cert-name`. Additionally, `--cert-name` can be used to select a
certificate with the `certonly` and `run` subcommands so a full list of
domains in the certificate does not have to be provided.
* Added subcommand `certificates` for listing the certificates managed by
Certbot and their properties.
* Added the `delete` subcommand for removing certificates managed by Certbot
from the configuration directory.
* Certbot now supports requesting internationalized domain names (IDNs).
* Hooks provided to Certbot are now saved to be reused during renewal.
If you run Certbot with `--pre-hook`, `--renew-hook`, or `--post-hook`
flags when obtaining a certificate, the provided commands will
automatically be saved and executed again when renewing the certificate.
A pre-hook and/or post-hook can also be given to the `certbot renew`
command either on the command line or in a [configuration
file](https://certbot.eff.org/docs/using.html#configuration-file) to run
an additional command before/after any certificate is renewed. Hooks
will only be run if a certificate is renewed.
* Support Busybox in certbot-auto.

### Changed

* Recategorized `-h/--help` output to improve documentation and
discoverability.

### Removed

* Removed the ncurses interface. This change solves problems people
were having on many systems, reduces the number of Certbot
dependencies, and simplifies our code. Certbot's only interface now is
the text interface which was available by providing `-t/--text` to
earlier versions of Certbot.

### Fixed

* Many small bug fixes.

More details about these changes can be found on our GitHub repo:
https://github.com/certbot/certbot/issues?q=is%3Aissue+milestone%3A0.10.0is%3Aclosed

## 0.9.3 - 2016-10-13

### Added

* The Apache plugin uses information about your OS to help determine the
layout of your Apache configuration directory. We added a patch to
ensure this code behaves the same way when testing on different systems
as the tests were failing in some cases.

### Changed

* Certbot adopted more conservative behavior about reporting a needed port as
unavailable when using the standalone plugin.

More details about these changes can be found on our GitHub repo:
https://github.com/certbot/certbot/milestone/27?closed=1

## 0.9.2 - 2016-10-12

### Added

* Certbot stopped requiring that all possibly required ports are available when
using the standalone plugin. It now only verifies that the ports are available
when they are necessary.

### Fixed

* Certbot now verifies that our optional dependencies version matches what is
required by Certbot.
* Certnot now properly copies the `ssl on;` directives as necessary when
performing domain validation in the Nginx plugin.
* Fixed problem where symlinks were becoming files when they were
packaged, causing errors during testing and OS packaging.

More details about these changes can be found on our GitHub repo:
https://github.com/certbot/certbot/milestone/26?closed=1

## 0.9.1 - 2016-10-06

### Fixed

* Fixed a bug that was introduced in version 0.9.0 where the command
line flag -q/--quiet wasn't respected in some cases.

More details about these changes can be found on our GitHub repo:
https://github.com/certbot/certbot/milestone/25?closed=1

## 0.9.0 - 2016-10-05

### Added

* Added an alpha version of the Nginx plugin. This plugin fully automates the
process of obtaining and installing certificates with Nginx.
Additionally, it is able to automatically configure security
enhancements such as an HTTP to HTTPS redirect and OCSP stapling. To use
this plugin, you must have the `certbot-nginx` package installed (which
is installed automatically when using `certbot-auto`) and provide
`--nginx` on the command line. This plugin is still in its early stages
so we recommend you use it with some caution and make sure you have a
backup of your Nginx configuration.
* Added support for the `DNS` challenge in the `acme` library and `DNS` in
Certbot's `manual` plugin. This allows you to create DNS records to
prove to Let's Encrypt you control the requested domain name. To use
this feature, include `--manual --preferred-challenges dns` on the
command line.
* Certbot now helps with enabling Extra Packages for Enterprise Linux (EPEL) on
CentOS 6 when using `certbot-auto`. To use `certbot-auto` on CentOS 6,
the EPEL repository has to be enabled. `certbot-auto` will now prompt
users asking them if they would like the script to enable this for them
automatically. This is done without prompting users when using
`letsencrypt-auto` or if `-n/--non-interactive/--noninteractive` is
included on the command line.

More details about these changes can be found on our GitHub repo:
https://github.com/certbot/certbot/issues?q=is%3Aissue+milestone%3A0.9.0+is%3Aclosed

## 0.8.1 - 2016-06-14

### Added

* Certbot now preserves a certificate's common name when using `renew`.
* Certbot now saves webroot values for renewal when they are entered interactively.
* Certbot now gracefully reports that the Apache plugin isn't usable when Augeas is not installed.
* Added experimental support for Mageia has been added to `certbot-auto`.

### Fixed

* Fixed problems with an invalid user-agent string on OS X.

More details about these changes can be found on our GitHub repo:
https://github.com/certbot/certbot/issues?q=is%3Aissue+milestone%3A0.8.1+

## 0.8.0 - 2016-06-02

### Added

* Added the `register` subcommand which can be used to register an account
with the Let's Encrypt CA.
* You can now run `certbot register --update-registration` to
change the e-mail address associated with your registration.

More details about these changes can be found on our GitHub repo:
https://github.com/certbot/certbot/issues?q=is%3Aissue+milestone%3A0.8.0+

## 0.7.0 - 2016-05-27

### Added

* Added `--must-staple` to request certificates from Let's Encrypt
with the OCSP must staple extension.
* Certbot now automatically configures OSCP stapling for Apache.
* Certbot now allows requesting certificates for domains found in the common name
of a custom CSR.

### Fixed

* Fixed a number of miscellaneous bugs

More details about these changes can be found on our GitHub repo:
https://github.com/certbot/certbot/issues?q=milestone%3A0.7.0+is%3Aissue

## 0.6.0 - 2016-05-12

### Added

* Versioned the datetime dependency in setup.py.

### Changed

* Renamed the client from `letsencrypt` to `certbot`.

### Fixed

* Fixed a small json deserialization error.
* Certbot now preserves domain order in generated CSRs.
* Fixed some minor bugs.

More details about these changes can be found on our GitHub repo:
https://github.com/certbot/certbot/issues?q=is%3Aissue%20milestone%3A0.6.0%20is%3Aclosed%20

## 0.5.0 - 2016-04-05

### Added

* Added the ability to use the webroot plugin interactively.
* Added the flags --pre-hook, --post-hook, and --renew-hook which can be used with
the renew subcommand to register shell commands to run in response to
renewal events. Pre-hook commands will be run before any certs are
renewed, post-hook commands will be run after any certs are renewed,
and renew-hook commands will be run after each cert is renewed. If no
certs are due for renewal, no command is run.
* Added a -q/--quiet flag which silences all output except errors.
* Added an --allow-subset-of-domains flag which can be used with the renew
command to prevent renewal failures for a subset of the requested
domains from causing the client to exit.

### Changed

* Certbot now uses renewal configuration files. In /etc/letsencrypt/renewal
by default, these files can be used to control what parameters are
used when renewing a specific certificate.

More details about these changes can be found on our GitHub repo:
https://github.com/letsencrypt/letsencrypt/issues?q=milestone%3A0.5.0+is%3Aissue

## 0.4.2 - 2016-03-03

### Fixed

* Resolved problems encountered when compiling letsencrypt
against the new OpenSSL release.
* Fixed problems encountered when using `letsencrypt renew` with configuration files
from the private beta.

More details about these changes can be found on our GitHub repo:
https://github.com/letsencrypt/letsencrypt/issues?q=is%3Aissue+milestone%3A0.4.2

## 0.4.1 - 2016-02-29

### Fixed

* Fixed Apache parsing errors encountered with some configurations.
* Fixed Werkzeug dependency problems encountered on some Red Hat systems.
* Fixed bootstrapping failures when using letsencrypt-auto with --no-self-upgrade.
* Fixed problems with parsing renewal config files from private beta.

More details about these changes can be found on our GitHub repo:
https://github.com/letsencrypt/letsencrypt/issues?q=is:issue+milestone:0.4.1

## 0.4.0 - 2016-02-10

### Added

* Added the verb/subcommand `renew` which can be used to renew your existing
certificates as they approach expiration. Running `letsencrypt renew`
will examine all existing certificate lineages and determine if any are
less than 30 days from expiration. If so, the client will use the
settings provided when you previously obtained the certificate to renew
it. The subcommand finishes by printing a summary of which renewals were
successful, failed, or not yet due.
* Added a `--dry-run` flag to help with testing configuration
without affecting production rate limits. Currently supported by the
`renew` and `certonly` subcommands, providing `--dry-run` on the command
line will obtain certificates from the staging server without saving the
resulting certificates to disk.
* Added major improvements to letsencrypt-auto. This script
has been rewritten to include full support for Python 2.6, the ability
for letsencrypt-auto to update itself, and improvements to the
stability, security, and performance of the script.
* Added support for Apache 2.2 to the Apache plugin.

More details about these changes can be found on our GitHub repo:
https://github.com/letsencrypt/letsencrypt/issues?q=is%3Aissue+milestone%3A0.4.0

## 0.3.0 - 2016-01-27

### Added

* Added a non-interactive mode which can be enabled by including `-n` or
`--non-interactive` on the command line. This can be used to guarantee
the client will not prompt when run automatically using cron/systemd.
* Added preparation for the new letsencrypt-auto script. Over the past
couple months, we've been working on increasing the reliability and
security of letsencrypt-auto. A number of changes landed in this
release to prepare for the new version of this script.

More details about these changes can be found on our GitHub repo:
https://github.com/letsencrypt/letsencrypt/issues?q=is%3Aissue+milestone%3A0.3.0

## 0.2.0 - 2016-01-14

### Added

* Added Apache plugin support for non-Debian based systems. Support has been
added for modern Red Hat based systems such as Fedora 23, Red Hat 7,
and CentOS 7 running Apache 2.4. In theory, this plugin should be
able to be configured to run on any Unix-like OS running Apache 2.4.
* Relaxed PyOpenSSL version requirements. This adds support for systems
with PyOpenSSL versions 0.13 or 0.14.
* Improved error messages from the client.

### Fixed

* Resolved issues with the Apache plugin enabling an HTTP to HTTPS
redirect on some systems.

More details about these changes can be found on our GitHub repo:
https://github.com/letsencrypt/letsencrypt/issues?q=is%3Aissue+milestone%3A0.2.0

## 0.1.1 - 2015-12-15

### Added

* Added a check that avoids attempting to issue for unqualified domain names like
"localhost".

### Fixed

* Fixed a confusing UI path that caused some users to repeatedly renew
their certs while experimenting with the client, in some cases hitting
issuance rate limits.
* Fixed numerous Apache configuration parser problems
* Fixed --webroot permission handling for non-root users

More details about these changes can be found on our GitHub repo:
https://github.com/letsencrypt/letsencrypt/issues?q=milestone%3A0.1.1<|MERGE_RESOLUTION|>--- conflicted
+++ resolved
@@ -6,7 +6,11 @@
 
 ### Added
 
-* Added support for [Alpine Linux](https://www.alpinelinux.org) distribution when is used the apache plugin
+* Added support for [Alpine Linux](https://www.alpinelinux.org) distribution when is used the apache plugin.
+* The webroot plugin now also supports the `--webroot-propagation-seconds`
+  option. Note that this is usually not required, but for some systems with 
+  distributed webroots requiring syncing this might be useful.
+
 
 ### Changed
 
@@ -67,17 +71,11 @@
 ### Added
 
 * Add `certbot.util.LooseVersion` class. See [GH #9489](https://github.com/certbot/certbot/issues/9489).
-<<<<<<< HEAD
-* The webroot plugin now also supports the `--webroot-propagation-seconds`
-  option. Note that this is usually not required, but for some systems
-  with distributed webroots requiring syncing this might be useful.
-=======
 * Add a new base class `certbot.plugins.dns_common_lexicon.LexiconDNSAuthenticator` to implement a DNS
   authenticator plugin backed by Lexicon to communicate with the provider DNS API. This approach relies
   heavily on conventions to reduce the implementation complexity of a new plugin.
 * Add a new test base class `certbot.plugins.dns_test_common_lexicon.BaseLexiconDNSAuthenticatorTest` to
   help testing DNS plugins implemented on top of `LexiconDNSAuthenticator`.
->>>>>>> 619654f3
 
 ### Changed
 
