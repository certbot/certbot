--- conflicted
+++ resolved
@@ -6,9 +6,7 @@
 
 ### Added
 
-<<<<<<< HEAD
 * Turn off session tickets for apache plugin by default when appropriate.
-=======
 * Added serial number of certificate to the output of `certbot certificates`
 * Expose two new environment variables in the authenticator and cleanup scripts used by
   the `manual` plugin: `CERTBOT_REMAINING_CHALLENGES` is equal to the number of challenges
@@ -16,7 +14,6 @@
   of all domains challenged for the current certificate.
 * Added TLS-ALPN-01 challenge support in the `acme` library. Support of this
   challenge in the Certbot client is planned to be added in a future release.
->>>>>>> 07abe7a8
 
 ### Changed
 
