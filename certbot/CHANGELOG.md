--- conflicted
+++ resolved
@@ -22,14 +22,11 @@
 
 ### Fixed
 
-<<<<<<< HEAD
+* Updated dependencies to use new version of cryptography that uses OpenSSL 1.1.1n, in
+  response to https://www.openssl.org/news/secadv/20220315.txt.
 * If account registration fails, Certbot didn't relay the error from the ACME server
   back to the user. This is now fixed: the error message from the ACME server is now
   presented to the user when account registration fails.
-=======
-* Updated dependencies to use new version of cryptography that uses OpenSSL 1.1.1n, in
-  response to https://www.openssl.org/news/secadv/20220315.txt.
->>>>>>> f58e3c5e
 
 More details about these changes can be found on our GitHub repo.
 
