# Certbot change log

Certbot adheres to [Semantic Versioning](https://semver.org/).

## 4.0.0 - main

### Added

*

### Changed

<<<<<<< HEAD
* Certificates now renew with 1/3rd of lifetime left (or 1/2 of lifetime left,
  if the lifetime is shorter than 10 days). This is a change from a hardcoded
  renewal at 30 days before expiration. The config field renew_before_expiry
  still overrides this default.
=======
* The --register-unsafely-without-email flag is no longer needed in non-interactive mode.
* In interactive mode, pressing Enter at the email prompt will register without an email.
* deprecated `acme.crypto_util.dump_pyopenssl_chain`
* deprecated `acme.crypto_util._pyopenssl_cert_or_req_all_names`
* deprecated `acme.crypto_util._pyopenssl_cert_or_req_san`
* deprecated `certbot.crypto_util.dump_pyopenssl_chain`
* deprecated `certbot.crypto_util.pyopenssl_load_certificate`
>>>>>>> c323af7b

### Fixed

* Fixed a bug introduced in Certbot 3.1.0 where OpenSSL environment variables
  needed in our snap configuration were persisted in calls to external programs
  like nginx which could cause them to fail to load OpenSSL.

More details about these changes can be found on our GitHub repo.

## 3.2.0 - 2025-02-11

### Added

*

### Changed

* certbot-nginx now requires pyparsing>=2.4.7.
* certbot and its acme library now require cryptography>=43.0.0.
* certbot-nginx and our acme library now require pyOpenSSL>=25.0.0.
* Deprecated `gen_ss_cert` in `acme.crypto_util` as it uses deprecated
  pyOpenSSL API.
* Add `make_self_signed_cert` to `acme.crypto_util` to replace `gen_ss_cert.
* Directory hooks are now run on all commands by default, not just `renew`
* Help output now shows `False` as default when it can be set via `cli.ini` instead of `None`
* Changed terms of service agreement text to have a newline after the TOS link
* certbot-cloudflare-dns is now pinned to version 2.19 of Cloudflare's python library
* Removed support for Linode API v3 which was sunset at the end of July 203.

### Fixed

* Private keys are now saved in PKCS#8 format instead of PKCS#1. Using PKCS#1
  was a regression introduced in Certbot 3.1.0.
* Allow nginx plugin to parse non-breaking spaces in nginx configuration files.
* Honor --reuse-key when --allow-subset-of-names is set
* Fixed regression in symlink parsing on Windows that was introduced in Certbot
  3.1.0.
* When adding ssl listen directives in nginx server blocks, IP addresses are now
  preserved.
* Nginx configurations can now have the http block in files other than the root (nginx.conf)
* Nginx `server_name` directives with internal comments now ignore commented names

More details about these changes can be found on our GitHub repo.

## 3.1.0 - 2025-01-07

### Added

* Support for Python 3.13 was added.

### Changed

* Python 3.8 support was removed.
* certbot-dns-rfc2136's minimum required version of dnspython is now 2.6.1.
* Updated our Docker images to be based on Alpine Linux 3.20.
* Our runtime dependency on setuptools has been dropped from all Certbot
  components.
* Certbot's packages no longer depend on library importlib_resources.

### Fixed

* Included an OpenSSL library that was missing in our Certbot snap fixing
  crashes affecting 32-bit ARM users.

More details about these changes can be found on our GitHub repo.

## 3.0.1 - 2024-11-14

### Fixed

* Removed a CryptographyDeprecationWarning that was being displayed to users
  when checking OCSP status.

More details about these changes can be found on our GitHub repo.

## 3.0.0 - 2024-11-05

### Added

*

### Changed

* The update_symlinks command was removed.
* The `csr_dir` and `key_dir` attributes on
  `certbot.configuration.NamespaceConfig` were removed.
* The `--manual-public-ip-logging-ok` command line flag was removed.
* The `--dns-route53-propagation-seconds` command line flag was removed.
* The `certbot_dns_route53.authenticator` module has been removed. This should
  not affect any users of the plugin and instead would only affect developers
  trying to develop on top of the old code.
* Support for Python 3.8 was deprecated and will be removed in our next planned
  release.

### Fixed

*

More details about these changes can be found on our GitHub repo.

## 2.11.0 - 2024-06-05

### Added

*

### Changed

* In anticipation of backwards incompatible changes, certbot-dns-cloudflare now
  requires less than version 2.20 of Cloudflare's python library.

### Fixed

* Fixed a bug in Certbot where a CSR's SANs did not always follow the order of
  the domain names that the user requested interactively. In some cases, the
  resulting cert's common name might seem picked up randomly from the SANs
  when it should be the first item the user had in mind.

More details about these changes can be found on our GitHub repo.

## 2.10.0 - 2024-04-02

### Added

* The Python source packages which we upload to [PyPI](https://pypi.org/) are
  now also being uploaded to
  [our releases on GitHub](https://github.com/certbot/certbot/releases) where
  we now also include a SHA256SUMS checksum file and a PGP signature for that
  file.

### Changed

* We no longer publish our beta Windows installer as was originally announced
  [here](https://community.letsencrypt.org/t/certbot-discontinuing-windows-beta-support-in-2024/208101).

### Fixed

*

More details about these changes can be found on our GitHub repo.

## 2.9.0 - 2024-02-08

### Added

* Support for Python 3.12 was added.

### Changed

*

### Fixed

* Updates `joinpath` syntax to only use one addition per call, because the multiple inputs
  version was causing mypy errors on Python 3.10.
* Makes the `reconfigure` verb actually use the staging server for the dry run to check the new
  configuration.

More details about these changes can be found on our GitHub repo.

## 2.8.0 - 2023-12-05

### Added

* Added support for [Alpine Linux](https://www.alpinelinux.org) distribution when is used the apache plugin

### Changed

* Support for Python 3.7 was removed.

### Fixed

* Stop using the deprecated `pkg_resources` API included in `setuptools`.

More details about these changes can be found on our GitHub repo.

## 2.7.4 - 2023-11-01

### Fixed

* Fixed a bug introduced in version 2.7.0 that caused interactively entered
  webroot plugin values to not be saved for renewal.
* Fixed a bug introduced in version 2.7.0 of our Lexicon based DNS plugins that
  caused them to fail to find the DNS zone that needs to be modified in some
  cases.

More details about these changes can be found on our GitHub repo.

## 2.7.3 - 2023-10-24

### Fixed

* Fixed a bug where arguments with contained spaces weren't being handled correctly
* Fixed a bug that caused the ACME account to not be properly restored on
  renewal causing problems in setups where the user had multiple accounts with
  the same ACME server.

More details about these changes can be found on our GitHub repo.

## 2.7.2 - 2023-10-19

### Fixed

* `certbot-dns-ovh` plugin now requires `lexicon>=3.15.1` to ensure a consistent behavior with OVH APIs.
* Fixed a bug where argument sources weren't correctly detected in abbreviated
  arguments, short arguments, and some other circumstances

More details about these changes can be found on our GitHub repo.

## 2.7.1 - 2023-10-10

### Fixed

* Fixed a bug that broke the DNS plugin for DNSimple that was introduced in
  version 2.7.0 of the plugin.
* Correctly specified the new minimum version of the ConfigArgParse package
  that Certbot requires which is 1.5.3.

More details about these changes can be found on our GitHub repo.

## 2.7.0 - 2023-10-03

### Added

* Add `certbot.util.LooseVersion` class. See [GH #9489](https://github.com/certbot/certbot/issues/9489).
* Add a new base class `certbot.plugins.dns_common_lexicon.LexiconDNSAuthenticator` to implement a DNS
  authenticator plugin backed by Lexicon to communicate with the provider DNS API. This approach relies
  heavily on conventions to reduce the implementation complexity of a new plugin.
* Add a new test base class `certbot.plugins.dns_test_common_lexicon.BaseLexiconDNSAuthenticatorTest` to
  help testing DNS plugins implemented on top of `LexiconDNSAuthenticator`.

### Changed

* `NamespaceConfig` now tracks how its arguments were set via a dictionary, allowing us to remove a bunch
  of global state previously needed to inspect whether a user set an argument or not.
* Support for Python 3.7 was deprecated and will be removed in our next planned release.
* Added `RENEWED_DOMAINS` and `FAILED_DOMAINS` environment variables for consumption by post renewal hooks.
* Deprecates `LexiconClient` base class and `build_lexicon_config` function in
  `certbot.plugins.dns_common_lexicon` module in favor of `LexiconDNSAuthenticator`.
* Deprecates `BaseLexiconAuthenticatorTest` and `BaseLexiconClientTest` test base classes of
  `certbot.plugins.dns_test_common_lexicon` module in favor of `BaseLexiconDNSAuthenticatorTest`.

### Fixed

* Do not call deprecated datetime.utcnow() and datetime.utcfromtimestamp()
* Filter zones in `certbot-dns-google` to avoid usage of private DNS zones to create records

More details about these changes can be found on our GitHub repo.

## 2.6.0 - 2023-05-09

### Added

* `--dns-google-project` optionally allows for specifying the project that the DNS zone(s) reside in,
  which allows for Certbot usage in scenarios where the auth credentials reside in a different
  project to the zone(s) that are being managed.
* There is now a new `Other` annotated challenge object to allow plugins to support entirely novel challenges.

### Changed

* Optionally sign the SOA query for dns-rfc2136, to help resolve problems with split-view
  DNS setups and hidden primary setups.
  * Certbot versions prior to v1.32.0 did not sign queries with the specified TSIG key
    resulting in difficulty with split-horizon implementations.
  * Certbot v1.32.0 through v2.5.0 signed queries by default, potentially causing
    incompatibility with hidden primary setups with `allow-update-forwarding` enabled
    if the secondary did not also have the TSIG key within its config.
  * Certbot v2.6.0 and later no longer signs queries by default, but allows
    the user to optionally sign these queries by explicit configuration using the
    `dns_rfc2136_sign_query` option in the credentials .ini file.
* Lineage name validity is performed for new lineages. `--cert-name` may no longer contain
  filepath separators (i.e. `/` or `\`, depending on the platform).
* `certbot-dns-google` now loads credentials using the standard [Application Default
  Credentials](https://cloud.google.com/docs/authentication/application-default-credentials) strategy,
  rather than explicitly requiring the Google Compute metadata server to be present if a service account
  is not provided using `--dns-google-credentials`.
* `--dns-google-credentials` now supports additional types of file-based credential, such as
  [External Account Credentials](https://google.aip.dev/auth/4117) created by Workload Identity
  Federation. All file-based credentials implemented by the Google Auth library are supported.

### Fixed

* `certbot-dns-google` no longer requires deprecated `oauth2client` library.
* Certbot will no longer try to invoke plugins which do not subclass from the proper
  `certbot.interfaces.{Installer,Authenticator}` interface (e.g. `certbot -i standalone`
  will now be ignored). See [GH-9664](https://github.com/certbot/certbot/issues/9664).

More details about these changes can be found on our GitHub repo.

## 2.5.0 - 2023-04-04

### Added

* `acme.messages.OrderResource` now supports being round-tripped
  through JSON
* acme.client.ClientV2 now provides separate `begin_finalization`
  and `poll_finalization` methods, in addition to the existing
  `finalize_order` method.

### Changed

* `--dns-route53-propagation-seconds` is now deprecated. The Route53 plugin relies on the
  [GetChange API](https://docs.aws.amazon.com/Route53/latest/APIReference/API_GetChange.html)
  to determine if a DNS update is complete. The flag has never had any effect and will be
  removed in a future version of Certbot.
* Packaged tests for all Certbot components besides josepy were moved inside
  the `_internal/tests` module.

### Fixed

* Fixed `renew` sometimes not preserving the key type of RSA certificates.
  * Users who upgraded from Certbot <v1.25.0 to Certbot >=v2.0.0 may
    have had their RSA certificates inadvertently changed to ECDSA certificates. If desired,
    the key type may be changed back to RSA. See the [User Guide](https://eff-certbot.readthedocs.io/en/stable/using.html#changing-a-certificate-s-key-type).
* Deprecated flags were inadvertently not printing warnings since v1.16.0. This is now fixed.

More details about these changes can be found on our GitHub repo.

## 2.4.0 - 2023-03-07

### Added

* We deprecated support for the update_symlinks command. Support will be removed in a following
  version of Certbot.

### Changed

* Docker build and deploy scripts now generate multiarch manifests for non-architecture-specific tags, instead of defaulting to amd64 images.

### Fixed

* Reverted [#9475](https://github.com/certbot/certbot/pull/9475) due to a performance regression in large nginx deployments.

More details about these changes can be found on our GitHub repo.

## 2.3.0 - 2023-02-14

### Added

* Allow a user to modify the configuration of a certificate without renewing it using the new `reconfigure` subcommand. See `certbot help reconfigure` for details.
* `certbot show_account` now displays the [ACME Account Thumbprint](https://datatracker.ietf.org/doc/html/rfc8555#section-8.1).

### Changed

* Certbot will no longer save previous CSRs and certificate private keys to `/etc/letsencrypt/csr` and `/etc/letsencrypt/keys`, respectively. These directories may be safely deleted.
* Certbot will now only keep the current and 5 previous certificates in the `/etc/letsencrypt/archive` directory for each certificate lineage. Any prior certificates will be automatically deleted upon renewal. This number may be further lowered in future releases.
  * As always, users should only reference the certificate files within `/etc/letsencrypt/live` and never use `/etc/letsencrypt/archive` directly. See [Where are my certificates?](https://eff-certbot.readthedocs.io/en/stable/using.html#where-are-my-certificates) in the Certbot User Guide.
* `certbot.configuration.NamespaceConfig.key_dir` and `.csr_dir` are now deprecated.
* All Certbot components now require `pytest` to run tests.

### Fixed

* Fixed a crash when registering an account with BuyPass' ACME server.
* Fixed a bug where Certbot would crash with `AttributeError: can't set attribute` on ACME server errors in Python 3.11. See [GH #9539](https://github.com/certbot/certbot/issues/9539).

More details about these changes can be found on our GitHub repo.

## 2.2.0 - 2023-01-11

### Added

*

### Changed

* Certbot will no longer respect very long challenge polling intervals, which may be suggested
  by some ACME servers. Certbot will continue to wait up to 90 seconds by default, or up to a
  total of 30 minutes if requested by the server via `Retry-After`.

### Fixed

*

More details about these changes can be found on our GitHub repo.

## 1.32.2 - 2022-12-16

### Fixed

* Our snaps and Docker images were rebuilt to include updated versions of our dependencies.

This release was not pushed to PyPI since those packages were unaffected.

More details about these changes can be found on our GitHub repo.

## 2.1.1 - 2022-12-15

### Fixed

* Our snaps, Docker images, and Windows installer were rebuilt to include updated versions of our dependencies.

This release was not pushed to PyPI since those packages were unaffected.

More details about these changes can be found on our GitHub repo.

## 2.1.0 - 2022-12-07

### Added

*

### Changed

*

### Fixed

* Interfaces which plugins register themselves as implementing without inheriting from them now show up in `certbot plugins` output.
* `IPluginFactory`, `IPlugin`, `IAuthenticator` and `IInstaller` have been re-added to
  `certbot.interfaces`.
    - This is to fix compatibility with a number of third-party DNS plugins which may
      have started erroring with `AttributeError` in Certbot v2.0.0.
    - Plugin authors can find more information about Certbot 2.x compatibility
      [here](https://github.com/certbot/certbot/wiki/Certbot-v2.x-Plugin-Compatibility).
* A bug causing our certbot-apache tests to crash on some systems has been resolved.

More details about these changes can be found on our GitHub repo.

## 1.32.1 - 2022-12-05

### Fixed

* Our snaps and docker images were rebuilt to include updated versions of our dependencies.

This release was not pushed to PyPI since those packages were unaffected.

More details about these changes can be found on our GitHub repo.

## 2.0.0 - 2022-11-21

### Added

* Support for Python 3.11 was added to Certbot and all of its components.
* `acme.challenges.HTTP01Response.simple_verify` now accepts a timeout argument which defaults to 30 that causes the verification request to timeout after that many seconds.

### Changed

* The default key type for new certificates is now ECDSA `secp256r1` (P-256). It was previously RSA 2048-bit. Existing certificates are not affected.
* The Apache plugin no longer supports Apache 2.2.
* `acme` and Certbot no longer support versions of ACME from before the RFC 8555 standard.
* `acme` and Certbot no longer support the old `urn:acme:error:` ACME error prefix.
* Removed the deprecated `certbot-dns-cloudxns` plugin.
* Certbot will now error if a certificate has `--reuse-key` set and a conflicting `--key-type`, `--key-size` or `--elliptic-curve` is requested on the CLI. Use `--new-key` to change the key while preserving `--reuse-key`.
* 3rd party plugins no longer support the `dist_name:plugin_name` format on the CLI and in configuration files. Use the shorter `plugin_name` format.
* `acme.client.Client`, `acme.client.ClientBase`, `acme.client.BackwardsCompatibleClientV2`, `acme.mixins`, `acme.client.DER_CONTENT_TYPE`, `acme.fields.Resource`, `acme.fields.resource`, `acme.magic_typing`, `acme.messages.OLD_ERROR_PREFIX`, `acme.messages.Directory.register`, `acme.messages.Authorization.resolved_combinations`, `acme.messages.Authorization.combinations` have been removed.
* `acme.messages.Directory` now only supports lookups by the exact resource name string in the ACME directory (e.g. `directory['newOrder']`).
* Removed the deprecated `source_address` argument for `acme.client.ClientNetwork`.
* The `zope` based interfaces in `certbot.interfaces` have been removed in favor of the `abc` based interfaces found in the same module.
* Certbot no longer depends on `zope`.
* Removed deprecated function `certbot.util.get_strict_version`.
* Removed deprecated functions `certbot.crypto_util.init_save_csr`, `certbot.crypto_util.init_save_key`,
  and `certbot.compat.misc.execute_command`
* The attributes `FileDisplay`, `NoninteractiveDisplay`, `SIDE_FRAME`, `input_with_timeout`, `separate_list_input`, `summarize_domain_list`, `HELP`, and `ESC` from `certbot.display.util` have been removed.
* Removed deprecated functions `certbot.tests.util.patch_get_utility*`. Plugins should now
  patch `certbot.display.util` themselves in their tests or use
  `certbot.tests.util.patch_display_util` as a temporary workaround.
* Certbot's test API under `certbot.tests` now uses `unittest.mock` instead of the 3rd party `mock` library.

### Fixed

* Fixes a bug where the certbot working directory has unusably restrictive permissions on systems with stricter default umasks.
* Requests to subscribe to the EFF mailing list now time out after 60 seconds.

We plan to slowly roll out Certbot 2.0 to all of our snap users in the coming months. If you want to use the Certbot 2.0 snap now, please follow the instructions at https://community.letsencrypt.org/t/certbot-2-0-beta-call-for-testing/185945.

More details about these changes can be found on our GitHub repo.

## 1.32.0 - 2022-11-08

### Added

*

### Changed

* DNS RFC2136 module now uses the TSIG key to check for an authoritative SOA record. Helps the use of split-horizon and multiple views in BIND9 using the key in an ACL to determine which view to use.

### Fixed

* CentOS 9 and other RHEL-derived OSes now correctly use httpd instead of apachectl for
  various Apache-related commands

More details about these changes can be found on our GitHub repo.

## 1.31.0 - 2022-10-04

### Added

*

### Changed

* If Certbot exits before setting up its usual log files, the temporary directory created to save logging information will begin with the name `certbot-log-` rather than a generic name. This should not be considered a [stable aspect of Certbot](https://certbot.eff.org/docs/compatibility.html) and may change again in the future.

### Fixed

* Fixed an incompatibility in the certbot-dns-cloudflare plugin and the Cloudflare library
  which was introduced in the Cloudflare library version 2.10.1. The library would raise
  an error if a token was specified in the Certbot `--dns-cloudflare-credentials` file as
  well as the `cloudflare.cfg` configuration file of the Cloudflare library.

More details about these changes can be found on our GitHub repo.

## 1.30.0 - 2022-09-07

### Added

*

### Changed

* `acme.client.ClientBase`, `acme.messages.Authorization.resolved_combinations`,
  `acme.messages.Authorization.combinations`, `acme.mixins`, `acme.fields.resource`,
  and `acme.fields.Resource` are deprecated and will be removed in a future release.
* `acme.messages.OLD_ERROR_PREFIX` (`urn:acme:error:`) is deprecated and support for
  the old ACME error prefix in Certbot will be removed in the next major release of
  Certbot.
* `acme.messages.Directory.register` is deprecated and will be removed in the next
  major release of Certbot. Furthermore, `.Directory` will only support lookups
  by the exact resource name string in the ACME directory  (e.g. `directory['newOrder']`).
* The `certbot-dns-cloudxns` plugin is now deprecated and will be removed in the
  next major release of Certbot.
* The `source_address` argument for `acme.client.ClientNetwork` is deprecated
  and support for it will be removed in the next major release.
* Add UI text suggesting users create certs for multiple domains, when possible

### Fixed

*

More details about these changes can be found on our GitHub repo.

## 1.29.0 - 2022-07-05

### Added

* Updated Windows installer to be signed and trusted in Windows

### Changed

* `--allow-subset-of-names` will now additionally retry in cases where domains are rejected while creating or finalizing orders. This requires subproblem support from the ACME server.

### Fixed

* The `show_account` subcommand now uses the "newAccount" ACME endpoint to fetch the account
  data, so it doesn't rely on the locally stored account URL. This fixes situations where Certbot
  would use old ACMEv1 registration info with non-functional account URLs.

* The generated Certificate Signing Requests are now generated as version 1 instead of version 3. This resolves situations in where strict enforcement of PKCS#10 meant that CSRs that were generated as version 3 were rejected.

More details about these changes can be found on our GitHub repo.

## 1.28.0 - 2022-06-07

### Added

* Updated Apache/NGINX TLS configs to document contents are based on ssl-config.mozilla.org


### Changed

* A change to order finalization has been made to the `acme` module and Certbot:
  - An order's `certificate` field will only be processed if the order's `status` is `valid`.
  - An order's `error` field will only be processed if the order's `status` is `invalid`.

### Fixed

*

More details about these changes can be found on our GitHub repo.

## 1.27.0 - 2022-05-03

### Added

* Added support for RFC8555 subproblems to our acme library.

### Changed

* The PGP key `F2871B4152AE13C49519111F447BF683AA3B26C3` was added as an
  additional trusted key to sign our PyPI packages
* When `certonly` is run with an installer specified (e.g.  `--nginx`),
  `certonly` will now also run `restart` for that installer

### Fixed

*

More details about these changes can be found on our GitHub repo.

## 1.26.0 - 2022-04-05

### Added

* Added `--new-key`. When renewing or replacing a certificate that has `--reuse-key`
  set, it will force a new private key to be generated, one time.

  As before, `--reuse-key` and `--no-reuse-key` can be used to enable and disable key
  reuse.

### Changed

* The default propagation timeout for the OVH DNS plugin (`--dns-ovh-propagation-seconds`)
  has been increased from 30 seconds to 120 seconds, based on user feedback.

### Fixed

* Certbot for Windows has been upgraded to use Python 3.9.11, in response to
  https://www.openssl.org/news/secadv/20220315.txt.
* Previously, when Certbot was in the process of registering a new ACME account
  and the ACME server did not present any Terms of Service, the user was asked to
  agree with a non-existent Terms of Service ("None"). This bug is now fixed, so
  that if an ACME server does not provide any Terms of Service to agree with, the
  user is not asked to agree to a non-existent Terms of Service any longer.
* If account registration fails, Certbot did not relay the error from the ACME server
  back to the user. This is now fixed: the error message from the ACME server is now
  presented to the user when account registration fails.

More details about these changes can be found on our GitHub repo.

## 1.25.0 - 2022-03-16

### Added

*

### Changed

* Dropped 32 bit support for the Windows beta installer
* Windows beta installer is now distributed as "certbot-beta-installer-win_amd64.exe".
  Users of the Windows beta should uninstall the old version before running this.
* Added a check whether OCSP stapling is supported by the installer when requesting a
  certificate with the `run` subcommand in combination with the `--must-staple` option.
  If the installer does not support OCSP and the `--must-staple` option is used, Certbot
  will raise an error and quit.
* Certbot and its acme module now depend on josepy>=1.13.0 due to better type annotation
  support.

### Fixed

* Updated dependencies to use new version of cryptography that uses OpenSSL 1.1.1n, in
  response to https://www.openssl.org/news/secadv/20220315.txt.

More details about these changes can be found on our GitHub repo.

## 1.24.0 - 2022-03-01

### Added

* When the `--debug-challenges` option is used in combination with `-v`, Certbot
  now displays the challenge URLs (for `http-01` challenges) or FQDNs (for
  `dns-01` challenges) and their expected return values.
*

### Changed

* Support for Python 3.6 was removed.
* All Certbot components now require setuptools>=41.6.0.
* The acme library now requires requests>=2.20.0.
* Certbot and its acme library now require pytz>=2019.3.
* certbot-nginx now requires pyparsing>=2.2.1.
* certbot-dns-route53 now requires boto3>=1.15.15.

### Fixed

* Nginx plugin now checks included files for the singleton server_names_hash_bucket_size directive.
*

More details about these changes can be found on our GitHub repo.

## 1.23.0 - 2022-02-08

### Added

* Added `show_account` subcommand, which will fetch the account information
  from the ACME server and show the account details (account URL and, if
  applicable, email address or addresses)
* We deprecated support for Python 3.6 in Certbot and its ACME library.
  Support for Python 3.6 will be removed in the next major release of Certbot.

### Changed

*

### Fixed

* GCP Permission list for certbot-dns-google in plugin documentation
* dns-digitalocean used the SOA TTL for newly created records, rather than 30 seconds.
* Revoking a certificate based on an ECDSA key can now be done with `--key-path`.
  See [GH #8569](https://github.com/certbot/certbot/issues/8569).

More details about these changes can be found on our GitHub repo.

## 1.22.0 - 2021-12-07

### Added

* Support for Python 3.10 was added to Certbot and all of its components.
* The function certbot.util.parse_loose_version was added to parse version
  strings in the same way as the now deprecated distutils.version.LooseVersion
  class from the Python standard library.
* Added `--issuance-timeout`. This option specifies how long (in seconds) Certbot will wait
  for the server to issue a certificate.

### Changed

* The function certbot.util.get_strict_version was deprecated and will be
  removed in a future release.

### Fixed

* Fixed an issue on Windows where the `web.config` created by Certbot would sometimes
  conflict with preexisting configurations (#9088).
* Fixed an issue on Windows where the `webroot` plugin would crash when multiple domains
  had the same webroot. This affected Certbot 1.21.0.

More details about these changes can be found on our GitHub repo.

## 1.21.0 - 2021-11-02

### Added

* Certbot will generate a `web.config` file on Windows in the challenge path
  when the `webroot` plugin is used, if one does not exist. This `web.config` file
  lets IIS serve challenge files while they do not have an extension.

### Changed

* We changed the PGP key used to sign the packages we upload to PyPI. Going
  forward, releases will be signed with one of three different keys. All of
  these keys are available on major key servers and signed by our previous PGP
  key. The fingerprints of these new keys are:
    * BF6BCFC89E90747B9A680FD7B6029E8500F7DB16
    * 86379B4F0AF371B50CD9E5FF3402831161D1D280
    * 20F201346BF8F3F455A73F9A780CC99432A28621

### Fixed

*

More details about these changes can be found on our GitHub repo.

## 1.20.0 - 2021-10-05

### Added

* Added `--no-reuse-key`. This remains the default behavior, but the flag may be
  useful to unset the `--reuse-key` option on existing certificates.

### Changed

*

### Fixed

* The certbot-dns-rfc2136 plugin in Certbot 1.19.0 inadvertently had an implicit
  dependency on `dnspython>=2.0`. This has been relaxed to `dnspython>=1.15.0`.

More details about these changes can be found on our GitHub repo.

## 1.19.0 - 2021-09-07

### Added

* The certbot-dns-rfc2136 plugin always assumed the use of an IP address as the
  target server, but this was never checked. Until now. The plugin raises an error
  if the configured target server is not a valid IPv4 or IPv6 address.
* Our acme library now supports requesting certificates for IP addresses.
  This feature is still unsupported by Certbot and Let's Encrypt.

### Changed

* Several attributes in `certbot.display.util` module are deprecated and will
  be removed in a future release of Certbot. Any import of these attributes will
  emit a warning to prepare the transition for developers.
* `zope` based interfaces in `certbot.interfaces` module are deprecated and will
  be removed in a future release of Certbot. Any import of these interfaces will
  emit a warning to prepare the transition for developers.
* We removed the dependency on `chardet` from our acme library. Except for when
  downloading a certificate in an alternate format, our acme library now
  assumes all server responses are UTF-8 encoded which is required by RFC 8555.

### Fixed

* Fixed parsing of `Define`d values in the Apache plugin to allow for `=` in the value.
* Fixed a relatively harmless crash when issuing a certificate with `--quiet`/`-q`.

More details about these changes can be found on our GitHub repo.

## 1.18.0 - 2021-08-03

### Added

* New functions that Certbot plugins can use to interact with the user have
  been added to `certbot.display.util`. We plan to deprecate using `IDisplay`
  with `zope` in favor of these new functions in the future.
* The `Plugin`, `Authenticator` and `Installer` classes are added to
  `certbot.interfaces` module as alternatives to Certbot's current `zope` based
  plugin interfaces. The API of these interfaces is identical, but they are
  based on Python's `abc` module instead of `zope`. Certbot will continue to
  detect plugins that implement either interface, but we plan to drop support
  for `zope` based interfaces in a future version of Certbot.
* The class `certbot.configuration.NamespaceConfig` is added to the Certbot's
  public API.

### Changed

* When self-validating HTTP-01 challenges using
  acme.challenges.HTTP01Response.simple_verify, we now assume that the response
  is composed of only ASCII characters. Previously we were relying on the
  default behavior of the requests library which tries to guess the encoding of
  the response which was error prone.
* `acme`: the `.client.Client` and `.client.BackwardsCompatibleClientV2` classes
  are now deprecated in favor of `.client.ClientV2`.
* The `certbot.tests.patch_get_utility*` functions have been deprecated.
  Plugins should now patch `certbot.display.util` themselves in their tests or
  use `certbot.tests.util.patch_display_util` as a temporary workaround.
* In order to simplify the transition to Certbot's new plugin interfaces, the
  classes `Plugin` and `Installer` in `certbot.plugins.common` module and
  `certbot.plugins.dns_common.DNSAuthenticator` now implement Certbot's new
  plugin interfaces. The Certbot plugins based on these classes are now
  automatically detected as implementing these interfaces.
* We added a dependency on `chardet` to our acme library so that it will be
  used over `charset_normalizer` in newer versions of `requests`.

### Fixed

* The Apache authenticator no longer crashes with "Unable to insert label"
  when encountering a completely empty vhost. This issue affected Certbot 1.17.0.
* Users of the Certbot snap on Debian 9 (Stretch) should no longer encounter an
  "access denied" error when installing DNS plugins.

More details about these changes can be found on our GitHub repo.

## 1.17.0 - 2021-07-06

### Added

* Add Void Linux overrides for certbot-apache.

### Changed

* We changed how dependencies are specified between Certbot packages. For this
  and future releases, higher level Certbot components will require that lower
  level components are the same version or newer. More specifically, version X
  of the Certbot package will now always require acme>=X and version Y of a
  plugin package will always require acme>=Y and certbot=>Y. Specifying
  dependencies in this way simplifies testing and development.
* The Apache authenticator now always configures virtual hosts which do not have
  an explicit `ServerName`. This should make it work more reliably with the
  default Apache configuration in Debian-based environments.

### Fixed

* When we increased the logging level on our nginx "Could not parse file" message,
  it caused a previously-existing inability to parse empty files to become more
  visible. We have now added the ability to correctly parse empty files, so that
  message should only show for more significant errors.

More details about these changes can be found on our GitHub repo.

## 1.16.0 - 2021-06-01

### Added

*

### Changed

* DNS plugins based on lexicon now require dns-lexicon >= v3.1.0
* Use UTF-8 encoding for renewal configuration files
* Windows installer now cleans up old Certbot dependency packages
  before installing the new ones to avoid version conflicts.
* This release contains a substantial command-line UX overhaul,
  based on previous user research. The main goal was to streamline
  and clarify output. If you would like to see more verbose output, use
  the -v or -vv flags. UX improvements are an iterative process and
  the Certbot team welcomes constructive feedback.
* Functions `certbot.crypto_util.init_save_key` and `certbot.crypto_util.init_save_csr`,
  whose behaviors rely on the global Certbot `config` singleton, are deprecated and will
  be removed in a future release. Please use `certbot.crypto_util.generate_key` and
  `certbot.crypto_util.generate_csr` instead.

### Fixed

* Fix TypeError due to incompatibility with lexicon >= v3.6.0
* Installers (e.g. nginx, Apache) were being restarted unnecessarily after dry-run renewals.
* Colors and bold text should properly render in all supported versions of Windows.

More details about these changes can be found on our GitHub repo.

## 1.15.0 - 2021-05-04

### Added

*

### Changed

*

### Fixed

*

More details about these changes can be found on our GitHub repo.

## 1.14.0 - 2021-04-06

### Added

*

### Changed

* certbot-auto no longer checks for updates on any operating system.
* The module `acme.magic_typing` is deprecated and will be removed in a future release.
  Please use the built-in module `typing` instead.
* The DigitalOcean plugin now creates TXT records for the DNS-01 challenge with a lower 30s TTL.

### Fixed

* Don't output an empty line for a hidden certificate when `certbot certificates` is being used
  in combination with `--cert-name` or `-d`.

More details about these changes can be found on our GitHub repo.

## 1.13.0 - 2021-03-02

### Added

*

### Changed

* CLI flags `--os-packages-only`, `--no-self-upgrade`, `--no-bootstrap` and `--no-permissions-check`,
  which are related to certbot-auto, are deprecated and will be removed in a future release.
* Certbot no longer conditionally depends on an external mock module. Certbot's
  test API will continue to use it if it is available for backwards
  compatibility, however, this behavior has been deprecated and will be removed
  in a future release.
* The acme library no longer depends on the `security` extras from `requests`
  which was needed to support SNI in TLS requests when using old versions of
  Python 2.
* Certbot and all of its components no longer depend on the library `six`.
* The update of certbot-auto itself is now disabled on all RHEL-like systems.
* When revoking a certificate by `--cert-name`, it is no longer necessary to specify the `--server`
  if the certificate was obtained from a non-default ACME server.
* The nginx authenticator now configures all matching HTTP and HTTPS vhosts for the HTTP-01
  challenge. It is now compatible with external HTTPS redirection by a CDN or load balancer.

### Fixed

*

More details about these changes can be found on our GitHub repo.

## 1.12.0 - 2021-02-02

### Added

*

### Changed

* The `--preferred-chain` flag now only checks the Issuer Common Name of the
  topmost (closest to the root) certificate in the chain, instead of checking
  every certificate in the chain.
  See [#8577](https://github.com/certbot/certbot/issues/8577).
* Support for Python 2 has been removed.
* In previous releases, we caused certbot-auto to stop updating its Certbot
  installation. In this release, we are beginning to disable updates to the
  certbot-auto script itself. This release includes Amazon Linux users, and all
  other systems that are not based on Debian or RHEL. We plan to make this
  change to the certbot-auto script for all users in the coming months.

### Fixed

* Fixed the apache component on openSUSE Tumbleweed which no longer provides
  an apache2ctl symlink and uses apachectl instead.
* Fixed a typo in `certbot/crypto_util.py` causing an error upon attempting `secp521r1` key generation

More details about these changes can be found on our GitHub repo.

## 1.11.0 - 2021-01-05

### Added

*

### Changed

* We deprecated support for Python 2 in Certbot and its ACME library.
  Support for Python 2 will be removed in the next planned release of Certbot.
* certbot-auto was deprecated on all systems. For more information about this
  change, see
  https://community.letsencrypt.org/t/certbot-auto-no-longer-works-on-debian-based-systems/139702/7.
* We deprecated support for Apache 2.2 in the certbot-apache plugin and it will
  be removed in a future release of Certbot.

### Fixed

* The Certbot snap no longer loads packages installed via `pip install --user`. This
  was unintended and DNS plugins should be installed via `snap` instead.
* `certbot-dns-google` would sometimes crash with HTTP 409/412 errors when used with very large zones. See [#6036](https://github.com/certbot/certbot/issues/6036).
* `certbot-dns-google` would sometimes crash with an HTTP 412 error if preexisting records had an unexpected TTL, i.e.: different than Certbot's default TTL for this plugin. See [#8551](https://github.com/certbot/certbot/issues/8551).

More details about these changes can be found on our GitHub repo.

## 1.10.1 - 2020-12-03

### Fixed

* Fixed a bug in `certbot.util.add_deprecated_argument` that caused the
  deprecated `--manual-public-ip-logging-ok` flag to crash Certbot in some
  scenarios.

More details about these changes can be found on our GitHub repo.

## 1.10.0 - 2020-12-01

### Added

* Added timeout to DNS query function calls for dns-rfc2136 plugin.
* Confirmation when deleting certificates
* CLI flag `--key-type` has been added to specify 'rsa' or 'ecdsa' (default 'rsa').
* CLI flag `--elliptic-curve` has been added which takes an NIST/SECG elliptic curve. Any of
  `secp256r1`, `secp384r1` and `secp521r1` are accepted values.
* The command `certbot certficates` lists the which type of the private key that was used
  for the private key.
* Support for Python 3.9 was added to Certbot and all of its components.

### Changed

* certbot-auto was deprecated on Debian based systems.
* CLI flag `--manual-public-ip-logging-ok` is now a no-op, generates a
  deprecation warning, and will be removed in a future release.

### Fixed

* Fixed a Unicode-related crash in the nginx plugin when running under Python 2.

More details about these changes can be found on our GitHub repo.

## 1.9.0 - 2020-10-06

### Added

* `--preconfigured-renewal` flag, for packager use only.
  See the [packaging guide](https://certbot.eff.org/docs/packaging.html).

### Changed

* certbot-auto was deprecated on all systems except for those based on Debian or RHEL.
* Update the packaging instructions to promote usage of `python -m pytest` to test Certbot
  instead of the deprecated `python setup.py test` setuptools approach.
* Reduced CLI logging when reloading nginx, if it is not running.
* Reduced CLI logging when handling some kinds of errors.

### Fixed

* Fixed `server_name` case-sensitivity in the nginx plugin.
* The minimum version of the `acme` library required by Certbot was corrected.
  In the previous release, Certbot said it required `acme>=1.6.0` when it
  actually required `acme>=1.8.0` to properly support removing contact
  information from an ACME account.
* Upgraded the version of httplib2 used in our snaps and Docker images to add
  support for proxy environment variables and fix the plugin for Google Cloud
  DNS.

More details about these changes can be found on our GitHub repo.

## 1.8.0 - 2020-09-08

### Added

* Added the ability to remove email and phone contact information from an account
  using `update_account --register-unsafely-without-email`

### Changed

* Support for Python 3.5 has been removed.

### Fixed

* The problem causing the Apache plugin in the Certbot snap on ARM systems to
  fail to load the Augeas library it depends on has been fixed.
* The `acme` library can now tell the ACME server to clear contact information by passing an empty
  `tuple` to the `contact` field of a `Registration` message.
* Fixed the `*** stack smashing detected ***` error in the Certbot snap on some systems.

More details about these changes can be found on our GitHub repo.

## 1.7.0 - 2020-08-04

### Added

* Third-party plugins can be used without prefix (`plugin_name` instead of `dist_name:plugin_name`):
  this concerns the plugin name, CLI flags, and keys in credential files.
  The prefixed form is still supported but is deprecated, and will be removed in a future release.
* Added `--nginx-sleep-seconds` (default `1`) for environments where nginx takes a long time to reload.

### Changed

* The Linode DNS plugin now waits 120 seconds for DNS propagation, instead of 1200,
  due to https://www.linode.com/blog/linode/linode-turns-17/
* We deprecated support for Python 3.5 in Certbot and its ACME library.
  Support for Python 3.5 will be removed in the next major release of Certbot.

### Fixed


More details about these changes can be found on our GitHub repo.

## 1.6.0 - 2020-07-07

### Added

* Certbot snaps are now available for the arm64 and armhf architectures.
* Add minimal code to run Nginx plugin on NetBSD.
* Make Certbot snap find externally snapped plugins
* Function `certbot.compat.filesystem.umask` is a drop-in replacement for `os.umask`
  implementing umask for both UNIX and Windows systems.
* Support for alternative certificate chains in the `acme` module.
* Added `--preferred-chain <issuer CN>`. If a CA offers multiple certificate chains,
  it may be  used to indicate to Certbot which chain should be preferred.
  * e.g. `--preferred-chain "DST Root CA X3"`

### Changed

* Allow session tickets to be disabled in Apache when mod_ssl is statically linked.
* Generalize UI warning message on renewal rate limits
* Certbot behaves similarly on Windows to on UNIX systems regarding umask, and
  the umask `022` is applied by default: all files/directories are not writable by anyone
  other than the user running Certbot and the system/admin users.
* Read acmev1 Let's Encrypt server URL from renewal config as acmev2 URL to prepare
  for impending acmev1 deprecation.

### Fixed

* Cloudflare API Tokens may now be restricted to individual zones.
* Don't use `StrictVersion`, but `LooseVersion` to check version requirements with setuptools,
  to fix some packaging issues with libraries respecting PEP404 for version string,
  with doesn't match `StrictVersion` requirements.
* Certbot output doesn't refer to SSL Labs due to confusing scoring behavior.
* Fix paths when calling to programs outside of the Certbot Snap, fixing the apache and nginx
  plugins on, e.g., CentOS 7.

More details about these changes can be found on our GitHub repo.

## 1.5.0 - 2020-06-02

### Added

* Require explicit confirmation of snap plugin permissions before connecting.

### Changed

* Improved error message in apache installer when mod_ssl is not available.

### Fixed

* Add support for OCSP responses which use a public key hash ResponderID, fixing
  interoperability with Sectigo CAs.
* Fix TLS-ALPN test that fails when run with newer versions of OpenSSL.

More details about these changes can be found on our GitHub repo.

## 1.4.0 - 2020-05-05

### Added

* Turn off session tickets for apache plugin by default when appropriate.
* Added serial number of certificate to the output of `certbot certificates`
* Expose two new environment variables in the authenticator and cleanup scripts used by
  the `manual` plugin: `CERTBOT_REMAINING_CHALLENGES` is equal to the number of challenges
  remaining after the current challenge, `CERTBOT_ALL_DOMAINS` is a comma-separated list
  of all domains challenged for the current certificate.
* Added TLS-ALPN-01 challenge support in the `acme` library. Support of this
  challenge in the Certbot client is planned to be added in a future release.
* Added minimal proxy support for OCSP verification.
* On Windows, hooks are now executed in a Powershell shell instead of a CMD shell,
  allowing both `*.ps1` and `*.bat` as valid scripts for Certbot.

### Changed

* Reorganized error message when a user entered an invalid email address.
* Stop asking interactively if the user would like to add a redirect.
* `mock` dependency is now conditional on Python 2 in all of our packages.
* Deprecate certbot-auto on Gentoo, macOS, and FreeBSD.
* Allow existing but empty archive and live dir to be used when creating new lineage.

### Fixed

* When using an RFC 8555 compliant endpoint, the `acme` library no longer sends the
  `resource` field in any requests or the `type` field when responding to challenges.
* Fix nginx plugin crash when non-ASCII configuration file is being read (instead,
  the user will be warned that UTF-8 must be used).
* Fix hanging OCSP queries during revocation checking - added a 10 second timeout.
* Standalone servers now have a default socket timeout of 30 seconds, fixing
  cases where an idle connection can cause the standalone plugin to hang.
* Parsing of the RFC 8555 application/pem-certificate-chain now tolerates CRLF line
  endings. This should fix interoperability with Buypass' services.

More details about these changes can be found on our GitHub repo.

## 1.3.0 - 2020-03-03

### Added

* Added certbot.ocsp Certbot's API. The certbot.ocsp module can be used to
  determine the OCSP status of certificates.
* Don't verify the existing certificate in HTTP01Response.simple_verify, for
  compatibility with the real-world ACME challenge checks.
* Added support for `$hostname` in nginx `server_name` directive

### Changed

* Certbot will now renew certificates early if they have been revoked according
  to OCSP.
* Fix acme module warnings when response Content-Type includes params (e.g. charset).
* Fixed issue where webroot plugin would incorrectly raise `Read-only file system`
  error when creating challenge directories (issue #7165).

### Fixed

* Fix Apache plugin to use less restrictive umask for making the challenge directory when a restrictive umask was set when certbot was started.

More details about these changes can be found on our GitHub repo.

## 1.2.0 - 2020-02-04

### Added

* Added support for Cloudflare's limited-scope API Tokens

### Changed

* Add directory field to error message when field is missing.
* If MD5 hasher is not available, try it in non-security mode (fix for FIPS systems) -- [#1948](https://github.com/certbot/certbot/issues/1948)
* Disable old SSL versions and ciphersuites and remove `SSLCompression off` setting to follow Mozilla recommendations in Apache.
* Remove ECDHE-RSA-AES128-SHA from NGINX ciphers list now that Windows 2008 R2 and Windows 7 are EOLed
* Support for Python 3.4 has been removed.

### Fixed

* Fix collections.abc imports for Python 3.9.

More details about these changes can be found on our GitHub repo.

## 1.1.0 - 2020-01-14

### Added

*

### Changed

* Removed the fallback introduced with 0.34.0 in `acme` to retry a POST-as-GET
  request as a GET request when the targeted ACME CA server seems to not support
  POST-as-GET requests.
* certbot-auto no longer supports architectures other than x86_64 on RHEL 6
  based systems. Existing certbot-auto installations affected by this will
  continue to work, but they will no longer receive updates. To install a
  newer version of Certbot on these systems, you should update your OS.
* Support for Python 3.4 in Certbot and its ACME library is deprecated and will be
  removed in the next release of Certbot. certbot-auto users on x86_64 systems running
  RHEL 6 or derivatives will be asked to enable Software Collections (SCL) repository
  so Python 3.6 can be installed. certbot-auto can enable the SCL repo for you on CentOS 6
  while users on other RHEL 6 based systems will be asked to do this manually.

### Fixed

*

More details about these changes can be found on our GitHub repo.

## 1.0.0 - 2019-12-03

### Added

*

### Removed

* The `docs` extras for the `certbot-apache` and `certbot-nginx` packages
  have been removed.

### Changed

* certbot-auto has deprecated support for systems using OpenSSL 1.0.1 that are
  not running on x86-64. This primarily affects RHEL 6 based systems.
* Certbot's `config_changes` subcommand has been removed
* `certbot.plugins.common.TLSSNI01` has been removed.
* Deprecated attributes related to the TLS-SNI-01 challenge in
  `acme.challenges` and `acme.standalone`
  have been removed.
* The functions `certbot.client.view_config_changes`,
  `certbot.main.config_changes`,
  `certbot.plugins.common.Installer.view_config_changes`,
  `certbot.reverter.Reverter.view_config_changes`, and
  `certbot.util.get_systemd_os_info` have been removed
* Certbot's `register --update-registration` subcommand has been removed
* When possible, default to automatically configuring the webserver so all requests
  redirect to secure HTTPS access. This is mostly relevant when running Certbot
  in non-interactive mode. Previously, the default was to not redirect all requests.

### Fixed

*

More details about these changes can be found on our GitHub repo.

## 0.40.1 - 2019-11-05

### Changed

* Added back support for Python 3.4 to Certbot components and certbot-auto due
  to a bug when requiring Python 2.7 or 3.5+ on RHEL 6 based systems.

More details about these changes can be found on our GitHub repo.

## 0.40.0 - 2019-11-05

### Added

*

### Changed

* We deprecated support for Python 3.4 in Certbot and its ACME library. Support
  for Python 3.4 will be removed in the next major release of Certbot.
  certbot-auto users on RHEL 6 based systems will be asked to enable Software
  Collections (SCL) repository so Python 3.6 can be installed. certbot-auto can
  enable the SCL repo for you on CentOS 6 while users on other RHEL 6 based
  systems will be asked to do this manually.
* `--server` may now be combined with `--dry-run`. Certbot will, as before, use the
  staging server instead of the live server when `--dry-run` is used.
* `--dry-run` now requests fresh authorizations every time, fixing the issue
  where it was prone to falsely reporting success.
* Updated certbot-dns-google to depend on newer versions of
  google-api-python-client and oauth2client.
* The OS detection logic again uses distro library for Linux OSes
* certbot.plugins.common.TLSSNI01 has been deprecated and will be removed in a
  future release.
* CLI flags --tls-sni-01-port and --tls-sni-01-address have been removed.
* The values tls-sni and tls-sni-01 for the --preferred-challenges flag are no
  longer accepted.
* Removed the flags: `--agree-dev-preview`, `--dialog`, and `--apache-init-script`
* acme.standalone.BaseRequestHandlerWithLogging and
  acme.standalone.simple_tls_sni_01_server have been deprecated and will be
  removed in a future release of the library.
* certbot-dns-rfc2136 now use TCP to query SOA records.

### Fixed

*

More details about these changes can be found on our GitHub repo.

## 0.39.0 - 2019-10-01

### Added

* Support for Python 3.8 was added to Certbot and all of its components.
* Support for CentOS 8 was added to certbot-auto.

### Changed

* Don't send OCSP requests for expired certificates
* Return to using platform.linux_distribution instead of distro.linux_distribution in OS fingerprinting for Python < 3.8
* Updated the Nginx plugin's TLS configuration to keep support for some versions of IE11.

### Fixed

* Fixed OS detection in the Apache plugin on RHEL 6.

More details about these changes can be found on our GitHub repo.

## 0.38.0 - 2019-09-03

### Added

* Disable session tickets for Nginx users when appropriate.

### Changed

* If Certbot fails to rollback your server configuration, the error message
  links to the Let's Encrypt forum. Change the link to the Help category now
  that the Server category has been closed.
* Replace platform.linux_distribution with distro.linux_distribution as a step
  towards Python 3.8 support in Certbot.

### Fixed

* Fixed OS detection in the Apache plugin on Scientific Linux.

More details about these changes can be found on our GitHub repo.

## 0.37.2 - 2019-08-21

* Stop disabling TLS session tickets in Nginx as it caused TLS failures on
  some systems.

More details about these changes can be found on our GitHub repo.

## 0.37.1 - 2019-08-08

### Fixed

* Stop disabling TLS session tickets in Apache as it caused TLS failures on
  some systems.

More details about these changes can be found on our GitHub repo.

## 0.37.0 - 2019-08-07

### Added

* Turn off session tickets for apache plugin by default
* acme: Authz deactivation added to `acme` module.

### Changed

* Follow updated Mozilla recommendations for Nginx ssl_protocols, ssl_ciphers,
  and ssl_prefer_server_ciphers

### Fixed

* Fix certbot-auto failures on RHEL 8.

More details about these changes can be found on our GitHub repo.

## 0.36.0 - 2019-07-11

### Added

* Turn off session tickets for nginx plugin by default
* Added missing error types from RFC8555 to acme

### Changed

* Support for Ubuntu 14.04 Trusty has been removed.
* Update the 'manage your account' help to be more generic.
* The error message when Certbot's Apache plugin is unable to modify your
  Apache configuration has been improved.
* Certbot's config_changes subcommand has been deprecated and will be
  removed in a future release.
* `certbot config_changes` no longer accepts a --num parameter.
* The functions `certbot.plugins.common.Installer.view_config_changes` and
  `certbot.reverter.Reverter.view_config_changes` have been deprecated and will
  be removed in a future release.

### Fixed

* Replace some unnecessary platform-specific line separation.

More details about these changes can be found on our GitHub repo.

## 0.35.1 - 2019-06-10

### Fixed

* Support for specifying an authoritative base domain in our dns-rfc2136 plugin
  has been removed. This feature was added in our last release but had a bug
  which caused the plugin to fail so the feature has been removed until it can
  be added properly.

Despite us having broken lockstep, we are continuing to release new versions of
all Certbot components during releases for the time being, however, the only
package with changes other than its version number was:

* certbot-dns-rfc2136

More details about these changes can be found on our GitHub repo.

## 0.35.0 - 2019-06-05

### Added

* dns_rfc2136 plugin now supports explicitly specifying an authoritative
  base domain for cases when the automatic method does not work (e.g.
  Split horizon DNS)

### Changed

*

### Fixed

* Renewal parameter `webroot_path` is always saved, avoiding some regressions
  when `webroot` authenticator plugin is invoked with no challenge to perform.
* Certbot now accepts OCSP responses when an explicit authorized
  responder, different from the issuer, is used to sign OCSP
  responses.
* Scripts in Certbot hook directories are no longer executed when their
  filenames end in a tilde.

Despite us having broken lockstep, we are continuing to release new versions of
all Certbot components during releases for the time being, however, the only
package with changes other than its version number was:

* certbot
* certbot-dns-rfc2136

More details about these changes can be found on our GitHub repo.

## 0.34.2 - 2019-05-07

### Fixed

* certbot-auto no longer writes a check_permissions.py script at the root
  of the filesystem.

Despite us having broken lockstep, we are continuing to release new versions of
all Certbot components during releases for the time being, however, the only
changes in this release were to certbot-auto.

More details about these changes can be found on our GitHub repo.

## 0.34.1 - 2019-05-06

### Fixed

* certbot-auto no longer prints a blank line when there are no permissions
  problems.

Despite us having broken lockstep, we are continuing to release new versions of
all Certbot components during releases for the time being, however, the only
changes in this release were to certbot-auto.

More details about these changes can be found on our GitHub repo.

## 0.34.0 - 2019-05-01

### Changed

* Apache plugin now tries to restart httpd on Fedora using systemctl if a
  configuration test error is detected. This has to be done due to the way
  Fedora now generates the self signed certificate files upon first
  restart.
* Updated Certbot and its plugins to improve the handling of file system permissions
  on Windows as a step towards adding proper Windows support to Certbot.
* Updated urllib3 to 1.24.2 in certbot-auto.
* Removed the fallback introduced with 0.32.0 in `acme` to retry a challenge response
  with a `keyAuthorization` if sending the response without this field caused a
  `malformed` error to be received from the ACME server.
* Linode DNS plugin now supports api keys created from their new panel
  at [cloud.linode.com](https://cloud.linode.com)

### Fixed

* Fixed Google DNS Challenge issues when private zones exist
* Adding a warning noting that future versions of Certbot will automatically configure the
  webserver so that all requests redirect to secure HTTPS access. You can control this
  behavior and disable this warning with the --redirect and --no-redirect flags.
* certbot-auto now prints warnings when run as root with insecure file system
  permissions. If you see these messages, you should fix the problem by
  following the instructions at
  https://community.letsencrypt.org/t/certbot-auto-deployment-best-practices/91979/,
  however, these warnings can be disabled as necessary with the flag
  --no-permissions-check.
* `acme` module uses now a POST-as-GET request to retrieve the registration
  from an ACME v2 server
* Convert the tsig algorithm specified in the certbot_dns_rfc2136 configuration file to
  all uppercase letters before validating. This makes the value in the config case
  insensitive.

Despite us having broken lockstep, we are continuing to release new versions of
all Certbot components during releases for the time being, however, the only
package with changes other than its version number was:

* acme
* certbot
* certbot-apache
* certbot-dns-cloudflare
* certbot-dns-cloudxns
* certbot-dns-digitalocean
* certbot-dns-dnsimple
* certbot-dns-dnsmadeeasy
* certbot-dns-gehirn
* certbot-dns-google
* certbot-dns-linode
* certbot-dns-luadns
* certbot-dns-nsone
* certbot-dns-ovh
* certbot-dns-rfc2136
* certbot-dns-route53
* certbot-dns-sakuracloud
* certbot-nginx

More details about these changes can be found on our GitHub repo.

## 0.33.1 - 2019-04-04

### Fixed

* A bug causing certbot-auto to print warnings or crash on some RHEL based
  systems has been resolved.

Despite us having broken lockstep, we are continuing to release new versions of
all Certbot components during releases for the time being, however, the only
changes in this release were to certbot-auto.

More details about these changes can be found on our GitHub repo.

## 0.33.0 - 2019-04-03

### Added

* Fedora 29+ is now supported by certbot-auto. Since Python 2.x is on a deprecation
  path in Fedora, certbot-auto will install and use Python 3.x on Fedora 29+.
* CLI flag `--https-port` has been added for Nginx plugin exclusively, and replaces
  `--tls-sni-01-port`. It defines the HTTPS port the Nginx plugin will use while
  setting up a new SSL vhost. By default the HTTPS port is 443.

### Changed

* Support for TLS-SNI-01 has been removed from all official Certbot plugins.
* Attributes related to the TLS-SNI-01 challenge in `acme.challenges` and `acme.standalone`
  modules are deprecated and will be removed soon.
* CLI flags `--tls-sni-01-port` and `--tls-sni-01-address` are now no-op, will
  generate a deprecation warning if used, and will be removed soon.
* Options `tls-sni` and `tls-sni-01` in `--preferred-challenges` flag are now no-op,
  will generate a deprecation warning if used, and will be removed soon.
* CLI flag `--standalone-supported-challenges` has been removed.

### Fixed

* Certbot uses the Python library cryptography for OCSP when cryptography>=2.5
  is installed. We fixed a bug in Certbot causing it to interpret timestamps in
  the OCSP response as being in the local timezone rather than UTC.
* Issue causing the default CentOS 6 TLS configuration to ignore some of the
  HTTPS VirtualHosts created by Certbot. mod_ssl loading is now moved to main
  http.conf for this environment where possible.

Despite us having broken lockstep, we are continuing to release new versions of
all Certbot components during releases for the time being, however, the only
package with changes other than its version number was:

* acme
* certbot
* certbot-apache
* certbot-nginx

More details about these changes can be found on our GitHub repo.

## 0.32.0 - 2019-03-06

### Added

* If possible, Certbot uses built-in support for OCSP from recent cryptography
  versions instead of the OpenSSL binary: as a consequence Certbot does not need
  the OpenSSL binary to be installed anymore if cryptography>=2.5 is installed.

### Changed

* Certbot and its acme module now depend on josepy>=1.1.0 to avoid printing the
  warnings described at https://github.com/certbot/josepy/issues/13.
* Apache plugin now respects CERTBOT_DOCS environment variable when adding
  command line defaults.
* The running of manual plugin hooks is now always included in Certbot's log
  output.
* Tests execution for certbot, certbot-apache and certbot-nginx packages now relies on pytest.
* An ACME CA server may return a "Retry-After" HTTP header on authorization polling, as
  specified in the ACME protocol, to indicate when the next polling should occur. Certbot now
  reads this header if set and respect its value.
* The `acme` module avoids sending the `keyAuthorization` field in the JWS
  payload when responding to a challenge as the field is not included in the
  current ACME protocol. To ease the migration path for ACME CA servers,
  Certbot and its `acme` module will first try the request without the
  `keyAuthorization` field but will temporarily retry the request with the
  field included if a `malformed` error is received. This fallback will be
  removed in version 0.34.0.

Despite us having broken lockstep, we are continuing to release new versions of
all Certbot components during releases for the time being, however, the only
package with changes other than its version number was:

* acme
* certbot
* certbot-apache
* certbot-nginx

More details about these changes can be found on our GitHub repo.

## 0.31.0 - 2019-02-07

### Added

* Avoid reprocessing challenges that are already validated
  when a certificate is issued.
* Support for initiating (but not solving end-to-end) TLS-ALPN-01 challenges
  with the `acme` module.

### Changed

* Certbot's official Docker images are now based on Alpine Linux 3.9 rather
  than 3.7. The new version comes with OpenSSL 1.1.1.
* Lexicon-based DNS plugins are now fully compatible with Lexicon 3.x (support
  on 2.x branch is maintained).
* Apache plugin now attempts to configure all VirtualHosts matching requested
  domain name instead of only a single one when answering the HTTP-01 challenge.

### Fixed

* Fixed accessing josepy contents through acme.jose when the full acme.jose
  path is used.
* Clarify behavior for deleting certs as part of revocation.

Despite us having broken lockstep, we are continuing to release new versions of
all Certbot components during releases for the time being, however, the only
package with changes other than its version number was:

* acme
* certbot
* certbot-apache
* certbot-dns-cloudxns
* certbot-dns-dnsimple
* certbot-dns-dnsmadeeasy
* certbot-dns-gehirn
* certbot-dns-linode
* certbot-dns-luadns
* certbot-dns-nsone
* certbot-dns-ovh
* certbot-dns-sakuracloud

More details about these changes can be found on our GitHub repo.

## 0.30.2 - 2019-01-25

### Fixed

* Update the version of setuptools pinned in certbot-auto to 40.6.3 to
  solve installation problems on newer OSes.

Despite us having broken lockstep, we are continuing to release new versions of
all Certbot components during releases for the time being, however, this
release only affects certbot-auto.

More details about these changes can be found on our GitHub repo.

## 0.30.1 - 2019-01-24

### Fixed

* Always download the pinned version of pip in pipstrap to address breakages
* Rename old,default.conf to old-and-default.conf to address commas in filenames
  breaking recent versions of pip.
* Add VIRTUALENV_NO_DOWNLOAD=1 to all calls to virtualenv to address breakages
  from venv downloading the latest pip

Despite us having broken lockstep, we are continuing to release new versions of
all Certbot components during releases for the time being, however, the only
package with changes other than its version number was:

* certbot-apache

More details about these changes can be found on our GitHub repo.

## 0.30.0 - 2019-01-02

### Added

* Added the `update_account` subcommand for account management commands.

### Changed

* Copied account management functionality from the `register` subcommand
  to the `update_account` subcommand.
* Marked usage `register --update-registration` for deprecation and
  removal in a future release.

### Fixed

* Older modules in the josepy library can now be accessed through acme.jose
  like it could in previous versions of acme. This is only done to preserve
  backwards compatibility and support for doing this with new modules in josepy
  will not be added. Users of the acme library should switch to using josepy
  directly if they haven't done so already.

Despite us having broken lockstep, we are continuing to release new versions of
all Certbot components during releases for the time being, however, the only
package with changes other than its version number was:

* acme

More details about these changes can be found on our GitHub repo.

## 0.29.1 - 2018-12-05

### Added

*

### Changed

*

### Fixed

* The default work and log directories have been changed back to
  /var/lib/letsencrypt and /var/log/letsencrypt respectively.

Despite us having broken lockstep, we are continuing to release new versions of
all Certbot components during releases for the time being, however, the only
package with changes other than its version number was:

* certbot

More details about these changes can be found on our GitHub repo.

## 0.29.0 - 2018-12-05

### Added

* Noninteractive renewals with `certbot renew` (those not started from a
  terminal) now randomly sleep 1-480 seconds before beginning work in
  order to spread out load spikes on the server side.
* Added External Account Binding support in cli and acme library.
  Command line arguments --eab-kid and --eab-hmac-key added.

### Changed

* Private key permissioning changes: Renewal preserves existing group mode
  & gid of previous private key material. Private keys for new
  lineages (i.e. new certs, not renewed) default to 0o600.

### Fixed

* Update code and dependencies to clean up Resource and Deprecation Warnings.
* Only depend on imgconverter extension for Sphinx >= 1.6

Despite us having broken lockstep, we are continuing to release new versions of
all Certbot components during releases for the time being, however, the only
package with changes other than its version number was:

* acme
* certbot
* certbot-apache
* certbot-dns-cloudflare
* certbot-dns-digitalocean
* certbot-dns-google
* certbot-nginx

More details about these changes can be found on our GitHub repo:
https://github.com/certbot/certbot/milestone/62?closed=1

## 0.28.0 - 2018-11-7

### Added

* `revoke` accepts `--cert-name`, and doesn't accept both `--cert-name` and `--cert-path`.
* Use the ACMEv2 newNonce endpoint when a new nonce is needed, and newNonce is available in the directory.

### Changed

* Removed documentation mentions of `#letsencrypt` IRC on Freenode.
* Write README to the base of (config-dir)/live directory
* `--manual` will explicitly warn users that earlier challenges should remain in place when setting up subsequent challenges.
* Warn when using deprecated acme.challenges.TLSSNI01
* Log warning about TLS-SNI deprecation in Certbot
* Stop preferring TLS-SNI in the Apache, Nginx, and standalone plugins
* OVH DNS plugin now relies on Lexicon>=2.7.14 to support HTTP proxies
* Default time the Linode plugin waits for DNS changes to propagate is now 1200 seconds.

### Fixed

* Match Nginx parser update in allowing variable names to start with `${`.
* Fix ranking of vhosts in Nginx so that all port-matching vhosts come first
* Correct OVH integration tests on machines without internet access.
* Stop caching the results of ipv6_info in http01.py
* Test fix for Route53 plugin to prevent boto3 making outgoing connections.
* The grammar used by Augeas parser in Apache plugin was updated to fix various parsing errors.
* The CloudXNS, DNSimple, DNS Made Easy, Gehirn, Linode, LuaDNS, NS1, OVH, and
  Sakura Cloud DNS plugins are now compatible with Lexicon 3.0+.

Despite us having broken lockstep, we are continuing to release new versions of
all Certbot components during releases for the time being, however, the only
package with changes other than its version number was:

* acme
* certbot
* certbot-apache
* certbot-dns-cloudxns
* certbot-dns-dnsimple
* certbot-dns-dnsmadeeasy
* certbot-dns-gehirn
* certbot-dns-linode
* certbot-dns-luadns
* certbot-dns-nsone
* certbot-dns-ovh
* certbot-dns-route53
* certbot-dns-sakuracloud
* certbot-nginx

More details about these changes can be found on our GitHub repo:
https://github.com/certbot/certbot/milestone/59?closed=1

## 0.27.1 - 2018-09-06

### Fixed

* Fixed parameter name in OpenSUSE overrides for default parameters in the
  Apache plugin. Certbot on OpenSUSE works again.

Despite us having broken lockstep, we are continuing to release new versions of
all Certbot components during releases for the time being, however, the only
package with changes other than its version number was:

* certbot-apache

More details about these changes can be found on our GitHub repo:
https://github.com/certbot/certbot/milestone/60?closed=1

## 0.27.0 - 2018-09-05

### Added

* The Apache plugin now accepts the parameter --apache-ctl which can be
  used to configure the path to the Apache control script.

### Changed

* When using `acme.client.ClientV2` (or
 `acme.client.BackwardsCompatibleClientV2` with an ACME server that supports a
 newer version of the ACME protocol), an `acme.errors.ConflictError` will be
 raised if you try to create an ACME account with a key that has already been
 used. Previously, a JSON parsing error was raised in this scenario when using
 the library with Let's Encrypt's ACMEv2 endpoint.

### Fixed

* When Apache is not installed, Certbot's Apache plugin no longer prints
  messages about being unable to find apachectl to the terminal when the plugin
  is not selected.
* If you're using the Apache plugin with the --apache-vhost-root flag set to a
  directory containing a disabled virtual host for the domain you're requesting
  a certificate for, the virtual host will now be temporarily enabled if
  necessary to pass the HTTP challenge.
* The documentation for the Certbot package can now be built using Sphinx 1.6+.
* You can now call `query_registration` without having to first call
  `new_account` on `acme.client.ClientV2` objects.
* The requirement of `setuptools>=1.0` has been removed from `certbot-dns-ovh`.
* Names in certbot-dns-sakuracloud's tests have been updated to refer to Sakura
  Cloud rather than NS1 whose plugin certbot-dns-sakuracloud was based on.

Despite us having broken lockstep, we are continuing to release new versions of
all Certbot components during releases for the time being, however, the only
package with changes other than its version number was:

* acme
* certbot
* certbot-apache
* certbot-dns-ovh
* certbot-dns-sakuracloud

More details about these changes can be found on our GitHub repo:
https://github.com/certbot/certbot/milestone/57?closed=1

## 0.26.1 - 2018-07-17

### Fixed

* Fix a bug that was triggered when users who had previously manually set `--server` to get ACMEv2 certs tried to renew ACMEv1 certs.

Despite us having broken lockstep, we are continuing to release new versions of all Certbot components during releases for the time being, however, the only package with changes other than its version number was:

* certbot

More details about these changes can be found on our GitHub repo:
https://github.com/certbot/certbot/milestone/58?closed=1

## 0.26.0 - 2018-07-11

### Added

* A new security enhancement which we're calling AutoHSTS has been added to
  Certbot's Apache plugin. This enhancement configures your webserver to send a
  HTTP Strict Transport Security header with a low max-age value that is slowly
  increased over time. The max-age value is not increased to a large value
  until you've successfully managed to renew your certificate. This enhancement
  can be requested with the --auto-hsts flag.
* New official DNS plugins have been created for Gehirn Infrastructure Service,
  Linode, OVH, and Sakura Cloud. These plugins can be found on our Docker Hub
  page at https://hub.docker.com/u/certbot and on PyPI.
* The ability to reuse ACME accounts from Let's Encrypt's ACMEv1 endpoint on
  Let's Encrypt's ACMEv2 endpoint has been added.
* Certbot and its components now support Python 3.7.
* Certbot's install subcommand now allows you to interactively choose which
  certificate to install from the list of certificates managed by Certbot.
* Certbot now accepts the flag `--no-autorenew` which causes any obtained
  certificates to not be automatically renewed when it approaches expiration.
* Support for parsing the TLS-ALPN-01 challenge has been added back to the acme
  library.

### Changed

* Certbot's default ACME server has been changed to Let's Encrypt's ACMEv2
  endpoint. By default, this server will now be used for both new certificate
  lineages and renewals.
* The Nginx plugin is no longer marked labeled as an "Alpha" version.
* The `prepare` method of Certbot's plugins is no longer called before running
  "Updater" enhancements that are run on every invocation of `certbot renew`.

Despite us having broken lockstep, we are continuing to release new versions of
all Certbot components during releases for the time being, however, the only
packages with functional changes were:

* acme
* certbot
* certbot-apache
* certbot-dns-gehirn
* certbot-dns-linode
* certbot-dns-ovh
* certbot-dns-sakuracloud
* certbot-nginx

More details about these changes can be found on our GitHub repo:
https://github.com/certbot/certbot/milestone/55?closed=1

## 0.25.1 - 2018-06-13

### Fixed

* TLS-ALPN-01 support has been removed from our acme library. Using our current
  dependencies, we are unable to provide a correct implementation of this
  challenge so we decided to remove it from the library until we can provide
  proper support.
* Issues causing test failures when running the tests in the acme package with
  pytest<3.0 has been resolved.
* certbot-nginx now correctly depends on acme>=0.25.0.

Despite us having broken lockstep, we are continuing to release new versions of
all Certbot components during releases for the time being, however, the only
packages with changes other than their version number were:

* acme
* certbot-nginx

More details about these changes can be found on our GitHub repo:
https://github.com/certbot/certbot/milestone/56?closed=1

## 0.25.0 - 2018-06-06

### Added

* Support for the ready status type was added to acme. Without this change,
  Certbot and acme users will begin encountering errors when using Let's
  Encrypt's ACMEv2 API starting on June 19th for the staging environment and
  July 5th for production. See
  https://community.letsencrypt.org/t/acmev2-order-ready-status/62866 for more
  information.
* Certbot now accepts the flag --reuse-key which will cause the same key to be
  used in the certificate when the lineage is renewed rather than generating a
  new key.
* You can now add multiple email addresses to your ACME account with Certbot by
  providing a comma separated list of emails to the --email flag.
* Support for Let's Encrypt's upcoming TLS-ALPN-01 challenge was added to acme.
  For more information, see
  https://community.letsencrypt.org/t/tls-alpn-validation-method/63814/1.
* acme now supports specifying the source address to bind to when sending
  outgoing connections. You still cannot specify this address using Certbot.
* If you run Certbot against Let's Encrypt's ACMEv2 staging server but don't
  already have an account registered at that server URL, Certbot will
  automatically reuse your staging account from Let's Encrypt's ACMEv1 endpoint
  if it exists.
* Interfaces were added to Certbot allowing plugins to be called at additional
  points. The `GenericUpdater` interface allows plugins to perform actions
  every time `certbot renew` is run, regardless of whether any certificates are
  due for renewal, and the `RenewDeployer` interface allows plugins to perform
  actions when a certificate is renewed. See `certbot.interfaces` for more
  information.

### Changed

* When running Certbot with --dry-run and you don't already have a staging
  account, the created account does not contain an email address even if one
  was provided to avoid expiration emails from Let's Encrypt's staging server.
* certbot-nginx does a better job of automatically detecting the location of
  Nginx's configuration files when run on BSD based systems.
* acme now requires and uses pytest when running tests with setuptools with
  `python setup.py test`.
* `certbot config_changes` no longer waits for user input before exiting.

### Fixed

* Misleading log output that caused users to think that Certbot's standalone
  plugin failed to bind to a port when performing a challenge has been
  corrected.
* An issue where certbot-nginx would fail to enable HSTS if the server block
  already had an `add_header` directive has been resolved.
* certbot-nginx now does a better job detecting the server block to base the
  configuration for TLS-SNI challenges on.

Despite us having broken lockstep, we are continuing to release new versions of
all Certbot components during releases for the time being, however, the only
packages with functional changes were:

* acme
* certbot
* certbot-apache
* certbot-nginx

More details about these changes can be found on our GitHub repo:
https://github.com/certbot/certbot/milestone/54?closed=1

## 0.24.0 - 2018-05-02

### Added

* certbot now has an enhance subcommand which allows you to configure security
  enhancements like HTTP to HTTPS redirects, OCSP stapling, and HSTS without
  reinstalling a certificate.
* certbot-dns-rfc2136 now allows the user to specify the port to use to reach
  the DNS server in its credentials file.
* acme now parses the wildcard field included in authorizations so it can be
  used by users of the library.

### Changed

* certbot-dns-route53 used to wait for each DNS update to propagate before
  sending the next one, but now it sends all updates before waiting which
  speeds up issuance for multiple domains dramatically.
* Certbot's official Docker images are now based on Alpine Linux 3.7 rather
  than 3.4 because 3.4 has reached its end-of-life.
* We've doubled the time Certbot will spend polling authorizations before
  timing out.
* The level of the message logged when Certbot is being used with
  non-standard paths warning that crontabs for renewal included in Certbot
  packages from OS package managers may not work has been reduced. This stops
  the message from being written to stderr every time `certbot renew` runs.

### Fixed

* certbot-auto now works with Python 3.6.

Despite us having broken lockstep, we are continuing to release new versions of
all Certbot components during releases for the time being, however, the only
packages with changes other than their version number were:

* acme
* certbot
* certbot-apache
* certbot-dns-digitalocean (only style improvements to tests)
* certbot-dns-rfc2136

More details about these changes can be found on our GitHub repo:
https://github.com/certbot/certbot/milestone/52?closed=1

## 0.23.0 - 2018-04-04

### Added

* Support for OpenResty was added to the Nginx plugin.

### Changed

* The timestamps in Certbot's logfiles now use the system's local time zone
  rather than UTC.
* Certbot's DNS plugins that use Lexicon now rely on Lexicon>=2.2.1 to be able
  to create and delete multiple TXT records on a single domain.
* certbot-dns-google's test suite now works without an internet connection.

### Fixed

* Removed a small window that if during which an error occurred, Certbot
  wouldn't clean up performed challenges.
* The parameters `default` and `ipv6only` are now removed from `listen`
  directives when creating a new server block in the Nginx plugin.
* `server_name` directives enclosed in quotation marks in Nginx are now properly
  supported.
* Resolved an issue preventing the Apache plugin from starting Apache when it's
  not currently running on RHEL and Gentoo based systems.

Despite us having broken lockstep, we are continuing to release new versions of
all Certbot components during releases for the time being, however, the only
packages with changes other than their version number were:

* certbot
* certbot-apache
* certbot-dns-cloudxns
* certbot-dns-dnsimple
* certbot-dns-dnsmadeeasy
* certbot-dns-google
* certbot-dns-luadns
* certbot-dns-nsone
* certbot-dns-rfc2136
* certbot-nginx

More details about these changes can be found on our GitHub repo:
https://github.com/certbot/certbot/milestone/50?closed=1

## 0.22.2 - 2018-03-19

### Fixed

* A type error introduced in 0.22.1 that would occur during challenge cleanup
  when a Certbot plugin raises an exception while trying to complete the
  challenge was fixed.

Despite us having broken lockstep, we are continuing to release new versions of
all Certbot components during releases for the time being, however, the only
packages with changes other than their version number were:

* certbot

More details about these changes can be found on our GitHub repo:
https://github.com/certbot/certbot/milestone/53?closed=1

## 0.22.1 - 2018-03-19

### Changed

* The ACME server used with Certbot's --dry-run and --staging flags is now
  Let's Encrypt's ACMEv2 staging server which allows people to also test ACMEv2
  features with these flags.

### Fixed

* The HTTP Content-Type header is now set to the correct value during
  certificate revocation with new versions of the ACME protocol.
* When using Certbot with Let's Encrypt's ACMEv2 server, it would add a blank
  line to the top of chain.pem and between the certificates in fullchain.pem
  for each lineage. These blank lines have been removed.
* Resolved a bug that caused Certbot's --allow-subset-of-names flag not to
  work.
* Fixed a regression in acme.client.Client that caused the class to not work
  when it was initialized without a ClientNetwork which is done by some of the
  other projects using our ACME library.

Despite us having broken lockstep, we are continuing to release new versions of
all Certbot components during releases for the time being, however, the only
packages with changes other than their version number were:

* acme
* certbot

More details about these changes can be found on our GitHub repo:
https://github.com/certbot/certbot/milestone/51?closed=1

## 0.22.0 - 2018-03-07

### Added

* Support for obtaining wildcard certificates and a newer version of the ACME
  protocol such as the one implemented by Let's Encrypt's upcoming ACMEv2
  endpoint was added to Certbot and its ACME library. Certbot still works with
  older ACME versions and will automatically change the version of the protocol
  used based on the version the ACME CA implements.
* The Apache and Nginx plugins are now able to automatically install a wildcard
  certificate to multiple virtual hosts that you select from your server
  configuration.
* The `certbot install` command now accepts the `--cert-name` flag for
  selecting a certificate.
* `acme.client.BackwardsCompatibleClientV2` was added to Certbot's ACME library
  which automatically handles most of the differences between new and old ACME
  versions. `acme.client.ClientV2` is also available for people who only want
  to support one version of the protocol or want to handle the differences
  between versions themselves.
* certbot-auto now supports the flag --install-only which has the script
  install Certbot and its dependencies and exit without invoking Certbot.
* Support for issuing a single certificate for a wildcard and base domain was
  added to our Google Cloud DNS plugin. To do this, we now require your API
  credentials have additional permissions, however, your credentials will
  already have these permissions unless you defined a custom role with fewer
  permissions than the standard DNS administrator role provided by Google.
  These permissions are also only needed for the case described above so it
  will continue to work for existing users. For more information about the
  permissions changes, see the documentation in the plugin.

### Changed

* We have broken lockstep between our ACME library, Certbot, and its plugins.
  This means that the different components do not need to be the same version
  to work together like they did previously. This makes packaging easier
  because not every piece of Certbot needs to be repackaged to ship a change to
  a subset of its components.
* Support for Python 2.6 and Python 3.3 has been removed from ACME, Certbot,
  Certbot's plugins, and certbot-auto. If you are using certbot-auto on a RHEL
  6 based system, it will walk you through the process of installing Certbot
  with Python 3 and refuse to upgrade to a newer version of Certbot until you
  have done so.
* Certbot's components now work with older versions of setuptools to simplify
  packaging for EPEL 7.

### Fixed

* Issues caused by Certbot's Nginx plugin adding multiple ipv6only directives
  has been resolved.
* A problem where Certbot's Apache plugin would add redundant include
  directives for the TLS configuration managed by Certbot has been fixed.
* Certbot's webroot plugin now properly deletes any directories it creates.

More details about these changes can be found on our GitHub repo:
https://github.com/certbot/certbot/milestone/48?closed=1

## 0.21.1 - 2018-01-25

### Fixed

* When creating an HTTP to HTTPS redirect in Nginx, we now ensure the Host
  header of the request is set to an expected value before redirecting users to
  the domain found in the header. The previous way Certbot configured Nginx
  redirects was a potential security issue which you can read more about at
  https://community.letsencrypt.org/t/security-issue-with-redirects-added-by-certbots-nginx-plugin/51493.
* Fixed a problem where Certbot's Apache plugin could fail HTTP-01 challenges
  if basic authentication is configured for the domain you request a
  certificate for.
* certbot-auto --no-bootstrap now properly tries to use Python 3.4 on RHEL 6
  based systems rather than Python 2.6.

More details about these changes can be found on our GitHub repo:
https://github.com/certbot/certbot/milestone/49?closed=1

## 0.21.0 - 2018-01-17

### Added

* Support for the HTTP-01 challenge type was added to our Apache and Nginx
  plugins. For those not aware, Let's Encrypt disabled the TLS-SNI-01 challenge
  type which was what was previously being used by our Apache and Nginx plugins
  last week due to a security issue. For more information about Let's Encrypt's
  change, click
  [here](https://community.letsencrypt.org/t/2018-01-11-update-regarding-acme-tls-sni-and-shared-hosting-infrastructure/50188).
  Our Apache and Nginx plugins will automatically switch to use HTTP-01 so no
  changes need to be made to your Certbot configuration, however, you should
  make sure your server is accessible on port 80 and isn't behind an external
  proxy doing things like redirecting all traffic from HTTP to HTTPS. HTTP to
  HTTPS redirects inside Apache and Nginx are fine.
* IPv6 support was added to the Nginx plugin.
* Support for automatically creating server blocks based on the default server
  block was added to the Nginx plugin.
* The flags --delete-after-revoke and --no-delete-after-revoke were added
  allowing users to control whether the revoke subcommand also deletes the
  certificates it is revoking.

### Changed

* We deprecated support for Python 2.6 and Python 3.3 in Certbot and its ACME
  library. Support for these versions of Python will be removed in the next
  major release of Certbot. If you are using certbot-auto on a RHEL 6 based
  system, it will guide you through the process of installing Python 3.
* We split our implementation of JOSE (Javascript Object Signing and
  Encryption) out of our ACME library and into a separate package named josepy.
  This package is available on [PyPI](https://pypi.python.org/pypi/josepy) and
  on [GitHub](https://github.com/certbot/josepy).
* We updated the ciphersuites used in Apache to the new [values recommended by
  Mozilla](https://wiki.mozilla.org/Security/Server_Side_TLS#Intermediate_compatibility_.28default.29).
  The major change here is adding ChaCha20 to the list of supported
  ciphersuites.

### Fixed

* An issue with our Apache plugin on Gentoo due to differences in their
  apache2ctl command have been resolved.

More details about these changes can be found on our GitHub repo:
https://github.com/certbot/certbot/milestone/47?closed=1

## 0.20.0 - 2017-12-06

### Added

* Certbot's ACME library now recognizes URL fields in challenge objects in
  preparation for Let's Encrypt's new ACME endpoint. The value is still
  accessible in our ACME library through the name "uri".

### Changed

* The Apache plugin now parses some distro specific Apache configuration files
  on non-Debian systems allowing it to get a clearer picture on the running
  configuration. Internally, these changes were structured so that external
  contributors can easily write patches to make the plugin work in new Apache
  configurations.
* Certbot better reports network failures by removing information about
  connection retries from the error output.
* An unnecessary question when using Certbot's webroot plugin interactively has
  been removed.

### Fixed

* Certbot's NGINX plugin no longer sometimes incorrectly reports that it was
  unable to deploy a HTTP->HTTPS redirect when requesting Certbot to enable a
  redirect for multiple domains.
* Problems where the Apache plugin was failing to find directives and
  duplicating existing directives on openSUSE have been resolved.
* An issue running the test shipped with Certbot and some our DNS plugins with
  older versions of mock have been resolved.
* On some systems, users reported strangely interleaved output depending on
  when stdout and stderr were flushed. This problem was resolved by having
  Certbot regularly flush these streams.

More details about these changes can be found on our GitHub repo:
https://github.com/certbot/certbot/milestone/44?closed=1

## 0.19.0 - 2017-10-04

### Added

* Certbot now has renewal hook directories where executable files can be placed
  for Certbot to run with the renew subcommand. Pre-hooks, deploy-hooks, and
  post-hooks can be specified in the renewal-hooks/pre, renewal-hooks/deploy,
  and renewal-hooks/post directories respectively in Certbot's configuration
  directory (which is /etc/letsencrypt by default). Certbot will automatically
  create these directories when it is run if they do not already exist.
* After revoking a certificate with the revoke subcommand, Certbot will offer
  to delete the lineage associated with the certificate. When Certbot is run
  with --non-interactive, it will automatically try to delete the associated
  lineage.
* When using Certbot's Google Cloud DNS plugin on Google Compute Engine, you no
  longer have to provide a credential file to Certbot if you have configured
  sufficient permissions for the instance which Certbot can automatically
  obtain using Google's metadata service.

### Changed

* When deleting certificates interactively using the delete subcommand, Certbot
  will now allow you to select multiple lineages to be deleted at once.
* Certbot's Apache plugin no longer always parses Apache's sites-available on
  Debian based systems and instead only parses virtual hosts included in your
  Apache configuration. You can provide an additional directory for Certbot to
  parse using the command line flag --apache-vhost-root.

### Fixed

* The plugins subcommand can now be run without root access.
* certbot-auto now includes a timeout when updating itself so it no longer
  hangs indefinitely when it is unable to connect to the external server.
* An issue where Certbot's Apache plugin would sometimes fail to deploy a
  certificate on Debian based systems if mod_ssl wasn't already enabled has
  been resolved.
* A bug in our Docker image where the certificates subcommand could not report
  if certificates maintained by Certbot had been revoked has been fixed.
* Certbot's RFC 2136 DNS plugin (for use with software like BIND) now properly
  performs DNS challenges when the domain being verified contains a CNAME
  record.

More details about these changes can be found on our GitHub repo:
https://github.com/certbot/certbot/milestone/43?closed=1

## 0.18.2 - 2017-09-20

### Fixed

* An issue where Certbot's ACME module would raise an AttributeError trying to
  create self-signed certificates when used with pyOpenSSL 17.3.0 has been
  resolved. For Certbot users with this version of pyOpenSSL, this caused
  Certbot to crash when performing a TLS SNI challenge or when the Nginx plugin
  tried to create an SSL server block.

More details about these changes can be found on our GitHub repo:
https://github.com/certbot/certbot/milestone/46?closed=1

## 0.18.1 - 2017-09-08

### Fixed

* If certbot-auto was running as an unprivileged user and it upgraded from
  0.17.0 to 0.18.0, it would crash with a permissions error and would need to
  be run again to successfully complete the upgrade. This has been fixed and
  certbot-auto should upgrade cleanly to 0.18.1.
* Certbot usually uses "certbot-auto" or "letsencrypt-auto" in error messages
  and the User-Agent string instead of "certbot" when you are using one of
  these wrapper scripts. Proper detection of this was broken with Certbot's new
  installation path in /opt in 0.18.0 but this problem has been resolved.

More details about these changes can be found on our GitHub repo:
https://github.com/certbot/certbot/milestone/45?closed=1

## 0.18.0 - 2017-09-06

### Added

* The Nginx plugin now configures Nginx to use 2048-bit Diffie-Hellman
  parameters. Java 6 clients do not support Diffie-Hellman parameters larger
  than 1024 bits, so if you need to support these clients you will need to
  manually modify your Nginx configuration after using the Nginx installer.

### Changed

* certbot-auto now installs Certbot in directories under `/opt/eff.org`. If you
  had an existing installation from certbot-auto, a symlink is created to the
  new directory. You can configure certbot-auto to use a different path by
  setting the environment variable VENV_PATH.
* The Nginx plugin can now be selected in Certbot's interactive output.
* Output verbosity of renewal failures when running with `--quiet` has been
  reduced.
* The default revocation reason shown in Certbot help output now is a human
  readable string instead of a numerical code.
* Plugin selection is now included in normal terminal output.

### Fixed

* A newer version of ConfigArgParse is now installed when using certbot-auto
  causing values set to false in a Certbot INI configuration file to be handled
  intuitively. Setting a boolean command line flag to false is equivalent to
  not including it in the configuration file at all.
* New naming conventions preventing certbot-auto from installing OS
  dependencies on Fedora 26 have been resolved.

More details about these changes can be found on our GitHub repo:
https://github.com/certbot/certbot/milestone/42?closed=1

## 0.17.0 - 2017-08-02

### Added

* Support in our nginx plugin for modifying SSL server blocks that do
  not contain certificate or key directives.
* A `--max-log-backups` flag to allow users to configure or even completely
  disable Certbot's built in log rotation.
* A `--user-agent-comment` flag to allow people who build tools around Certbot
  to differentiate their user agent string by adding a comment to its default
  value.

### Changed

* Due to some awesome work by
  [cryptography project](https://github.com/pyca/cryptography), compilation can
  now be avoided on most systems when using certbot-auto. This eliminates many
  problems people have had in the past such as running out of memory, having
  invalid headers/libraries, and changes to the OS packages on their system
  after compilation breaking Certbot.
* The `--renew-hook` flag has been hidden in favor of `--deploy-hook`. This new
  flag works exactly the same way except it is always run when a certificate is
  issued rather than just when it is renewed.
* We have started printing deprecation warnings in certbot-auto for
  experimentally supported systems with OS packages available.
* A certificate lineage's name is included in error messages during renewal.

### Fixed

* Encoding errors that could occur when parsing error messages from the ACME
  server containing Unicode have been resolved.
* certbot-auto no longer prints misleading messages about there being a newer
  pip version available when installation fails.
* Certbot's ACME library now properly extracts domains from critical SAN
  extensions.

More details about these changes can be found on our GitHub repo:
https://github.com/certbot/certbot/issues?q=is%3Aissue+milestone%3A0.17.0+is%3Aclosed

## 0.16.0 - 2017-07-05

### Added

* A plugin for performing DNS challenges using dynamic DNS updates as defined
  in RFC 2316. This plugin is packaged separately from Certbot and is available
  at https://pypi.python.org/pypi/certbot-dns-rfc2136. It supports Python 2.6,
  2.7, and 3.3+. At this time, there isn't a good way to install this plugin
  when using certbot-auto, but this should change in the near future.
* Plugins for performing DNS challenges for the providers
  [DNS Made Easy](https://pypi.python.org/pypi/certbot-dns-dnsmadeeasy) and
  [LuaDNS](https://pypi.python.org/pypi/certbot-dns-luadns). These plugins are
  packaged separately from Certbot and support Python 2.7 and 3.3+. Currently,
  there isn't a good way to install these plugins when using certbot-auto,
  but that should change soon.
* Support for performing TLS-SNI-01 challenges when using the manual plugin.
* Automatic detection of Arch Linux in the Apache plugin providing better
  default settings for the plugin.

### Changed

* The text of the interactive question about whether a redirect from HTTP to
  HTTPS should be added by Certbot has been rewritten to better explain the
  choices to the user.
* Simplified HTTP challenge instructions in the manual plugin.

### Fixed

* Problems performing a dry run when using the Nginx plugin have been fixed.
* Resolved an issue where certbot-dns-digitalocean's test suite would sometimes
  fail when ran using Python 3.
* On some systems, previous versions of certbot-auto would error out with a
  message about a missing hash for setuptools. This has been fixed.
* A bug where Certbot would sometimes not print a space at the end of an
  interactive prompt has been resolved.
* Nonfatal tracebacks are no longer shown in rare cases where Certbot
  encounters an exception trying to close its TCP connection with the ACME
  server.

More details about these changes can be found on our GitHub repo:
https://github.com/certbot/certbot/issues?q=is%3Aissue+milestone%3A0.16.0+is%3Aclosed

## 0.15.0 - 2017-06-08

### Added

* Plugins for performing DNS challenges for popular providers. Like the Apache
  and Nginx plugins, these plugins are packaged separately and not included in
  Certbot by default. So far, we have plugins for
  [Amazon Route 53](https://pypi.python.org/pypi/certbot-dns-route53),
  [Cloudflare](https://pypi.python.org/pypi/certbot-dns-cloudflare),
  [DigitalOcean](https://pypi.python.org/pypi/certbot-dns-digitalocean), and
  [Google Cloud](https://pypi.python.org/pypi/certbot-dns-google) which all
  work on Python 2.6, 2.7, and 3.3+. Additionally, we have plugins for
  [CloudXNS](https://pypi.python.org/pypi/certbot-dns-cloudxns),
  [DNSimple](https://pypi.python.org/pypi/certbot-dns-dnsimple),
  [NS1](https://pypi.python.org/pypi/certbot-dns-nsone) which work on Python
  2.7 and 3.3+ (and not 2.6). Currently, there isn't a good way to install
  these plugins when using `certbot-auto`, but that should change soon.
* IPv6 support in the standalone plugin. When performing a challenge, the
  standalone plugin automatically handles listening for IPv4/IPv6 traffic based
  on the configuration of your system.
* A mechanism for keeping your Apache and Nginx SSL/TLS configuration up to
  date. When the Apache or Nginx plugins are used, they place SSL/TLS
  configuration options in the root of Certbot's config directory
  (`/etc/letsencrypt` by default). Now when a new version of these plugins run
  on your system, they will automatically update the file to the newest
  version if it is unmodified. If you manually modified the file, Certbot will
  display a warning giving you a path to the updated file which you can use as
  a reference to manually update your modified copy.
* `--http-01-address` and `--tls-sni-01-address` flags for controlling the
  address Certbot listens on when using the standalone plugin.
* The command `certbot certificates` that lists certificates managed by Certbot
  now performs additional validity checks to notify you if your files have
  become corrupted.

### Changed

* Messages custom hooks print to `stdout` are now displayed by Certbot when not
  running in `--quiet` mode.
* `jwk` and `alg` fields in JWS objects have been moved into the protected
  header causing Certbot to more closely follow the latest version of the ACME
  spec.

### Fixed

* Permissions on renewal configuration files are now properly preserved when
  they are updated.
* A bug causing Certbot to display strange defaults in its help output when
  using Python <= 2.7.4 has been fixed.
* Certbot now properly handles mixed case domain names found in custom CSRs.
* A number of poorly worded prompts and error messages.

### Removed

* Support for OpenSSL 1.0.0 in `certbot-auto` has been removed as we now pin a
  newer version of `cryptography` which dropped support for this version.

More details about these changes can be found on our GitHub repo:
https://github.com/certbot/certbot/issues?q=is%3Aissue+milestone%3A0.15.0+is%3Aclosed

## 0.14.2 - 2017-05-25

### Fixed

* Certbot 0.14.0 included a bug where Certbot would create a temporary log file
(usually in /tmp) if the program exited during argument parsing. If a user
provided -h/--help/help, --version, or an invalid command line argument,
Certbot would create this temporary log file. This was especially bothersome to
certbot-auto users as certbot-auto runs `certbot --version` internally to see
if the script needs to upgrade causing it to create at least one of these files
on every run. This problem has been resolved.

More details about this change can be found on our GitHub repo:
https://github.com/certbot/certbot/issues?q=is%3Aissue+milestone%3A0.14.2+is%3Aclosed

## 0.14.1 - 2017-05-16

### Fixed

* Certbot now works with configargparse 0.12.0.
* Issues with the Apache plugin and Augeas 1.7+ have been resolved.
* A problem where the Nginx plugin would fail to install certificates on
systems that had the plugin's SSL/TLS options file from 7+ months ago has been
fixed.

More details about these changes can be found on our GitHub repo:
https://github.com/certbot/certbot/issues?q=is%3Aissue+milestone%3A0.14.1+is%3Aclosed

## 0.14.0 - 2017-05-04

### Added

* Python 3.3+ support for all Certbot packages. `certbot-auto` still currently
only supports Python 2, but the `acme`, `certbot`, `certbot-apache`, and
`certbot-nginx` packages on PyPI now fully support Python 2.6, 2.7, and 3.3+.
* Certbot's Apache plugin now handles multiple virtual hosts per file.
* Lockfiles to prevent multiple versions of Certbot running simultaneously.

### Changed

* When converting an HTTP virtual host to HTTPS in Apache, Certbot only copies
the virtual host rather than the entire contents of the file it's contained
in.
* The Nginx plugin now includes SSL/TLS directives in a separate file located
in Certbot's configuration directory rather than copying the contents of the
file into every modified `server` block.

### Fixed

* Ensure logging is configured before parts of Certbot attempt to log any
messages.
* Support for the `--quiet` flag in `certbot-auto`.
* Reverted a change made in a previous release to make the `acme` and `certbot`
packages always depend on `argparse`. This dependency is conditional again on
the user's Python version.
* Small bugs in the Nginx plugin such as properly handling empty `server`
blocks and setting `server_names_hash_bucket_size` during challenges.

As always, a more complete list of changes can be found on GitHub:
https://github.com/certbot/certbot/issues?q=is%3Aissue+milestone%3A0.14.0+is%3Aclosed

## 0.13.0 - 2017-04-06

### Added

* `--debug-challenges` now pauses Certbot after setting up challenges for debugging.
* The Nginx parser can now handle all valid directives in configuration files.
* Nginx ciphersuites have changed to Mozilla Intermediate.
* `certbot-auto --no-bootstrap` provides the option to not install OS dependencies.

### Fixed

* `--register-unsafely-without-email` now respects `--quiet`.
* Hyphenated renewal parameters are now saved in renewal config files.
* `--dry-run` no longer persists keys and csrs.
* Certbot no longer hangs when trying to start Nginx in Arch Linux.
* Apache rewrite rules no longer double-encode characters.

A full list of changes is available on GitHub:
https://github.com/certbot/certbot/issues?q=is%3Aissue%20milestone%3A0.13.0%20is%3Aclosed%20

## 0.12.0 - 2017-03-02

### Added

* Certbot now allows non-camelcase Apache VirtualHost names.
* Certbot now allows more log messages to be silenced.

### Fixed

* Fixed a regression around using `--cert-name` when getting new certificates

More information about these changes can be found on our GitHub repo:
https://github.com/certbot/certbot/issues?q=is%3Aissue%20milestone%3A0.12.0

## 0.11.1 - 2017-02-01

### Fixed

* Resolved a problem where Certbot would crash while parsing command line
arguments in some cases.
* Fixed a typo.

More details about these changes can be found on our GitHub repo:
https://github.com/certbot/certbot/pulls?q=is%3Apr%20milestone%3A0.11.1%20is%3Aclosed

## 0.11.0 - 2017-02-01

### Added

* When using the standalone plugin while running Certbot interactively
and a required port is bound by another process, Certbot will give you
the option to retry to grab the port rather than immediately exiting.
* You are now able to deactivate your account with the Let's Encrypt
server using the `unregister` subcommand.
* When revoking a certificate using the `revoke` subcommand, you now
have the option to provide the reason the certificate is being revoked
to Let's Encrypt with `--reason`.

### Changed

* Providing `--quiet` to `certbot-auto` now silences package manager output.

### Removed

* Removed the optional `dnspython` dependency in our `acme` package.
Now the library does not support client side verification of the DNS
challenge.

More details about these changes can be found on our GitHub repo:
https://github.com/certbot/certbot/issues?q=is%3Aissue+milestone%3A0.11.0+is%3Aclosed

## 0.10.2 - 2017-01-25

### Added

* If Certbot receives a request with a `badNonce` error, it now
automatically retries the request. Since nonces from Let's Encrypt expire,
this helps people performing the DNS challenge with the `manual` plugin
who may have to wait an extended period of time for their DNS changes to
propagate.

### Fixed

* Certbot now saves the `--preferred-challenges` values for renewal. Previously
these values were discarded causing a different challenge type to be used when
renewing certs in some cases.

More details about these changes can be found on our GitHub repo:
https://github.com/certbot/certbot/issues?q=is%3Aissue+milestone%3A0.10.2+is%3Aclosed

## 0.10.1 - 2017-01-13

### Fixed

* Resolve problems where when asking Certbot to update a certificate at
an existing path to include different domain names, the old names would
continue to be used.
* Fix issues successfully running our unit test suite on some systems.

More details about these changes can be found on our GitHub repo:
https://github.com/certbot/certbot/issues?q=is%3Aissue+milestone%3A0.10.1+is%3Aclosed

## 0.10.0 - 2017-01-11

## Added

* Added the ability to customize and automatically complete DNS and HTTP
domain validation challenges with the manual plugin. The flags
`--manual-auth-hook` and `--manual-cleanup-hook` can now be provided
when using the manual plugin to execute commands provided by the user to
perform and clean up challenges provided by the CA. This is best used in
complicated setups where the DNS challenge must be used or Certbot's
existing plugins cannot be used to perform HTTP challenges. For more
information on how this works, see `certbot --help manual`.
* Added a `--cert-name` flag for specifying the name to use for the
certificate in Certbot's configuration directory. Using this flag in
combination with `-d/--domains`, a user can easily request a new
certificate with different domains and save it with the name provided by
`--cert-name`. Additionally, `--cert-name` can be used to select a
certificate with the `certonly` and `run` subcommands so a full list of
domains in the certificate does not have to be provided.
* Added subcommand `certificates` for listing the certificates managed by
Certbot and their properties.
* Added the `delete` subcommand for removing certificates managed by Certbot
from the configuration directory.
* Certbot now supports requesting internationalized domain names (IDNs).
* Hooks provided to Certbot are now saved to be reused during renewal.
If you run Certbot with `--pre-hook`, `--renew-hook`, or `--post-hook`
flags when obtaining a certificate, the provided commands will
automatically be saved and executed again when renewing the certificate.
A pre-hook and/or post-hook can also be given to the `certbot renew`
command either on the command line or in a [configuration
file](https://certbot.eff.org/docs/using.html#configuration-file) to run
an additional command before/after any certificate is renewed. Hooks
will only be run if a certificate is renewed.
* Support Busybox in certbot-auto.

### Changed

* Recategorized `-h/--help` output to improve documentation and
discoverability.

### Removed

* Removed the ncurses interface. This change solves problems people
were having on many systems, reduces the number of Certbot
dependencies, and simplifies our code. Certbot's only interface now is
the text interface which was available by providing `-t/--text` to
earlier versions of Certbot.

### Fixed

* Many small bug fixes.

More details about these changes can be found on our GitHub repo:
https://github.com/certbot/certbot/issues?q=is%3Aissue+milestone%3A0.10.0is%3Aclosed

## 0.9.3 - 2016-10-13

### Added

* The Apache plugin uses information about your OS to help determine the
layout of your Apache configuration directory. We added a patch to
ensure this code behaves the same way when testing on different systems
as the tests were failing in some cases.

### Changed

* Certbot adopted more conservative behavior about reporting a needed port as
unavailable when using the standalone plugin.

More details about these changes can be found on our GitHub repo:
https://github.com/certbot/certbot/milestone/27?closed=1

## 0.9.2 - 2016-10-12

### Added

* Certbot stopped requiring that all possibly required ports are available when
using the standalone plugin. It now only verifies that the ports are available
when they are necessary.

### Fixed

* Certbot now verifies that our optional dependencies version matches what is
required by Certbot.
* Certnot now properly copies the `ssl on;` directives as necessary when
performing domain validation in the Nginx plugin.
* Fixed problem where symlinks were becoming files when they were
packaged, causing errors during testing and OS packaging.

More details about these changes can be found on our GitHub repo:
https://github.com/certbot/certbot/milestone/26?closed=1

## 0.9.1 - 2016-10-06

### Fixed

* Fixed a bug that was introduced in version 0.9.0 where the command
line flag -q/--quiet wasn't respected in some cases.

More details about these changes can be found on our GitHub repo:
https://github.com/certbot/certbot/milestone/25?closed=1

## 0.9.0 - 2016-10-05

### Added

* Added an alpha version of the Nginx plugin. This plugin fully automates the
process of obtaining and installing certificates with Nginx.
Additionally, it is able to automatically configure security
enhancements such as an HTTP to HTTPS redirect and OCSP stapling. To use
this plugin, you must have the `certbot-nginx` package installed (which
is installed automatically when using `certbot-auto`) and provide
`--nginx` on the command line. This plugin is still in its early stages
so we recommend you use it with some caution and make sure you have a
backup of your Nginx configuration.
* Added support for the `DNS` challenge in the `acme` library and `DNS` in
Certbot's `manual` plugin. This allows you to create DNS records to
prove to Let's Encrypt you control the requested domain name. To use
this feature, include `--manual --preferred-challenges dns` on the
command line.
* Certbot now helps with enabling Extra Packages for Enterprise Linux (EPEL) on
CentOS 6 when using `certbot-auto`. To use `certbot-auto` on CentOS 6,
the EPEL repository has to be enabled. `certbot-auto` will now prompt
users asking them if they would like the script to enable this for them
automatically. This is done without prompting users when using
`letsencrypt-auto` or if `-n/--non-interactive/--noninteractive` is
included on the command line.

More details about these changes can be found on our GitHub repo:
https://github.com/certbot/certbot/issues?q=is%3Aissue+milestone%3A0.9.0+is%3Aclosed

## 0.8.1 - 2016-06-14

### Added

* Certbot now preserves a certificate's common name when using `renew`.
* Certbot now saves webroot values for renewal when they are entered interactively.
* Certbot now gracefully reports that the Apache plugin isn't usable when Augeas is not installed.
* Added experimental support for Mageia has been added to `certbot-auto`.

### Fixed

* Fixed problems with an invalid user-agent string on OS X.

More details about these changes can be found on our GitHub repo:
https://github.com/certbot/certbot/issues?q=is%3Aissue+milestone%3A0.8.1+

## 0.8.0 - 2016-06-02

### Added

* Added the `register` subcommand which can be used to register an account
with the Let's Encrypt CA.
* You can now run `certbot register --update-registration` to
change the e-mail address associated with your registration.

More details about these changes can be found on our GitHub repo:
https://github.com/certbot/certbot/issues?q=is%3Aissue+milestone%3A0.8.0+

## 0.7.0 - 2016-05-27

### Added

* Added `--must-staple` to request certificates from Let's Encrypt
with the OCSP must staple extension.
* Certbot now automatically configures OSCP stapling for Apache.
* Certbot now allows requesting certificates for domains found in the common name
of a custom CSR.

### Fixed

* Fixed a number of miscellaneous bugs

More details about these changes can be found on our GitHub repo:
https://github.com/certbot/certbot/issues?q=milestone%3A0.7.0+is%3Aissue

## 0.6.0 - 2016-05-12

### Added

* Versioned the datetime dependency in setup.py.

### Changed

* Renamed the client from `letsencrypt` to `certbot`.

### Fixed

* Fixed a small json deserialization error.
* Certbot now preserves domain order in generated CSRs.
* Fixed some minor bugs.

More details about these changes can be found on our GitHub repo:
https://github.com/certbot/certbot/issues?q=is%3Aissue%20milestone%3A0.6.0%20is%3Aclosed%20

## 0.5.0 - 2016-04-05

### Added

* Added the ability to use the webroot plugin interactively.
* Added the flags --pre-hook, --post-hook, and --renew-hook which can be used with
the renew subcommand to register shell commands to run in response to
renewal events. Pre-hook commands will be run before any certs are
renewed, post-hook commands will be run after any certs are renewed,
and renew-hook commands will be run after each cert is renewed. If no
certs are due for renewal, no command is run.
* Added a -q/--quiet flag which silences all output except errors.
* Added an --allow-subset-of-domains flag which can be used with the renew
command to prevent renewal failures for a subset of the requested
domains from causing the client to exit.

### Changed

* Certbot now uses renewal configuration files. In /etc/letsencrypt/renewal
by default, these files can be used to control what parameters are
used when renewing a specific certificate.

More details about these changes can be found on our GitHub repo:
https://github.com/letsencrypt/letsencrypt/issues?q=milestone%3A0.5.0+is%3Aissue

## 0.4.2 - 2016-03-03

### Fixed

* Resolved problems encountered when compiling letsencrypt
against the new OpenSSL release.
* Fixed problems encountered when using `letsencrypt renew` with configuration files
from the private beta.

More details about these changes can be found on our GitHub repo:
https://github.com/letsencrypt/letsencrypt/issues?q=is%3Aissue+milestone%3A0.4.2

## 0.4.1 - 2016-02-29

### Fixed

* Fixed Apache parsing errors encountered with some configurations.
* Fixed Werkzeug dependency problems encountered on some Red Hat systems.
* Fixed bootstrapping failures when using letsencrypt-auto with --no-self-upgrade.
* Fixed problems with parsing renewal config files from private beta.

More details about these changes can be found on our GitHub repo:
https://github.com/letsencrypt/letsencrypt/issues?q=is:issue+milestone:0.4.1

## 0.4.0 - 2016-02-10

### Added

* Added the verb/subcommand `renew` which can be used to renew your existing
certificates as they approach expiration. Running `letsencrypt renew`
will examine all existing certificate lineages and determine if any are
less than 30 days from expiration. If so, the client will use the
settings provided when you previously obtained the certificate to renew
it. The subcommand finishes by printing a summary of which renewals were
successful, failed, or not yet due.
* Added a `--dry-run` flag to help with testing configuration
without affecting production rate limits. Currently supported by the
`renew` and `certonly` subcommands, providing `--dry-run` on the command
line will obtain certificates from the staging server without saving the
resulting certificates to disk.
* Added major improvements to letsencrypt-auto. This script
has been rewritten to include full support for Python 2.6, the ability
for letsencrypt-auto to update itself, and improvements to the
stability, security, and performance of the script.
* Added support for Apache 2.2 to the Apache plugin.

More details about these changes can be found on our GitHub repo:
https://github.com/letsencrypt/letsencrypt/issues?q=is%3Aissue+milestone%3A0.4.0

## 0.3.0 - 2016-01-27

### Added

* Added a non-interactive mode which can be enabled by including `-n` or
`--non-interactive` on the command line. This can be used to guarantee
the client will not prompt when run automatically using cron/systemd.
* Added preparation for the new letsencrypt-auto script. Over the past
couple months, we've been working on increasing the reliability and
security of letsencrypt-auto. A number of changes landed in this
release to prepare for the new version of this script.

More details about these changes can be found on our GitHub repo:
https://github.com/letsencrypt/letsencrypt/issues?q=is%3Aissue+milestone%3A0.3.0

## 0.2.0 - 2016-01-14

### Added

* Added Apache plugin support for non-Debian based systems. Support has been
added for modern Red Hat based systems such as Fedora 23, Red Hat 7,
and CentOS 7 running Apache 2.4. In theory, this plugin should be
able to be configured to run on any Unix-like OS running Apache 2.4.
* Relaxed PyOpenSSL version requirements. This adds support for systems
with PyOpenSSL versions 0.13 or 0.14.
* Improved error messages from the client.

### Fixed

* Resolved issues with the Apache plugin enabling an HTTP to HTTPS
redirect on some systems.

More details about these changes can be found on our GitHub repo:
https://github.com/letsencrypt/letsencrypt/issues?q=is%3Aissue+milestone%3A0.2.0

## 0.1.1 - 2015-12-15

### Added

* Added a check that avoids attempting to issue for unqualified domain names like
"localhost".

### Fixed

* Fixed a confusing UI path that caused some users to repeatedly renew
their certs while experimenting with the client, in some cases hitting
issuance rate limits.
* Fixed numerous Apache configuration parser problems
* Fixed --webroot permission handling for non-root users

More details about these changes can be found on our GitHub repo:
https://github.com/letsencrypt/letsencrypt/issues?q=milestone%3A0.1.1<|MERGE_RESOLUTION|>--- conflicted
+++ resolved
@@ -10,12 +10,10 @@
 
 ### Changed
 
-<<<<<<< HEAD
 * Certificates now renew with 1/3rd of lifetime left (or 1/2 of lifetime left,
   if the lifetime is shorter than 10 days). This is a change from a hardcoded
   renewal at 30 days before expiration. The config field renew_before_expiry
   still overrides this default.
-=======
 * The --register-unsafely-without-email flag is no longer needed in non-interactive mode.
 * In interactive mode, pressing Enter at the email prompt will register without an email.
 * deprecated `acme.crypto_util.dump_pyopenssl_chain`
@@ -23,7 +21,6 @@
 * deprecated `acme.crypto_util._pyopenssl_cert_or_req_san`
 * deprecated `certbot.crypto_util.dump_pyopenssl_chain`
 * deprecated `certbot.crypto_util.pyopenssl_load_certificate`
->>>>>>> c323af7b
 
 ### Fixed
 
