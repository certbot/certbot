# Certbot change log

Certbot adheres to [Semantic Versioning](https://semver.org/).

## 3.2.0 - main

### Added

*

### Changed

* certbot-nginx now requires pyparsing>=2.4.7.
* certbot and its acme library now require cryptography>=43.0.0.
* certbot-nginx and our acme library now require pyOpenSSL>=25.0.0.
* Deprecated `gen_ss_cert` in `acme.crypto_util` as it uses deprecated
  pyOpenSSL API.
* Add `make_self_signed_cert` to `acme.crypto_util` to replace `gen_ss_cert.
* Directory hooks are now run on all commands by default, not just `renew`
* Help output now shows `False` as default when it can be set via `cli.ini` instead of `None`
* Changed terms of service agreement text to have a newline after the TOS link
* certbot-cloudflare-dns is now pinned to version 2.19 of Cloudflare's python library

### Fixed

* Private keys are now saved in PKCS#8 format instead of PKCS#1. Using PKCS#1
  was a regression introduced in Certbot 3.1.0.
* Allow nginx plugin to parse non-breaking spaces in nginx configuration files.
* Honor --reuse-key when --allow-subset-of-names is set
* Fixed regression in symlink parsing on Windows that was introduced in Certbot
  3.1.0.
<<<<<<< HEAD
* Nginx `server_name` directives with internal comments now ignore commented names
=======
* When adding ssl listen directives in nginx server blocks, IP addresses are now
  preserved.
* Nginx configurations can now have the http block in files other than the root (nginx.conf)
>>>>>>> de48847a

More details about these changes can be found on our GitHub repo.

## 3.1.0 - 2025-01-07

### Added

* Support for Python 3.13 was added.

### Changed

* Python 3.8 support was removed.
* certbot-dns-rfc2136's minimum required version of dnspython is now 2.6.1.
* Updated our Docker images to be based on Alpine Linux 3.20.
* Our runtime dependency on setuptools has been dropped from all Certbot
  components.
* Certbot's packages no longer depend on library importlib_resources.

### Fixed

* Included an OpenSSL library that was missing in our Certbot snap fixing
  crashes affecting 32-bit ARM users.

More details about these changes can be found on our GitHub repo.

## 3.0.1 - 2024-11-14

### Fixed

* Removed a CryptographyDeprecationWarning that was being displayed to users
  when checking OCSP status.

More details about these changes can be found on our GitHub repo.

## 3.0.0 - 2024-11-05

### Added

*

### Changed

* The update_symlinks command was removed.
* The `csr_dir` and `key_dir` attributes on
  `certbot.configuration.NamespaceConfig` were removed.
* The `--manual-public-ip-logging-ok` command line flag was removed.
* The `--dns-route53-propagation-seconds` command line flag was removed.
* The `certbot_dns_route53.authenticator` module has been removed. This should
  not affect any users of the plugin and instead would only affect developers
  trying to develop on top of the old code.
* Support for Python 3.8 was deprecated and will be removed in our next planned
  release.

### Fixed

*

More details about these changes can be found on our GitHub repo.

## 2.11.0 - 2024-06-05

### Added

*

### Changed

* In anticipation of backwards incompatible changes, certbot-dns-cloudflare now
  requires less than version 2.20 of Cloudflare's python library.

### Fixed

* Fixed a bug in Certbot where a CSR's SANs did not always follow the order of
  the domain names that the user requested interactively. In some cases, the
  resulting cert's common name might seem picked up randomly from the SANs
  when it should be the first item the user had in mind.

More details about these changes can be found on our GitHub repo.

## 2.10.0 - 2024-04-02

### Added

* The Python source packages which we upload to [PyPI](https://pypi.org/) are
  now also being uploaded to
  [our releases on GitHub](https://github.com/certbot/certbot/releases) where
  we now also include a SHA256SUMS checksum file and a PGP signature for that
  file.

### Changed

* We no longer publish our beta Windows installer as was originally announced
  [here](https://community.letsencrypt.org/t/certbot-discontinuing-windows-beta-support-in-2024/208101).

### Fixed

*

More details about these changes can be found on our GitHub repo.

## 2.9.0 - 2024-02-08

### Added

* Support for Python 3.12 was added.

### Changed

*

### Fixed

* Updates `joinpath` syntax to only use one addition per call, because the multiple inputs
  version was causing mypy errors on Python 3.10.
* Makes the `reconfigure` verb actually use the staging server for the dry run to check the new
  configuration.

More details about these changes can be found on our GitHub repo.

## 2.8.0 - 2023-12-05

### Added

* Added support for [Alpine Linux](https://www.alpinelinux.org) distribution when is used the apache plugin

### Changed

* Support for Python 3.7 was removed.

### Fixed

* Stop using the deprecated `pkg_resources` API included in `setuptools`.

More details about these changes can be found on our GitHub repo.

## 2.7.4 - 2023-11-01

### Fixed

* Fixed a bug introduced in version 2.7.0 that caused interactively entered
  webroot plugin values to not be saved for renewal.
* Fixed a bug introduced in version 2.7.0 of our Lexicon based DNS plugins that
  caused them to fail to find the DNS zone that needs to be modified in some
  cases.

More details about these changes can be found on our GitHub repo.

## 2.7.3 - 2023-10-24

### Fixed

* Fixed a bug where arguments with contained spaces weren't being handled correctly
* Fixed a bug that caused the ACME account to not be properly restored on
  renewal causing problems in setups where the user had multiple accounts with
  the same ACME server.

More details about these changes can be found on our GitHub repo.

## 2.7.2 - 2023-10-19

### Fixed

* `certbot-dns-ovh` plugin now requires `lexicon>=3.15.1` to ensure a consistent behavior with OVH APIs.
* Fixed a bug where argument sources weren't correctly detected in abbreviated
  arguments, short arguments, and some other circumstances

More details about these changes can be found on our GitHub repo.

## 2.7.1 - 2023-10-10

### Fixed

* Fixed a bug that broke the DNS plugin for DNSimple that was introduced in
  version 2.7.0 of the plugin.
* Correctly specified the new minimum version of the ConfigArgParse package
  that Certbot requires which is 1.5.3.

More details about these changes can be found on our GitHub repo.

## 2.7.0 - 2023-10-03

### Added

* Add `certbot.util.LooseVersion` class. See [GH #9489](https://github.com/certbot/certbot/issues/9489).
* Add a new base class `certbot.plugins.dns_common_lexicon.LexiconDNSAuthenticator` to implement a DNS
  authenticator plugin backed by Lexicon to communicate with the provider DNS API. This approach relies
  heavily on conventions to reduce the implementation complexity of a new plugin.
* Add a new test base class `certbot.plugins.dns_test_common_lexicon.BaseLexiconDNSAuthenticatorTest` to
  help testing DNS plugins implemented on top of `LexiconDNSAuthenticator`.

### Changed

* `NamespaceConfig` now tracks how its arguments were set via a dictionary, allowing us to remove a bunch
  of global state previously needed to inspect whether a user set an argument or not.
* Support for Python 3.7 was deprecated and will be removed in our next planned release.
* Added `RENEWED_DOMAINS` and `FAILED_DOMAINS` environment variables for consumption by post renewal hooks.
* Deprecates `LexiconClient` base class and `build_lexicon_config` function in
  `certbot.plugins.dns_common_lexicon` module in favor of `LexiconDNSAuthenticator`.
* Deprecates `BaseLexiconAuthenticatorTest` and `BaseLexiconClientTest` test base classes of
  `certbot.plugins.dns_test_common_lexicon` module in favor of `BaseLexiconDNSAuthenticatorTest`.

### Fixed

* Do not call deprecated datetime.utcnow() and datetime.utcfromtimestamp()
* Filter zones in `certbot-dns-google` to avoid usage of private DNS zones to create records

More details about these changes can be found on our GitHub repo.

## 2.6.0 - 2023-05-09

### Added

* `--dns-google-project` optionally allows for specifying the project that the DNS zone(s) reside in,
  which allows for Certbot usage in scenarios where the auth credentials reside in a different
  project to the zone(s) that are being managed.
* There is now a new `Other` annotated challenge object to allow plugins to support entirely novel challenges.

### Changed

* Optionally sign the SOA query for dns-rfc2136, to help resolve problems with split-view
  DNS setups and hidden primary setups.
  * Certbot versions prior to v1.32.0 did not sign queries with the specified TSIG key
    resulting in difficulty with split-horizon implementations.
  * Certbot v1.32.0 through v2.5.0 signed queries by default, potentially causing
    incompatibility with hidden primary setups with `allow-update-forwarding` enabled
    if the secondary did not also have the TSIG key within its config.
  * Certbot v2.6.0 and later no longer signs queries by default, but allows
    the user to optionally sign these queries by explicit configuration using the
    `dns_rfc2136_sign_query` option in the credentials .ini file.
* Lineage name validity is performed for new lineages. `--cert-name` may no longer contain
  filepath separators (i.e. `/` or `\`, depending on the platform).
* `certbot-dns-google` now loads credentials using the standard [Application Default
  Credentials](https://cloud.google.com/docs/authentication/application-default-credentials) strategy,
  rather than explicitly requiring the Google Compute metadata server to be present if a service account
  is not provided using `--dns-google-credentials`.
* `--dns-google-credentials` now supports additional types of file-based credential, such as
  [External Account Credentials](https://google.aip.dev/auth/4117) created by Workload Identity
  Federation. All file-based credentials implemented by the Google Auth library are supported.

### Fixed

* `certbot-dns-google` no longer requires deprecated `oauth2client` library.
* Certbot will no longer try to invoke plugins which do not subclass from the proper
  `certbot.interfaces.{Installer,Authenticator}` interface (e.g. `certbot -i standalone`
  will now be ignored). See [GH-9664](https://github.com/certbot/certbot/issues/9664).

More details about these changes can be found on our GitHub repo.

## 2.5.0 - 2023-04-04

### Added

* `acme.messages.OrderResource` now supports being round-tripped
  through JSON
* acme.client.ClientV2 now provides separate `begin_finalization`
  and `poll_finalization` methods, in addition to the existing
  `finalize_order` method.

### Changed

* `--dns-route53-propagation-seconds` is now deprecated. The Route53 plugin relies on the
  [GetChange API](https://docs.aws.amazon.com/Route53/latest/APIReference/API_GetChange.html)
  to determine if a DNS update is complete. The flag has never had any effect and will be
  removed in a future version of Certbot.
* Packaged tests for all Certbot components besides josepy were moved inside
  the `_internal/tests` module.

### Fixed

* Fixed `renew` sometimes not preserving the key type of RSA certificates.
  * Users who upgraded from Certbot <v1.25.0 to Certbot >=v2.0.0 may
    have had their RSA certificates inadvertently changed to ECDSA certificates. If desired,
    the key type may be changed back to RSA. See the [User Guide](https://eff-certbot.readthedocs.io/en/stable/using.html#changing-a-certificate-s-key-type).
* Deprecated flags were inadvertently not printing warnings since v1.16.0. This is now fixed.

More details about these changes can be found on our GitHub repo.

## 2.4.0 - 2023-03-07

### Added

* We deprecated support for the update_symlinks command. Support will be removed in a following
  version of Certbot.

### Changed

* Docker build and deploy scripts now generate multiarch manifests for non-architecture-specific tags, instead of defaulting to amd64 images.

### Fixed

* Reverted [#9475](https://github.com/certbot/certbot/pull/9475) due to a performance regression in large nginx deployments.

More details about these changes can be found on our GitHub repo.

## 2.3.0 - 2023-02-14

### Added

* Allow a user to modify the configuration of a certificate without renewing it using the new `reconfigure` subcommand. See `certbot help reconfigure` for details.
* `certbot show_account` now displays the [ACME Account Thumbprint](https://datatracker.ietf.org/doc/html/rfc8555#section-8.1).

### Changed

* Certbot will no longer save previous CSRs and certificate private keys to `/etc/letsencrypt/csr` and `/etc/letsencrypt/keys`, respectively. These directories may be safely deleted.
* Certbot will now only keep the current and 5 previous certificates in the `/etc/letsencrypt/archive` directory for each certificate lineage. Any prior certificates will be automatically deleted upon renewal. This number may be further lowered in future releases.
  * As always, users should only reference the certificate files within `/etc/letsencrypt/live` and never use `/etc/letsencrypt/archive` directly. See [Where are my certificates?](https://eff-certbot.readthedocs.io/en/stable/using.html#where-are-my-certificates) in the Certbot User Guide.
* `certbot.configuration.NamespaceConfig.key_dir` and `.csr_dir` are now deprecated.
* All Certbot components now require `pytest` to run tests.

### Fixed

* Fixed a crash when registering an account with BuyPass' ACME server.
* Fixed a bug where Certbot would crash with `AttributeError: can't set attribute` on ACME server errors in Python 3.11. See [GH #9539](https://github.com/certbot/certbot/issues/9539).

More details about these changes can be found on our GitHub repo.

## 2.2.0 - 2023-01-11

### Added

*

### Changed

* Certbot will no longer respect very long challenge polling intervals, which may be suggested
  by some ACME servers. Certbot will continue to wait up to 90 seconds by default, or up to a
  total of 30 minutes if requested by the server via `Retry-After`.

### Fixed

*

More details about these changes can be found on our GitHub repo.

## 1.32.2 - 2022-12-16

### Fixed

* Our snaps and Docker images were rebuilt to include updated versions of our dependencies.

This release was not pushed to PyPI since those packages were unaffected.

More details about these changes can be found on our GitHub repo.

## 2.1.1 - 2022-12-15

### Fixed

* Our snaps, Docker images, and Windows installer were rebuilt to include updated versions of our dependencies.

This release was not pushed to PyPI since those packages were unaffected.

More details about these changes can be found on our GitHub repo.

## 2.1.0 - 2022-12-07

### Added

*

### Changed

*

### Fixed

* Interfaces which plugins register themselves as implementing without inheriting from them now show up in `certbot plugins` output.
* `IPluginFactory`, `IPlugin`, `IAuthenticator` and `IInstaller` have been re-added to
  `certbot.interfaces`.
    - This is to fix compatibility with a number of third-party DNS plugins which may
      have started erroring with `AttributeError` in Certbot v2.0.0.
    - Plugin authors can find more information about Certbot 2.x compatibility
      [here](https://github.com/certbot/certbot/wiki/Certbot-v2.x-Plugin-Compatibility).
* A bug causing our certbot-apache tests to crash on some systems has been resolved.

More details about these changes can be found on our GitHub repo.

## 1.32.1 - 2022-12-05

### Fixed

* Our snaps and docker images were rebuilt to include updated versions of our dependencies.

This release was not pushed to PyPI since those packages were unaffected.

More details about these changes can be found on our GitHub repo.

## 2.0.0 - 2022-11-21

### Added

* Support for Python 3.11 was added to Certbot and all of its components.
* `acme.challenges.HTTP01Response.simple_verify` now accepts a timeout argument which defaults to 30 that causes the verification request to timeout after that many seconds.

### Changed

* The default key type for new certificates is now ECDSA `secp256r1` (P-256). It was previously RSA 2048-bit. Existing certificates are not affected.
* The Apache plugin no longer supports Apache 2.2.
* `acme` and Certbot no longer support versions of ACME from before the RFC 8555 standard.
* `acme` and Certbot no longer support the old `urn:acme:error:` ACME error prefix.
* Removed the deprecated `certbot-dns-cloudxns` plugin.
* Certbot will now error if a certificate has `--reuse-key` set and a conflicting `--key-type`, `--key-size` or `--elliptic-curve` is requested on the CLI. Use `--new-key` to change the key while preserving `--reuse-key`.
* 3rd party plugins no longer support the `dist_name:plugin_name` format on the CLI and in configuration files. Use the shorter `plugin_name` format.
* `acme.client.Client`, `acme.client.ClientBase`, `acme.client.BackwardsCompatibleClientV2`, `acme.mixins`, `acme.client.DER_CONTENT_TYPE`, `acme.fields.Resource`, `acme.fields.resource`, `acme.magic_typing`, `acme.messages.OLD_ERROR_PREFIX`, `acme.messages.Directory.register`, `acme.messages.Authorization.resolved_combinations`, `acme.messages.Authorization.combinations` have been removed.
* `acme.messages.Directory` now only supports lookups by the exact resource name string in the ACME directory (e.g. `directory['newOrder']`).
* Removed the deprecated `source_address` argument for `acme.client.ClientNetwork`.
* The `zope` based interfaces in `certbot.interfaces` have been removed in favor of the `abc` based interfaces found in the same module.
* Certbot no longer depends on `zope`.
* Removed deprecated function `certbot.util.get_strict_version`.
* Removed deprecated functions `certbot.crypto_util.init_save_csr`, `certbot.crypto_util.init_save_key`,
  and `certbot.compat.misc.execute_command`
* The attributes `FileDisplay`, `NoninteractiveDisplay`, `SIDE_FRAME`, `input_with_timeout`, `separate_list_input`, `summarize_domain_list`, `HELP`, and `ESC` from `certbot.display.util` have been removed.
* Removed deprecated functions `certbot.tests.util.patch_get_utility*`. Plugins should now
  patch `certbot.display.util` themselves in their tests or use
  `certbot.tests.util.patch_display_util` as a temporary workaround.
* Certbot's test API under `certbot.tests` now uses `unittest.mock` instead of the 3rd party `mock` library.

### Fixed

* Fixes a bug where the certbot working directory has unusably restrictive permissions on systems with stricter default umasks.
* Requests to subscribe to the EFF mailing list now time out after 60 seconds.

We plan to slowly roll out Certbot 2.0 to all of our snap users in the coming months. If you want to use the Certbot 2.0 snap now, please follow the instructions at https://community.letsencrypt.org/t/certbot-2-0-beta-call-for-testing/185945.

More details about these changes can be found on our GitHub repo.

## 1.32.0 - 2022-11-08

### Added

*

### Changed

* DNS RFC2136 module now uses the TSIG key to check for an authoritative SOA record. Helps the use of split-horizon and multiple views in BIND9 using the key in an ACL to determine which view to use.

### Fixed

* CentOS 9 and other RHEL-derived OSes now correctly use httpd instead of apachectl for
  various Apache-related commands

More details about these changes can be found on our GitHub repo.

## 1.31.0 - 2022-10-04

### Added

*

### Changed

* If Certbot exits before setting up its usual log files, the temporary directory created to save logging information will begin with the name `certbot-log-` rather than a generic name. This should not be considered a [stable aspect of Certbot](https://certbot.eff.org/docs/compatibility.html) and may change again in the future.

### Fixed

* Fixed an incompatibility in the certbot-dns-cloudflare plugin and the Cloudflare library
  which was introduced in the Cloudflare library version 2.10.1. The library would raise
  an error if a token was specified in the Certbot `--dns-cloudflare-credentials` file as
  well as the `cloudflare.cfg` configuration file of the Cloudflare library.

More details about these changes can be found on our GitHub repo.

## 1.30.0 - 2022-09-07

### Added

*

### Changed

* `acme.client.ClientBase`, `acme.messages.Authorization.resolved_combinations`,
  `acme.messages.Authorization.combinations`, `acme.mixins`, `acme.fields.resource`,
  and `acme.fields.Resource` are deprecated and will be removed in a future release.
* `acme.messages.OLD_ERROR_PREFIX` (`urn:acme:error:`) is deprecated and support for
  the old ACME error prefix in Certbot will be removed in the next major release of
  Certbot.
* `acme.messages.Directory.register` is deprecated and will be removed in the next
  major release of Certbot. Furthermore, `.Directory` will only support lookups
  by the exact resource name string in the ACME directory  (e.g. `directory['newOrder']`).
* The `certbot-dns-cloudxns` plugin is now deprecated and will be removed in the
  next major release of Certbot.
* The `source_address` argument for `acme.client.ClientNetwork` is deprecated
  and support for it will be removed in the next major release.
* Add UI text suggesting users create certs for multiple domains, when possible

### Fixed

*

More details about these changes can be found on our GitHub repo.

## 1.29.0 - 2022-07-05

### Added

* Updated Windows installer to be signed and trusted in Windows

### Changed

* `--allow-subset-of-names` will now additionally retry in cases where domains are rejected while creating or finalizing orders. This requires subproblem support from the ACME server.

### Fixed

* The `show_account` subcommand now uses the "newAccount" ACME endpoint to fetch the account
  data, so it doesn't rely on the locally stored account URL. This fixes situations where Certbot
  would use old ACMEv1 registration info with non-functional account URLs.

* The generated Certificate Signing Requests are now generated as version 1 instead of version 3. This resolves situations in where strict enforcement of PKCS#10 meant that CSRs that were generated as version 3 were rejected.

More details about these changes can be found on our GitHub repo.

## 1.28.0 - 2022-06-07

### Added

* Updated Apache/NGINX TLS configs to document contents are based on ssl-config.mozilla.org


### Changed

* A change to order finalization has been made to the `acme` module and Certbot:
  - An order's `certificate` field will only be processed if the order's `status` is `valid`.
  - An order's `error` field will only be processed if the order's `status` is `invalid`.

### Fixed

*

More details about these changes can be found on our GitHub repo.

## 1.27.0 - 2022-05-03

### Added

* Added support for RFC8555 subproblems to our acme library.

### Changed

* The PGP key `F2871B4152AE13C49519111F447BF683AA3B26C3` was added as an
  additional trusted key to sign our PyPI packages
* When `certonly` is run with an installer specified (e.g.  `--nginx`),
  `certonly` will now also run `restart` for that installer

### Fixed

*

More details about these changes can be found on our GitHub repo.

## 1.26.0 - 2022-04-05

### Added

* Added `--new-key`. When renewing or replacing a certificate that has `--reuse-key`
  set, it will force a new private key to be generated, one time.

  As before, `--reuse-key` and `--no-reuse-key` can be used to enable and disable key
  reuse.

### Changed

* The default propagation timeout for the OVH DNS plugin (`--dns-ovh-propagation-seconds`)
  has been increased from 30 seconds to 120 seconds, based on user feedback.

### Fixed

* Certbot for Windows has been upgraded to use Python 3.9.11, in response to
  https://www.openssl.org/news/secadv/20220315.txt.
* Previously, when Certbot was in the process of registering a new ACME account
  and the ACME server did not present any Terms of Service, the user was asked to
  agree with a non-existent Terms of Service ("None"). This bug is now fixed, so
  that if an ACME server does not provide any Terms of Service to agree with, the
  user is not asked to agree to a non-existent Terms of Service any longer.
* If account registration fails, Certbot did not relay the error from the ACME server
  back to the user. This is now fixed: the error message from the ACME server is now
  presented to the user when account registration fails.

More details about these changes can be found on our GitHub repo.

## 1.25.0 - 2022-03-16

### Added

*

### Changed

* Dropped 32 bit support for the Windows beta installer
* Windows beta installer is now distributed as "certbot-beta-installer-win_amd64.exe".
  Users of the Windows beta should uninstall the old version before running this.
* Added a check whether OCSP stapling is supported by the installer when requesting a
  certificate with the `run` subcommand in combination with the `--must-staple` option.
  If the installer does not support OCSP and the `--must-staple` option is used, Certbot
  will raise an error and quit.
* Certbot and its acme module now depend on josepy>=1.13.0 due to better type annotation
  support.

### Fixed

* Updated dependencies to use new version of cryptography that uses OpenSSL 1.1.1n, in
  response to https://www.openssl.org/news/secadv/20220315.txt.

More details about these changes can be found on our GitHub repo.

## 1.24.0 - 2022-03-01

### Added

* When the `--debug-challenges` option is used in combination with `-v`, Certbot
  now displays the challenge URLs (for `http-01` challenges) or FQDNs (for
  `dns-01` challenges) and their expected return values.
*

### Changed

* Support for Python 3.6 was removed.
* All Certbot components now require setuptools>=41.6.0.
* The acme library now requires requests>=2.20.0.
* Certbot and its acme library now require pytz>=2019.3.
* certbot-nginx now requires pyparsing>=2.2.1.
* certbot-dns-route53 now requires boto3>=1.15.15.

### Fixed

* Nginx plugin now checks included files for the singleton server_names_hash_bucket_size directive.
*

More details about these changes can be found on our GitHub repo.

## 1.23.0 - 2022-02-08

### Added

* Added `show_account` subcommand, which will fetch the account information
  from the ACME server and show the account details (account URL and, if
  applicable, email address or addresses)
* We deprecated support for Python 3.6 in Certbot and its ACME library.
  Support for Python 3.6 will be removed in the next major release of Certbot.

### Changed

*

### Fixed

* GCP Permission list for certbot-dns-google in plugin documentation
* dns-digitalocean used the SOA TTL for newly created records, rather than 30 seconds.
* Revoking a certificate based on an ECDSA key can now be done with `--key-path`.
  See [GH #8569](https://github.com/certbot/certbot/issues/8569).

More details about these changes can be found on our GitHub repo.

## 1.22.0 - 2021-12-07

### Added

* Support for Python 3.10 was added to Certbot and all of its components.
* The function certbot.util.parse_loose_version was added to parse version
  strings in the same way as the now deprecated distutils.version.LooseVersion
  class from the Python standard library.
* Added `--issuance-timeout`. This option specifies how long (in seconds) Certbot will wait
  for the server to issue a certificate.

### Changed

* The function certbot.util.get_strict_version was deprecated and will be
  removed in a future release.

### Fixed

* Fixed an issue on Windows where the `web.config` created by Certbot would sometimes
  conflict with preexisting configurations (#9088).
* Fixed an issue on Windows where the `webroot` plugin would crash when multiple domains
  had the same webroot. This affected Certbot 1.21.0.

More details about these changes can be found on our GitHub repo.

## 1.21.0 - 2021-11-02

### Added

* Certbot will generate a `web.config` file on Windows in the challenge path
  when the `webroot` plugin is used, if one does not exist. This `web.config` file
  lets IIS serve challenge files while they do not have an extension.

### Changed

* We changed the PGP key used to sign the packages we upload to PyPI. Going
  forward, releases will be signed with one of three different keys. All of
  these keys are available on major key servers and signed by our previous PGP
  key. The fingerprints of these new keys are:
    * BF6BCFC89E90747B9A680FD7B6029E8500F7DB16
    * 86379B4F0AF371B50CD9E5FF3402831161D1D280
    * 20F201346BF8F3F455A73F9A780CC99432A28621

### Fixed

*

More details about these changes can be found on our GitHub repo.

## 1.20.0 - 2021-10-05

### Added

* Added `--no-reuse-key`. This remains the default behavior, but the flag may be
  useful to unset the `--reuse-key` option on existing certificates.

### Changed

*

### Fixed

* The certbot-dns-rfc2136 plugin in Certbot 1.19.0 inadvertently had an implicit
  dependency on `dnspython>=2.0`. This has been relaxed to `dnspython>=1.15.0`.

More details about these changes can be found on our GitHub repo.

## 1.19.0 - 2021-09-07

### Added

* The certbot-dns-rfc2136 plugin always assumed the use of an IP address as the
  target server, but this was never checked. Until now. The plugin raises an error
  if the configured target server is not a valid IPv4 or IPv6 address.
* Our acme library now supports requesting certificates for IP addresses.
  This feature is still unsupported by Certbot and Let's Encrypt.

### Changed

* Several attributes in `certbot.display.util` module are deprecated and will
  be removed in a future release of Certbot. Any import of these attributes will
  emit a warning to prepare the transition for developers.
* `zope` based interfaces in `certbot.interfaces` module are deprecated and will
  be removed in a future release of Certbot. Any import of these interfaces will
  emit a warning to prepare the transition for developers.
* We removed the dependency on `chardet` from our acme library. Except for when
  downloading a certificate in an alternate format, our acme library now
  assumes all server responses are UTF-8 encoded which is required by RFC 8555.

### Fixed

* Fixed parsing of `Define`d values in the Apache plugin to allow for `=` in the value.
* Fixed a relatively harmless crash when issuing a certificate with `--quiet`/`-q`.

More details about these changes can be found on our GitHub repo.

## 1.18.0 - 2021-08-03

### Added

* New functions that Certbot plugins can use to interact with the user have
  been added to `certbot.display.util`. We plan to deprecate using `IDisplay`
  with `zope` in favor of these new functions in the future.
* The `Plugin`, `Authenticator` and `Installer` classes are added to
  `certbot.interfaces` module as alternatives to Certbot's current `zope` based
  plugin interfaces. The API of these interfaces is identical, but they are
  based on Python's `abc` module instead of `zope`. Certbot will continue to
  detect plugins that implement either interface, but we plan to drop support
  for `zope` based interfaces in a future version of Certbot.
* The class `certbot.configuration.NamespaceConfig` is added to the Certbot's
  public API.

### Changed

* When self-validating HTTP-01 challenges using
  acme.challenges.HTTP01Response.simple_verify, we now assume that the response
  is composed of only ASCII characters. Previously we were relying on the
  default behavior of the requests library which tries to guess the encoding of
  the response which was error prone.
* `acme`: the `.client.Client` and `.client.BackwardsCompatibleClientV2` classes
  are now deprecated in favor of `.client.ClientV2`.
* The `certbot.tests.patch_get_utility*` functions have been deprecated.
  Plugins should now patch `certbot.display.util` themselves in their tests or
  use `certbot.tests.util.patch_display_util` as a temporary workaround.
* In order to simplify the transition to Certbot's new plugin interfaces, the
  classes `Plugin` and `Installer` in `certbot.plugins.common` module and
  `certbot.plugins.dns_common.DNSAuthenticator` now implement Certbot's new
  plugin interfaces. The Certbot plugins based on these classes are now
  automatically detected as implementing these interfaces.
* We added a dependency on `chardet` to our acme library so that it will be
  used over `charset_normalizer` in newer versions of `requests`.

### Fixed

* The Apache authenticator no longer crashes with "Unable to insert label"
  when encountering a completely empty vhost. This issue affected Certbot 1.17.0.
* Users of the Certbot snap on Debian 9 (Stretch) should no longer encounter an
  "access denied" error when installing DNS plugins.

More details about these changes can be found on our GitHub repo.

## 1.17.0 - 2021-07-06

### Added

* Add Void Linux overrides for certbot-apache.

### Changed

* We changed how dependencies are specified between Certbot packages. For this
  and future releases, higher level Certbot components will require that lower
  level components are the same version or newer. More specifically, version X
  of the Certbot package will now always require acme>=X and version Y of a
  plugin package will always require acme>=Y and certbot=>Y. Specifying
  dependencies in this way simplifies testing and development.
* The Apache authenticator now always configures virtual hosts which do not have
  an explicit `ServerName`. This should make it work more reliably with the
  default Apache configuration in Debian-based environments.

### Fixed

* When we increased the logging level on our nginx "Could not parse file" message,
  it caused a previously-existing inability to parse empty files to become more
  visible. We have now added the ability to correctly parse empty files, so that
  message should only show for more significant errors.

More details about these changes can be found on our GitHub repo.

## 1.16.0 - 2021-06-01

### Added

*

### Changed

* DNS plugins based on lexicon now require dns-lexicon >= v3.1.0
* Use UTF-8 encoding for renewal configuration files
* Windows installer now cleans up old Certbot dependency packages
  before installing the new ones to avoid version conflicts.
* This release contains a substantial command-line UX overhaul,
  based on previous user research. The main goal was to streamline
  and clarify output. If you would like to see more verbose output, use
  the -v or -vv flags. UX improvements are an iterative process and
  the Certbot team welcomes constructive feedback.
* Functions `certbot.crypto_util.init_save_key` and `certbot.crypto_util.init_save_csr`,
  whose behaviors rely on the global Certbot `config` singleton, are deprecated and will
  be removed in a future release. Please use `certbot.crypto_util.generate_key` and
  `certbot.crypto_util.generate_csr` instead.

### Fixed

* Fix TypeError due to incompatibility with lexicon >= v3.6.0
* Installers (e.g. nginx, Apache) were being restarted unnecessarily after dry-run renewals.
* Colors and bold text should properly render in all supported versions of Windows.

More details about these changes can be found on our GitHub repo.

## 1.15.0 - 2021-05-04

### Added

*

### Changed

*

### Fixed

*

More details about these changes can be found on our GitHub repo.

## 1.14.0 - 2021-04-06

### Added

*

### Changed

* certbot-auto no longer checks for updates on any operating system.
* The module `acme.magic_typing` is deprecated and will be removed in a future release.
  Please use the built-in module `typing` instead.
* The DigitalOcean plugin now creates TXT records for the DNS-01 challenge with a lower 30s TTL.

### Fixed

* Don't output an empty line for a hidden certificate when `certbot certificates` is being used
  in combination with `--cert-name` or `-d`.

More details about these changes can be found on our GitHub repo.

## 1.13.0 - 2021-03-02

### Added

*

### Changed

* CLI flags `--os-packages-only`, `--no-self-upgrade`, `--no-bootstrap` and `--no-permissions-check`,
  which are related to certbot-auto, are deprecated and will be removed in a future release.
* Certbot no longer conditionally depends on an external mock module. Certbot's
  test API will continue to use it if it is available for backwards
  compatibility, however, this behavior has been deprecated and will be removed
  in a future release.
* The acme library no longer depends on the `security` extras from `requests`
  which was needed to support SNI in TLS requests when using old versions of
  Python 2.
* Certbot and all of its components no longer depend on the library `six`.
* The update of certbot-auto itself is now disabled on all RHEL-like systems.
* When revoking a certificate by `--cert-name`, it is no longer necessary to specify the `--server`
  if the certificate was obtained from a non-default ACME server.
* The nginx authenticator now configures all matching HTTP and HTTPS vhosts for the HTTP-01
  challenge. It is now compatible with external HTTPS redirection by a CDN or load balancer.

### Fixed

*

More details about these changes can be found on our GitHub repo.

## 1.12.0 - 2021-02-02

### Added

*

### Changed

* The `--preferred-chain` flag now only checks the Issuer Common Name of the
  topmost (closest to the root) certificate in the chain, instead of checking
  every certificate in the chain.
  See [#8577](https://github.com/certbot/certbot/issues/8577).
* Support for Python 2 has been removed.
* In previous releases, we caused certbot-auto to stop updating its Certbot
  installation. In this release, we are beginning to disable updates to the
  certbot-auto script itself. This release includes Amazon Linux users, and all
  other systems that are not based on Debian or RHEL. We plan to make this
  change to the certbot-auto script for all users in the coming months.

### Fixed

* Fixed the apache component on openSUSE Tumbleweed which no longer provides
  an apache2ctl symlink and uses apachectl instead.
* Fixed a typo in `certbot/crypto_util.py` causing an error upon attempting `secp521r1` key generation

More details about these changes can be found on our GitHub repo.

## 1.11.0 - 2021-01-05

### Added

*

### Changed

* We deprecated support for Python 2 in Certbot and its ACME library.
  Support for Python 2 will be removed in the next planned release of Certbot.
* certbot-auto was deprecated on all systems. For more information about this
  change, see
  https://community.letsencrypt.org/t/certbot-auto-no-longer-works-on-debian-based-systems/139702/7.
* We deprecated support for Apache 2.2 in the certbot-apache plugin and it will
  be removed in a future release of Certbot.

### Fixed

* The Certbot snap no longer loads packages installed via `pip install --user`. This
  was unintended and DNS plugins should be installed via `snap` instead.
* `certbot-dns-google` would sometimes crash with HTTP 409/412 errors when used with very large zones. See [#6036](https://github.com/certbot/certbot/issues/6036).
* `certbot-dns-google` would sometimes crash with an HTTP 412 error if preexisting records had an unexpected TTL, i.e.: different than Certbot's default TTL for this plugin. See [#8551](https://github.com/certbot/certbot/issues/8551).

More details about these changes can be found on our GitHub repo.

## 1.10.1 - 2020-12-03

### Fixed

* Fixed a bug in `certbot.util.add_deprecated_argument` that caused the
  deprecated `--manual-public-ip-logging-ok` flag to crash Certbot in some
  scenarios.

More details about these changes can be found on our GitHub repo.

## 1.10.0 - 2020-12-01

### Added

* Added timeout to DNS query function calls for dns-rfc2136 plugin.
* Confirmation when deleting certificates
* CLI flag `--key-type` has been added to specify 'rsa' or 'ecdsa' (default 'rsa').
* CLI flag `--elliptic-curve` has been added which takes an NIST/SECG elliptic curve. Any of
  `secp256r1`, `secp384r1` and `secp521r1` are accepted values.
* The command `certbot certficates` lists the which type of the private key that was used
  for the private key.
* Support for Python 3.9 was added to Certbot and all of its components.

### Changed

* certbot-auto was deprecated on Debian based systems.
* CLI flag `--manual-public-ip-logging-ok` is now a no-op, generates a
  deprecation warning, and will be removed in a future release.

### Fixed

* Fixed a Unicode-related crash in the nginx plugin when running under Python 2.

More details about these changes can be found on our GitHub repo.

## 1.9.0 - 2020-10-06

### Added

* `--preconfigured-renewal` flag, for packager use only.
  See the [packaging guide](https://certbot.eff.org/docs/packaging.html).

### Changed

* certbot-auto was deprecated on all systems except for those based on Debian or RHEL.
* Update the packaging instructions to promote usage of `python -m pytest` to test Certbot
  instead of the deprecated `python setup.py test` setuptools approach.
* Reduced CLI logging when reloading nginx, if it is not running.
* Reduced CLI logging when handling some kinds of errors.

### Fixed

* Fixed `server_name` case-sensitivity in the nginx plugin.
* The minimum version of the `acme` library required by Certbot was corrected.
  In the previous release, Certbot said it required `acme>=1.6.0` when it
  actually required `acme>=1.8.0` to properly support removing contact
  information from an ACME account.
* Upgraded the version of httplib2 used in our snaps and Docker images to add
  support for proxy environment variables and fix the plugin for Google Cloud
  DNS.

More details about these changes can be found on our GitHub repo.

## 1.8.0 - 2020-09-08

### Added

* Added the ability to remove email and phone contact information from an account
  using `update_account --register-unsafely-without-email`

### Changed

* Support for Python 3.5 has been removed.

### Fixed

* The problem causing the Apache plugin in the Certbot snap on ARM systems to
  fail to load the Augeas library it depends on has been fixed.
* The `acme` library can now tell the ACME server to clear contact information by passing an empty
  `tuple` to the `contact` field of a `Registration` message.
* Fixed the `*** stack smashing detected ***` error in the Certbot snap on some systems.

More details about these changes can be found on our GitHub repo.

## 1.7.0 - 2020-08-04

### Added

* Third-party plugins can be used without prefix (`plugin_name` instead of `dist_name:plugin_name`):
  this concerns the plugin name, CLI flags, and keys in credential files.
  The prefixed form is still supported but is deprecated, and will be removed in a future release.
* Added `--nginx-sleep-seconds` (default `1`) for environments where nginx takes a long time to reload.

### Changed

* The Linode DNS plugin now waits 120 seconds for DNS propagation, instead of 1200,
  due to https://www.linode.com/blog/linode/linode-turns-17/
* We deprecated support for Python 3.5 in Certbot and its ACME library.
  Support for Python 3.5 will be removed in the next major release of Certbot.

### Fixed


More details about these changes can be found on our GitHub repo.

## 1.6.0 - 2020-07-07

### Added

* Certbot snaps are now available for the arm64 and armhf architectures.
* Add minimal code to run Nginx plugin on NetBSD.
* Make Certbot snap find externally snapped plugins
* Function `certbot.compat.filesystem.umask` is a drop-in replacement for `os.umask`
  implementing umask for both UNIX and Windows systems.
* Support for alternative certificate chains in the `acme` module.
* Added `--preferred-chain <issuer CN>`. If a CA offers multiple certificate chains,
  it may be  used to indicate to Certbot which chain should be preferred.
  * e.g. `--preferred-chain "DST Root CA X3"`

### Changed

* Allow session tickets to be disabled in Apache when mod_ssl is statically linked.
* Generalize UI warning message on renewal rate limits
* Certbot behaves similarly on Windows to on UNIX systems regarding umask, and
  the umask `022` is applied by default: all files/directories are not writable by anyone
  other than the user running Certbot and the system/admin users.
* Read acmev1 Let's Encrypt server URL from renewal config as acmev2 URL to prepare
  for impending acmev1 deprecation.

### Fixed

* Cloudflare API Tokens may now be restricted to individual zones.
* Don't use `StrictVersion`, but `LooseVersion` to check version requirements with setuptools,
  to fix some packaging issues with libraries respecting PEP404 for version string,
  with doesn't match `StrictVersion` requirements.
* Certbot output doesn't refer to SSL Labs due to confusing scoring behavior.
* Fix paths when calling to programs outside of the Certbot Snap, fixing the apache and nginx
  plugins on, e.g., CentOS 7.

More details about these changes can be found on our GitHub repo.

## 1.5.0 - 2020-06-02

### Added

* Require explicit confirmation of snap plugin permissions before connecting.

### Changed

* Improved error message in apache installer when mod_ssl is not available.

### Fixed

* Add support for OCSP responses which use a public key hash ResponderID, fixing
  interoperability with Sectigo CAs.
* Fix TLS-ALPN test that fails when run with newer versions of OpenSSL.

More details about these changes can be found on our GitHub repo.

## 1.4.0 - 2020-05-05

### Added

* Turn off session tickets for apache plugin by default when appropriate.
* Added serial number of certificate to the output of `certbot certificates`
* Expose two new environment variables in the authenticator and cleanup scripts used by
  the `manual` plugin: `CERTBOT_REMAINING_CHALLENGES` is equal to the number of challenges
  remaining after the current challenge, `CERTBOT_ALL_DOMAINS` is a comma-separated list
  of all domains challenged for the current certificate.
* Added TLS-ALPN-01 challenge support in the `acme` library. Support of this
  challenge in the Certbot client is planned to be added in a future release.
* Added minimal proxy support for OCSP verification.
* On Windows, hooks are now executed in a Powershell shell instead of a CMD shell,
  allowing both `*.ps1` and `*.bat` as valid scripts for Certbot.

### Changed

* Reorganized error message when a user entered an invalid email address.
* Stop asking interactively if the user would like to add a redirect.
* `mock` dependency is now conditional on Python 2 in all of our packages.
* Deprecate certbot-auto on Gentoo, macOS, and FreeBSD.
* Allow existing but empty archive and live dir to be used when creating new lineage.

### Fixed

* When using an RFC 8555 compliant endpoint, the `acme` library no longer sends the
  `resource` field in any requests or the `type` field when responding to challenges.
* Fix nginx plugin crash when non-ASCII configuration file is being read (instead,
  the user will be warned that UTF-8 must be used).
* Fix hanging OCSP queries during revocation checking - added a 10 second timeout.
* Standalone servers now have a default socket timeout of 30 seconds, fixing
  cases where an idle connection can cause the standalone plugin to hang.
* Parsing of the RFC 8555 application/pem-certificate-chain now tolerates CRLF line
  endings. This should fix interoperability with Buypass' services.

More details about these changes can be found on our GitHub repo.

## 1.3.0 - 2020-03-03

### Added

* Added certbot.ocsp Certbot's API. The certbot.ocsp module can be used to
  determine the OCSP status of certificates.
* Don't verify the existing certificate in HTTP01Response.simple_verify, for
  compatibility with the real-world ACME challenge checks.
* Added support for `$hostname` in nginx `server_name` directive

### Changed

* Certbot will now renew certificates early if they have been revoked according
  to OCSP.
* Fix acme module warnings when response Content-Type includes params (e.g. charset).
* Fixed issue where webroot plugin would incorrectly raise `Read-only file system`
  error when creating challenge directories (issue #7165).

### Fixed

* Fix Apache plugin to use less restrictive umask for making the challenge directory when a restrictive umask was set when certbot was started.

More details about these changes can be found on our GitHub repo.

## 1.2.0 - 2020-02-04

### Added

* Added support for Cloudflare's limited-scope API Tokens

### Changed

* Add directory field to error message when field is missing.
* If MD5 hasher is not available, try it in non-security mode (fix for FIPS systems) -- [#1948](https://github.com/certbot/certbot/issues/1948)
* Disable old SSL versions and ciphersuites and remove `SSLCompression off` setting to follow Mozilla recommendations in Apache.
* Remove ECDHE-RSA-AES128-SHA from NGINX ciphers list now that Windows 2008 R2 and Windows 7 are EOLed
* Support for Python 3.4 has been removed.

### Fixed

* Fix collections.abc imports for Python 3.9.

More details about these changes can be found on our GitHub repo.

## 1.1.0 - 2020-01-14

### Added

*

### Changed

* Removed the fallback introduced with 0.34.0 in `acme` to retry a POST-as-GET
  request as a GET request when the targeted ACME CA server seems to not support
  POST-as-GET requests.
* certbot-auto no longer supports architectures other than x86_64 on RHEL 6
  based systems. Existing certbot-auto installations affected by this will
  continue to work, but they will no longer receive updates. To install a
  newer version of Certbot on these systems, you should update your OS.
* Support for Python 3.4 in Certbot and its ACME library is deprecated and will be
  removed in the next release of Certbot. certbot-auto users on x86_64 systems running
  RHEL 6 or derivatives will be asked to enable Software Collections (SCL) repository
  so Python 3.6 can be installed. certbot-auto can enable the SCL repo for you on CentOS 6
  while users on other RHEL 6 based systems will be asked to do this manually.

### Fixed

*

More details about these changes can be found on our GitHub repo.

## 1.0.0 - 2019-12-03

### Added

*

### Removed

* The `docs` extras for the `certbot-apache` and `certbot-nginx` packages
  have been removed.

### Changed

* certbot-auto has deprecated support for systems using OpenSSL 1.0.1 that are
  not running on x86-64. This primarily affects RHEL 6 based systems.
* Certbot's `config_changes` subcommand has been removed
* `certbot.plugins.common.TLSSNI01` has been removed.
* Deprecated attributes related to the TLS-SNI-01 challenge in
  `acme.challenges` and `acme.standalone`
  have been removed.
* The functions `certbot.client.view_config_changes`,
  `certbot.main.config_changes`,
  `certbot.plugins.common.Installer.view_config_changes`,
  `certbot.reverter.Reverter.view_config_changes`, and
  `certbot.util.get_systemd_os_info` have been removed
* Certbot's `register --update-registration` subcommand has been removed
* When possible, default to automatically configuring the webserver so all requests
  redirect to secure HTTPS access. This is mostly relevant when running Certbot
  in non-interactive mode. Previously, the default was to not redirect all requests.

### Fixed

*

More details about these changes can be found on our GitHub repo.

## 0.40.1 - 2019-11-05

### Changed

* Added back support for Python 3.4 to Certbot components and certbot-auto due
  to a bug when requiring Python 2.7 or 3.5+ on RHEL 6 based systems.

More details about these changes can be found on our GitHub repo.

## 0.40.0 - 2019-11-05

### Added

*

### Changed

* We deprecated support for Python 3.4 in Certbot and its ACME library. Support
  for Python 3.4 will be removed in the next major release of Certbot.
  certbot-auto users on RHEL 6 based systems will be asked to enable Software
  Collections (SCL) repository so Python 3.6 can be installed. certbot-auto can
  enable the SCL repo for you on CentOS 6 while users on other RHEL 6 based
  systems will be asked to do this manually.
* `--server` may now be combined with `--dry-run`. Certbot will, as before, use the
  staging server instead of the live server when `--dry-run` is used.
* `--dry-run` now requests fresh authorizations every time, fixing the issue
  where it was prone to falsely reporting success.
* Updated certbot-dns-google to depend on newer versions of
  google-api-python-client and oauth2client.
* The OS detection logic again uses distro library for Linux OSes
* certbot.plugins.common.TLSSNI01 has been deprecated and will be removed in a
  future release.
* CLI flags --tls-sni-01-port and --tls-sni-01-address have been removed.
* The values tls-sni and tls-sni-01 for the --preferred-challenges flag are no
  longer accepted.
* Removed the flags: `--agree-dev-preview`, `--dialog`, and `--apache-init-script`
* acme.standalone.BaseRequestHandlerWithLogging and
  acme.standalone.simple_tls_sni_01_server have been deprecated and will be
  removed in a future release of the library.
* certbot-dns-rfc2136 now use TCP to query SOA records.

### Fixed

*

More details about these changes can be found on our GitHub repo.

## 0.39.0 - 2019-10-01

### Added

* Support for Python 3.8 was added to Certbot and all of its components.
* Support for CentOS 8 was added to certbot-auto.

### Changed

* Don't send OCSP requests for expired certificates
* Return to using platform.linux_distribution instead of distro.linux_distribution in OS fingerprinting for Python < 3.8
* Updated the Nginx plugin's TLS configuration to keep support for some versions of IE11.

### Fixed

* Fixed OS detection in the Apache plugin on RHEL 6.

More details about these changes can be found on our GitHub repo.

## 0.38.0 - 2019-09-03

### Added

* Disable session tickets for Nginx users when appropriate.

### Changed

* If Certbot fails to rollback your server configuration, the error message
  links to the Let's Encrypt forum. Change the link to the Help category now
  that the Server category has been closed.
* Replace platform.linux_distribution with distro.linux_distribution as a step
  towards Python 3.8 support in Certbot.

### Fixed

* Fixed OS detection in the Apache plugin on Scientific Linux.

More details about these changes can be found on our GitHub repo.

## 0.37.2 - 2019-08-21

* Stop disabling TLS session tickets in Nginx as it caused TLS failures on
  some systems.

More details about these changes can be found on our GitHub repo.

## 0.37.1 - 2019-08-08

### Fixed

* Stop disabling TLS session tickets in Apache as it caused TLS failures on
  some systems.

More details about these changes can be found on our GitHub repo.

## 0.37.0 - 2019-08-07

### Added

* Turn off session tickets for apache plugin by default
* acme: Authz deactivation added to `acme` module.

### Changed

* Follow updated Mozilla recommendations for Nginx ssl_protocols, ssl_ciphers,
  and ssl_prefer_server_ciphers

### Fixed

* Fix certbot-auto failures on RHEL 8.

More details about these changes can be found on our GitHub repo.

## 0.36.0 - 2019-07-11

### Added

* Turn off session tickets for nginx plugin by default
* Added missing error types from RFC8555 to acme

### Changed

* Support for Ubuntu 14.04 Trusty has been removed.
* Update the 'manage your account' help to be more generic.
* The error message when Certbot's Apache plugin is unable to modify your
  Apache configuration has been improved.
* Certbot's config_changes subcommand has been deprecated and will be
  removed in a future release.
* `certbot config_changes` no longer accepts a --num parameter.
* The functions `certbot.plugins.common.Installer.view_config_changes` and
  `certbot.reverter.Reverter.view_config_changes` have been deprecated and will
  be removed in a future release.

### Fixed

* Replace some unnecessary platform-specific line separation.

More details about these changes can be found on our GitHub repo.

## 0.35.1 - 2019-06-10

### Fixed

* Support for specifying an authoritative base domain in our dns-rfc2136 plugin
  has been removed. This feature was added in our last release but had a bug
  which caused the plugin to fail so the feature has been removed until it can
  be added properly.

Despite us having broken lockstep, we are continuing to release new versions of
all Certbot components during releases for the time being, however, the only
package with changes other than its version number was:

* certbot-dns-rfc2136

More details about these changes can be found on our GitHub repo.

## 0.35.0 - 2019-06-05

### Added

* dns_rfc2136 plugin now supports explicitly specifying an authoritative
  base domain for cases when the automatic method does not work (e.g.
  Split horizon DNS)

### Changed

*

### Fixed

* Renewal parameter `webroot_path` is always saved, avoiding some regressions
  when `webroot` authenticator plugin is invoked with no challenge to perform.
* Certbot now accepts OCSP responses when an explicit authorized
  responder, different from the issuer, is used to sign OCSP
  responses.
* Scripts in Certbot hook directories are no longer executed when their
  filenames end in a tilde.

Despite us having broken lockstep, we are continuing to release new versions of
all Certbot components during releases for the time being, however, the only
package with changes other than its version number was:

* certbot
* certbot-dns-rfc2136

More details about these changes can be found on our GitHub repo.

## 0.34.2 - 2019-05-07

### Fixed

* certbot-auto no longer writes a check_permissions.py script at the root
  of the filesystem.

Despite us having broken lockstep, we are continuing to release new versions of
all Certbot components during releases for the time being, however, the only
changes in this release were to certbot-auto.

More details about these changes can be found on our GitHub repo.

## 0.34.1 - 2019-05-06

### Fixed

* certbot-auto no longer prints a blank line when there are no permissions
  problems.

Despite us having broken lockstep, we are continuing to release new versions of
all Certbot components during releases for the time being, however, the only
changes in this release were to certbot-auto.

More details about these changes can be found on our GitHub repo.

## 0.34.0 - 2019-05-01

### Changed

* Apache plugin now tries to restart httpd on Fedora using systemctl if a
  configuration test error is detected. This has to be done due to the way
  Fedora now generates the self signed certificate files upon first
  restart.
* Updated Certbot and its plugins to improve the handling of file system permissions
  on Windows as a step towards adding proper Windows support to Certbot.
* Updated urllib3 to 1.24.2 in certbot-auto.
* Removed the fallback introduced with 0.32.0 in `acme` to retry a challenge response
  with a `keyAuthorization` if sending the response without this field caused a
  `malformed` error to be received from the ACME server.
* Linode DNS plugin now supports api keys created from their new panel
  at [cloud.linode.com](https://cloud.linode.com)

### Fixed

* Fixed Google DNS Challenge issues when private zones exist
* Adding a warning noting that future versions of Certbot will automatically configure the
  webserver so that all requests redirect to secure HTTPS access. You can control this
  behavior and disable this warning with the --redirect and --no-redirect flags.
* certbot-auto now prints warnings when run as root with insecure file system
  permissions. If you see these messages, you should fix the problem by
  following the instructions at
  https://community.letsencrypt.org/t/certbot-auto-deployment-best-practices/91979/,
  however, these warnings can be disabled as necessary with the flag
  --no-permissions-check.
* `acme` module uses now a POST-as-GET request to retrieve the registration
  from an ACME v2 server
* Convert the tsig algorithm specified in the certbot_dns_rfc2136 configuration file to
  all uppercase letters before validating. This makes the value in the config case
  insensitive.

Despite us having broken lockstep, we are continuing to release new versions of
all Certbot components during releases for the time being, however, the only
package with changes other than its version number was:

* acme
* certbot
* certbot-apache
* certbot-dns-cloudflare
* certbot-dns-cloudxns
* certbot-dns-digitalocean
* certbot-dns-dnsimple
* certbot-dns-dnsmadeeasy
* certbot-dns-gehirn
* certbot-dns-google
* certbot-dns-linode
* certbot-dns-luadns
* certbot-dns-nsone
* certbot-dns-ovh
* certbot-dns-rfc2136
* certbot-dns-route53
* certbot-dns-sakuracloud
* certbot-nginx

More details about these changes can be found on our GitHub repo.

## 0.33.1 - 2019-04-04

### Fixed

* A bug causing certbot-auto to print warnings or crash on some RHEL based
  systems has been resolved.

Despite us having broken lockstep, we are continuing to release new versions of
all Certbot components during releases for the time being, however, the only
changes in this release were to certbot-auto.

More details about these changes can be found on our GitHub repo.

## 0.33.0 - 2019-04-03

### Added

* Fedora 29+ is now supported by certbot-auto. Since Python 2.x is on a deprecation
  path in Fedora, certbot-auto will install and use Python 3.x on Fedora 29+.
* CLI flag `--https-port` has been added for Nginx plugin exclusively, and replaces
  `--tls-sni-01-port`. It defines the HTTPS port the Nginx plugin will use while
  setting up a new SSL vhost. By default the HTTPS port is 443.

### Changed

* Support for TLS-SNI-01 has been removed from all official Certbot plugins.
* Attributes related to the TLS-SNI-01 challenge in `acme.challenges` and `acme.standalone`
  modules are deprecated and will be removed soon.
* CLI flags `--tls-sni-01-port` and `--tls-sni-01-address` are now no-op, will
  generate a deprecation warning if used, and will be removed soon.
* Options `tls-sni` and `tls-sni-01` in `--preferred-challenges` flag are now no-op,
  will generate a deprecation warning if used, and will be removed soon.
* CLI flag `--standalone-supported-challenges` has been removed.

### Fixed

* Certbot uses the Python library cryptography for OCSP when cryptography>=2.5
  is installed. We fixed a bug in Certbot causing it to interpret timestamps in
  the OCSP response as being in the local timezone rather than UTC.
* Issue causing the default CentOS 6 TLS configuration to ignore some of the
  HTTPS VirtualHosts created by Certbot. mod_ssl loading is now moved to main
  http.conf for this environment where possible.

Despite us having broken lockstep, we are continuing to release new versions of
all Certbot components during releases for the time being, however, the only
package with changes other than its version number was:

* acme
* certbot
* certbot-apache
* certbot-nginx

More details about these changes can be found on our GitHub repo.

## 0.32.0 - 2019-03-06

### Added

* If possible, Certbot uses built-in support for OCSP from recent cryptography
  versions instead of the OpenSSL binary: as a consequence Certbot does not need
  the OpenSSL binary to be installed anymore if cryptography>=2.5 is installed.

### Changed

* Certbot and its acme module now depend on josepy>=1.1.0 to avoid printing the
  warnings described at https://github.com/certbot/josepy/issues/13.
* Apache plugin now respects CERTBOT_DOCS environment variable when adding
  command line defaults.
* The running of manual plugin hooks is now always included in Certbot's log
  output.
* Tests execution for certbot, certbot-apache and certbot-nginx packages now relies on pytest.
* An ACME CA server may return a "Retry-After" HTTP header on authorization polling, as
  specified in the ACME protocol, to indicate when the next polling should occur. Certbot now
  reads this header if set and respect its value.
* The `acme` module avoids sending the `keyAuthorization` field in the JWS
  payload when responding to a challenge as the field is not included in the
  current ACME protocol. To ease the migration path for ACME CA servers,
  Certbot and its `acme` module will first try the request without the
  `keyAuthorization` field but will temporarily retry the request with the
  field included if a `malformed` error is received. This fallback will be
  removed in version 0.34.0.

Despite us having broken lockstep, we are continuing to release new versions of
all Certbot components during releases for the time being, however, the only
package with changes other than its version number was:

* acme
* certbot
* certbot-apache
* certbot-nginx

More details about these changes can be found on our GitHub repo.

## 0.31.0 - 2019-02-07

### Added

* Avoid reprocessing challenges that are already validated
  when a certificate is issued.
* Support for initiating (but not solving end-to-end) TLS-ALPN-01 challenges
  with the `acme` module.

### Changed

* Certbot's official Docker images are now based on Alpine Linux 3.9 rather
  than 3.7. The new version comes with OpenSSL 1.1.1.
* Lexicon-based DNS plugins are now fully compatible with Lexicon 3.x (support
  on 2.x branch is maintained).
* Apache plugin now attempts to configure all VirtualHosts matching requested
  domain name instead of only a single one when answering the HTTP-01 challenge.

### Fixed

* Fixed accessing josepy contents through acme.jose when the full acme.jose
  path is used.
* Clarify behavior for deleting certs as part of revocation.

Despite us having broken lockstep, we are continuing to release new versions of
all Certbot components during releases for the time being, however, the only
package with changes other than its version number was:

* acme
* certbot
* certbot-apache
* certbot-dns-cloudxns
* certbot-dns-dnsimple
* certbot-dns-dnsmadeeasy
* certbot-dns-gehirn
* certbot-dns-linode
* certbot-dns-luadns
* certbot-dns-nsone
* certbot-dns-ovh
* certbot-dns-sakuracloud

More details about these changes can be found on our GitHub repo.

## 0.30.2 - 2019-01-25

### Fixed

* Update the version of setuptools pinned in certbot-auto to 40.6.3 to
  solve installation problems on newer OSes.

Despite us having broken lockstep, we are continuing to release new versions of
all Certbot components during releases for the time being, however, this
release only affects certbot-auto.

More details about these changes can be found on our GitHub repo.

## 0.30.1 - 2019-01-24

### Fixed

* Always download the pinned version of pip in pipstrap to address breakages
* Rename old,default.conf to old-and-default.conf to address commas in filenames
  breaking recent versions of pip.
* Add VIRTUALENV_NO_DOWNLOAD=1 to all calls to virtualenv to address breakages
  from venv downloading the latest pip

Despite us having broken lockstep, we are continuing to release new versions of
all Certbot components during releases for the time being, however, the only
package with changes other than its version number was:

* certbot-apache

More details about these changes can be found on our GitHub repo.

## 0.30.0 - 2019-01-02

### Added

* Added the `update_account` subcommand for account management commands.

### Changed

* Copied account management functionality from the `register` subcommand
  to the `update_account` subcommand.
* Marked usage `register --update-registration` for deprecation and
  removal in a future release.

### Fixed

* Older modules in the josepy library can now be accessed through acme.jose
  like it could in previous versions of acme. This is only done to preserve
  backwards compatibility and support for doing this with new modules in josepy
  will not be added. Users of the acme library should switch to using josepy
  directly if they haven't done so already.

Despite us having broken lockstep, we are continuing to release new versions of
all Certbot components during releases for the time being, however, the only
package with changes other than its version number was:

* acme

More details about these changes can be found on our GitHub repo.

## 0.29.1 - 2018-12-05

### Added

*

### Changed

*

### Fixed

* The default work and log directories have been changed back to
  /var/lib/letsencrypt and /var/log/letsencrypt respectively.

Despite us having broken lockstep, we are continuing to release new versions of
all Certbot components during releases for the time being, however, the only
package with changes other than its version number was:

* certbot

More details about these changes can be found on our GitHub repo.

## 0.29.0 - 2018-12-05

### Added

* Noninteractive renewals with `certbot renew` (those not started from a
  terminal) now randomly sleep 1-480 seconds before beginning work in
  order to spread out load spikes on the server side.
* Added External Account Binding support in cli and acme library.
  Command line arguments --eab-kid and --eab-hmac-key added.

### Changed

* Private key permissioning changes: Renewal preserves existing group mode
  & gid of previous private key material. Private keys for new
  lineages (i.e. new certs, not renewed) default to 0o600.

### Fixed

* Update code and dependencies to clean up Resource and Deprecation Warnings.
* Only depend on imgconverter extension for Sphinx >= 1.6

Despite us having broken lockstep, we are continuing to release new versions of
all Certbot components during releases for the time being, however, the only
package with changes other than its version number was:

* acme
* certbot
* certbot-apache
* certbot-dns-cloudflare
* certbot-dns-digitalocean
* certbot-dns-google
* certbot-nginx

More details about these changes can be found on our GitHub repo:
https://github.com/certbot/certbot/milestone/62?closed=1

## 0.28.0 - 2018-11-7

### Added

* `revoke` accepts `--cert-name`, and doesn't accept both `--cert-name` and `--cert-path`.
* Use the ACMEv2 newNonce endpoint when a new nonce is needed, and newNonce is available in the directory.

### Changed

* Removed documentation mentions of `#letsencrypt` IRC on Freenode.
* Write README to the base of (config-dir)/live directory
* `--manual` will explicitly warn users that earlier challenges should remain in place when setting up subsequent challenges.
* Warn when using deprecated acme.challenges.TLSSNI01
* Log warning about TLS-SNI deprecation in Certbot
* Stop preferring TLS-SNI in the Apache, Nginx, and standalone plugins
* OVH DNS plugin now relies on Lexicon>=2.7.14 to support HTTP proxies
* Default time the Linode plugin waits for DNS changes to propagate is now 1200 seconds.

### Fixed

* Match Nginx parser update in allowing variable names to start with `${`.
* Fix ranking of vhosts in Nginx so that all port-matching vhosts come first
* Correct OVH integration tests on machines without internet access.
* Stop caching the results of ipv6_info in http01.py
* Test fix for Route53 plugin to prevent boto3 making outgoing connections.
* The grammar used by Augeas parser in Apache plugin was updated to fix various parsing errors.
* The CloudXNS, DNSimple, DNS Made Easy, Gehirn, Linode, LuaDNS, NS1, OVH, and
  Sakura Cloud DNS plugins are now compatible with Lexicon 3.0+.

Despite us having broken lockstep, we are continuing to release new versions of
all Certbot components during releases for the time being, however, the only
package with changes other than its version number was:

* acme
* certbot
* certbot-apache
* certbot-dns-cloudxns
* certbot-dns-dnsimple
* certbot-dns-dnsmadeeasy
* certbot-dns-gehirn
* certbot-dns-linode
* certbot-dns-luadns
* certbot-dns-nsone
* certbot-dns-ovh
* certbot-dns-route53
* certbot-dns-sakuracloud
* certbot-nginx

More details about these changes can be found on our GitHub repo:
https://github.com/certbot/certbot/milestone/59?closed=1

## 0.27.1 - 2018-09-06

### Fixed

* Fixed parameter name in OpenSUSE overrides for default parameters in the
  Apache plugin. Certbot on OpenSUSE works again.

Despite us having broken lockstep, we are continuing to release new versions of
all Certbot components during releases for the time being, however, the only
package with changes other than its version number was:

* certbot-apache

More details about these changes can be found on our GitHub repo:
https://github.com/certbot/certbot/milestone/60?closed=1

## 0.27.0 - 2018-09-05

### Added

* The Apache plugin now accepts the parameter --apache-ctl which can be
  used to configure the path to the Apache control script.

### Changed

* When using `acme.client.ClientV2` (or
 `acme.client.BackwardsCompatibleClientV2` with an ACME server that supports a
 newer version of the ACME protocol), an `acme.errors.ConflictError` will be
 raised if you try to create an ACME account with a key that has already been
 used. Previously, a JSON parsing error was raised in this scenario when using
 the library with Let's Encrypt's ACMEv2 endpoint.

### Fixed

* When Apache is not installed, Certbot's Apache plugin no longer prints
  messages about being unable to find apachectl to the terminal when the plugin
  is not selected.
* If you're using the Apache plugin with the --apache-vhost-root flag set to a
  directory containing a disabled virtual host for the domain you're requesting
  a certificate for, the virtual host will now be temporarily enabled if
  necessary to pass the HTTP challenge.
* The documentation for the Certbot package can now be built using Sphinx 1.6+.
* You can now call `query_registration` without having to first call
  `new_account` on `acme.client.ClientV2` objects.
* The requirement of `setuptools>=1.0` has been removed from `certbot-dns-ovh`.
* Names in certbot-dns-sakuracloud's tests have been updated to refer to Sakura
  Cloud rather than NS1 whose plugin certbot-dns-sakuracloud was based on.

Despite us having broken lockstep, we are continuing to release new versions of
all Certbot components during releases for the time being, however, the only
package with changes other than its version number was:

* acme
* certbot
* certbot-apache
* certbot-dns-ovh
* certbot-dns-sakuracloud

More details about these changes can be found on our GitHub repo:
https://github.com/certbot/certbot/milestone/57?closed=1

## 0.26.1 - 2018-07-17

### Fixed

* Fix a bug that was triggered when users who had previously manually set `--server` to get ACMEv2 certs tried to renew ACMEv1 certs.

Despite us having broken lockstep, we are continuing to release new versions of all Certbot components during releases for the time being, however, the only package with changes other than its version number was:

* certbot

More details about these changes can be found on our GitHub repo:
https://github.com/certbot/certbot/milestone/58?closed=1

## 0.26.0 - 2018-07-11

### Added

* A new security enhancement which we're calling AutoHSTS has been added to
  Certbot's Apache plugin. This enhancement configures your webserver to send a
  HTTP Strict Transport Security header with a low max-age value that is slowly
  increased over time. The max-age value is not increased to a large value
  until you've successfully managed to renew your certificate. This enhancement
  can be requested with the --auto-hsts flag.
* New official DNS plugins have been created for Gehirn Infrastructure Service,
  Linode, OVH, and Sakura Cloud. These plugins can be found on our Docker Hub
  page at https://hub.docker.com/u/certbot and on PyPI.
* The ability to reuse ACME accounts from Let's Encrypt's ACMEv1 endpoint on
  Let's Encrypt's ACMEv2 endpoint has been added.
* Certbot and its components now support Python 3.7.
* Certbot's install subcommand now allows you to interactively choose which
  certificate to install from the list of certificates managed by Certbot.
* Certbot now accepts the flag `--no-autorenew` which causes any obtained
  certificates to not be automatically renewed when it approaches expiration.
* Support for parsing the TLS-ALPN-01 challenge has been added back to the acme
  library.

### Changed

* Certbot's default ACME server has been changed to Let's Encrypt's ACMEv2
  endpoint. By default, this server will now be used for both new certificate
  lineages and renewals.
* The Nginx plugin is no longer marked labeled as an "Alpha" version.
* The `prepare` method of Certbot's plugins is no longer called before running
  "Updater" enhancements that are run on every invocation of `certbot renew`.

Despite us having broken lockstep, we are continuing to release new versions of
all Certbot components during releases for the time being, however, the only
packages with functional changes were:

* acme
* certbot
* certbot-apache
* certbot-dns-gehirn
* certbot-dns-linode
* certbot-dns-ovh
* certbot-dns-sakuracloud
* certbot-nginx

More details about these changes can be found on our GitHub repo:
https://github.com/certbot/certbot/milestone/55?closed=1

## 0.25.1 - 2018-06-13

### Fixed

* TLS-ALPN-01 support has been removed from our acme library. Using our current
  dependencies, we are unable to provide a correct implementation of this
  challenge so we decided to remove it from the library until we can provide
  proper support.
* Issues causing test failures when running the tests in the acme package with
  pytest<3.0 has been resolved.
* certbot-nginx now correctly depends on acme>=0.25.0.

Despite us having broken lockstep, we are continuing to release new versions of
all Certbot components during releases for the time being, however, the only
packages with changes other than their version number were:

* acme
* certbot-nginx

More details about these changes can be found on our GitHub repo:
https://github.com/certbot/certbot/milestone/56?closed=1

## 0.25.0 - 2018-06-06

### Added

* Support for the ready status type was added to acme. Without this change,
  Certbot and acme users will begin encountering errors when using Let's
  Encrypt's ACMEv2 API starting on June 19th for the staging environment and
  July 5th for production. See
  https://community.letsencrypt.org/t/acmev2-order-ready-status/62866 for more
  information.
* Certbot now accepts the flag --reuse-key which will cause the same key to be
  used in the certificate when the lineage is renewed rather than generating a
  new key.
* You can now add multiple email addresses to your ACME account with Certbot by
  providing a comma separated list of emails to the --email flag.
* Support for Let's Encrypt's upcoming TLS-ALPN-01 challenge was added to acme.
  For more information, see
  https://community.letsencrypt.org/t/tls-alpn-validation-method/63814/1.
* acme now supports specifying the source address to bind to when sending
  outgoing connections. You still cannot specify this address using Certbot.
* If you run Certbot against Let's Encrypt's ACMEv2 staging server but don't
  already have an account registered at that server URL, Certbot will
  automatically reuse your staging account from Let's Encrypt's ACMEv1 endpoint
  if it exists.
* Interfaces were added to Certbot allowing plugins to be called at additional
  points. The `GenericUpdater` interface allows plugins to perform actions
  every time `certbot renew` is run, regardless of whether any certificates are
  due for renewal, and the `RenewDeployer` interface allows plugins to perform
  actions when a certificate is renewed. See `certbot.interfaces` for more
  information.

### Changed

* When running Certbot with --dry-run and you don't already have a staging
  account, the created account does not contain an email address even if one
  was provided to avoid expiration emails from Let's Encrypt's staging server.
* certbot-nginx does a better job of automatically detecting the location of
  Nginx's configuration files when run on BSD based systems.
* acme now requires and uses pytest when running tests with setuptools with
  `python setup.py test`.
* `certbot config_changes` no longer waits for user input before exiting.

### Fixed

* Misleading log output that caused users to think that Certbot's standalone
  plugin failed to bind to a port when performing a challenge has been
  corrected.
* An issue where certbot-nginx would fail to enable HSTS if the server block
  already had an `add_header` directive has been resolved.
* certbot-nginx now does a better job detecting the server block to base the
  configuration for TLS-SNI challenges on.

Despite us having broken lockstep, we are continuing to release new versions of
all Certbot components during releases for the time being, however, the only
packages with functional changes were:

* acme
* certbot
* certbot-apache
* certbot-nginx

More details about these changes can be found on our GitHub repo:
https://github.com/certbot/certbot/milestone/54?closed=1

## 0.24.0 - 2018-05-02

### Added

* certbot now has an enhance subcommand which allows you to configure security
  enhancements like HTTP to HTTPS redirects, OCSP stapling, and HSTS without
  reinstalling a certificate.
* certbot-dns-rfc2136 now allows the user to specify the port to use to reach
  the DNS server in its credentials file.
* acme now parses the wildcard field included in authorizations so it can be
  used by users of the library.

### Changed

* certbot-dns-route53 used to wait for each DNS update to propagate before
  sending the next one, but now it sends all updates before waiting which
  speeds up issuance for multiple domains dramatically.
* Certbot's official Docker images are now based on Alpine Linux 3.7 rather
  than 3.4 because 3.4 has reached its end-of-life.
* We've doubled the time Certbot will spend polling authorizations before
  timing out.
* The level of the message logged when Certbot is being used with
  non-standard paths warning that crontabs for renewal included in Certbot
  packages from OS package managers may not work has been reduced. This stops
  the message from being written to stderr every time `certbot renew` runs.

### Fixed

* certbot-auto now works with Python 3.6.

Despite us having broken lockstep, we are continuing to release new versions of
all Certbot components during releases for the time being, however, the only
packages with changes other than their version number were:

* acme
* certbot
* certbot-apache
* certbot-dns-digitalocean (only style improvements to tests)
* certbot-dns-rfc2136

More details about these changes can be found on our GitHub repo:
https://github.com/certbot/certbot/milestone/52?closed=1

## 0.23.0 - 2018-04-04

### Added

* Support for OpenResty was added to the Nginx plugin.

### Changed

* The timestamps in Certbot's logfiles now use the system's local time zone
  rather than UTC.
* Certbot's DNS plugins that use Lexicon now rely on Lexicon>=2.2.1 to be able
  to create and delete multiple TXT records on a single domain.
* certbot-dns-google's test suite now works without an internet connection.

### Fixed

* Removed a small window that if during which an error occurred, Certbot
  wouldn't clean up performed challenges.
* The parameters `default` and `ipv6only` are now removed from `listen`
  directives when creating a new server block in the Nginx plugin.
* `server_name` directives enclosed in quotation marks in Nginx are now properly
  supported.
* Resolved an issue preventing the Apache plugin from starting Apache when it's
  not currently running on RHEL and Gentoo based systems.

Despite us having broken lockstep, we are continuing to release new versions of
all Certbot components during releases for the time being, however, the only
packages with changes other than their version number were:

* certbot
* certbot-apache
* certbot-dns-cloudxns
* certbot-dns-dnsimple
* certbot-dns-dnsmadeeasy
* certbot-dns-google
* certbot-dns-luadns
* certbot-dns-nsone
* certbot-dns-rfc2136
* certbot-nginx

More details about these changes can be found on our GitHub repo:
https://github.com/certbot/certbot/milestone/50?closed=1

## 0.22.2 - 2018-03-19

### Fixed

* A type error introduced in 0.22.1 that would occur during challenge cleanup
  when a Certbot plugin raises an exception while trying to complete the
  challenge was fixed.

Despite us having broken lockstep, we are continuing to release new versions of
all Certbot components during releases for the time being, however, the only
packages with changes other than their version number were:

* certbot

More details about these changes can be found on our GitHub repo:
https://github.com/certbot/certbot/milestone/53?closed=1

## 0.22.1 - 2018-03-19

### Changed

* The ACME server used with Certbot's --dry-run and --staging flags is now
  Let's Encrypt's ACMEv2 staging server which allows people to also test ACMEv2
  features with these flags.

### Fixed

* The HTTP Content-Type header is now set to the correct value during
  certificate revocation with new versions of the ACME protocol.
* When using Certbot with Let's Encrypt's ACMEv2 server, it would add a blank
  line to the top of chain.pem and between the certificates in fullchain.pem
  for each lineage. These blank lines have been removed.
* Resolved a bug that caused Certbot's --allow-subset-of-names flag not to
  work.
* Fixed a regression in acme.client.Client that caused the class to not work
  when it was initialized without a ClientNetwork which is done by some of the
  other projects using our ACME library.

Despite us having broken lockstep, we are continuing to release new versions of
all Certbot components during releases for the time being, however, the only
packages with changes other than their version number were:

* acme
* certbot

More details about these changes can be found on our GitHub repo:
https://github.com/certbot/certbot/milestone/51?closed=1

## 0.22.0 - 2018-03-07

### Added

* Support for obtaining wildcard certificates and a newer version of the ACME
  protocol such as the one implemented by Let's Encrypt's upcoming ACMEv2
  endpoint was added to Certbot and its ACME library. Certbot still works with
  older ACME versions and will automatically change the version of the protocol
  used based on the version the ACME CA implements.
* The Apache and Nginx plugins are now able to automatically install a wildcard
  certificate to multiple virtual hosts that you select from your server
  configuration.
* The `certbot install` command now accepts the `--cert-name` flag for
  selecting a certificate.
* `acme.client.BackwardsCompatibleClientV2` was added to Certbot's ACME library
  which automatically handles most of the differences between new and old ACME
  versions. `acme.client.ClientV2` is also available for people who only want
  to support one version of the protocol or want to handle the differences
  between versions themselves.
* certbot-auto now supports the flag --install-only which has the script
  install Certbot and its dependencies and exit without invoking Certbot.
* Support for issuing a single certificate for a wildcard and base domain was
  added to our Google Cloud DNS plugin. To do this, we now require your API
  credentials have additional permissions, however, your credentials will
  already have these permissions unless you defined a custom role with fewer
  permissions than the standard DNS administrator role provided by Google.
  These permissions are also only needed for the case described above so it
  will continue to work for existing users. For more information about the
  permissions changes, see the documentation in the plugin.

### Changed

* We have broken lockstep between our ACME library, Certbot, and its plugins.
  This means that the different components do not need to be the same version
  to work together like they did previously. This makes packaging easier
  because not every piece of Certbot needs to be repackaged to ship a change to
  a subset of its components.
* Support for Python 2.6 and Python 3.3 has been removed from ACME, Certbot,
  Certbot's plugins, and certbot-auto. If you are using certbot-auto on a RHEL
  6 based system, it will walk you through the process of installing Certbot
  with Python 3 and refuse to upgrade to a newer version of Certbot until you
  have done so.
* Certbot's components now work with older versions of setuptools to simplify
  packaging for EPEL 7.

### Fixed

* Issues caused by Certbot's Nginx plugin adding multiple ipv6only directives
  has been resolved.
* A problem where Certbot's Apache plugin would add redundant include
  directives for the TLS configuration managed by Certbot has been fixed.
* Certbot's webroot plugin now properly deletes any directories it creates.

More details about these changes can be found on our GitHub repo:
https://github.com/certbot/certbot/milestone/48?closed=1

## 0.21.1 - 2018-01-25

### Fixed

* When creating an HTTP to HTTPS redirect in Nginx, we now ensure the Host
  header of the request is set to an expected value before redirecting users to
  the domain found in the header. The previous way Certbot configured Nginx
  redirects was a potential security issue which you can read more about at
  https://community.letsencrypt.org/t/security-issue-with-redirects-added-by-certbots-nginx-plugin/51493.
* Fixed a problem where Certbot's Apache plugin could fail HTTP-01 challenges
  if basic authentication is configured for the domain you request a
  certificate for.
* certbot-auto --no-bootstrap now properly tries to use Python 3.4 on RHEL 6
  based systems rather than Python 2.6.

More details about these changes can be found on our GitHub repo:
https://github.com/certbot/certbot/milestone/49?closed=1

## 0.21.0 - 2018-01-17

### Added

* Support for the HTTP-01 challenge type was added to our Apache and Nginx
  plugins. For those not aware, Let's Encrypt disabled the TLS-SNI-01 challenge
  type which was what was previously being used by our Apache and Nginx plugins
  last week due to a security issue. For more information about Let's Encrypt's
  change, click
  [here](https://community.letsencrypt.org/t/2018-01-11-update-regarding-acme-tls-sni-and-shared-hosting-infrastructure/50188).
  Our Apache and Nginx plugins will automatically switch to use HTTP-01 so no
  changes need to be made to your Certbot configuration, however, you should
  make sure your server is accessible on port 80 and isn't behind an external
  proxy doing things like redirecting all traffic from HTTP to HTTPS. HTTP to
  HTTPS redirects inside Apache and Nginx are fine.
* IPv6 support was added to the Nginx plugin.
* Support for automatically creating server blocks based on the default server
  block was added to the Nginx plugin.
* The flags --delete-after-revoke and --no-delete-after-revoke were added
  allowing users to control whether the revoke subcommand also deletes the
  certificates it is revoking.

### Changed

* We deprecated support for Python 2.6 and Python 3.3 in Certbot and its ACME
  library. Support for these versions of Python will be removed in the next
  major release of Certbot. If you are using certbot-auto on a RHEL 6 based
  system, it will guide you through the process of installing Python 3.
* We split our implementation of JOSE (Javascript Object Signing and
  Encryption) out of our ACME library and into a separate package named josepy.
  This package is available on [PyPI](https://pypi.python.org/pypi/josepy) and
  on [GitHub](https://github.com/certbot/josepy).
* We updated the ciphersuites used in Apache to the new [values recommended by
  Mozilla](https://wiki.mozilla.org/Security/Server_Side_TLS#Intermediate_compatibility_.28default.29).
  The major change here is adding ChaCha20 to the list of supported
  ciphersuites.

### Fixed

* An issue with our Apache plugin on Gentoo due to differences in their
  apache2ctl command have been resolved.

More details about these changes can be found on our GitHub repo:
https://github.com/certbot/certbot/milestone/47?closed=1

## 0.20.0 - 2017-12-06

### Added

* Certbot's ACME library now recognizes URL fields in challenge objects in
  preparation for Let's Encrypt's new ACME endpoint. The value is still
  accessible in our ACME library through the name "uri".

### Changed

* The Apache plugin now parses some distro specific Apache configuration files
  on non-Debian systems allowing it to get a clearer picture on the running
  configuration. Internally, these changes were structured so that external
  contributors can easily write patches to make the plugin work in new Apache
  configurations.
* Certbot better reports network failures by removing information about
  connection retries from the error output.
* An unnecessary question when using Certbot's webroot plugin interactively has
  been removed.

### Fixed

* Certbot's NGINX plugin no longer sometimes incorrectly reports that it was
  unable to deploy a HTTP->HTTPS redirect when requesting Certbot to enable a
  redirect for multiple domains.
* Problems where the Apache plugin was failing to find directives and
  duplicating existing directives on openSUSE have been resolved.
* An issue running the test shipped with Certbot and some our DNS plugins with
  older versions of mock have been resolved.
* On some systems, users reported strangely interleaved output depending on
  when stdout and stderr were flushed. This problem was resolved by having
  Certbot regularly flush these streams.

More details about these changes can be found on our GitHub repo:
https://github.com/certbot/certbot/milestone/44?closed=1

## 0.19.0 - 2017-10-04

### Added

* Certbot now has renewal hook directories where executable files can be placed
  for Certbot to run with the renew subcommand. Pre-hooks, deploy-hooks, and
  post-hooks can be specified in the renewal-hooks/pre, renewal-hooks/deploy,
  and renewal-hooks/post directories respectively in Certbot's configuration
  directory (which is /etc/letsencrypt by default). Certbot will automatically
  create these directories when it is run if they do not already exist.
* After revoking a certificate with the revoke subcommand, Certbot will offer
  to delete the lineage associated with the certificate. When Certbot is run
  with --non-interactive, it will automatically try to delete the associated
  lineage.
* When using Certbot's Google Cloud DNS plugin on Google Compute Engine, you no
  longer have to provide a credential file to Certbot if you have configured
  sufficient permissions for the instance which Certbot can automatically
  obtain using Google's metadata service.

### Changed

* When deleting certificates interactively using the delete subcommand, Certbot
  will now allow you to select multiple lineages to be deleted at once.
* Certbot's Apache plugin no longer always parses Apache's sites-available on
  Debian based systems and instead only parses virtual hosts included in your
  Apache configuration. You can provide an additional directory for Certbot to
  parse using the command line flag --apache-vhost-root.

### Fixed

* The plugins subcommand can now be run without root access.
* certbot-auto now includes a timeout when updating itself so it no longer
  hangs indefinitely when it is unable to connect to the external server.
* An issue where Certbot's Apache plugin would sometimes fail to deploy a
  certificate on Debian based systems if mod_ssl wasn't already enabled has
  been resolved.
* A bug in our Docker image where the certificates subcommand could not report
  if certificates maintained by Certbot had been revoked has been fixed.
* Certbot's RFC 2136 DNS plugin (for use with software like BIND) now properly
  performs DNS challenges when the domain being verified contains a CNAME
  record.

More details about these changes can be found on our GitHub repo:
https://github.com/certbot/certbot/milestone/43?closed=1

## 0.18.2 - 2017-09-20

### Fixed

* An issue where Certbot's ACME module would raise an AttributeError trying to
  create self-signed certificates when used with pyOpenSSL 17.3.0 has been
  resolved. For Certbot users with this version of pyOpenSSL, this caused
  Certbot to crash when performing a TLS SNI challenge or when the Nginx plugin
  tried to create an SSL server block.

More details about these changes can be found on our GitHub repo:
https://github.com/certbot/certbot/milestone/46?closed=1

## 0.18.1 - 2017-09-08

### Fixed

* If certbot-auto was running as an unprivileged user and it upgraded from
  0.17.0 to 0.18.0, it would crash with a permissions error and would need to
  be run again to successfully complete the upgrade. This has been fixed and
  certbot-auto should upgrade cleanly to 0.18.1.
* Certbot usually uses "certbot-auto" or "letsencrypt-auto" in error messages
  and the User-Agent string instead of "certbot" when you are using one of
  these wrapper scripts. Proper detection of this was broken with Certbot's new
  installation path in /opt in 0.18.0 but this problem has been resolved.

More details about these changes can be found on our GitHub repo:
https://github.com/certbot/certbot/milestone/45?closed=1

## 0.18.0 - 2017-09-06

### Added

* The Nginx plugin now configures Nginx to use 2048-bit Diffie-Hellman
  parameters. Java 6 clients do not support Diffie-Hellman parameters larger
  than 1024 bits, so if you need to support these clients you will need to
  manually modify your Nginx configuration after using the Nginx installer.

### Changed

* certbot-auto now installs Certbot in directories under `/opt/eff.org`. If you
  had an existing installation from certbot-auto, a symlink is created to the
  new directory. You can configure certbot-auto to use a different path by
  setting the environment variable VENV_PATH.
* The Nginx plugin can now be selected in Certbot's interactive output.
* Output verbosity of renewal failures when running with `--quiet` has been
  reduced.
* The default revocation reason shown in Certbot help output now is a human
  readable string instead of a numerical code.
* Plugin selection is now included in normal terminal output.

### Fixed

* A newer version of ConfigArgParse is now installed when using certbot-auto
  causing values set to false in a Certbot INI configuration file to be handled
  intuitively. Setting a boolean command line flag to false is equivalent to
  not including it in the configuration file at all.
* New naming conventions preventing certbot-auto from installing OS
  dependencies on Fedora 26 have been resolved.

More details about these changes can be found on our GitHub repo:
https://github.com/certbot/certbot/milestone/42?closed=1

## 0.17.0 - 2017-08-02

### Added

* Support in our nginx plugin for modifying SSL server blocks that do
  not contain certificate or key directives.
* A `--max-log-backups` flag to allow users to configure or even completely
  disable Certbot's built in log rotation.
* A `--user-agent-comment` flag to allow people who build tools around Certbot
  to differentiate their user agent string by adding a comment to its default
  value.

### Changed

* Due to some awesome work by
  [cryptography project](https://github.com/pyca/cryptography), compilation can
  now be avoided on most systems when using certbot-auto. This eliminates many
  problems people have had in the past such as running out of memory, having
  invalid headers/libraries, and changes to the OS packages on their system
  after compilation breaking Certbot.
* The `--renew-hook` flag has been hidden in favor of `--deploy-hook`. This new
  flag works exactly the same way except it is always run when a certificate is
  issued rather than just when it is renewed.
* We have started printing deprecation warnings in certbot-auto for
  experimentally supported systems with OS packages available.
* A certificate lineage's name is included in error messages during renewal.

### Fixed

* Encoding errors that could occur when parsing error messages from the ACME
  server containing Unicode have been resolved.
* certbot-auto no longer prints misleading messages about there being a newer
  pip version available when installation fails.
* Certbot's ACME library now properly extracts domains from critical SAN
  extensions.

More details about these changes can be found on our GitHub repo:
https://github.com/certbot/certbot/issues?q=is%3Aissue+milestone%3A0.17.0+is%3Aclosed

## 0.16.0 - 2017-07-05

### Added

* A plugin for performing DNS challenges using dynamic DNS updates as defined
  in RFC 2316. This plugin is packaged separately from Certbot and is available
  at https://pypi.python.org/pypi/certbot-dns-rfc2136. It supports Python 2.6,
  2.7, and 3.3+. At this time, there isn't a good way to install this plugin
  when using certbot-auto, but this should change in the near future.
* Plugins for performing DNS challenges for the providers
  [DNS Made Easy](https://pypi.python.org/pypi/certbot-dns-dnsmadeeasy) and
  [LuaDNS](https://pypi.python.org/pypi/certbot-dns-luadns). These plugins are
  packaged separately from Certbot and support Python 2.7 and 3.3+. Currently,
  there isn't a good way to install these plugins when using certbot-auto,
  but that should change soon.
* Support for performing TLS-SNI-01 challenges when using the manual plugin.
* Automatic detection of Arch Linux in the Apache plugin providing better
  default settings for the plugin.

### Changed

* The text of the interactive question about whether a redirect from HTTP to
  HTTPS should be added by Certbot has been rewritten to better explain the
  choices to the user.
* Simplified HTTP challenge instructions in the manual plugin.

### Fixed

* Problems performing a dry run when using the Nginx plugin have been fixed.
* Resolved an issue where certbot-dns-digitalocean's test suite would sometimes
  fail when ran using Python 3.
* On some systems, previous versions of certbot-auto would error out with a
  message about a missing hash for setuptools. This has been fixed.
* A bug where Certbot would sometimes not print a space at the end of an
  interactive prompt has been resolved.
* Nonfatal tracebacks are no longer shown in rare cases where Certbot
  encounters an exception trying to close its TCP connection with the ACME
  server.

More details about these changes can be found on our GitHub repo:
https://github.com/certbot/certbot/issues?q=is%3Aissue+milestone%3A0.16.0+is%3Aclosed

## 0.15.0 - 2017-06-08

### Added

* Plugins for performing DNS challenges for popular providers. Like the Apache
  and Nginx plugins, these plugins are packaged separately and not included in
  Certbot by default. So far, we have plugins for
  [Amazon Route 53](https://pypi.python.org/pypi/certbot-dns-route53),
  [Cloudflare](https://pypi.python.org/pypi/certbot-dns-cloudflare),
  [DigitalOcean](https://pypi.python.org/pypi/certbot-dns-digitalocean), and
  [Google Cloud](https://pypi.python.org/pypi/certbot-dns-google) which all
  work on Python 2.6, 2.7, and 3.3+. Additionally, we have plugins for
  [CloudXNS](https://pypi.python.org/pypi/certbot-dns-cloudxns),
  [DNSimple](https://pypi.python.org/pypi/certbot-dns-dnsimple),
  [NS1](https://pypi.python.org/pypi/certbot-dns-nsone) which work on Python
  2.7 and 3.3+ (and not 2.6). Currently, there isn't a good way to install
  these plugins when using `certbot-auto`, but that should change soon.
* IPv6 support in the standalone plugin. When performing a challenge, the
  standalone plugin automatically handles listening for IPv4/IPv6 traffic based
  on the configuration of your system.
* A mechanism for keeping your Apache and Nginx SSL/TLS configuration up to
  date. When the Apache or Nginx plugins are used, they place SSL/TLS
  configuration options in the root of Certbot's config directory
  (`/etc/letsencrypt` by default). Now when a new version of these plugins run
  on your system, they will automatically update the file to the newest
  version if it is unmodified. If you manually modified the file, Certbot will
  display a warning giving you a path to the updated file which you can use as
  a reference to manually update your modified copy.
* `--http-01-address` and `--tls-sni-01-address` flags for controlling the
  address Certbot listens on when using the standalone plugin.
* The command `certbot certificates` that lists certificates managed by Certbot
  now performs additional validity checks to notify you if your files have
  become corrupted.

### Changed

* Messages custom hooks print to `stdout` are now displayed by Certbot when not
  running in `--quiet` mode.
* `jwk` and `alg` fields in JWS objects have been moved into the protected
  header causing Certbot to more closely follow the latest version of the ACME
  spec.

### Fixed

* Permissions on renewal configuration files are now properly preserved when
  they are updated.
* A bug causing Certbot to display strange defaults in its help output when
  using Python <= 2.7.4 has been fixed.
* Certbot now properly handles mixed case domain names found in custom CSRs.
* A number of poorly worded prompts and error messages.

### Removed

* Support for OpenSSL 1.0.0 in `certbot-auto` has been removed as we now pin a
  newer version of `cryptography` which dropped support for this version.

More details about these changes can be found on our GitHub repo:
https://github.com/certbot/certbot/issues?q=is%3Aissue+milestone%3A0.15.0+is%3Aclosed

## 0.14.2 - 2017-05-25

### Fixed

* Certbot 0.14.0 included a bug where Certbot would create a temporary log file
(usually in /tmp) if the program exited during argument parsing. If a user
provided -h/--help/help, --version, or an invalid command line argument,
Certbot would create this temporary log file. This was especially bothersome to
certbot-auto users as certbot-auto runs `certbot --version` internally to see
if the script needs to upgrade causing it to create at least one of these files
on every run. This problem has been resolved.

More details about this change can be found on our GitHub repo:
https://github.com/certbot/certbot/issues?q=is%3Aissue+milestone%3A0.14.2+is%3Aclosed

## 0.14.1 - 2017-05-16

### Fixed

* Certbot now works with configargparse 0.12.0.
* Issues with the Apache plugin and Augeas 1.7+ have been resolved.
* A problem where the Nginx plugin would fail to install certificates on
systems that had the plugin's SSL/TLS options file from 7+ months ago has been
fixed.

More details about these changes can be found on our GitHub repo:
https://github.com/certbot/certbot/issues?q=is%3Aissue+milestone%3A0.14.1+is%3Aclosed

## 0.14.0 - 2017-05-04

### Added

* Python 3.3+ support for all Certbot packages. `certbot-auto` still currently
only supports Python 2, but the `acme`, `certbot`, `certbot-apache`, and
`certbot-nginx` packages on PyPI now fully support Python 2.6, 2.7, and 3.3+.
* Certbot's Apache plugin now handles multiple virtual hosts per file.
* Lockfiles to prevent multiple versions of Certbot running simultaneously.

### Changed

* When converting an HTTP virtual host to HTTPS in Apache, Certbot only copies
the virtual host rather than the entire contents of the file it's contained
in.
* The Nginx plugin now includes SSL/TLS directives in a separate file located
in Certbot's configuration directory rather than copying the contents of the
file into every modified `server` block.

### Fixed

* Ensure logging is configured before parts of Certbot attempt to log any
messages.
* Support for the `--quiet` flag in `certbot-auto`.
* Reverted a change made in a previous release to make the `acme` and `certbot`
packages always depend on `argparse`. This dependency is conditional again on
the user's Python version.
* Small bugs in the Nginx plugin such as properly handling empty `server`
blocks and setting `server_names_hash_bucket_size` during challenges.

As always, a more complete list of changes can be found on GitHub:
https://github.com/certbot/certbot/issues?q=is%3Aissue+milestone%3A0.14.0+is%3Aclosed

## 0.13.0 - 2017-04-06

### Added

* `--debug-challenges` now pauses Certbot after setting up challenges for debugging.
* The Nginx parser can now handle all valid directives in configuration files.
* Nginx ciphersuites have changed to Mozilla Intermediate.
* `certbot-auto --no-bootstrap` provides the option to not install OS dependencies.

### Fixed

* `--register-unsafely-without-email` now respects `--quiet`.
* Hyphenated renewal parameters are now saved in renewal config files.
* `--dry-run` no longer persists keys and csrs.
* Certbot no longer hangs when trying to start Nginx in Arch Linux.
* Apache rewrite rules no longer double-encode characters.

A full list of changes is available on GitHub:
https://github.com/certbot/certbot/issues?q=is%3Aissue%20milestone%3A0.13.0%20is%3Aclosed%20

## 0.12.0 - 2017-03-02

### Added

* Certbot now allows non-camelcase Apache VirtualHost names.
* Certbot now allows more log messages to be silenced.

### Fixed

* Fixed a regression around using `--cert-name` when getting new certificates

More information about these changes can be found on our GitHub repo:
https://github.com/certbot/certbot/issues?q=is%3Aissue%20milestone%3A0.12.0

## 0.11.1 - 2017-02-01

### Fixed

* Resolved a problem where Certbot would crash while parsing command line
arguments in some cases.
* Fixed a typo.

More details about these changes can be found on our GitHub repo:
https://github.com/certbot/certbot/pulls?q=is%3Apr%20milestone%3A0.11.1%20is%3Aclosed

## 0.11.0 - 2017-02-01

### Added

* When using the standalone plugin while running Certbot interactively
and a required port is bound by another process, Certbot will give you
the option to retry to grab the port rather than immediately exiting.
* You are now able to deactivate your account with the Let's Encrypt
server using the `unregister` subcommand.
* When revoking a certificate using the `revoke` subcommand, you now
have the option to provide the reason the certificate is being revoked
to Let's Encrypt with `--reason`.

### Changed

* Providing `--quiet` to `certbot-auto` now silences package manager output.

### Removed

* Removed the optional `dnspython` dependency in our `acme` package.
Now the library does not support client side verification of the DNS
challenge.

More details about these changes can be found on our GitHub repo:
https://github.com/certbot/certbot/issues?q=is%3Aissue+milestone%3A0.11.0+is%3Aclosed

## 0.10.2 - 2017-01-25

### Added

* If Certbot receives a request with a `badNonce` error, it now
automatically retries the request. Since nonces from Let's Encrypt expire,
this helps people performing the DNS challenge with the `manual` plugin
who may have to wait an extended period of time for their DNS changes to
propagate.

### Fixed

* Certbot now saves the `--preferred-challenges` values for renewal. Previously
these values were discarded causing a different challenge type to be used when
renewing certs in some cases.

More details about these changes can be found on our GitHub repo:
https://github.com/certbot/certbot/issues?q=is%3Aissue+milestone%3A0.10.2+is%3Aclosed

## 0.10.1 - 2017-01-13

### Fixed

* Resolve problems where when asking Certbot to update a certificate at
an existing path to include different domain names, the old names would
continue to be used.
* Fix issues successfully running our unit test suite on some systems.

More details about these changes can be found on our GitHub repo:
https://github.com/certbot/certbot/issues?q=is%3Aissue+milestone%3A0.10.1+is%3Aclosed

## 0.10.0 - 2017-01-11

## Added

* Added the ability to customize and automatically complete DNS and HTTP
domain validation challenges with the manual plugin. The flags
`--manual-auth-hook` and `--manual-cleanup-hook` can now be provided
when using the manual plugin to execute commands provided by the user to
perform and clean up challenges provided by the CA. This is best used in
complicated setups where the DNS challenge must be used or Certbot's
existing plugins cannot be used to perform HTTP challenges. For more
information on how this works, see `certbot --help manual`.
* Added a `--cert-name` flag for specifying the name to use for the
certificate in Certbot's configuration directory. Using this flag in
combination with `-d/--domains`, a user can easily request a new
certificate with different domains and save it with the name provided by
`--cert-name`. Additionally, `--cert-name` can be used to select a
certificate with the `certonly` and `run` subcommands so a full list of
domains in the certificate does not have to be provided.
* Added subcommand `certificates` for listing the certificates managed by
Certbot and their properties.
* Added the `delete` subcommand for removing certificates managed by Certbot
from the configuration directory.
* Certbot now supports requesting internationalized domain names (IDNs).
* Hooks provided to Certbot are now saved to be reused during renewal.
If you run Certbot with `--pre-hook`, `--renew-hook`, or `--post-hook`
flags when obtaining a certificate, the provided commands will
automatically be saved and executed again when renewing the certificate.
A pre-hook and/or post-hook can also be given to the `certbot renew`
command either on the command line or in a [configuration
file](https://certbot.eff.org/docs/using.html#configuration-file) to run
an additional command before/after any certificate is renewed. Hooks
will only be run if a certificate is renewed.
* Support Busybox in certbot-auto.

### Changed

* Recategorized `-h/--help` output to improve documentation and
discoverability.

### Removed

* Removed the ncurses interface. This change solves problems people
were having on many systems, reduces the number of Certbot
dependencies, and simplifies our code. Certbot's only interface now is
the text interface which was available by providing `-t/--text` to
earlier versions of Certbot.

### Fixed

* Many small bug fixes.

More details about these changes can be found on our GitHub repo:
https://github.com/certbot/certbot/issues?q=is%3Aissue+milestone%3A0.10.0is%3Aclosed

## 0.9.3 - 2016-10-13

### Added

* The Apache plugin uses information about your OS to help determine the
layout of your Apache configuration directory. We added a patch to
ensure this code behaves the same way when testing on different systems
as the tests were failing in some cases.

### Changed

* Certbot adopted more conservative behavior about reporting a needed port as
unavailable when using the standalone plugin.

More details about these changes can be found on our GitHub repo:
https://github.com/certbot/certbot/milestone/27?closed=1

## 0.9.2 - 2016-10-12

### Added

* Certbot stopped requiring that all possibly required ports are available when
using the standalone plugin. It now only verifies that the ports are available
when they are necessary.

### Fixed

* Certbot now verifies that our optional dependencies version matches what is
required by Certbot.
* Certnot now properly copies the `ssl on;` directives as necessary when
performing domain validation in the Nginx plugin.
* Fixed problem where symlinks were becoming files when they were
packaged, causing errors during testing and OS packaging.

More details about these changes can be found on our GitHub repo:
https://github.com/certbot/certbot/milestone/26?closed=1

## 0.9.1 - 2016-10-06

### Fixed

* Fixed a bug that was introduced in version 0.9.0 where the command
line flag -q/--quiet wasn't respected in some cases.

More details about these changes can be found on our GitHub repo:
https://github.com/certbot/certbot/milestone/25?closed=1

## 0.9.0 - 2016-10-05

### Added

* Added an alpha version of the Nginx plugin. This plugin fully automates the
process of obtaining and installing certificates with Nginx.
Additionally, it is able to automatically configure security
enhancements such as an HTTP to HTTPS redirect and OCSP stapling. To use
this plugin, you must have the `certbot-nginx` package installed (which
is installed automatically when using `certbot-auto`) and provide
`--nginx` on the command line. This plugin is still in its early stages
so we recommend you use it with some caution and make sure you have a
backup of your Nginx configuration.
* Added support for the `DNS` challenge in the `acme` library and `DNS` in
Certbot's `manual` plugin. This allows you to create DNS records to
prove to Let's Encrypt you control the requested domain name. To use
this feature, include `--manual --preferred-challenges dns` on the
command line.
* Certbot now helps with enabling Extra Packages for Enterprise Linux (EPEL) on
CentOS 6 when using `certbot-auto`. To use `certbot-auto` on CentOS 6,
the EPEL repository has to be enabled. `certbot-auto` will now prompt
users asking them if they would like the script to enable this for them
automatically. This is done without prompting users when using
`letsencrypt-auto` or if `-n/--non-interactive/--noninteractive` is
included on the command line.

More details about these changes can be found on our GitHub repo:
https://github.com/certbot/certbot/issues?q=is%3Aissue+milestone%3A0.9.0+is%3Aclosed

## 0.8.1 - 2016-06-14

### Added

* Certbot now preserves a certificate's common name when using `renew`.
* Certbot now saves webroot values for renewal when they are entered interactively.
* Certbot now gracefully reports that the Apache plugin isn't usable when Augeas is not installed.
* Added experimental support for Mageia has been added to `certbot-auto`.

### Fixed

* Fixed problems with an invalid user-agent string on OS X.

More details about these changes can be found on our GitHub repo:
https://github.com/certbot/certbot/issues?q=is%3Aissue+milestone%3A0.8.1+

## 0.8.0 - 2016-06-02

### Added

* Added the `register` subcommand which can be used to register an account
with the Let's Encrypt CA.
* You can now run `certbot register --update-registration` to
change the e-mail address associated with your registration.

More details about these changes can be found on our GitHub repo:
https://github.com/certbot/certbot/issues?q=is%3Aissue+milestone%3A0.8.0+

## 0.7.0 - 2016-05-27

### Added

* Added `--must-staple` to request certificates from Let's Encrypt
with the OCSP must staple extension.
* Certbot now automatically configures OSCP stapling for Apache.
* Certbot now allows requesting certificates for domains found in the common name
of a custom CSR.

### Fixed

* Fixed a number of miscellaneous bugs

More details about these changes can be found on our GitHub repo:
https://github.com/certbot/certbot/issues?q=milestone%3A0.7.0+is%3Aissue

## 0.6.0 - 2016-05-12

### Added

* Versioned the datetime dependency in setup.py.

### Changed

* Renamed the client from `letsencrypt` to `certbot`.

### Fixed

* Fixed a small json deserialization error.
* Certbot now preserves domain order in generated CSRs.
* Fixed some minor bugs.

More details about these changes can be found on our GitHub repo:
https://github.com/certbot/certbot/issues?q=is%3Aissue%20milestone%3A0.6.0%20is%3Aclosed%20

## 0.5.0 - 2016-04-05

### Added

* Added the ability to use the webroot plugin interactively.
* Added the flags --pre-hook, --post-hook, and --renew-hook which can be used with
the renew subcommand to register shell commands to run in response to
renewal events. Pre-hook commands will be run before any certs are
renewed, post-hook commands will be run after any certs are renewed,
and renew-hook commands will be run after each cert is renewed. If no
certs are due for renewal, no command is run.
* Added a -q/--quiet flag which silences all output except errors.
* Added an --allow-subset-of-domains flag which can be used with the renew
command to prevent renewal failures for a subset of the requested
domains from causing the client to exit.

### Changed

* Certbot now uses renewal configuration files. In /etc/letsencrypt/renewal
by default, these files can be used to control what parameters are
used when renewing a specific certificate.

More details about these changes can be found on our GitHub repo:
https://github.com/letsencrypt/letsencrypt/issues?q=milestone%3A0.5.0+is%3Aissue

## 0.4.2 - 2016-03-03

### Fixed

* Resolved problems encountered when compiling letsencrypt
against the new OpenSSL release.
* Fixed problems encountered when using `letsencrypt renew` with configuration files
from the private beta.

More details about these changes can be found on our GitHub repo:
https://github.com/letsencrypt/letsencrypt/issues?q=is%3Aissue+milestone%3A0.4.2

## 0.4.1 - 2016-02-29

### Fixed

* Fixed Apache parsing errors encountered with some configurations.
* Fixed Werkzeug dependency problems encountered on some Red Hat systems.
* Fixed bootstrapping failures when using letsencrypt-auto with --no-self-upgrade.
* Fixed problems with parsing renewal config files from private beta.

More details about these changes can be found on our GitHub repo:
https://github.com/letsencrypt/letsencrypt/issues?q=is:issue+milestone:0.4.1

## 0.4.0 - 2016-02-10

### Added

* Added the verb/subcommand `renew` which can be used to renew your existing
certificates as they approach expiration. Running `letsencrypt renew`
will examine all existing certificate lineages and determine if any are
less than 30 days from expiration. If so, the client will use the
settings provided when you previously obtained the certificate to renew
it. The subcommand finishes by printing a summary of which renewals were
successful, failed, or not yet due.
* Added a `--dry-run` flag to help with testing configuration
without affecting production rate limits. Currently supported by the
`renew` and `certonly` subcommands, providing `--dry-run` on the command
line will obtain certificates from the staging server without saving the
resulting certificates to disk.
* Added major improvements to letsencrypt-auto. This script
has been rewritten to include full support for Python 2.6, the ability
for letsencrypt-auto to update itself, and improvements to the
stability, security, and performance of the script.
* Added support for Apache 2.2 to the Apache plugin.

More details about these changes can be found on our GitHub repo:
https://github.com/letsencrypt/letsencrypt/issues?q=is%3Aissue+milestone%3A0.4.0

## 0.3.0 - 2016-01-27

### Added

* Added a non-interactive mode which can be enabled by including `-n` or
`--non-interactive` on the command line. This can be used to guarantee
the client will not prompt when run automatically using cron/systemd.
* Added preparation for the new letsencrypt-auto script. Over the past
couple months, we've been working on increasing the reliability and
security of letsencrypt-auto. A number of changes landed in this
release to prepare for the new version of this script.

More details about these changes can be found on our GitHub repo:
https://github.com/letsencrypt/letsencrypt/issues?q=is%3Aissue+milestone%3A0.3.0

## 0.2.0 - 2016-01-14

### Added

* Added Apache plugin support for non-Debian based systems. Support has been
added for modern Red Hat based systems such as Fedora 23, Red Hat 7,
and CentOS 7 running Apache 2.4. In theory, this plugin should be
able to be configured to run on any Unix-like OS running Apache 2.4.
* Relaxed PyOpenSSL version requirements. This adds support for systems
with PyOpenSSL versions 0.13 or 0.14.
* Improved error messages from the client.

### Fixed

* Resolved issues with the Apache plugin enabling an HTTP to HTTPS
redirect on some systems.

More details about these changes can be found on our GitHub repo:
https://github.com/letsencrypt/letsencrypt/issues?q=is%3Aissue+milestone%3A0.2.0

## 0.1.1 - 2015-12-15

### Added

* Added a check that avoids attempting to issue for unqualified domain names like
"localhost".

### Fixed

* Fixed a confusing UI path that caused some users to repeatedly renew
their certs while experimenting with the client, in some cases hitting
issuance rate limits.
* Fixed numerous Apache configuration parser problems
* Fixed --webroot permission handling for non-root users

More details about these changes can be found on our GitHub repo:
https://github.com/letsencrypt/letsencrypt/issues?q=milestone%3A0.1.1<|MERGE_RESOLUTION|>--- conflicted
+++ resolved
@@ -29,13 +29,10 @@
 * Honor --reuse-key when --allow-subset-of-names is set
 * Fixed regression in symlink parsing on Windows that was introduced in Certbot
   3.1.0.
-<<<<<<< HEAD
-* Nginx `server_name` directives with internal comments now ignore commented names
-=======
 * When adding ssl listen directives in nginx server blocks, IP addresses are now
   preserved.
 * Nginx configurations can now have the http block in files other than the root (nginx.conf)
->>>>>>> de48847a
+* Nginx `server_name` directives with internal comments now ignore commented names
 
 More details about these changes can be found on our GitHub repo.
 
