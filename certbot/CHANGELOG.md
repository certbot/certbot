--- conflicted
+++ resolved
@@ -6,11 +6,8 @@
 
 ### Added
 
-<<<<<<< HEAD
+* Add minimal code to run Nginx plugin on NetBSD.
 * Make Certbot snap find externally snapped plugins
-=======
-* Add minimal code to run Nginx plugin on NetBSD.
->>>>>>> e31834a6
 
 ### Changed
 
