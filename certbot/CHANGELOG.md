--- conflicted
+++ resolved
@@ -2,8 +2,11 @@
 
 Certbot adheres to [Semantic Versioning](https://semver.org/).
 
-<<<<<<< HEAD
-## 3.2.1 - main
+## 4.0.0 - main
+
+### Added
+
+*
 
 ### Changed
 
@@ -13,19 +16,6 @@
 * deprecated `certbot.crypto_util.dump_pyopenssl_chain`
 * deprecated `certbot.crypto_util.pyopenssl_load_certificate`
 
-
-## 3.2.0 - main
-=======
-## 4.0.0 - main
-
-### Added
-
-*
-
-### Changed
-
-*
-
 ### Fixed
 
 *
@@ -33,7 +23,6 @@
 More details about these changes can be found on our GitHub repo.
 
 ## 3.2.0 - 2025-02-11
->>>>>>> d3aceba1
 
 ### Added
 
