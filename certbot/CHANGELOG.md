# Certbot change log

Certbot adheres to [Semantic Versioning](https://semver.org/).

## 1.2.0 - master

### Added

*

### Changed

* Add directory field to error message when field is missing.
<<<<<<< HEAD
* Disable old SSL versions and ciphersuites to follow Mozilla recommendations in Apache.
=======
* If MD5 hasher is not available, try it in non-security mode (fix for FIPS systems) -- [#1948](https://github.com/certbot/certbot/issues/1948)
>>>>>>> a342eb55

### Fixed

*

More details about these changes can be found on our GitHub repo.

## 1.1.0 - 2020-01-14

### Added

*

### Changed

* Removed the fallback introduced with 0.34.0 in `acme` to retry a POST-as-GET
  request as a GET request when the targeted ACME CA server seems to not support
  POST-as-GET requests.
* certbot-auto no longer supports architectures other than x86_64 on RHEL 6
  based systems. Existing certbot-auto installations affected by this will
  continue to work, but they will no longer receive updates. To install a
  newer version of Certbot on these systems, you should update your OS.
* Support for Python 3.4 in Certbot and its ACME library is deprecated and will be
  removed in the next release of Certbot. certbot-auto users on x86_64 systems running
  RHEL 6 or derivatives will be asked to enable Software Collections (SCL) repository
  so Python 3.6 can be installed. certbot-auto can enable the SCL repo for you on CentOS 6
  while users on other RHEL 6 based systems will be asked to do this manually.

### Fixed

*

More details about these changes can be found on our GitHub repo.

## 1.0.0 - 2019-12-03

### Added

*

### Removed

* The `docs` extras for the `certbot-apache` and `certbot-nginx` packages
  have been removed.

### Changed

* certbot-auto has deprecated support for systems using OpenSSL 1.0.1 that are
  not running on x86-64. This primarily affects RHEL 6 based systems.
* Certbot's `config_changes` subcommand has been removed
* `certbot.plugins.common.TLSSNI01` has been removed.
* Deprecated attributes related to the TLS-SNI-01 challenge in
  `acme.challenges` and `acme.standalone`
  have been removed.
* The functions `certbot.client.view_config_changes`,
  `certbot.main.config_changes`,
  `certbot.plugins.common.Installer.view_config_changes`,
  `certbot.reverter.Reverter.view_config_changes`, and
  `certbot.util.get_systemd_os_info` have been removed
* Certbot's `register --update-registration` subcommand has been removed
* When possible, default to automatically configuring the webserver so all requests
  redirect to secure HTTPS access. This is mostly relevant when running Certbot
  in non-interactive mode. Previously, the default was to not redirect all requests.

### Fixed

*

More details about these changes can be found on our GitHub repo.

## 0.40.1 - 2019-11-05

### Changed

* Added back support for Python 3.4 to Certbot components and certbot-auto due
  to a bug when requiring Python 2.7 or 3.5+ on RHEL 6 based systems.

More details about these changes can be found on our GitHub repo.

## 0.40.0 - 2019-11-05

### Added

*

### Changed

* We deprecated support for Python 3.4 in Certbot and its ACME library. Support
  for Python 3.4 will be removed in the next major release of Certbot.
  certbot-auto users on RHEL 6 based systems will be asked to enable Software
  Collections (SCL) repository so Python 3.6 can be installed. certbot-auto can
  enable the SCL repo for you on CentOS 6 while users on other RHEL 6 based
  systems will be asked to do this manually.
* `--server` may now be combined with `--dry-run`. Certbot will, as before, use the
  staging server instead of the live server when `--dry-run` is used.
* `--dry-run` now requests fresh authorizations every time, fixing the issue
  where it was prone to falsely reporting success.
* Updated certbot-dns-google to depend on newer versions of
  google-api-python-client and oauth2client.
* The OS detection logic again uses distro library for Linux OSes
* certbot.plugins.common.TLSSNI01 has been deprecated and will be removed in a
  future release.
* CLI flags --tls-sni-01-port and --tls-sni-01-address have been removed.
* The values tls-sni and tls-sni-01 for the --preferred-challenges flag are no
  longer accepted.
* Removed the flags: `--agree-dev-preview`, `--dialog`, and `--apache-init-script`
* acme.standalone.BaseRequestHandlerWithLogging and
  acme.standalone.simple_tls_sni_01_server have been deprecated and will be
  removed in a future release of the library.
* certbot-dns-rfc2136 now use TCP to query SOA records.

### Fixed

*

More details about these changes can be found on our GitHub repo.

## 0.39.0 - 2019-10-01

### Added

* Support for Python 3.8 was added to Certbot and all of its components.
* Support for CentOS 8 was added to certbot-auto.

### Changed

* Don't send OCSP requests for expired certificates
* Return to using platform.linux_distribution instead of distro.linux_distribution in OS fingerprinting for Python < 3.8
* Updated the Nginx plugin's TLS configuration to keep support for some versions of IE11.

### Fixed

* Fixed OS detection in the Apache plugin on RHEL 6.

More details about these changes can be found on our GitHub repo.

## 0.38.0 - 2019-09-03

### Added

* Disable session tickets for Nginx users when appropriate.

### Changed

* If Certbot fails to rollback your server configuration, the error message
  links to the Let's Encrypt forum. Change the link to the Help category now
  that the Server category has been closed.
* Replace platform.linux_distribution with distro.linux_distribution as a step
  towards Python 3.8 support in Certbot.

### Fixed

* Fixed OS detection in the Apache plugin on Scientific Linux.

More details about these changes can be found on our GitHub repo.

## 0.37.2 - 2019-08-21

* Stop disabling TLS session tickets in Nginx as it caused TLS failures on
  some systems.

More details about these changes can be found on our GitHub repo.

## 0.37.1 - 2019-08-08

### Fixed

* Stop disabling TLS session tickets in Apache as it caused TLS failures on
  some systems.

More details about these changes can be found on our GitHub repo.

## 0.37.0 - 2019-08-07

### Added

* Turn off session tickets for apache plugin by default
* acme: Authz deactivation added to `acme` module.

### Changed

* Follow updated Mozilla recommendations for Nginx ssl_protocols, ssl_ciphers,
  and ssl_prefer_server_ciphers

### Fixed

* Fix certbot-auto failures on RHEL 8.

More details about these changes can be found on our GitHub repo.

## 0.36.0 - 2019-07-11

### Added

* Turn off session tickets for nginx plugin by default
* Added missing error types from RFC8555 to acme

### Changed

* Support for Ubuntu 14.04 Trusty has been removed.
* Update the 'manage your account' help to be more generic.
* The error message when Certbot's Apache plugin is unable to modify your
  Apache configuration has been improved.
* Certbot's config_changes subcommand has been deprecated and will be
  removed in a future release.
* `certbot config_changes` no longer accepts a --num parameter.
* The functions `certbot.plugins.common.Installer.view_config_changes` and
  `certbot.reverter.Reverter.view_config_changes` have been deprecated and will
  be removed in a future release.

### Fixed

* Replace some unnecessary platform-specific line separation.

More details about these changes can be found on our GitHub repo.

## 0.35.1 - 2019-06-10

### Fixed

* Support for specifying an authoritative base domain in our dns-rfc2136 plugin
  has been removed. This feature was added in our last release but had a bug
  which caused the plugin to fail so the feature has been removed until it can
  be added properly.

Despite us having broken lockstep, we are continuing to release new versions of
all Certbot components during releases for the time being, however, the only
package with changes other than its version number was:

* certbot-dns-rfc2136

More details about these changes can be found on our GitHub repo.

## 0.35.0 - 2019-06-05

### Added

* dns_rfc2136 plugin now supports explicitly specifying an authoritative
  base domain for cases when the automatic method does not work (e.g.
  Split horizon DNS)

### Changed

*

### Fixed

* Renewal parameter `webroot_path` is always saved, avoiding some regressions
  when `webroot` authenticator plugin is invoked with no challenge to perform.
* Certbot now accepts OCSP responses when an explicit authorized
  responder, different from the issuer, is used to sign OCSP
  responses.
* Scripts in Certbot hook directories are no longer executed when their
  filenames end in a tilde.

Despite us having broken lockstep, we are continuing to release new versions of
all Certbot components during releases for the time being, however, the only
package with changes other than its version number was:

* certbot
* certbot-dns-rfc2136

More details about these changes can be found on our GitHub repo.

## 0.34.2 - 2019-05-07

### Fixed

* certbot-auto no longer writes a check_permissions.py script at the root
  of the filesystem.

Despite us having broken lockstep, we are continuing to release new versions of
all Certbot components during releases for the time being, however, the only
changes in this release were to certbot-auto.

More details about these changes can be found on our GitHub repo.

## 0.34.1 - 2019-05-06

### Fixed

* certbot-auto no longer prints a blank line when there are no permissions
  problems.

Despite us having broken lockstep, we are continuing to release new versions of
all Certbot components during releases for the time being, however, the only
changes in this release were to certbot-auto.

More details about these changes can be found on our GitHub repo.

## 0.34.0 - 2019-05-01

### Changed

* Apache plugin now tries to restart httpd on Fedora using systemctl if a
  configuration test error is detected. This has to be done due to the way
  Fedora now generates the self signed certificate files upon first
  restart.
* Updated Certbot and its plugins to improve the handling of file system permissions
  on Windows as a step towards adding proper Windows support to Certbot.
* Updated urllib3 to 1.24.2 in certbot-auto.
* Removed the fallback introduced with 0.32.0 in `acme` to retry a challenge response
  with a `keyAuthorization` if sending the response without this field caused a
  `malformed` error to be received from the ACME server.
* Linode DNS plugin now supports api keys created from their new panel
  at [cloud.linode.com](https://cloud.linode.com)

### Fixed

* Fixed Google DNS Challenge issues when private zones exist
* Adding a warning noting that future versions of Certbot will automatically configure the
  webserver so that all requests redirect to secure HTTPS access. You can control this
  behavior and disable this warning with the --redirect and --no-redirect flags.
* certbot-auto now prints warnings when run as root with insecure file system
  permissions. If you see these messages, you should fix the problem by
  following the instructions at
  https://community.letsencrypt.org/t/certbot-auto-deployment-best-practices/91979/,
  however, these warnings can be disabled as necessary with the flag
  --no-permissions-check.
* `acme` module uses now a POST-as-GET request to retrieve the registration
  from an ACME v2 server
* Convert the tsig algorithm specified in the certbot_dns_rfc2136 configuration file to
  all uppercase letters before validating. This makes the value in the config case
  insensitive.

Despite us having broken lockstep, we are continuing to release new versions of
all Certbot components during releases for the time being, however, the only
package with changes other than its version number was:

* acme
* certbot
* certbot-apache
* certbot-dns-cloudflare
* certbot-dns-cloudxns
* certbot-dns-digitalocean
* certbot-dns-dnsimple
* certbot-dns-dnsmadeeasy
* certbot-dns-gehirn
* certbot-dns-google
* certbot-dns-linode
* certbot-dns-luadns
* certbot-dns-nsone
* certbot-dns-ovh
* certbot-dns-rfc2136
* certbot-dns-route53
* certbot-dns-sakuracloud
* certbot-nginx

More details about these changes can be found on our GitHub repo.

## 0.33.1 - 2019-04-04

### Fixed

* A bug causing certbot-auto to print warnings or crash on some RHEL based
  systems has been resolved.

Despite us having broken lockstep, we are continuing to release new versions of
all Certbot components during releases for the time being, however, the only
changes in this release were to certbot-auto.

More details about these changes can be found on our GitHub repo.

## 0.33.0 - 2019-04-03

### Added

* Fedora 29+ is now supported by certbot-auto. Since Python 2.x is on a deprecation
  path in Fedora, certbot-auto will install and use Python 3.x on Fedora 29+.
* CLI flag `--https-port` has been added for Nginx plugin exclusively, and replaces
  `--tls-sni-01-port`. It defines the HTTPS port the Nginx plugin will use while
  setting up a new SSL vhost. By default the HTTPS port is 443.

### Changed

* Support for TLS-SNI-01 has been removed from all official Certbot plugins.
* Attributes related to the TLS-SNI-01 challenge in `acme.challenges` and `acme.standalone`
  modules are deprecated and will be removed soon.
* CLI flags `--tls-sni-01-port` and `--tls-sni-01-address` are now no-op, will
  generate a deprecation warning if used, and will be removed soon.
* Options `tls-sni` and `tls-sni-01` in `--preferred-challenges` flag are now no-op,
  will generate a deprecation warning if used, and will be removed soon.
* CLI flag `--standalone-supported-challenges` has been removed.

### Fixed

* Certbot uses the Python library cryptography for OCSP when cryptography>=2.5
  is installed. We fixed a bug in Certbot causing it to interpret timestamps in
  the OCSP response as being in the local timezone rather than UTC.
* Issue causing the default CentOS 6 TLS configuration to ignore some of the
  HTTPS VirtualHosts created by Certbot. mod_ssl loading is now moved to main
  http.conf for this environment where possible.

Despite us having broken lockstep, we are continuing to release new versions of
all Certbot components during releases for the time being, however, the only
package with changes other than its version number was:

* acme
* certbot
* certbot-apache
* certbot-nginx

More details about these changes can be found on our GitHub repo.

## 0.32.0 - 2019-03-06

### Added

* If possible, Certbot uses built-in support for OCSP from recent cryptography
  versions instead of the OpenSSL binary: as a consequence Certbot does not need
  the OpenSSL binary to be installed anymore if cryptography>=2.5 is installed.

### Changed

* Certbot and its acme module now depend on josepy>=1.1.0 to avoid printing the
  warnings described at https://github.com/certbot/josepy/issues/13.
* Apache plugin now respects CERTBOT_DOCS environment variable when adding
  command line defaults.
* The running of manual plugin hooks is now always included in Certbot's log
  output.
* Tests execution for certbot, certbot-apache and certbot-nginx packages now relies on pytest.
* An ACME CA server may return a "Retry-After" HTTP header on authorization polling, as
  specified in the ACME protocol, to indicate when the next polling should occur. Certbot now
  reads this header if set and respect its value.
* The `acme` module avoids sending the `keyAuthorization` field in the JWS
  payload when responding to a challenge as the field is not included in the
  current ACME protocol. To ease the migration path for ACME CA servers,
  Certbot and its `acme` module will first try the request without the
  `keyAuthorization` field but will temporarily retry the request with the
  field included if a `malformed` error is received. This fallback will be
  removed in version 0.34.0.

Despite us having broken lockstep, we are continuing to release new versions of
all Certbot components during releases for the time being, however, the only
package with changes other than its version number was:

* acme
* certbot
* certbot-apache
* certbot-nginx

More details about these changes can be found on our GitHub repo.

## 0.31.0 - 2019-02-07

### Added

* Avoid reprocessing challenges that are already validated
  when a certificate is issued.
* Support for initiating (but not solving end-to-end) TLS-ALPN-01 challenges
  with the `acme` module.

### Changed

* Certbot's official Docker images are now based on Alpine Linux 3.9 rather
  than 3.7. The new version comes with OpenSSL 1.1.1.
* Lexicon-based DNS plugins are now fully compatible with Lexicon 3.x (support
  on 2.x branch is maintained).
* Apache plugin now attempts to configure all VirtualHosts matching requested
  domain name instead of only a single one when answering the HTTP-01 challenge.

### Fixed

* Fixed accessing josepy contents through acme.jose when the full acme.jose
  path is used.
* Clarify behavior for deleting certs as part of revocation.

Despite us having broken lockstep, we are continuing to release new versions of
all Certbot components during releases for the time being, however, the only
package with changes other than its version number was:

* acme
* certbot
* certbot-apache
* certbot-dns-cloudxns
* certbot-dns-dnsimple
* certbot-dns-dnsmadeeasy
* certbot-dns-gehirn
* certbot-dns-linode
* certbot-dns-luadns
* certbot-dns-nsone
* certbot-dns-ovh
* certbot-dns-sakuracloud

More details about these changes can be found on our GitHub repo.

## 0.30.2 - 2019-01-25

### Fixed

* Update the version of setuptools pinned in certbot-auto to 40.6.3 to
  solve installation problems on newer OSes.

Despite us having broken lockstep, we are continuing to release new versions of
all Certbot components during releases for the time being, however, this
release only affects certbot-auto.

More details about these changes can be found on our GitHub repo.

## 0.30.1 - 2019-01-24

### Fixed

* Always download the pinned version of pip in pipstrap to address breakages
* Rename old,default.conf to old-and-default.conf to address commas in filenames
  breaking recent versions of pip.
* Add VIRTUALENV_NO_DOWNLOAD=1 to all calls to virtualenv to address breakages
  from venv downloading the latest pip

Despite us having broken lockstep, we are continuing to release new versions of
all Certbot components during releases for the time being, however, the only
package with changes other than its version number was:

* certbot-apache

More details about these changes can be found on our GitHub repo.

## 0.30.0 - 2019-01-02

### Added

* Added the `update_account` subcommand for account management commands.

### Changed

* Copied account management functionality from the `register` subcommand
  to the `update_account` subcommand.
* Marked usage `register --update-registration` for deprecation and
  removal in a future release.

### Fixed

* Older modules in the josepy library can now be accessed through acme.jose
  like it could in previous versions of acme. This is only done to preserve
  backwards compatibility and support for doing this with new modules in josepy
  will not be added. Users of the acme library should switch to using josepy
  directly if they haven't done so already.

Despite us having broken lockstep, we are continuing to release new versions of
all Certbot components during releases for the time being, however, the only
package with changes other than its version number was:

* acme

More details about these changes can be found on our GitHub repo.

## 0.29.1 - 2018-12-05

### Added

*

### Changed

*

### Fixed

* The default work and log directories have been changed back to
  /var/lib/letsencrypt and /var/log/letsencrypt respectively.

Despite us having broken lockstep, we are continuing to release new versions of
all Certbot components during releases for the time being, however, the only
package with changes other than its version number was:

* certbot

More details about these changes can be found on our GitHub repo.

## 0.29.0 - 2018-12-05

### Added

* Noninteractive renewals with `certbot renew` (those not started from a
  terminal) now randomly sleep 1-480 seconds before beginning work in
  order to spread out load spikes on the server side.
* Added External Account Binding support in cli and acme library.
  Command line arguments --eab-kid and --eab-hmac-key added.

### Changed

* Private key permissioning changes: Renewal preserves existing group mode
  & gid of previous private key material. Private keys for new
  lineages (i.e. new certs, not renewed) default to 0o600.

### Fixed

* Update code and dependencies to clean up Resource and Deprecation Warnings.
* Only depend on imgconverter extension for Sphinx >= 1.6

Despite us having broken lockstep, we are continuing to release new versions of
all Certbot components during releases for the time being, however, the only
package with changes other than its version number was:

* acme
* certbot
* certbot-apache
* certbot-dns-cloudflare
* certbot-dns-digitalocean
* certbot-dns-google
* certbot-nginx

More details about these changes can be found on our GitHub repo:
https://github.com/certbot/certbot/milestone/62?closed=1

## 0.28.0 - 2018-11-7

### Added

* `revoke` accepts `--cert-name`, and doesn't accept both `--cert-name` and `--cert-path`.
* Use the ACMEv2 newNonce endpoint when a new nonce is needed, and newNonce is available in the directory.

### Changed

* Removed documentation mentions of `#letsencrypt` IRC on Freenode.
* Write README to the base of (config-dir)/live directory
* `--manual` will explicitly warn users that earlier challenges should remain in place when setting up subsequent challenges.
* Warn when using deprecated acme.challenges.TLSSNI01
* Log warning about TLS-SNI deprecation in Certbot
* Stop preferring TLS-SNI in the Apache, Nginx, and standalone plugins
* OVH DNS plugin now relies on Lexicon>=2.7.14 to support HTTP proxies
* Default time the Linode plugin waits for DNS changes to propagate is now 1200 seconds.

### Fixed

* Match Nginx parser update in allowing variable names to start with `${`.
* Fix ranking of vhosts in Nginx so that all port-matching vhosts come first
* Correct OVH integration tests on machines without internet access.
* Stop caching the results of ipv6_info in http01.py
* Test fix for Route53 plugin to prevent boto3 making outgoing connections.
* The grammar used by Augeas parser in Apache plugin was updated to fix various parsing errors.
* The CloudXNS, DNSimple, DNS Made Easy, Gehirn, Linode, LuaDNS, NS1, OVH, and
  Sakura Cloud DNS plugins are now compatible with Lexicon 3.0+.

Despite us having broken lockstep, we are continuing to release new versions of
all Certbot components during releases for the time being, however, the only
package with changes other than its version number was:

* acme
* certbot
* certbot-apache
* certbot-dns-cloudxns
* certbot-dns-dnsimple
* certbot-dns-dnsmadeeasy
* certbot-dns-gehirn
* certbot-dns-linode
* certbot-dns-luadns
* certbot-dns-nsone
* certbot-dns-ovh
* certbot-dns-route53
* certbot-dns-sakuracloud
* certbot-nginx

More details about these changes can be found on our GitHub repo:
https://github.com/certbot/certbot/milestone/59?closed=1

## 0.27.1 - 2018-09-06

### Fixed

* Fixed parameter name in OpenSUSE overrides for default parameters in the
  Apache plugin. Certbot on OpenSUSE works again.

Despite us having broken lockstep, we are continuing to release new versions of
all Certbot components during releases for the time being, however, the only
package with changes other than its version number was:

* certbot-apache

More details about these changes can be found on our GitHub repo:
https://github.com/certbot/certbot/milestone/60?closed=1

## 0.27.0 - 2018-09-05

### Added

* The Apache plugin now accepts the parameter --apache-ctl which can be
  used to configure the path to the Apache control script.

### Changed

* When using `acme.client.ClientV2` (or
 `acme.client.BackwardsCompatibleClientV2` with an ACME server that supports a
 newer version of the ACME protocol), an `acme.errors.ConflictError` will be
 raised if you try to create an ACME account with a key that has already been
 used. Previously, a JSON parsing error was raised in this scenario when using
 the library with Let's Encrypt's ACMEv2 endpoint.

### Fixed

* When Apache is not installed, Certbot's Apache plugin no longer prints
  messages about being unable to find apachectl to the terminal when the plugin
  is not selected.
* If you're using the Apache plugin with the --apache-vhost-root flag set to a
  directory containing a disabled virtual host for the domain you're requesting
  a certificate for, the virtual host will now be temporarily enabled if
  necessary to pass the HTTP challenge.
* The documentation for the Certbot package can now be built using Sphinx 1.6+.
* You can now call `query_registration` without having to first call
  `new_account` on `acme.client.ClientV2` objects.
* The requirement of `setuptools>=1.0` has been removed from `certbot-dns-ovh`.
* Names in certbot-dns-sakuracloud's tests have been updated to refer to Sakura
  Cloud rather than NS1 whose plugin certbot-dns-sakuracloud was based on.

Despite us having broken lockstep, we are continuing to release new versions of
all Certbot components during releases for the time being, however, the only
package with changes other than its version number was:

* acme
* certbot
* certbot-apache
* certbot-dns-ovh
* certbot-dns-sakuracloud

More details about these changes can be found on our GitHub repo:
https://github.com/certbot/certbot/milestone/57?closed=1

## 0.26.1 - 2018-07-17

### Fixed

* Fix a bug that was triggered when users who had previously manually set `--server` to get ACMEv2 certs tried to renew ACMEv1 certs.

Despite us having broken lockstep, we are continuing to release new versions of all Certbot components during releases for the time being, however, the only package with changes other than its version number was:

* certbot

More details about these changes can be found on our GitHub repo:
https://github.com/certbot/certbot/milestone/58?closed=1

## 0.26.0 - 2018-07-11

### Added

* A new security enhancement which we're calling AutoHSTS has been added to
  Certbot's Apache plugin. This enhancement configures your webserver to send a
  HTTP Strict Transport Security header with a low max-age value that is slowly
  increased over time. The max-age value is not increased to a large value
  until you've successfully managed to renew your certificate. This enhancement
  can be requested with the --auto-hsts flag.
* New official DNS plugins have been created for Gehirn Infrastructure Service,
  Linode, OVH, and Sakura Cloud. These plugins can be found on our Docker Hub
  page at https://hub.docker.com/u/certbot and on PyPI.
* The ability to reuse ACME accounts from Let's Encrypt's ACMEv1 endpoint on
  Let's Encrypt's ACMEv2 endpoint has been added.
* Certbot and its components now support Python 3.7.
* Certbot's install subcommand now allows you to interactively choose which
  certificate to install from the list of certificates managed by Certbot.
* Certbot now accepts the flag `--no-autorenew` which causes any obtained
  certificates to not be automatically renewed when it approaches expiration.
* Support for parsing the TLS-ALPN-01 challenge has been added back to the acme
  library.

### Changed

* Certbot's default ACME server has been changed to Let's Encrypt's ACMEv2
  endpoint. By default, this server will now be used for both new certificate
  lineages and renewals.
* The Nginx plugin is no longer marked labeled as an "Alpha" version.
* The `prepare` method of Certbot's plugins is no longer called before running
  "Updater" enhancements that are run on every invocation of `certbot renew`.

Despite us having broken lockstep, we are continuing to release new versions of
all Certbot components during releases for the time being, however, the only
packages with functional changes were:

* acme
* certbot
* certbot-apache
* certbot-dns-gehirn
* certbot-dns-linode
* certbot-dns-ovh
* certbot-dns-sakuracloud
* certbot-nginx

More details about these changes can be found on our GitHub repo:
https://github.com/certbot/certbot/milestone/55?closed=1

## 0.25.1 - 2018-06-13

### Fixed

* TLS-ALPN-01 support has been removed from our acme library. Using our current
  dependencies, we are unable to provide a correct implementation of this
  challenge so we decided to remove it from the library until we can provide
  proper support.
* Issues causing test failures when running the tests in the acme package with
  pytest<3.0 has been resolved.
* certbot-nginx now correctly depends on acme>=0.25.0.

Despite us having broken lockstep, we are continuing to release new versions of
all Certbot components during releases for the time being, however, the only
packages with changes other than their version number were:

* acme
* certbot-nginx

More details about these changes can be found on our GitHub repo:
https://github.com/certbot/certbot/milestone/56?closed=1

## 0.25.0 - 2018-06-06

### Added

* Support for the ready status type was added to acme. Without this change,
  Certbot and acme users will begin encountering errors when using Let's
  Encrypt's ACMEv2 API starting on June 19th for the staging environment and
  July 5th for production. See
  https://community.letsencrypt.org/t/acmev2-order-ready-status/62866 for more
  information.
* Certbot now accepts the flag --reuse-key which will cause the same key to be
  used in the certificate when the lineage is renewed rather than generating a
  new key.
* You can now add multiple email addresses to your ACME account with Certbot by
  providing a comma separated list of emails to the --email flag.
* Support for Let's Encrypt's upcoming TLS-ALPN-01 challenge was added to acme.
  For more information, see
  https://community.letsencrypt.org/t/tls-alpn-validation-method/63814/1.
* acme now supports specifying the source address to bind to when sending
  outgoing connections. You still cannot specify this address using Certbot.
* If you run Certbot against Let's Encrypt's ACMEv2 staging server but don't
  already have an account registered at that server URL, Certbot will
  automatically reuse your staging account from Let's Encrypt's ACMEv1 endpoint
  if it exists.
* Interfaces were added to Certbot allowing plugins to be called at additional
  points. The `GenericUpdater` interface allows plugins to perform actions
  every time `certbot renew` is run, regardless of whether any certificates are
  due for renewal, and the `RenewDeployer` interface allows plugins to perform
  actions when a certificate is renewed. See `certbot.interfaces` for more
  information.

### Changed

* When running Certbot with --dry-run and you don't already have a staging
  account, the created account does not contain an email address even if one
  was provided to avoid expiration emails from Let's Encrypt's staging server.
* certbot-nginx does a better job of automatically detecting the location of
  Nginx's configuration files when run on BSD based systems.
* acme now requires and uses pytest when running tests with setuptools with
  `python setup.py test`.
* `certbot config_changes` no longer waits for user input before exiting.

### Fixed

* Misleading log output that caused users to think that Certbot's standalone
  plugin failed to bind to a port when performing a challenge has been
  corrected.
* An issue where certbot-nginx would fail to enable HSTS if the server block
  already had an `add_header` directive has been resolved.
* certbot-nginx now does a better job detecting the server block to base the
  configuration for TLS-SNI challenges on.

Despite us having broken lockstep, we are continuing to release new versions of
all Certbot components during releases for the time being, however, the only
packages with functional changes were:

* acme
* certbot
* certbot-apache
* certbot-nginx

More details about these changes can be found on our GitHub repo:
https://github.com/certbot/certbot/milestone/54?closed=1

## 0.24.0 - 2018-05-02

### Added

* certbot now has an enhance subcommand which allows you to configure security
  enhancements like HTTP to HTTPS redirects, OCSP stapling, and HSTS without
  reinstalling a certificate.
* certbot-dns-rfc2136 now allows the user to specify the port to use to reach
  the DNS server in its credentials file.
* acme now parses the wildcard field included in authorizations so it can be
  used by users of the library.

### Changed

* certbot-dns-route53 used to wait for each DNS update to propagate before
  sending the next one, but now it sends all updates before waiting which
  speeds up issuance for multiple domains dramatically.
* Certbot's official Docker images are now based on Alpine Linux 3.7 rather
  than 3.4 because 3.4 has reached its end-of-life.
* We've doubled the time Certbot will spend polling authorizations before
  timing out.
* The level of the message logged when Certbot is being used with
  non-standard paths warning that crontabs for renewal included in Certbot
  packages from OS package managers may not work has been reduced. This stops
  the message from being written to stderr every time `certbot renew` runs.

### Fixed

* certbot-auto now works with Python 3.6.

Despite us having broken lockstep, we are continuing to release new versions of
all Certbot components during releases for the time being, however, the only
packages with changes other than their version number were:

* acme
* certbot
* certbot-apache
* certbot-dns-digitalocean (only style improvements to tests)
* certbot-dns-rfc2136

More details about these changes can be found on our GitHub repo:
https://github.com/certbot/certbot/milestone/52?closed=1

## 0.23.0 - 2018-04-04

### Added

* Support for OpenResty was added to the Nginx plugin.

### Changed

* The timestamps in Certbot's logfiles now use the system's local time zone
  rather than UTC.
* Certbot's DNS plugins that use Lexicon now rely on Lexicon>=2.2.1 to be able
  to create and delete multiple TXT records on a single domain.
* certbot-dns-google's test suite now works without an internet connection.

### Fixed

* Removed a small window that if during which an error occurred, Certbot
  wouldn't clean up performed challenges.
* The parameters `default` and `ipv6only` are now removed from `listen`
  directives when creating a new server block in the Nginx plugin.
* `server_name` directives enclosed in quotation marks in Nginx are now properly
  supported.
* Resolved an issue preventing the Apache plugin from starting Apache when it's
  not currently running on RHEL and Gentoo based systems.

Despite us having broken lockstep, we are continuing to release new versions of
all Certbot components during releases for the time being, however, the only
packages with changes other than their version number were:

* certbot
* certbot-apache
* certbot-dns-cloudxns
* certbot-dns-dnsimple
* certbot-dns-dnsmadeeasy
* certbot-dns-google
* certbot-dns-luadns
* certbot-dns-nsone
* certbot-dns-rfc2136
* certbot-nginx

More details about these changes can be found on our GitHub repo:
https://github.com/certbot/certbot/milestone/50?closed=1

## 0.22.2 - 2018-03-19

### Fixed

* A type error introduced in 0.22.1 that would occur during challenge cleanup
  when a Certbot plugin raises an exception while trying to complete the
  challenge was fixed.

Despite us having broken lockstep, we are continuing to release new versions of
all Certbot components during releases for the time being, however, the only
packages with changes other than their version number were:

* certbot

More details about these changes can be found on our GitHub repo:
https://github.com/certbot/certbot/milestone/53?closed=1

## 0.22.1 - 2018-03-19

### Changed

* The ACME server used with Certbot's --dry-run and --staging flags is now
  Let's Encrypt's ACMEv2 staging server which allows people to also test ACMEv2
  features with these flags.

### Fixed

* The HTTP Content-Type header is now set to the correct value during
  certificate revocation with new versions of the ACME protocol.
* When using Certbot with Let's Encrypt's ACMEv2 server, it would add a blank
  line to the top of chain.pem and between the certificates in fullchain.pem
  for each lineage. These blank lines have been removed.
* Resolved a bug that caused Certbot's --allow-subset-of-names flag not to
  work.
* Fixed a regression in acme.client.Client that caused the class to not work
  when it was initialized without a ClientNetwork which is done by some of the
  other projects using our ACME library.

Despite us having broken lockstep, we are continuing to release new versions of
all Certbot components during releases for the time being, however, the only
packages with changes other than their version number were:

* acme
* certbot

More details about these changes can be found on our GitHub repo:
https://github.com/certbot/certbot/milestone/51?closed=1

## 0.22.0 - 2018-03-07

### Added

* Support for obtaining wildcard certificates and a newer version of the ACME
  protocol such as the one implemented by Let's Encrypt's upcoming ACMEv2
  endpoint was added to Certbot and its ACME library. Certbot still works with
  older ACME versions and will automatically change the version of the protocol
  used based on the version the ACME CA implements.
* The Apache and Nginx plugins are now able to automatically install a wildcard
  certificate to multiple virtual hosts that you select from your server
  configuration.
* The `certbot install` command now accepts the `--cert-name` flag for
  selecting a certificate.
* `acme.client.BackwardsCompatibleClientV2` was added to Certbot's ACME library
  which automatically handles most of the differences between new and old ACME
  versions. `acme.client.ClientV2` is also available for people who only want
  to support one version of the protocol or want to handle the differences
  between versions themselves.
* certbot-auto now supports the flag --install-only which has the script
  install Certbot and its dependencies and exit without invoking Certbot.
* Support for issuing a single certificate for a wildcard and base domain was
  added to our Google Cloud DNS plugin. To do this, we now require your API
  credentials have additional permissions, however, your credentials will
  already have these permissions unless you defined a custom role with fewer
  permissions than the standard DNS administrator role provided by Google.
  These permissions are also only needed for the case described above so it
  will continue to work for existing users. For more information about the
  permissions changes, see the documentation in the plugin.

### Changed

* We have broken lockstep between our ACME library, Certbot, and its plugins.
  This means that the different components do not need to be the same version
  to work together like they did previously. This makes packaging easier
  because not every piece of Certbot needs to be repackaged to ship a change to
  a subset of its components.
* Support for Python 2.6 and Python 3.3 has been removed from ACME, Certbot,
  Certbot's plugins, and certbot-auto. If you are using certbot-auto on a RHEL
  6 based system, it will walk you through the process of installing Certbot
  with Python 3 and refuse to upgrade to a newer version of Certbot until you
  have done so.
* Certbot's components now work with older versions of setuptools to simplify
  packaging for EPEL 7.

### Fixed

* Issues caused by Certbot's Nginx plugin adding multiple ipv6only directives
  has been resolved.
* A problem where Certbot's Apache plugin would add redundant include
  directives for the TLS configuration managed by Certbot has been fixed.
* Certbot's webroot plugin now properly deletes any directories it creates.

More details about these changes can be found on our GitHub repo:
https://github.com/certbot/certbot/milestone/48?closed=1

## 0.21.1 - 2018-01-25

### Fixed

* When creating an HTTP to HTTPS redirect in Nginx, we now ensure the Host
  header of the request is set to an expected value before redirecting users to
  the domain found in the header. The previous way Certbot configured Nginx
  redirects was a potential security issue which you can read more about at
  https://community.letsencrypt.org/t/security-issue-with-redirects-added-by-certbots-nginx-plugin/51493.
* Fixed a problem where Certbot's Apache plugin could fail HTTP-01 challenges
  if basic authentication is configured for the domain you request a
  certificate for.
* certbot-auto --no-bootstrap now properly tries to use Python 3.4 on RHEL 6
  based systems rather than Python 2.6.

More details about these changes can be found on our GitHub repo:
https://github.com/certbot/certbot/milestone/49?closed=1

## 0.21.0 - 2018-01-17

### Added

* Support for the HTTP-01 challenge type was added to our Apache and Nginx
  plugins. For those not aware, Let's Encrypt disabled the TLS-SNI-01 challenge
  type which was what was previously being used by our Apache and Nginx plugins
  last week due to a security issue. For more information about Let's Encrypt's
  change, click
  [here](https://community.letsencrypt.org/t/2018-01-11-update-regarding-acme-tls-sni-and-shared-hosting-infrastructure/50188).
  Our Apache and Nginx plugins will automatically switch to use HTTP-01 so no
  changes need to be made to your Certbot configuration, however, you should
  make sure your server is accessible on port 80 and isn't behind an external
  proxy doing things like redirecting all traffic from HTTP to HTTPS. HTTP to
  HTTPS redirects inside Apache and Nginx are fine.
* IPv6 support was added to the Nginx plugin.
* Support for automatically creating server blocks based on the default server
  block was added to the Nginx plugin.
* The flags --delete-after-revoke and --no-delete-after-revoke were added
  allowing users to control whether the revoke subcommand also deletes the
  certificates it is revoking.

### Changed

* We deprecated support for Python 2.6 and Python 3.3 in Certbot and its ACME
  library. Support for these versions of Python will be removed in the next
  major release of Certbot. If you are using certbot-auto on a RHEL 6 based
  system, it will guide you through the process of installing Python 3.
* We split our implementation of JOSE (Javascript Object Signing and
  Encryption) out of our ACME library and into a separate package named josepy.
  This package is available on [PyPI](https://pypi.python.org/pypi/josepy) and
  on [GitHub](https://github.com/certbot/josepy).
* We updated the ciphersuites used in Apache to the new [values recommended by
  Mozilla](https://wiki.mozilla.org/Security/Server_Side_TLS#Intermediate_compatibility_.28default.29).
  The major change here is adding ChaCha20 to the list of supported
  ciphersuites.

### Fixed

* An issue with our Apache plugin on Gentoo due to differences in their
  apache2ctl command have been resolved.

More details about these changes can be found on our GitHub repo:
https://github.com/certbot/certbot/milestone/47?closed=1

## 0.20.0 - 2017-12-06

### Added

* Certbot's ACME library now recognizes URL fields in challenge objects in
  preparation for Let's Encrypt's new ACME endpoint. The value is still
  accessible in our ACME library through the name "uri".

### Changed

* The Apache plugin now parses some distro specific Apache configuration files
  on non-Debian systems allowing it to get a clearer picture on the running
  configuration. Internally, these changes were structured so that external
  contributors can easily write patches to make the plugin work in new Apache
  configurations.
* Certbot better reports network failures by removing information about
  connection retries from the error output.
* An unnecessary question when using Certbot's webroot plugin interactively has
  been removed.

### Fixed

* Certbot's NGINX plugin no longer sometimes incorrectly reports that it was
  unable to deploy a HTTP->HTTPS redirect when requesting Certbot to enable a
  redirect for multiple domains.
* Problems where the Apache plugin was failing to find directives and
  duplicating existing directives on openSUSE have been resolved.
* An issue running the test shipped with Certbot and some our DNS plugins with
  older versions of mock have been resolved.
* On some systems, users reported strangely interleaved output depending on
  when stdout and stderr were flushed. This problem was resolved by having
  Certbot regularly flush these streams.

More details about these changes can be found on our GitHub repo:
https://github.com/certbot/certbot/milestone/44?closed=1

## 0.19.0 - 2017-10-04

### Added

* Certbot now has renewal hook directories where executable files can be placed
  for Certbot to run with the renew subcommand. Pre-hooks, deploy-hooks, and
  post-hooks can be specified in the renewal-hooks/pre, renewal-hooks/deploy,
  and renewal-hooks/post directories respectively in Certbot's configuration
  directory (which is /etc/letsencrypt by default). Certbot will automatically
  create these directories when it is run if they do not already exist.
* After revoking a certificate with the revoke subcommand, Certbot will offer
  to delete the lineage associated with the certificate. When Certbot is run
  with --non-interactive, it will automatically try to delete the associated
  lineage.
* When using Certbot's Google Cloud DNS plugin on Google Compute Engine, you no
  longer have to provide a credential file to Certbot if you have configured
  sufficient permissions for the instance which Certbot can automatically
  obtain using Google's metadata service.

### Changed

* When deleting certificates interactively using the delete subcommand, Certbot
  will now allow you to select multiple lineages to be deleted at once.
* Certbot's Apache plugin no longer always parses Apache's sites-available on
  Debian based systems and instead only parses virtual hosts included in your
  Apache configuration. You can provide an additional directory for Certbot to
  parse using the command line flag --apache-vhost-root.

### Fixed

* The plugins subcommand can now be run without root access.
* certbot-auto now includes a timeout when updating itself so it no longer
  hangs indefinitely when it is unable to connect to the external server.
* An issue where Certbot's Apache plugin would sometimes fail to deploy a
  certificate on Debian based systems if mod_ssl wasn't already enabled has
  been resolved.
* A bug in our Docker image where the certificates subcommand could not report
  if certificates maintained by Certbot had been revoked has been fixed.
* Certbot's RFC 2136 DNS plugin (for use with software like BIND) now properly
  performs DNS challenges when the domain being verified contains a CNAME
  record.

More details about these changes can be found on our GitHub repo:
https://github.com/certbot/certbot/milestone/43?closed=1

## 0.18.2 - 2017-09-20

### Fixed

* An issue where Certbot's ACME module would raise an AttributeError trying to
  create self-signed certificates when used with pyOpenSSL 17.3.0 has been
  resolved. For Certbot users with this version of pyOpenSSL, this caused
  Certbot to crash when performing a TLS SNI challenge or when the Nginx plugin
  tried to create an SSL server block.

More details about these changes can be found on our GitHub repo:
https://github.com/certbot/certbot/milestone/46?closed=1

## 0.18.1 - 2017-09-08

### Fixed

* If certbot-auto was running as an unprivileged user and it upgraded from
  0.17.0 to 0.18.0, it would crash with a permissions error and would need to
  be run again to successfully complete the upgrade. This has been fixed and
  certbot-auto should upgrade cleanly to 0.18.1.
* Certbot usually uses "certbot-auto" or "letsencrypt-auto" in error messages
  and the User-Agent string instead of "certbot" when you are using one of
  these wrapper scripts. Proper detection of this was broken with Certbot's new
  installation path in /opt in 0.18.0 but this problem has been resolved.

More details about these changes can be found on our GitHub repo:
https://github.com/certbot/certbot/milestone/45?closed=1

## 0.18.0 - 2017-09-06

### Added

* The Nginx plugin now configures Nginx to use 2048-bit Diffie-Hellman
  parameters. Java 6 clients do not support Diffie-Hellman parameters larger
  than 1024 bits, so if you need to support these clients you will need to
  manually modify your Nginx configuration after using the Nginx installer.

### Changed

* certbot-auto now installs Certbot in directories under `/opt/eff.org`. If you
  had an existing installation from certbot-auto, a symlink is created to the
  new directory. You can configure certbot-auto to use a different path by
  setting the environment variable VENV_PATH.
* The Nginx plugin can now be selected in Certbot's interactive output.
* Output verbosity of renewal failures when running with `--quiet` has been
  reduced.
* The default revocation reason shown in Certbot help output now is a human
  readable string instead of a numerical code.
* Plugin selection is now included in normal terminal output.

### Fixed

* A newer version of ConfigArgParse is now installed when using certbot-auto
  causing values set to false in a Certbot INI configuration file to be handled
  intuitively. Setting a boolean command line flag to false is equivalent to
  not including it in the configuration file at all.
* New naming conventions preventing certbot-auto from installing OS
  dependencies on Fedora 26 have been resolved.

More details about these changes can be found on our GitHub repo:
https://github.com/certbot/certbot/milestone/42?closed=1

## 0.17.0 - 2017-08-02

### Added

* Support in our nginx plugin for modifying SSL server blocks that do
  not contain certificate or key directives.
* A `--max-log-backups` flag to allow users to configure or even completely
  disable Certbot's built in log rotation.
* A `--user-agent-comment` flag to allow people who build tools around Certbot
  to differentiate their user agent string by adding a comment to its default
  value.

### Changed

* Due to some awesome work by
  [cryptography project](https://github.com/pyca/cryptography), compilation can
  now be avoided on most systems when using certbot-auto. This eliminates many
  problems people have had in the past such as running out of memory, having
  invalid headers/libraries, and changes to the OS packages on their system
  after compilation breaking Certbot.
* The `--renew-hook` flag has been hidden in favor of `--deploy-hook`. This new
  flag works exactly the same way except it is always run when a certificate is
  issued rather than just when it is renewed.
* We have started printing deprecation warnings in certbot-auto for
  experimentally supported systems with OS packages available.
* A certificate lineage's name is included in error messages during renewal.

### Fixed

* Encoding errors that could occur when parsing error messages from the ACME
  server containing Unicode have been resolved.
* certbot-auto no longer prints misleading messages about there being a newer
  pip version available when installation fails.
* Certbot's ACME library now properly extracts domains from critical SAN
  extensions.

More details about these changes can be found on our GitHub repo:
https://github.com/certbot/certbot/issues?q=is%3Aissue+milestone%3A0.17.0+is%3Aclosed

## 0.16.0 - 2017-07-05

### Added

* A plugin for performing DNS challenges using dynamic DNS updates as defined
  in RFC 2316. This plugin is packaged separately from Certbot and is available
  at https://pypi.python.org/pypi/certbot-dns-rfc2136. It supports Python 2.6,
  2.7, and 3.3+. At this time, there isn't a good way to install this plugin
  when using certbot-auto, but this should change in the near future.
* Plugins for performing DNS challenges for the providers
  [DNS Made Easy](https://pypi.python.org/pypi/certbot-dns-dnsmadeeasy) and
  [LuaDNS](https://pypi.python.org/pypi/certbot-dns-luadns). These plugins are
  packaged separately from Certbot and support Python 2.7 and 3.3+. Currently,
  there isn't a good way to install these plugins when using certbot-auto,
  but that should change soon.
* Support for performing TLS-SNI-01 challenges when using the manual plugin.
* Automatic detection of Arch Linux in the Apache plugin providing better
  default settings for the plugin.

### Changed

* The text of the interactive question about whether a redirect from HTTP to
  HTTPS should be added by Certbot has been rewritten to better explain the
  choices to the user.
* Simplified HTTP challenge instructions in the manual plugin.

### Fixed

* Problems performing a dry run when using the Nginx plugin have been fixed.
* Resolved an issue where certbot-dns-digitalocean's test suite would sometimes
  fail when ran using Python 3.
* On some systems, previous versions of certbot-auto would error out with a
  message about a missing hash for setuptools. This has been fixed.
* A bug where Certbot would sometimes not print a space at the end of an
  interactive prompt has been resolved.
* Nonfatal tracebacks are no longer shown in rare cases where Certbot
  encounters an exception trying to close its TCP connection with the ACME
  server.

More details about these changes can be found on our GitHub repo:
https://github.com/certbot/certbot/issues?q=is%3Aissue+milestone%3A0.16.0+is%3Aclosed

## 0.15.0 - 2017-06-08

### Added

* Plugins for performing DNS challenges for popular providers. Like the Apache
  and Nginx plugins, these plugins are packaged separately and not included in
  Certbot by default. So far, we have plugins for
  [Amazon Route 53](https://pypi.python.org/pypi/certbot-dns-route53),
  [Cloudflare](https://pypi.python.org/pypi/certbot-dns-cloudflare),
  [DigitalOcean](https://pypi.python.org/pypi/certbot-dns-digitalocean), and
  [Google Cloud](https://pypi.python.org/pypi/certbot-dns-google) which all
  work on Python 2.6, 2.7, and 3.3+. Additionally, we have plugins for
  [CloudXNS](https://pypi.python.org/pypi/certbot-dns-cloudxns),
  [DNSimple](https://pypi.python.org/pypi/certbot-dns-dnsimple),
  [NS1](https://pypi.python.org/pypi/certbot-dns-nsone) which work on Python
  2.7 and 3.3+ (and not 2.6). Currently, there isn't a good way to install
  these plugins when using `certbot-auto`, but that should change soon.
* IPv6 support in the standalone plugin. When performing a challenge, the
  standalone plugin automatically handles listening for IPv4/IPv6 traffic based
  on the configuration of your system.
* A mechanism for keeping your Apache and Nginx SSL/TLS configuration up to
  date. When the Apache or Nginx plugins are used, they place SSL/TLS
  configuration options in the root of Certbot's config directory
  (`/etc/letsencrypt` by default). Now when a new version of these plugins run
  on your system, they will automatically update the file to the newest
  version if it is unmodified. If you manually modified the file, Certbot will
  display a warning giving you a path to the updated file which you can use as
  a reference to manually update your modified copy.
* `--http-01-address` and `--tls-sni-01-address` flags for controlling the
  address Certbot listens on when using the standalone plugin.
* The command `certbot certificates` that lists certificates managed by Certbot
  now performs additional validity checks to notify you if your files have
  become corrupted.

### Changed

* Messages custom hooks print to `stdout` are now displayed by Certbot when not
  running in `--quiet` mode.
* `jwk` and `alg` fields in JWS objects have been moved into the protected
  header causing Certbot to more closely follow the latest version of the ACME
  spec.

### Fixed

* Permissions on renewal configuration files are now properly preserved when
  they are updated.
* A bug causing Certbot to display strange defaults in its help output when
  using Python <= 2.7.4 has been fixed.
* Certbot now properly handles mixed case domain names found in custom CSRs.
* A number of poorly worded prompts and error messages.

### Removed

* Support for OpenSSL 1.0.0 in `certbot-auto` has been removed as we now pin a
  newer version of `cryptography` which dropped support for this version.

More details about these changes can be found on our GitHub repo:
https://github.com/certbot/certbot/issues?q=is%3Aissue+milestone%3A0.15.0+is%3Aclosed

## 0.14.2 - 2017-05-25

### Fixed

* Certbot 0.14.0 included a bug where Certbot would create a temporary log file
(usually in /tmp) if the program exited during argument parsing. If a user
provided -h/--help/help, --version, or an invalid command line argument,
Certbot would create this temporary log file. This was especially bothersome to
certbot-auto users as certbot-auto runs `certbot --version` internally to see
if the script needs to upgrade causing it to create at least one of these files
on every run. This problem has been resolved.

More details about this change can be found on our GitHub repo:
https://github.com/certbot/certbot/issues?q=is%3Aissue+milestone%3A0.14.2+is%3Aclosed

## 0.14.1 - 2017-05-16

### Fixed

* Certbot now works with configargparse 0.12.0.
* Issues with the Apache plugin and Augeas 1.7+ have been resolved.
* A problem where the Nginx plugin would fail to install certificates on
systems that had the plugin's SSL/TLS options file from 7+ months ago has been
fixed.

More details about these changes can be found on our GitHub repo:
https://github.com/certbot/certbot/issues?q=is%3Aissue+milestone%3A0.14.1+is%3Aclosed

## 0.14.0 - 2017-05-04

### Added

* Python 3.3+ support for all Certbot packages. `certbot-auto` still currently
only supports Python 2, but the `acme`, `certbot`, `certbot-apache`, and
`certbot-nginx` packages on PyPI now fully support Python 2.6, 2.7, and 3.3+.
* Certbot's Apache plugin now handles multiple virtual hosts per file.
* Lockfiles to prevent multiple versions of Certbot running simultaneously.

### Changed

* When converting an HTTP virtual host to HTTPS in Apache, Certbot only copies
the virtual host rather than the entire contents of the file it's contained
in.
* The Nginx plugin now includes SSL/TLS directives in a separate file located
in Certbot's configuration directory rather than copying the contents of the
file into every modified `server` block.

### Fixed

* Ensure logging is configured before parts of Certbot attempt to log any
messages.
* Support for the `--quiet` flag in `certbot-auto`.
* Reverted a change made in a previous release to make the `acme` and `certbot`
packages always depend on `argparse`. This dependency is conditional again on
the user's Python version.
* Small bugs in the Nginx plugin such as properly handling empty `server`
blocks and setting `server_names_hash_bucket_size` during challenges.

As always, a more complete list of changes can be found on GitHub:
https://github.com/certbot/certbot/issues?q=is%3Aissue+milestone%3A0.14.0+is%3Aclosed

## 0.13.0 - 2017-04-06

### Added

* `--debug-challenges` now pauses Certbot after setting up challenges for debugging.
* The Nginx parser can now handle all valid directives in configuration files.
* Nginx ciphersuites have changed to Mozilla Intermediate.
* `certbot-auto --no-bootstrap` provides the option to not install OS dependencies.

### Fixed

* `--register-unsafely-without-email` now respects `--quiet`.
* Hyphenated renewal parameters are now saved in renewal config files.
* `--dry-run` no longer persists keys and csrs.
* Certbot no longer hangs when trying to start Nginx in Arch Linux.
* Apache rewrite rules no longer double-encode characters.

A full list of changes is available on GitHub:
https://github.com/certbot/certbot/issues?q=is%3Aissue%20milestone%3A0.13.0%20is%3Aclosed%20

## 0.12.0 - 2017-03-02

### Added

* Certbot now allows non-camelcase Apache VirtualHost names.
* Certbot now allows more log messages to be silenced.

### Fixed

* Fixed a regression around using `--cert-name` when getting new certificates

More information about these changes can be found on our GitHub repo:
https://github.com/certbot/certbot/issues?q=is%3Aissue%20milestone%3A0.12.0

## 0.11.1 - 2017-02-01

### Fixed

* Resolved a problem where Certbot would crash while parsing command line
arguments in some cases.
* Fixed a typo.

More details about these changes can be found on our GitHub repo:
https://github.com/certbot/certbot/pulls?q=is%3Apr%20milestone%3A0.11.1%20is%3Aclosed

## 0.11.0 - 2017-02-01

### Added

* When using the standalone plugin while running Certbot interactively
and a required port is bound by another process, Certbot will give you
the option to retry to grab the port rather than immediately exiting.
* You are now able to deactivate your account with the Let's Encrypt
server using the `unregister` subcommand.
* When revoking a certificate using the `revoke` subcommand, you now
have the option to provide the reason the certificate is being revoked
to Let's Encrypt with `--reason`.

### Changed

* Providing `--quiet` to `certbot-auto` now silences package manager output.

### Removed

* Removed the optional `dnspython` dependency in our `acme` package.
Now the library does not support client side verification of the DNS
challenge.

More details about these changes can be found on our GitHub repo:
https://github.com/certbot/certbot/issues?q=is%3Aissue+milestone%3A0.11.0+is%3Aclosed

## 0.10.2 - 2017-01-25

### Added

* If Certbot receives a request with a `badNonce` error, it now
automatically retries the request. Since nonces from Let's Encrypt expire,
this helps people performing the DNS challenge with the `manual` plugin
who may have to wait an extended period of time for their DNS changes to
propagate.

### Fixed

* Certbot now saves the `--preferred-challenges` values for renewal. Previously
these values were discarded causing a different challenge type to be used when
renewing certs in some cases.

More details about these changes can be found on our GitHub repo:
https://github.com/certbot/certbot/issues?q=is%3Aissue+milestone%3A0.10.2+is%3Aclosed

## 0.10.1 - 2017-01-13

### Fixed

* Resolve problems where when asking Certbot to update a certificate at
an existing path to include different domain names, the old names would
continue to be used.
* Fix issues successfully running our unit test suite on some systems.

More details about these changes can be found on our GitHub repo:
https://github.com/certbot/certbot/issues?q=is%3Aissue+milestone%3A0.10.1+is%3Aclosed

## 0.10.0 - 2017-01-11

## Added

* Added the ability to customize and automatically complete DNS and HTTP
domain validation challenges with the manual plugin. The flags
`--manual-auth-hook` and `--manual-cleanup-hook` can now be provided
when using the manual plugin to execute commands provided by the user to
perform and clean up challenges provided by the CA. This is best used in
complicated setups where the DNS challenge must be used or Certbot's
existing plugins cannot be used to perform HTTP challenges. For more
information on how this works, see `certbot --help manual`.
* Added a `--cert-name` flag for specifying the name to use for the
certificate in Certbot's configuration directory. Using this flag in
combination with `-d/--domains`, a user can easily request a new
certificate with different domains and save it with the name provided by
`--cert-name`. Additionally, `--cert-name` can be used to select a
certificate with the `certonly` and `run` subcommands so a full list of
domains in the certificate does not have to be provided.
* Added subcommand `certificates` for listing the certificates managed by
Certbot and their properties.
* Added the `delete` subcommand for removing certificates managed by Certbot
from the configuration directory.
* Certbot now supports requesting internationalized domain names (IDNs).
* Hooks provided to Certbot are now saved to be reused during renewal.
If you run Certbot with `--pre-hook`, `--renew-hook`, or `--post-hook`
flags when obtaining a certificate, the provided commands will
automatically be saved and executed again when renewing the certificate.
A pre-hook and/or post-hook can also be given to the `certbot renew`
command either on the command line or in a [configuration
file](https://certbot.eff.org/docs/using.html#configuration-file) to run
an additional command before/after any certificate is renewed. Hooks
will only be run if a certificate is renewed.
* Support Busybox in certbot-auto.

### Changed

* Recategorized `-h/--help` output to improve documentation and
discoverability.

### Removed

* Removed the ncurses interface. This change solves problems people
were having on many systems, reduces the number of Certbot
dependencies, and simplifies our code. Certbot's only interface now is
the text interface which was available by providing `-t/--text` to
earlier versions of Certbot.

### Fixed

* Many small bug fixes.

More details about these changes can be found on our GitHub repo:
https://github.com/certbot/certbot/issues?q=is%3Aissue+milestone%3A0.10.0is%3Aclosed

## 0.9.3 - 2016-10-13

### Added

* The Apache plugin uses information about your OS to help determine the
layout of your Apache configuration directory. We added a patch to
ensure this code behaves the same way when testing on different systems
as the tests were failing in some cases.

### Changed

* Certbot adopted more conservative behavior about reporting a needed port as
unavailable when using the standalone plugin.

More details about these changes can be found on our GitHub repo:
https://github.com/certbot/certbot/milestone/27?closed=1

## 0.9.2 - 2016-10-12

### Added

* Certbot stopped requiring that all possibly required ports are available when
using the standalone plugin. It now only verifies that the ports are available
when they are necessary.

### Fixed

* Certbot now verifies that our optional dependencies version matches what is
required by Certbot.
* Certnot now properly copies the `ssl on;` directives as necessary when
performing domain validation in the Nginx plugin.
* Fixed problem where symlinks were becoming files when they were
packaged, causing errors during testing and OS packaging.

More details about these changes can be found on our GitHub repo:
https://github.com/certbot/certbot/milestone/26?closed=1

## 0.9.1 - 2016-10-06

### Fixed

* Fixed a bug that was introduced in version 0.9.0 where the command
line flag -q/--quiet wasn't respected in some cases.

More details about these changes can be found on our GitHub repo:
https://github.com/certbot/certbot/milestone/25?closed=1

## 0.9.0 - 2016-10-05

### Added

* Added an alpha version of the Nginx plugin. This plugin fully automates the
process of obtaining and installing certificates with Nginx.
Additionally, it is able to automatically configure security
enhancements such as an HTTP to HTTPS redirect and OCSP stapling. To use
this plugin, you must have the `certbot-nginx` package installed (which
is installed automatically when using `certbot-auto`) and provide
`--nginx` on the command line. This plugin is still in its early stages
so we recommend you use it with some caution and make sure you have a
backup of your Nginx configuration.
* Added support for the `DNS` challenge in the `acme` library and `DNS` in
Certbot's `manual` plugin. This allows you to create DNS records to
prove to Let's Encrypt you control the requested domain name. To use
this feature, include `--manual --preferred-challenges dns` on the
command line.
* Certbot now helps with enabling Extra Packages for Enterprise Linux (EPEL) on
CentOS 6 when using `certbot-auto`. To use `certbot-auto` on CentOS 6,
the EPEL repository has to be enabled. `certbot-auto` will now prompt
users asking them if they would like the script to enable this for them
automatically. This is done without prompting users when using
`letsencrypt-auto` or if `-n/--non-interactive/--noninteractive` is
included on the command line.

More details about these changes can be found on our GitHub repo:
https://github.com/certbot/certbot/issues?q=is%3Aissue+milestone%3A0.9.0+is%3Aclosed

## 0.8.1 - 2016-06-14

### Added

* Certbot now preserves a certificate's common name when using `renew`.
* Certbot now saves webroot values for renewal when they are entered interactively.
* Certbot now gracefully reports that the Apache plugin isn't usable when Augeas is not installed.
* Added experimental support for Mageia has been added to `certbot-auto`.

### Fixed

* Fixed problems with an invalid user-agent string on OS X.

More details about these changes can be found on our GitHub repo:
https://github.com/certbot/certbot/issues?q=is%3Aissue+milestone%3A0.8.1+

## 0.8.0 - 2016-06-02

### Added

* Added the `register` subcommand which can be used to register an account
with the Let's Encrypt CA.
* You can now run `certbot register --update-registration` to
change the e-mail address associated with your registration.

More details about these changes can be found on our GitHub repo:
https://github.com/certbot/certbot/issues?q=is%3Aissue+milestone%3A0.8.0+

## 0.7.0 - 2016-05-27

### Added

* Added `--must-staple` to request certificates from Let's Encrypt
with the OCSP must staple extension.
* Certbot now automatically configures OSCP stapling for Apache.
* Certbot now allows requesting certificates for domains found in the common name
of a custom CSR.

### Fixed

* Fixed a number of miscellaneous bugs

More details about these changes can be found on our GitHub repo:
https://github.com/certbot/certbot/issues?q=milestone%3A0.7.0+is%3Aissue

## 0.6.0 - 2016-05-12

### Added

* Versioned the datetime dependency in setup.py.

### Changed

* Renamed the client from `letsencrypt` to `certbot`.

### Fixed

* Fixed a small json deserialization error.
* Certbot now preserves domain order in generated CSRs.
* Fixed some minor bugs.

More details about these changes can be found on our GitHub repo:
https://github.com/certbot/certbot/issues?q=is%3Aissue%20milestone%3A0.6.0%20is%3Aclosed%20

## 0.5.0 - 2016-04-05

### Added

* Added the ability to use the webroot plugin interactively.
* Added the flags --pre-hook, --post-hook, and --renew-hook which can be used with
the renew subcommand to register shell commands to run in response to
renewal events. Pre-hook commands will be run before any certs are
renewed, post-hook commands will be run after any certs are renewed,
and renew-hook commands will be run after each cert is renewed. If no
certs are due for renewal, no command is run.
* Added a -q/--quiet flag which silences all output except errors.
* Added an --allow-subset-of-domains flag which can be used with the renew
command to prevent renewal failures for a subset of the requested
domains from causing the client to exit.

### Changed

* Certbot now uses renewal configuration files. In /etc/letsencrypt/renewal
by default, these files can be used to control what parameters are
used when renewing a specific certificate.

More details about these changes can be found on our GitHub repo:
https://github.com/letsencrypt/letsencrypt/issues?q=milestone%3A0.5.0+is%3Aissue

## 0.4.2 - 2016-03-03

### Fixed

* Resolved problems encountered when compiling letsencrypt
against the new OpenSSL release.
* Fixed problems encountered when using `letsencrypt renew` with configuration files
from the private beta.

More details about these changes can be found on our GitHub repo:
https://github.com/letsencrypt/letsencrypt/issues?q=is%3Aissue+milestone%3A0.4.2

## 0.4.1 - 2016-02-29

### Fixed

* Fixed Apache parsing errors encountered with some configurations.
* Fixed Werkzeug dependency problems encountered on some Red Hat systems.
* Fixed bootstrapping failures when using letsencrypt-auto with --no-self-upgrade.
* Fixed problems with parsing renewal config files from private beta.

More details about these changes can be found on our GitHub repo:
https://github.com/letsencrypt/letsencrypt/issues?q=is:issue+milestone:0.4.1

## 0.4.0 - 2016-02-10

### Added

* Added the verb/subcommand `renew` which can be used to renew your existing
certificates as they approach expiration. Running `letsencrypt renew`
will examine all existing certificate lineages and determine if any are
less than 30 days from expiration. If so, the client will use the
settings provided when you previously obtained the certificate to renew
it. The subcommand finishes by printing a summary of which renewals were
successful, failed, or not yet due.
* Added a `--dry-run` flag to help with testing configuration
without affecting production rate limits. Currently supported by the
`renew` and `certonly` subcommands, providing `--dry-run` on the command
line will obtain certificates from the staging server without saving the
resulting certificates to disk.
* Added major improvements to letsencrypt-auto. This script
has been rewritten to include full support for Python 2.6, the ability
for letsencrypt-auto to update itself, and improvements to the
stability, security, and performance of the script.
* Added support for Apache 2.2 to the Apache plugin.

More details about these changes can be found on our GitHub repo:
https://github.com/letsencrypt/letsencrypt/issues?q=is%3Aissue+milestone%3A0.4.0

## 0.3.0 - 2016-01-27

### Added

* Added a non-interactive mode which can be enabled by including `-n` or
`--non-interactive` on the command line. This can be used to guarantee
the client will not prompt when run automatically using cron/systemd.
* Added preparation for the new letsencrypt-auto script. Over the past
couple months, we've been working on increasing the reliability and
security of letsencrypt-auto. A number of changes landed in this
release to prepare for the new version of this script.

More details about these changes can be found on our GitHub repo:
https://github.com/letsencrypt/letsencrypt/issues?q=is%3Aissue+milestone%3A0.3.0

## 0.2.0 - 2016-01-14

### Added

* Added Apache plugin support for non-Debian based systems. Support has been
added for modern Red Hat based systems such as Fedora 23, Red Hat 7,
and CentOS 7 running Apache 2.4. In theory, this plugin should be
able to be configured to run on any Unix-like OS running Apache 2.4.
* Relaxed PyOpenSSL version requirements. This adds support for systems
with PyOpenSSL versions 0.13 or 0.14.
* Improved error messages from the client.

### Fixed

* Resolved issues with the Apache plugin enabling an HTTP to HTTPS
redirect on some systems.

More details about these changes can be found on our GitHub repo:
https://github.com/letsencrypt/letsencrypt/issues?q=is%3Aissue+milestone%3A0.2.0

## 0.1.1 - 2015-12-15

### Added

* Added a check that avoids attempting to issue for unqualified domain names like
"localhost".

### Fixed

* Fixed a confusing UI path that caused some users to repeatedly renew
their certs while experimenting with the client, in some cases hitting
issuance rate limits.
* Fixed numerous Apache configuration parser problems
* Fixed --webroot permission handling for non-root users

More details about these changes can be found on our GitHub repo:
https://github.com/letsencrypt/letsencrypt/issues?q=milestone%3A0.1.1<|MERGE_RESOLUTION|>--- conflicted
+++ resolved
@@ -11,11 +11,8 @@
 ### Changed
 
 * Add directory field to error message when field is missing.
-<<<<<<< HEAD
+* If MD5 hasher is not available, try it in non-security mode (fix for FIPS systems) -- [#1948](https://github.com/certbot/certbot/issues/1948)
 * Disable old SSL versions and ciphersuites to follow Mozilla recommendations in Apache.
-=======
-* If MD5 hasher is not available, try it in non-security mode (fix for FIPS systems) -- [#1948](https://github.com/certbot/certbot/issues/1948)
->>>>>>> a342eb55
 
 ### Fixed
 
