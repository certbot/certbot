--- conflicted
+++ resolved
@@ -14,16 +14,13 @@
 
 ### Fixed
 
-<<<<<<< HEAD
 * Interfaces which plugins register themselves as implementing without inheriting from them now show up in `certbot plugins` output.
-=======
 * `IPluginFactory`, `IPlugin`, `IAuthenticator` and `IInstaller` have been re-added to
   `certbot.interfaces`.
     - This is to fix compatibility with a number of third-party DNS plugins which may
       have started erroring with `AttributeError` in Certbot v2.0.0.
     - Plugin authors can find more information about Certbot 2.x compatibility
       [here](https://github.com/certbot/certbot/wiki/Certbot-v2.x-Plugin-Compatibility).
->>>>>>> fe5e56a5
 
 More details about these changes can be found on our GitHub repo.
 
