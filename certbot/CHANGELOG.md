# Certbot change log

Certbot adheres to [Semantic Versioning](https://semver.org/).

## 1.13.0 - master

### Added

*

### Changed

* CLI flags `--os-packages-only`, `--no-self-upgrade`, `--no-bootstrap` and `--no-permissions-check`,
  which are related to certbot-auto, are deprecated and will be removed in a future release.
* Certbot no longer conditionally depends on an external mock module. Certbot's
  test API will continue to use it if it is available for backwards
  compatibility, however, this behavior has been deprecated and will be removed
  in a future release.
* The acme library no longer depends on the `security` extras from `requests`
  which was needed to support SNI in TLS requests when using old versions of
  Python 2.
* Certbot and all of its components no longer depend on the library `six`.
* The update of certbot-auto itself is now disabled on all RHEL-like systems.
<<<<<<< HEAD
* When revoking a certificate by `--cert-name`, it is no longer necessary to specify the `--server`
  if the certificate was obtained from a non-default ACME server.
=======
* The nginx authenticator now configures all matching HTTP and HTTPS vhosts for the HTTP-01
  challenge. It is now compatible with external HTTPS redirection by a CDN or load balancer.
>>>>>>> 496a4ced

### Fixed

*

More details about these changes can be found on our GitHub repo.

## 1.12.0 - 2021-02-02

### Added

*

### Changed

* The `--preferred-chain` flag now only checks the Issuer Common Name of the
  topmost (closest to the root) certificate in the chain, instead of checking
  every certificate in the chain.
  See [#8577](https://github.com/certbot/certbot/issues/8577).
* Support for Python 2 has been removed.
* In previous releases, we caused certbot-auto to stop updating its Certbot
  installation. In this release, we are beginning to disable updates to the
  certbot-auto script itself. This release includes Amazon Linux users, and all
  other systems that are not based on Debian or RHEL. We plan to make this
  change to the certbot-auto script for all users in the coming months.

### Fixed

* Fixed the apache component on openSUSE Tumbleweed which no longer provides
  an apache2ctl symlink and uses apachectl instead.
* Fixed a typo in `certbot/crypto_util.py` causing an error upon attempting `secp521r1` key generation

More details about these changes can be found on our GitHub repo.

## 1.11.0 - 2021-01-05

### Added

*

### Changed

* We deprecated support for Python 2 in Certbot and its ACME library.
  Support for Python 2 will be removed in the next planned release of Certbot.
* certbot-auto was deprecated on all systems. For more information about this
  change, see
  https://community.letsencrypt.org/t/certbot-auto-no-longer-works-on-debian-based-systems/139702/7.
* We deprecated support for Apache 2.2 in the certbot-apache plugin and it will
  be removed in a future release of Certbot.

### Fixed

* The Certbot snap no longer loads packages installed via `pip install --user`. This
  was unintended and DNS plugins should be installed via `snap` instead.
* `certbot-dns-google` would sometimes crash with HTTP 409/412 errors when used with very large zones. See [#6036](https://github.com/certbot/certbot/issues/6036).
* `certbot-dns-google` would sometimes crash with an HTTP 412 error if preexisting records had an unexpected TTL, i.e.: different than Certbot's default TTL for this plugin. See [#8551](https://github.com/certbot/certbot/issues/8551).

More details about these changes can be found on our GitHub repo.

## 1.10.1 - 2020-12-03

### Fixed

* Fixed a bug in `certbot.util.add_deprecated_argument` that caused the
  deprecated `--manual-public-ip-logging-ok` flag to crash Certbot in some
  scenarios.

More details about these changes can be found on our GitHub repo.

## 1.10.0 - 2020-12-01

### Added

* Added timeout to DNS query function calls for dns-rfc2136 plugin.
* Confirmation when deleting certificates
* CLI flag `--key-type` has been added to specify 'rsa' or 'ecdsa' (default 'rsa').
* CLI flag `--elliptic-curve` has been added which takes an NIST/SECG elliptic curve. Any of
  `secp256r1`, `secp384r1` and `secp521r1` are accepted values.
* The command `certbot certficates` lists the which type of the private key that was used
  for the private key.
* Support for Python 3.9 was added to Certbot and all of its components.

### Changed

* certbot-auto was deprecated on Debian based systems.
* CLI flag `--manual-public-ip-logging-ok` is now a no-op, generates a
  deprecation warning, and will be removed in a future release.

### Fixed

* Fixed a Unicode-related crash in the nginx plugin when running under Python 2.

More details about these changes can be found on our GitHub repo.

## 1.9.0 - 2020-10-06

### Added

* `--preconfigured-renewal` flag, for packager use only.
  See the [packaging guide](https://certbot.eff.org/docs/packaging.html).

### Changed

* certbot-auto was deprecated on all systems except for those based on Debian or RHEL.
* Update the packaging instructions to promote usage of `python -m pytest` to test Certbot
  instead of the deprecated `python setup.py test` setuptools approach.
* Reduced CLI logging when reloading nginx, if it is not running.
* Reduced CLI logging when handling some kinds of errors.

### Fixed

* Fixed `server_name` case-sensitivity in the nginx plugin.
* The minimum version of the `acme` library required by Certbot was corrected.
  In the previous release, Certbot said it required `acme>=1.6.0` when it
  actually required `acme>=1.8.0` to properly support removing contact
  information from an ACME account.
* Upgraded the version of httplib2 used in our snaps and Docker images to add
  support for proxy environment variables and fix the plugin for Google Cloud
  DNS.

More details about these changes can be found on our GitHub repo.

## 1.8.0 - 2020-09-08

### Added

* Added the ability to remove email and phone contact information from an account
  using `update_account --register-unsafely-without-email`

### Changed

* Support for Python 3.5 has been removed.

### Fixed

* The problem causing the Apache plugin in the Certbot snap on ARM systems to
  fail to load the Augeas library it depends on has been fixed.
* The `acme` library can now tell the ACME server to clear contact information by passing an empty
  `tuple` to the `contact` field of a `Registration` message.
* Fixed the `*** stack smashing detected ***` error in the Certbot snap on some systems.

More details about these changes can be found on our GitHub repo.

## 1.7.0 - 2020-08-04

### Added

* Third-party plugins can be used without prefix (`plugin_name` instead of `dist_name:plugin_name`):
  this concerns the plugin name, CLI flags, and keys in credential files.
  The prefixed form is still supported but is deprecated, and will be removed in a future release.
* Added `--nginx-sleep-seconds` (default `1`) for environments where nginx takes a long time to reload.

### Changed

* The Linode DNS plugin now waits 120 seconds for DNS propagation, instead of 1200,
  due to https://www.linode.com/blog/linode/linode-turns-17/
* We deprecated support for Python 3.5 in Certbot and its ACME library.
  Support for Python 3.5 will be removed in the next major release of Certbot.

### Fixed


More details about these changes can be found on our GitHub repo.

## 1.6.0 - 2020-07-07

### Added

* Certbot snaps are now available for the arm64 and armhf architectures.
* Add minimal code to run Nginx plugin on NetBSD.
* Make Certbot snap find externally snapped plugins
* Function `certbot.compat.filesystem.umask` is a drop-in replacement for `os.umask`
  implementing umask for both UNIX and Windows systems.
* Support for alternative certificate chains in the `acme` module.
* Added `--preferred-chain <issuer CN>`. If a CA offers multiple certificate chains,
  it may be  used to indicate to Certbot which chain should be preferred.
  * e.g. `--preferred-chain "DST Root CA X3"`

### Changed

* Allow session tickets to be disabled in Apache when mod_ssl is statically linked.
* Generalize UI warning message on renewal rate limits
* Certbot behaves similarly on Windows to on UNIX systems regarding umask, and
  the umask `022` is applied by default: all files/directories are not writable by anyone
  other than the user running Certbot and the system/admin users.
* Read acmev1 Let's Encrypt server URL from renewal config as acmev2 URL to prepare
  for impending acmev1 deprecation.

### Fixed

* Cloudflare API Tokens may now be restricted to individual zones.
* Don't use `StrictVersion`, but `LooseVersion` to check version requirements with setuptools,
  to fix some packaging issues with libraries respecting PEP404 for version string,
  with doesn't match `StrictVersion` requirements.
* Certbot output doesn't refer to SSL Labs due to confusing scoring behavior.
* Fix paths when calling to programs outside of the Certbot Snap, fixing the apache and nginx
  plugins on, e.g., CentOS 7.

More details about these changes can be found on our GitHub repo.

## 1.5.0 - 2020-06-02

### Added

* Require explicit confirmation of snap plugin permissions before connecting.

### Changed

* Improved error message in apache installer when mod_ssl is not available.

### Fixed

* Add support for OCSP responses which use a public key hash ResponderID, fixing
  interoperability with Sectigo CAs.
* Fix TLS-ALPN test that fails when run with newer versions of OpenSSL.

More details about these changes can be found on our GitHub repo.

## 1.4.0 - 2020-05-05

### Added

* Turn off session tickets for apache plugin by default when appropriate.
* Added serial number of certificate to the output of `certbot certificates`
* Expose two new environment variables in the authenticator and cleanup scripts used by
  the `manual` plugin: `CERTBOT_REMAINING_CHALLENGES` is equal to the number of challenges
  remaining after the current challenge, `CERTBOT_ALL_DOMAINS` is a comma-separated list
  of all domains challenged for the current certificate.
* Added TLS-ALPN-01 challenge support in the `acme` library. Support of this
  challenge in the Certbot client is planned to be added in a future release.
* Added minimal proxy support for OCSP verification.
* On Windows, hooks are now executed in a Powershell shell instead of a CMD shell,
  allowing both `*.ps1` and `*.bat` as valid scripts for Certbot.

### Changed

* Reorganized error message when a user entered an invalid email address.
* Stop asking interactively if the user would like to add a redirect.
* `mock` dependency is now conditional on Python 2 in all of our packages.
* Deprecate certbot-auto on Gentoo, macOS, and FreeBSD.
* Allow existing but empty archive and live dir to be used when creating new lineage.

### Fixed

* When using an RFC 8555 compliant endpoint, the `acme` library no longer sends the
  `resource` field in any requests or the `type` field when responding to challenges.
* Fix nginx plugin crash when non-ASCII configuration file is being read (instead,
  the user will be warned that UTF-8 must be used).
* Fix hanging OCSP queries during revocation checking - added a 10 second timeout.
* Standalone servers now have a default socket timeout of 30 seconds, fixing
  cases where an idle connection can cause the standalone plugin to hang.
* Parsing of the RFC 8555 application/pem-certificate-chain now tolerates CRLF line
  endings. This should fix interoperability with Buypass' services.

More details about these changes can be found on our GitHub repo.

## 1.3.0 - 2020-03-03

### Added

* Added certbot.ocsp Certbot's API. The certbot.ocsp module can be used to
  determine the OCSP status of certificates.
* Don't verify the existing certificate in HTTP01Response.simple_verify, for
  compatibility with the real-world ACME challenge checks.
* Added support for `$hostname` in nginx `server_name` directive

### Changed

* Certbot will now renew certificates early if they have been revoked according
  to OCSP.
* Fix acme module warnings when response Content-Type includes params (e.g. charset).
* Fixed issue where webroot plugin would incorrectly raise `Read-only file system`
  error when creating challenge directories (issue #7165).

### Fixed

* Fix Apache plugin to use less restrictive umask for making the challenge directory when a restrictive umask was set when certbot was started.

More details about these changes can be found on our GitHub repo.

## 1.2.0 - 2020-02-04

### Added

* Added support for Cloudflare's limited-scope API Tokens

### Changed

* Add directory field to error message when field is missing.
* If MD5 hasher is not available, try it in non-security mode (fix for FIPS systems) -- [#1948](https://github.com/certbot/certbot/issues/1948)
* Disable old SSL versions and ciphersuites and remove `SSLCompression off` setting to follow Mozilla recommendations in Apache.
* Remove ECDHE-RSA-AES128-SHA from NGINX ciphers list now that Windows 2008 R2 and Windows 7 are EOLed
* Support for Python 3.4 has been removed.

### Fixed

* Fix collections.abc imports for Python 3.9.

More details about these changes can be found on our GitHub repo.

## 1.1.0 - 2020-01-14

### Added

*

### Changed

* Removed the fallback introduced with 0.34.0 in `acme` to retry a POST-as-GET
  request as a GET request when the targeted ACME CA server seems to not support
  POST-as-GET requests.
* certbot-auto no longer supports architectures other than x86_64 on RHEL 6
  based systems. Existing certbot-auto installations affected by this will
  continue to work, but they will no longer receive updates. To install a
  newer version of Certbot on these systems, you should update your OS.
* Support for Python 3.4 in Certbot and its ACME library is deprecated and will be
  removed in the next release of Certbot. certbot-auto users on x86_64 systems running
  RHEL 6 or derivatives will be asked to enable Software Collections (SCL) repository
  so Python 3.6 can be installed. certbot-auto can enable the SCL repo for you on CentOS 6
  while users on other RHEL 6 based systems will be asked to do this manually.

### Fixed

*

More details about these changes can be found on our GitHub repo.

## 1.0.0 - 2019-12-03

### Added

*

### Removed

* The `docs` extras for the `certbot-apache` and `certbot-nginx` packages
  have been removed.

### Changed

* certbot-auto has deprecated support for systems using OpenSSL 1.0.1 that are
  not running on x86-64. This primarily affects RHEL 6 based systems.
* Certbot's `config_changes` subcommand has been removed
* `certbot.plugins.common.TLSSNI01` has been removed.
* Deprecated attributes related to the TLS-SNI-01 challenge in
  `acme.challenges` and `acme.standalone`
  have been removed.
* The functions `certbot.client.view_config_changes`,
  `certbot.main.config_changes`,
  `certbot.plugins.common.Installer.view_config_changes`,
  `certbot.reverter.Reverter.view_config_changes`, and
  `certbot.util.get_systemd_os_info` have been removed
* Certbot's `register --update-registration` subcommand has been removed
* When possible, default to automatically configuring the webserver so all requests
  redirect to secure HTTPS access. This is mostly relevant when running Certbot
  in non-interactive mode. Previously, the default was to not redirect all requests.

### Fixed

*

More details about these changes can be found on our GitHub repo.

## 0.40.1 - 2019-11-05

### Changed

* Added back support for Python 3.4 to Certbot components and certbot-auto due
  to a bug when requiring Python 2.7 or 3.5+ on RHEL 6 based systems.

More details about these changes can be found on our GitHub repo.

## 0.40.0 - 2019-11-05

### Added

*

### Changed

* We deprecated support for Python 3.4 in Certbot and its ACME library. Support
  for Python 3.4 will be removed in the next major release of Certbot.
  certbot-auto users on RHEL 6 based systems will be asked to enable Software
  Collections (SCL) repository so Python 3.6 can be installed. certbot-auto can
  enable the SCL repo for you on CentOS 6 while users on other RHEL 6 based
  systems will be asked to do this manually.
* `--server` may now be combined with `--dry-run`. Certbot will, as before, use the
  staging server instead of the live server when `--dry-run` is used.
* `--dry-run` now requests fresh authorizations every time, fixing the issue
  where it was prone to falsely reporting success.
* Updated certbot-dns-google to depend on newer versions of
  google-api-python-client and oauth2client.
* The OS detection logic again uses distro library for Linux OSes
* certbot.plugins.common.TLSSNI01 has been deprecated and will be removed in a
  future release.
* CLI flags --tls-sni-01-port and --tls-sni-01-address have been removed.
* The values tls-sni and tls-sni-01 for the --preferred-challenges flag are no
  longer accepted.
* Removed the flags: `--agree-dev-preview`, `--dialog`, and `--apache-init-script`
* acme.standalone.BaseRequestHandlerWithLogging and
  acme.standalone.simple_tls_sni_01_server have been deprecated and will be
  removed in a future release of the library.
* certbot-dns-rfc2136 now use TCP to query SOA records.

### Fixed

*

More details about these changes can be found on our GitHub repo.

## 0.39.0 - 2019-10-01

### Added

* Support for Python 3.8 was added to Certbot and all of its components.
* Support for CentOS 8 was added to certbot-auto.

### Changed

* Don't send OCSP requests for expired certificates
* Return to using platform.linux_distribution instead of distro.linux_distribution in OS fingerprinting for Python < 3.8
* Updated the Nginx plugin's TLS configuration to keep support for some versions of IE11.

### Fixed

* Fixed OS detection in the Apache plugin on RHEL 6.

More details about these changes can be found on our GitHub repo.

## 0.38.0 - 2019-09-03

### Added

* Disable session tickets for Nginx users when appropriate.

### Changed

* If Certbot fails to rollback your server configuration, the error message
  links to the Let's Encrypt forum. Change the link to the Help category now
  that the Server category has been closed.
* Replace platform.linux_distribution with distro.linux_distribution as a step
  towards Python 3.8 support in Certbot.

### Fixed

* Fixed OS detection in the Apache plugin on Scientific Linux.

More details about these changes can be found on our GitHub repo.

## 0.37.2 - 2019-08-21

* Stop disabling TLS session tickets in Nginx as it caused TLS failures on
  some systems.

More details about these changes can be found on our GitHub repo.

## 0.37.1 - 2019-08-08

### Fixed

* Stop disabling TLS session tickets in Apache as it caused TLS failures on
  some systems.

More details about these changes can be found on our GitHub repo.

## 0.37.0 - 2019-08-07

### Added

* Turn off session tickets for apache plugin by default
* acme: Authz deactivation added to `acme` module.

### Changed

* Follow updated Mozilla recommendations for Nginx ssl_protocols, ssl_ciphers,
  and ssl_prefer_server_ciphers

### Fixed

* Fix certbot-auto failures on RHEL 8.

More details about these changes can be found on our GitHub repo.

## 0.36.0 - 2019-07-11

### Added

* Turn off session tickets for nginx plugin by default
* Added missing error types from RFC8555 to acme

### Changed

* Support for Ubuntu 14.04 Trusty has been removed.
* Update the 'manage your account' help to be more generic.
* The error message when Certbot's Apache plugin is unable to modify your
  Apache configuration has been improved.
* Certbot's config_changes subcommand has been deprecated and will be
  removed in a future release.
* `certbot config_changes` no longer accepts a --num parameter.
* The functions `certbot.plugins.common.Installer.view_config_changes` and
  `certbot.reverter.Reverter.view_config_changes` have been deprecated and will
  be removed in a future release.

### Fixed

* Replace some unnecessary platform-specific line separation.

More details about these changes can be found on our GitHub repo.

## 0.35.1 - 2019-06-10

### Fixed

* Support for specifying an authoritative base domain in our dns-rfc2136 plugin
  has been removed. This feature was added in our last release but had a bug
  which caused the plugin to fail so the feature has been removed until it can
  be added properly.

Despite us having broken lockstep, we are continuing to release new versions of
all Certbot components during releases for the time being, however, the only
package with changes other than its version number was:

* certbot-dns-rfc2136

More details about these changes can be found on our GitHub repo.

## 0.35.0 - 2019-06-05

### Added

* dns_rfc2136 plugin now supports explicitly specifying an authoritative
  base domain for cases when the automatic method does not work (e.g.
  Split horizon DNS)

### Changed

*

### Fixed

* Renewal parameter `webroot_path` is always saved, avoiding some regressions
  when `webroot` authenticator plugin is invoked with no challenge to perform.
* Certbot now accepts OCSP responses when an explicit authorized
  responder, different from the issuer, is used to sign OCSP
  responses.
* Scripts in Certbot hook directories are no longer executed when their
  filenames end in a tilde.

Despite us having broken lockstep, we are continuing to release new versions of
all Certbot components during releases for the time being, however, the only
package with changes other than its version number was:

* certbot
* certbot-dns-rfc2136

More details about these changes can be found on our GitHub repo.

## 0.34.2 - 2019-05-07

### Fixed

* certbot-auto no longer writes a check_permissions.py script at the root
  of the filesystem.

Despite us having broken lockstep, we are continuing to release new versions of
all Certbot components during releases for the time being, however, the only
changes in this release were to certbot-auto.

More details about these changes can be found on our GitHub repo.

## 0.34.1 - 2019-05-06

### Fixed

* certbot-auto no longer prints a blank line when there are no permissions
  problems.

Despite us having broken lockstep, we are continuing to release new versions of
all Certbot components during releases for the time being, however, the only
changes in this release were to certbot-auto.

More details about these changes can be found on our GitHub repo.

## 0.34.0 - 2019-05-01

### Changed

* Apache plugin now tries to restart httpd on Fedora using systemctl if a
  configuration test error is detected. This has to be done due to the way
  Fedora now generates the self signed certificate files upon first
  restart.
* Updated Certbot and its plugins to improve the handling of file system permissions
  on Windows as a step towards adding proper Windows support to Certbot.
* Updated urllib3 to 1.24.2 in certbot-auto.
* Removed the fallback introduced with 0.32.0 in `acme` to retry a challenge response
  with a `keyAuthorization` if sending the response without this field caused a
  `malformed` error to be received from the ACME server.
* Linode DNS plugin now supports api keys created from their new panel
  at [cloud.linode.com](https://cloud.linode.com)

### Fixed

* Fixed Google DNS Challenge issues when private zones exist
* Adding a warning noting that future versions of Certbot will automatically configure the
  webserver so that all requests redirect to secure HTTPS access. You can control this
  behavior and disable this warning with the --redirect and --no-redirect flags.
* certbot-auto now prints warnings when run as root with insecure file system
  permissions. If you see these messages, you should fix the problem by
  following the instructions at
  https://community.letsencrypt.org/t/certbot-auto-deployment-best-practices/91979/,
  however, these warnings can be disabled as necessary with the flag
  --no-permissions-check.
* `acme` module uses now a POST-as-GET request to retrieve the registration
  from an ACME v2 server
* Convert the tsig algorithm specified in the certbot_dns_rfc2136 configuration file to
  all uppercase letters before validating. This makes the value in the config case
  insensitive.

Despite us having broken lockstep, we are continuing to release new versions of
all Certbot components during releases for the time being, however, the only
package with changes other than its version number was:

* acme
* certbot
* certbot-apache
* certbot-dns-cloudflare
* certbot-dns-cloudxns
* certbot-dns-digitalocean
* certbot-dns-dnsimple
* certbot-dns-dnsmadeeasy
* certbot-dns-gehirn
* certbot-dns-google
* certbot-dns-linode
* certbot-dns-luadns
* certbot-dns-nsone
* certbot-dns-ovh
* certbot-dns-rfc2136
* certbot-dns-route53
* certbot-dns-sakuracloud
* certbot-nginx

More details about these changes can be found on our GitHub repo.

## 0.33.1 - 2019-04-04

### Fixed

* A bug causing certbot-auto to print warnings or crash on some RHEL based
  systems has been resolved.

Despite us having broken lockstep, we are continuing to release new versions of
all Certbot components during releases for the time being, however, the only
changes in this release were to certbot-auto.

More details about these changes can be found on our GitHub repo.

## 0.33.0 - 2019-04-03

### Added

* Fedora 29+ is now supported by certbot-auto. Since Python 2.x is on a deprecation
  path in Fedora, certbot-auto will install and use Python 3.x on Fedora 29+.
* CLI flag `--https-port` has been added for Nginx plugin exclusively, and replaces
  `--tls-sni-01-port`. It defines the HTTPS port the Nginx plugin will use while
  setting up a new SSL vhost. By default the HTTPS port is 443.

### Changed

* Support for TLS-SNI-01 has been removed from all official Certbot plugins.
* Attributes related to the TLS-SNI-01 challenge in `acme.challenges` and `acme.standalone`
  modules are deprecated and will be removed soon.
* CLI flags `--tls-sni-01-port` and `--tls-sni-01-address` are now no-op, will
  generate a deprecation warning if used, and will be removed soon.
* Options `tls-sni` and `tls-sni-01` in `--preferred-challenges` flag are now no-op,
  will generate a deprecation warning if used, and will be removed soon.
* CLI flag `--standalone-supported-challenges` has been removed.

### Fixed

* Certbot uses the Python library cryptography for OCSP when cryptography>=2.5
  is installed. We fixed a bug in Certbot causing it to interpret timestamps in
  the OCSP response as being in the local timezone rather than UTC.
* Issue causing the default CentOS 6 TLS configuration to ignore some of the
  HTTPS VirtualHosts created by Certbot. mod_ssl loading is now moved to main
  http.conf for this environment where possible.

Despite us having broken lockstep, we are continuing to release new versions of
all Certbot components during releases for the time being, however, the only
package with changes other than its version number was:

* acme
* certbot
* certbot-apache
* certbot-nginx

More details about these changes can be found on our GitHub repo.

## 0.32.0 - 2019-03-06

### Added

* If possible, Certbot uses built-in support for OCSP from recent cryptography
  versions instead of the OpenSSL binary: as a consequence Certbot does not need
  the OpenSSL binary to be installed anymore if cryptography>=2.5 is installed.

### Changed

* Certbot and its acme module now depend on josepy>=1.1.0 to avoid printing the
  warnings described at https://github.com/certbot/josepy/issues/13.
* Apache plugin now respects CERTBOT_DOCS environment variable when adding
  command line defaults.
* The running of manual plugin hooks is now always included in Certbot's log
  output.
* Tests execution for certbot, certbot-apache and certbot-nginx packages now relies on pytest.
* An ACME CA server may return a "Retry-After" HTTP header on authorization polling, as
  specified in the ACME protocol, to indicate when the next polling should occur. Certbot now
  reads this header if set and respect its value.
* The `acme` module avoids sending the `keyAuthorization` field in the JWS
  payload when responding to a challenge as the field is not included in the
  current ACME protocol. To ease the migration path for ACME CA servers,
  Certbot and its `acme` module will first try the request without the
  `keyAuthorization` field but will temporarily retry the request with the
  field included if a `malformed` error is received. This fallback will be
  removed in version 0.34.0.

Despite us having broken lockstep, we are continuing to release new versions of
all Certbot components during releases for the time being, however, the only
package with changes other than its version number was:

* acme
* certbot
* certbot-apache
* certbot-nginx

More details about these changes can be found on our GitHub repo.

## 0.31.0 - 2019-02-07

### Added

* Avoid reprocessing challenges that are already validated
  when a certificate is issued.
* Support for initiating (but not solving end-to-end) TLS-ALPN-01 challenges
  with the `acme` module.

### Changed

* Certbot's official Docker images are now based on Alpine Linux 3.9 rather
  than 3.7. The new version comes with OpenSSL 1.1.1.
* Lexicon-based DNS plugins are now fully compatible with Lexicon 3.x (support
  on 2.x branch is maintained).
* Apache plugin now attempts to configure all VirtualHosts matching requested
  domain name instead of only a single one when answering the HTTP-01 challenge.

### Fixed

* Fixed accessing josepy contents through acme.jose when the full acme.jose
  path is used.
* Clarify behavior for deleting certs as part of revocation.

Despite us having broken lockstep, we are continuing to release new versions of
all Certbot components during releases for the time being, however, the only
package with changes other than its version number was:

* acme
* certbot
* certbot-apache
* certbot-dns-cloudxns
* certbot-dns-dnsimple
* certbot-dns-dnsmadeeasy
* certbot-dns-gehirn
* certbot-dns-linode
* certbot-dns-luadns
* certbot-dns-nsone
* certbot-dns-ovh
* certbot-dns-sakuracloud

More details about these changes can be found on our GitHub repo.

## 0.30.2 - 2019-01-25

### Fixed

* Update the version of setuptools pinned in certbot-auto to 40.6.3 to
  solve installation problems on newer OSes.

Despite us having broken lockstep, we are continuing to release new versions of
all Certbot components during releases for the time being, however, this
release only affects certbot-auto.

More details about these changes can be found on our GitHub repo.

## 0.30.1 - 2019-01-24

### Fixed

* Always download the pinned version of pip in pipstrap to address breakages
* Rename old,default.conf to old-and-default.conf to address commas in filenames
  breaking recent versions of pip.
* Add VIRTUALENV_NO_DOWNLOAD=1 to all calls to virtualenv to address breakages
  from venv downloading the latest pip

Despite us having broken lockstep, we are continuing to release new versions of
all Certbot components during releases for the time being, however, the only
package with changes other than its version number was:

* certbot-apache

More details about these changes can be found on our GitHub repo.

## 0.30.0 - 2019-01-02

### Added

* Added the `update_account` subcommand for account management commands.

### Changed

* Copied account management functionality from the `register` subcommand
  to the `update_account` subcommand.
* Marked usage `register --update-registration` for deprecation and
  removal in a future release.

### Fixed

* Older modules in the josepy library can now be accessed through acme.jose
  like it could in previous versions of acme. This is only done to preserve
  backwards compatibility and support for doing this with new modules in josepy
  will not be added. Users of the acme library should switch to using josepy
  directly if they haven't done so already.

Despite us having broken lockstep, we are continuing to release new versions of
all Certbot components during releases for the time being, however, the only
package with changes other than its version number was:

* acme

More details about these changes can be found on our GitHub repo.

## 0.29.1 - 2018-12-05

### Added

*

### Changed

*

### Fixed

* The default work and log directories have been changed back to
  /var/lib/letsencrypt and /var/log/letsencrypt respectively.

Despite us having broken lockstep, we are continuing to release new versions of
all Certbot components during releases for the time being, however, the only
package with changes other than its version number was:

* certbot

More details about these changes can be found on our GitHub repo.

## 0.29.0 - 2018-12-05

### Added

* Noninteractive renewals with `certbot renew` (those not started from a
  terminal) now randomly sleep 1-480 seconds before beginning work in
  order to spread out load spikes on the server side.
* Added External Account Binding support in cli and acme library.
  Command line arguments --eab-kid and --eab-hmac-key added.

### Changed

* Private key permissioning changes: Renewal preserves existing group mode
  & gid of previous private key material. Private keys for new
  lineages (i.e. new certs, not renewed) default to 0o600.

### Fixed

* Update code and dependencies to clean up Resource and Deprecation Warnings.
* Only depend on imgconverter extension for Sphinx >= 1.6

Despite us having broken lockstep, we are continuing to release new versions of
all Certbot components during releases for the time being, however, the only
package with changes other than its version number was:

* acme
* certbot
* certbot-apache
* certbot-dns-cloudflare
* certbot-dns-digitalocean
* certbot-dns-google
* certbot-nginx

More details about these changes can be found on our GitHub repo:
https://github.com/certbot/certbot/milestone/62?closed=1

## 0.28.0 - 2018-11-7

### Added

* `revoke` accepts `--cert-name`, and doesn't accept both `--cert-name` and `--cert-path`.
* Use the ACMEv2 newNonce endpoint when a new nonce is needed, and newNonce is available in the directory.

### Changed

* Removed documentation mentions of `#letsencrypt` IRC on Freenode.
* Write README to the base of (config-dir)/live directory
* `--manual` will explicitly warn users that earlier challenges should remain in place when setting up subsequent challenges.
* Warn when using deprecated acme.challenges.TLSSNI01
* Log warning about TLS-SNI deprecation in Certbot
* Stop preferring TLS-SNI in the Apache, Nginx, and standalone plugins
* OVH DNS plugin now relies on Lexicon>=2.7.14 to support HTTP proxies
* Default time the Linode plugin waits for DNS changes to propagate is now 1200 seconds.

### Fixed

* Match Nginx parser update in allowing variable names to start with `${`.
* Fix ranking of vhosts in Nginx so that all port-matching vhosts come first
* Correct OVH integration tests on machines without internet access.
* Stop caching the results of ipv6_info in http01.py
* Test fix for Route53 plugin to prevent boto3 making outgoing connections.
* The grammar used by Augeas parser in Apache plugin was updated to fix various parsing errors.
* The CloudXNS, DNSimple, DNS Made Easy, Gehirn, Linode, LuaDNS, NS1, OVH, and
  Sakura Cloud DNS plugins are now compatible with Lexicon 3.0+.

Despite us having broken lockstep, we are continuing to release new versions of
all Certbot components during releases for the time being, however, the only
package with changes other than its version number was:

* acme
* certbot
* certbot-apache
* certbot-dns-cloudxns
* certbot-dns-dnsimple
* certbot-dns-dnsmadeeasy
* certbot-dns-gehirn
* certbot-dns-linode
* certbot-dns-luadns
* certbot-dns-nsone
* certbot-dns-ovh
* certbot-dns-route53
* certbot-dns-sakuracloud
* certbot-nginx

More details about these changes can be found on our GitHub repo:
https://github.com/certbot/certbot/milestone/59?closed=1

## 0.27.1 - 2018-09-06

### Fixed

* Fixed parameter name in OpenSUSE overrides for default parameters in the
  Apache plugin. Certbot on OpenSUSE works again.

Despite us having broken lockstep, we are continuing to release new versions of
all Certbot components during releases for the time being, however, the only
package with changes other than its version number was:

* certbot-apache

More details about these changes can be found on our GitHub repo:
https://github.com/certbot/certbot/milestone/60?closed=1

## 0.27.0 - 2018-09-05

### Added

* The Apache plugin now accepts the parameter --apache-ctl which can be
  used to configure the path to the Apache control script.

### Changed

* When using `acme.client.ClientV2` (or
 `acme.client.BackwardsCompatibleClientV2` with an ACME server that supports a
 newer version of the ACME protocol), an `acme.errors.ConflictError` will be
 raised if you try to create an ACME account with a key that has already been
 used. Previously, a JSON parsing error was raised in this scenario when using
 the library with Let's Encrypt's ACMEv2 endpoint.

### Fixed

* When Apache is not installed, Certbot's Apache plugin no longer prints
  messages about being unable to find apachectl to the terminal when the plugin
  is not selected.
* If you're using the Apache plugin with the --apache-vhost-root flag set to a
  directory containing a disabled virtual host for the domain you're requesting
  a certificate for, the virtual host will now be temporarily enabled if
  necessary to pass the HTTP challenge.
* The documentation for the Certbot package can now be built using Sphinx 1.6+.
* You can now call `query_registration` without having to first call
  `new_account` on `acme.client.ClientV2` objects.
* The requirement of `setuptools>=1.0` has been removed from `certbot-dns-ovh`.
* Names in certbot-dns-sakuracloud's tests have been updated to refer to Sakura
  Cloud rather than NS1 whose plugin certbot-dns-sakuracloud was based on.

Despite us having broken lockstep, we are continuing to release new versions of
all Certbot components during releases for the time being, however, the only
package with changes other than its version number was:

* acme
* certbot
* certbot-apache
* certbot-dns-ovh
* certbot-dns-sakuracloud

More details about these changes can be found on our GitHub repo:
https://github.com/certbot/certbot/milestone/57?closed=1

## 0.26.1 - 2018-07-17

### Fixed

* Fix a bug that was triggered when users who had previously manually set `--server` to get ACMEv2 certs tried to renew ACMEv1 certs.

Despite us having broken lockstep, we are continuing to release new versions of all Certbot components during releases for the time being, however, the only package with changes other than its version number was:

* certbot

More details about these changes can be found on our GitHub repo:
https://github.com/certbot/certbot/milestone/58?closed=1

## 0.26.0 - 2018-07-11

### Added

* A new security enhancement which we're calling AutoHSTS has been added to
  Certbot's Apache plugin. This enhancement configures your webserver to send a
  HTTP Strict Transport Security header with a low max-age value that is slowly
  increased over time. The max-age value is not increased to a large value
  until you've successfully managed to renew your certificate. This enhancement
  can be requested with the --auto-hsts flag.
* New official DNS plugins have been created for Gehirn Infrastructure Service,
  Linode, OVH, and Sakura Cloud. These plugins can be found on our Docker Hub
  page at https://hub.docker.com/u/certbot and on PyPI.
* The ability to reuse ACME accounts from Let's Encrypt's ACMEv1 endpoint on
  Let's Encrypt's ACMEv2 endpoint has been added.
* Certbot and its components now support Python 3.7.
* Certbot's install subcommand now allows you to interactively choose which
  certificate to install from the list of certificates managed by Certbot.
* Certbot now accepts the flag `--no-autorenew` which causes any obtained
  certificates to not be automatically renewed when it approaches expiration.
* Support for parsing the TLS-ALPN-01 challenge has been added back to the acme
  library.

### Changed

* Certbot's default ACME server has been changed to Let's Encrypt's ACMEv2
  endpoint. By default, this server will now be used for both new certificate
  lineages and renewals.
* The Nginx plugin is no longer marked labeled as an "Alpha" version.
* The `prepare` method of Certbot's plugins is no longer called before running
  "Updater" enhancements that are run on every invocation of `certbot renew`.

Despite us having broken lockstep, we are continuing to release new versions of
all Certbot components during releases for the time being, however, the only
packages with functional changes were:

* acme
* certbot
* certbot-apache
* certbot-dns-gehirn
* certbot-dns-linode
* certbot-dns-ovh
* certbot-dns-sakuracloud
* certbot-nginx

More details about these changes can be found on our GitHub repo:
https://github.com/certbot/certbot/milestone/55?closed=1

## 0.25.1 - 2018-06-13

### Fixed

* TLS-ALPN-01 support has been removed from our acme library. Using our current
  dependencies, we are unable to provide a correct implementation of this
  challenge so we decided to remove it from the library until we can provide
  proper support.
* Issues causing test failures when running the tests in the acme package with
  pytest<3.0 has been resolved.
* certbot-nginx now correctly depends on acme>=0.25.0.

Despite us having broken lockstep, we are continuing to release new versions of
all Certbot components during releases for the time being, however, the only
packages with changes other than their version number were:

* acme
* certbot-nginx

More details about these changes can be found on our GitHub repo:
https://github.com/certbot/certbot/milestone/56?closed=1

## 0.25.0 - 2018-06-06

### Added

* Support for the ready status type was added to acme. Without this change,
  Certbot and acme users will begin encountering errors when using Let's
  Encrypt's ACMEv2 API starting on June 19th for the staging environment and
  July 5th for production. See
  https://community.letsencrypt.org/t/acmev2-order-ready-status/62866 for more
  information.
* Certbot now accepts the flag --reuse-key which will cause the same key to be
  used in the certificate when the lineage is renewed rather than generating a
  new key.
* You can now add multiple email addresses to your ACME account with Certbot by
  providing a comma separated list of emails to the --email flag.
* Support for Let's Encrypt's upcoming TLS-ALPN-01 challenge was added to acme.
  For more information, see
  https://community.letsencrypt.org/t/tls-alpn-validation-method/63814/1.
* acme now supports specifying the source address to bind to when sending
  outgoing connections. You still cannot specify this address using Certbot.
* If you run Certbot against Let's Encrypt's ACMEv2 staging server but don't
  already have an account registered at that server URL, Certbot will
  automatically reuse your staging account from Let's Encrypt's ACMEv1 endpoint
  if it exists.
* Interfaces were added to Certbot allowing plugins to be called at additional
  points. The `GenericUpdater` interface allows plugins to perform actions
  every time `certbot renew` is run, regardless of whether any certificates are
  due for renewal, and the `RenewDeployer` interface allows plugins to perform
  actions when a certificate is renewed. See `certbot.interfaces` for more
  information.

### Changed

* When running Certbot with --dry-run and you don't already have a staging
  account, the created account does not contain an email address even if one
  was provided to avoid expiration emails from Let's Encrypt's staging server.
* certbot-nginx does a better job of automatically detecting the location of
  Nginx's configuration files when run on BSD based systems.
* acme now requires and uses pytest when running tests with setuptools with
  `python setup.py test`.
* `certbot config_changes` no longer waits for user input before exiting.

### Fixed

* Misleading log output that caused users to think that Certbot's standalone
  plugin failed to bind to a port when performing a challenge has been
  corrected.
* An issue where certbot-nginx would fail to enable HSTS if the server block
  already had an `add_header` directive has been resolved.
* certbot-nginx now does a better job detecting the server block to base the
  configuration for TLS-SNI challenges on.

Despite us having broken lockstep, we are continuing to release new versions of
all Certbot components during releases for the time being, however, the only
packages with functional changes were:

* acme
* certbot
* certbot-apache
* certbot-nginx

More details about these changes can be found on our GitHub repo:
https://github.com/certbot/certbot/milestone/54?closed=1

## 0.24.0 - 2018-05-02

### Added

* certbot now has an enhance subcommand which allows you to configure security
  enhancements like HTTP to HTTPS redirects, OCSP stapling, and HSTS without
  reinstalling a certificate.
* certbot-dns-rfc2136 now allows the user to specify the port to use to reach
  the DNS server in its credentials file.
* acme now parses the wildcard field included in authorizations so it can be
  used by users of the library.

### Changed

* certbot-dns-route53 used to wait for each DNS update to propagate before
  sending the next one, but now it sends all updates before waiting which
  speeds up issuance for multiple domains dramatically.
* Certbot's official Docker images are now based on Alpine Linux 3.7 rather
  than 3.4 because 3.4 has reached its end-of-life.
* We've doubled the time Certbot will spend polling authorizations before
  timing out.
* The level of the message logged when Certbot is being used with
  non-standard paths warning that crontabs for renewal included in Certbot
  packages from OS package managers may not work has been reduced. This stops
  the message from being written to stderr every time `certbot renew` runs.

### Fixed

* certbot-auto now works with Python 3.6.

Despite us having broken lockstep, we are continuing to release new versions of
all Certbot components during releases for the time being, however, the only
packages with changes other than their version number were:

* acme
* certbot
* certbot-apache
* certbot-dns-digitalocean (only style improvements to tests)
* certbot-dns-rfc2136

More details about these changes can be found on our GitHub repo:
https://github.com/certbot/certbot/milestone/52?closed=1

## 0.23.0 - 2018-04-04

### Added

* Support for OpenResty was added to the Nginx plugin.

### Changed

* The timestamps in Certbot's logfiles now use the system's local time zone
  rather than UTC.
* Certbot's DNS plugins that use Lexicon now rely on Lexicon>=2.2.1 to be able
  to create and delete multiple TXT records on a single domain.
* certbot-dns-google's test suite now works without an internet connection.

### Fixed

* Removed a small window that if during which an error occurred, Certbot
  wouldn't clean up performed challenges.
* The parameters `default` and `ipv6only` are now removed from `listen`
  directives when creating a new server block in the Nginx plugin.
* `server_name` directives enclosed in quotation marks in Nginx are now properly
  supported.
* Resolved an issue preventing the Apache plugin from starting Apache when it's
  not currently running on RHEL and Gentoo based systems.

Despite us having broken lockstep, we are continuing to release new versions of
all Certbot components during releases for the time being, however, the only
packages with changes other than their version number were:

* certbot
* certbot-apache
* certbot-dns-cloudxns
* certbot-dns-dnsimple
* certbot-dns-dnsmadeeasy
* certbot-dns-google
* certbot-dns-luadns
* certbot-dns-nsone
* certbot-dns-rfc2136
* certbot-nginx

More details about these changes can be found on our GitHub repo:
https://github.com/certbot/certbot/milestone/50?closed=1

## 0.22.2 - 2018-03-19

### Fixed

* A type error introduced in 0.22.1 that would occur during challenge cleanup
  when a Certbot plugin raises an exception while trying to complete the
  challenge was fixed.

Despite us having broken lockstep, we are continuing to release new versions of
all Certbot components during releases for the time being, however, the only
packages with changes other than their version number were:

* certbot

More details about these changes can be found on our GitHub repo:
https://github.com/certbot/certbot/milestone/53?closed=1

## 0.22.1 - 2018-03-19

### Changed

* The ACME server used with Certbot's --dry-run and --staging flags is now
  Let's Encrypt's ACMEv2 staging server which allows people to also test ACMEv2
  features with these flags.

### Fixed

* The HTTP Content-Type header is now set to the correct value during
  certificate revocation with new versions of the ACME protocol.
* When using Certbot with Let's Encrypt's ACMEv2 server, it would add a blank
  line to the top of chain.pem and between the certificates in fullchain.pem
  for each lineage. These blank lines have been removed.
* Resolved a bug that caused Certbot's --allow-subset-of-names flag not to
  work.
* Fixed a regression in acme.client.Client that caused the class to not work
  when it was initialized without a ClientNetwork which is done by some of the
  other projects using our ACME library.

Despite us having broken lockstep, we are continuing to release new versions of
all Certbot components during releases for the time being, however, the only
packages with changes other than their version number were:

* acme
* certbot

More details about these changes can be found on our GitHub repo:
https://github.com/certbot/certbot/milestone/51?closed=1

## 0.22.0 - 2018-03-07

### Added

* Support for obtaining wildcard certificates and a newer version of the ACME
  protocol such as the one implemented by Let's Encrypt's upcoming ACMEv2
  endpoint was added to Certbot and its ACME library. Certbot still works with
  older ACME versions and will automatically change the version of the protocol
  used based on the version the ACME CA implements.
* The Apache and Nginx plugins are now able to automatically install a wildcard
  certificate to multiple virtual hosts that you select from your server
  configuration.
* The `certbot install` command now accepts the `--cert-name` flag for
  selecting a certificate.
* `acme.client.BackwardsCompatibleClientV2` was added to Certbot's ACME library
  which automatically handles most of the differences between new and old ACME
  versions. `acme.client.ClientV2` is also available for people who only want
  to support one version of the protocol or want to handle the differences
  between versions themselves.
* certbot-auto now supports the flag --install-only which has the script
  install Certbot and its dependencies and exit without invoking Certbot.
* Support for issuing a single certificate for a wildcard and base domain was
  added to our Google Cloud DNS plugin. To do this, we now require your API
  credentials have additional permissions, however, your credentials will
  already have these permissions unless you defined a custom role with fewer
  permissions than the standard DNS administrator role provided by Google.
  These permissions are also only needed for the case described above so it
  will continue to work for existing users. For more information about the
  permissions changes, see the documentation in the plugin.

### Changed

* We have broken lockstep between our ACME library, Certbot, and its plugins.
  This means that the different components do not need to be the same version
  to work together like they did previously. This makes packaging easier
  because not every piece of Certbot needs to be repackaged to ship a change to
  a subset of its components.
* Support for Python 2.6 and Python 3.3 has been removed from ACME, Certbot,
  Certbot's plugins, and certbot-auto. If you are using certbot-auto on a RHEL
  6 based system, it will walk you through the process of installing Certbot
  with Python 3 and refuse to upgrade to a newer version of Certbot until you
  have done so.
* Certbot's components now work with older versions of setuptools to simplify
  packaging for EPEL 7.

### Fixed

* Issues caused by Certbot's Nginx plugin adding multiple ipv6only directives
  has been resolved.
* A problem where Certbot's Apache plugin would add redundant include
  directives for the TLS configuration managed by Certbot has been fixed.
* Certbot's webroot plugin now properly deletes any directories it creates.

More details about these changes can be found on our GitHub repo:
https://github.com/certbot/certbot/milestone/48?closed=1

## 0.21.1 - 2018-01-25

### Fixed

* When creating an HTTP to HTTPS redirect in Nginx, we now ensure the Host
  header of the request is set to an expected value before redirecting users to
  the domain found in the header. The previous way Certbot configured Nginx
  redirects was a potential security issue which you can read more about at
  https://community.letsencrypt.org/t/security-issue-with-redirects-added-by-certbots-nginx-plugin/51493.
* Fixed a problem where Certbot's Apache plugin could fail HTTP-01 challenges
  if basic authentication is configured for the domain you request a
  certificate for.
* certbot-auto --no-bootstrap now properly tries to use Python 3.4 on RHEL 6
  based systems rather than Python 2.6.

More details about these changes can be found on our GitHub repo:
https://github.com/certbot/certbot/milestone/49?closed=1

## 0.21.0 - 2018-01-17

### Added

* Support for the HTTP-01 challenge type was added to our Apache and Nginx
  plugins. For those not aware, Let's Encrypt disabled the TLS-SNI-01 challenge
  type which was what was previously being used by our Apache and Nginx plugins
  last week due to a security issue. For more information about Let's Encrypt's
  change, click
  [here](https://community.letsencrypt.org/t/2018-01-11-update-regarding-acme-tls-sni-and-shared-hosting-infrastructure/50188).
  Our Apache and Nginx plugins will automatically switch to use HTTP-01 so no
  changes need to be made to your Certbot configuration, however, you should
  make sure your server is accessible on port 80 and isn't behind an external
  proxy doing things like redirecting all traffic from HTTP to HTTPS. HTTP to
  HTTPS redirects inside Apache and Nginx are fine.
* IPv6 support was added to the Nginx plugin.
* Support for automatically creating server blocks based on the default server
  block was added to the Nginx plugin.
* The flags --delete-after-revoke and --no-delete-after-revoke were added
  allowing users to control whether the revoke subcommand also deletes the
  certificates it is revoking.

### Changed

* We deprecated support for Python 2.6 and Python 3.3 in Certbot and its ACME
  library. Support for these versions of Python will be removed in the next
  major release of Certbot. If you are using certbot-auto on a RHEL 6 based
  system, it will guide you through the process of installing Python 3.
* We split our implementation of JOSE (Javascript Object Signing and
  Encryption) out of our ACME library and into a separate package named josepy.
  This package is available on [PyPI](https://pypi.python.org/pypi/josepy) and
  on [GitHub](https://github.com/certbot/josepy).
* We updated the ciphersuites used in Apache to the new [values recommended by
  Mozilla](https://wiki.mozilla.org/Security/Server_Side_TLS#Intermediate_compatibility_.28default.29).
  The major change here is adding ChaCha20 to the list of supported
  ciphersuites.

### Fixed

* An issue with our Apache plugin on Gentoo due to differences in their
  apache2ctl command have been resolved.

More details about these changes can be found on our GitHub repo:
https://github.com/certbot/certbot/milestone/47?closed=1

## 0.20.0 - 2017-12-06

### Added

* Certbot's ACME library now recognizes URL fields in challenge objects in
  preparation for Let's Encrypt's new ACME endpoint. The value is still
  accessible in our ACME library through the name "uri".

### Changed

* The Apache plugin now parses some distro specific Apache configuration files
  on non-Debian systems allowing it to get a clearer picture on the running
  configuration. Internally, these changes were structured so that external
  contributors can easily write patches to make the plugin work in new Apache
  configurations.
* Certbot better reports network failures by removing information about
  connection retries from the error output.
* An unnecessary question when using Certbot's webroot plugin interactively has
  been removed.

### Fixed

* Certbot's NGINX plugin no longer sometimes incorrectly reports that it was
  unable to deploy a HTTP->HTTPS redirect when requesting Certbot to enable a
  redirect for multiple domains.
* Problems where the Apache plugin was failing to find directives and
  duplicating existing directives on openSUSE have been resolved.
* An issue running the test shipped with Certbot and some our DNS plugins with
  older versions of mock have been resolved.
* On some systems, users reported strangely interleaved output depending on
  when stdout and stderr were flushed. This problem was resolved by having
  Certbot regularly flush these streams.

More details about these changes can be found on our GitHub repo:
https://github.com/certbot/certbot/milestone/44?closed=1

## 0.19.0 - 2017-10-04

### Added

* Certbot now has renewal hook directories where executable files can be placed
  for Certbot to run with the renew subcommand. Pre-hooks, deploy-hooks, and
  post-hooks can be specified in the renewal-hooks/pre, renewal-hooks/deploy,
  and renewal-hooks/post directories respectively in Certbot's configuration
  directory (which is /etc/letsencrypt by default). Certbot will automatically
  create these directories when it is run if they do not already exist.
* After revoking a certificate with the revoke subcommand, Certbot will offer
  to delete the lineage associated with the certificate. When Certbot is run
  with --non-interactive, it will automatically try to delete the associated
  lineage.
* When using Certbot's Google Cloud DNS plugin on Google Compute Engine, you no
  longer have to provide a credential file to Certbot if you have configured
  sufficient permissions for the instance which Certbot can automatically
  obtain using Google's metadata service.

### Changed

* When deleting certificates interactively using the delete subcommand, Certbot
  will now allow you to select multiple lineages to be deleted at once.
* Certbot's Apache plugin no longer always parses Apache's sites-available on
  Debian based systems and instead only parses virtual hosts included in your
  Apache configuration. You can provide an additional directory for Certbot to
  parse using the command line flag --apache-vhost-root.

### Fixed

* The plugins subcommand can now be run without root access.
* certbot-auto now includes a timeout when updating itself so it no longer
  hangs indefinitely when it is unable to connect to the external server.
* An issue where Certbot's Apache plugin would sometimes fail to deploy a
  certificate on Debian based systems if mod_ssl wasn't already enabled has
  been resolved.
* A bug in our Docker image where the certificates subcommand could not report
  if certificates maintained by Certbot had been revoked has been fixed.
* Certbot's RFC 2136 DNS plugin (for use with software like BIND) now properly
  performs DNS challenges when the domain being verified contains a CNAME
  record.

More details about these changes can be found on our GitHub repo:
https://github.com/certbot/certbot/milestone/43?closed=1

## 0.18.2 - 2017-09-20

### Fixed

* An issue where Certbot's ACME module would raise an AttributeError trying to
  create self-signed certificates when used with pyOpenSSL 17.3.0 has been
  resolved. For Certbot users with this version of pyOpenSSL, this caused
  Certbot to crash when performing a TLS SNI challenge or when the Nginx plugin
  tried to create an SSL server block.

More details about these changes can be found on our GitHub repo:
https://github.com/certbot/certbot/milestone/46?closed=1

## 0.18.1 - 2017-09-08

### Fixed

* If certbot-auto was running as an unprivileged user and it upgraded from
  0.17.0 to 0.18.0, it would crash with a permissions error and would need to
  be run again to successfully complete the upgrade. This has been fixed and
  certbot-auto should upgrade cleanly to 0.18.1.
* Certbot usually uses "certbot-auto" or "letsencrypt-auto" in error messages
  and the User-Agent string instead of "certbot" when you are using one of
  these wrapper scripts. Proper detection of this was broken with Certbot's new
  installation path in /opt in 0.18.0 but this problem has been resolved.

More details about these changes can be found on our GitHub repo:
https://github.com/certbot/certbot/milestone/45?closed=1

## 0.18.0 - 2017-09-06

### Added

* The Nginx plugin now configures Nginx to use 2048-bit Diffie-Hellman
  parameters. Java 6 clients do not support Diffie-Hellman parameters larger
  than 1024 bits, so if you need to support these clients you will need to
  manually modify your Nginx configuration after using the Nginx installer.

### Changed

* certbot-auto now installs Certbot in directories under `/opt/eff.org`. If you
  had an existing installation from certbot-auto, a symlink is created to the
  new directory. You can configure certbot-auto to use a different path by
  setting the environment variable VENV_PATH.
* The Nginx plugin can now be selected in Certbot's interactive output.
* Output verbosity of renewal failures when running with `--quiet` has been
  reduced.
* The default revocation reason shown in Certbot help output now is a human
  readable string instead of a numerical code.
* Plugin selection is now included in normal terminal output.

### Fixed

* A newer version of ConfigArgParse is now installed when using certbot-auto
  causing values set to false in a Certbot INI configuration file to be handled
  intuitively. Setting a boolean command line flag to false is equivalent to
  not including it in the configuration file at all.
* New naming conventions preventing certbot-auto from installing OS
  dependencies on Fedora 26 have been resolved.

More details about these changes can be found on our GitHub repo:
https://github.com/certbot/certbot/milestone/42?closed=1

## 0.17.0 - 2017-08-02

### Added

* Support in our nginx plugin for modifying SSL server blocks that do
  not contain certificate or key directives.
* A `--max-log-backups` flag to allow users to configure or even completely
  disable Certbot's built in log rotation.
* A `--user-agent-comment` flag to allow people who build tools around Certbot
  to differentiate their user agent string by adding a comment to its default
  value.

### Changed

* Due to some awesome work by
  [cryptography project](https://github.com/pyca/cryptography), compilation can
  now be avoided on most systems when using certbot-auto. This eliminates many
  problems people have had in the past such as running out of memory, having
  invalid headers/libraries, and changes to the OS packages on their system
  after compilation breaking Certbot.
* The `--renew-hook` flag has been hidden in favor of `--deploy-hook`. This new
  flag works exactly the same way except it is always run when a certificate is
  issued rather than just when it is renewed.
* We have started printing deprecation warnings in certbot-auto for
  experimentally supported systems with OS packages available.
* A certificate lineage's name is included in error messages during renewal.

### Fixed

* Encoding errors that could occur when parsing error messages from the ACME
  server containing Unicode have been resolved.
* certbot-auto no longer prints misleading messages about there being a newer
  pip version available when installation fails.
* Certbot's ACME library now properly extracts domains from critical SAN
  extensions.

More details about these changes can be found on our GitHub repo:
https://github.com/certbot/certbot/issues?q=is%3Aissue+milestone%3A0.17.0+is%3Aclosed

## 0.16.0 - 2017-07-05

### Added

* A plugin for performing DNS challenges using dynamic DNS updates as defined
  in RFC 2316. This plugin is packaged separately from Certbot and is available
  at https://pypi.python.org/pypi/certbot-dns-rfc2136. It supports Python 2.6,
  2.7, and 3.3+. At this time, there isn't a good way to install this plugin
  when using certbot-auto, but this should change in the near future.
* Plugins for performing DNS challenges for the providers
  [DNS Made Easy](https://pypi.python.org/pypi/certbot-dns-dnsmadeeasy) and
  [LuaDNS](https://pypi.python.org/pypi/certbot-dns-luadns). These plugins are
  packaged separately from Certbot and support Python 2.7 and 3.3+. Currently,
  there isn't a good way to install these plugins when using certbot-auto,
  but that should change soon.
* Support for performing TLS-SNI-01 challenges when using the manual plugin.
* Automatic detection of Arch Linux in the Apache plugin providing better
  default settings for the plugin.

### Changed

* The text of the interactive question about whether a redirect from HTTP to
  HTTPS should be added by Certbot has been rewritten to better explain the
  choices to the user.
* Simplified HTTP challenge instructions in the manual plugin.

### Fixed

* Problems performing a dry run when using the Nginx plugin have been fixed.
* Resolved an issue where certbot-dns-digitalocean's test suite would sometimes
  fail when ran using Python 3.
* On some systems, previous versions of certbot-auto would error out with a
  message about a missing hash for setuptools. This has been fixed.
* A bug where Certbot would sometimes not print a space at the end of an
  interactive prompt has been resolved.
* Nonfatal tracebacks are no longer shown in rare cases where Certbot
  encounters an exception trying to close its TCP connection with the ACME
  server.

More details about these changes can be found on our GitHub repo:
https://github.com/certbot/certbot/issues?q=is%3Aissue+milestone%3A0.16.0+is%3Aclosed

## 0.15.0 - 2017-06-08

### Added

* Plugins for performing DNS challenges for popular providers. Like the Apache
  and Nginx plugins, these plugins are packaged separately and not included in
  Certbot by default. So far, we have plugins for
  [Amazon Route 53](https://pypi.python.org/pypi/certbot-dns-route53),
  [Cloudflare](https://pypi.python.org/pypi/certbot-dns-cloudflare),
  [DigitalOcean](https://pypi.python.org/pypi/certbot-dns-digitalocean), and
  [Google Cloud](https://pypi.python.org/pypi/certbot-dns-google) which all
  work on Python 2.6, 2.7, and 3.3+. Additionally, we have plugins for
  [CloudXNS](https://pypi.python.org/pypi/certbot-dns-cloudxns),
  [DNSimple](https://pypi.python.org/pypi/certbot-dns-dnsimple),
  [NS1](https://pypi.python.org/pypi/certbot-dns-nsone) which work on Python
  2.7 and 3.3+ (and not 2.6). Currently, there isn't a good way to install
  these plugins when using `certbot-auto`, but that should change soon.
* IPv6 support in the standalone plugin. When performing a challenge, the
  standalone plugin automatically handles listening for IPv4/IPv6 traffic based
  on the configuration of your system.
* A mechanism for keeping your Apache and Nginx SSL/TLS configuration up to
  date. When the Apache or Nginx plugins are used, they place SSL/TLS
  configuration options in the root of Certbot's config directory
  (`/etc/letsencrypt` by default). Now when a new version of these plugins run
  on your system, they will automatically update the file to the newest
  version if it is unmodified. If you manually modified the file, Certbot will
  display a warning giving you a path to the updated file which you can use as
  a reference to manually update your modified copy.
* `--http-01-address` and `--tls-sni-01-address` flags for controlling the
  address Certbot listens on when using the standalone plugin.
* The command `certbot certificates` that lists certificates managed by Certbot
  now performs additional validity checks to notify you if your files have
  become corrupted.

### Changed

* Messages custom hooks print to `stdout` are now displayed by Certbot when not
  running in `--quiet` mode.
* `jwk` and `alg` fields in JWS objects have been moved into the protected
  header causing Certbot to more closely follow the latest version of the ACME
  spec.

### Fixed

* Permissions on renewal configuration files are now properly preserved when
  they are updated.
* A bug causing Certbot to display strange defaults in its help output when
  using Python <= 2.7.4 has been fixed.
* Certbot now properly handles mixed case domain names found in custom CSRs.
* A number of poorly worded prompts and error messages.

### Removed

* Support for OpenSSL 1.0.0 in `certbot-auto` has been removed as we now pin a
  newer version of `cryptography` which dropped support for this version.

More details about these changes can be found on our GitHub repo:
https://github.com/certbot/certbot/issues?q=is%3Aissue+milestone%3A0.15.0+is%3Aclosed

## 0.14.2 - 2017-05-25

### Fixed

* Certbot 0.14.0 included a bug where Certbot would create a temporary log file
(usually in /tmp) if the program exited during argument parsing. If a user
provided -h/--help/help, --version, or an invalid command line argument,
Certbot would create this temporary log file. This was especially bothersome to
certbot-auto users as certbot-auto runs `certbot --version` internally to see
if the script needs to upgrade causing it to create at least one of these files
on every run. This problem has been resolved.

More details about this change can be found on our GitHub repo:
https://github.com/certbot/certbot/issues?q=is%3Aissue+milestone%3A0.14.2+is%3Aclosed

## 0.14.1 - 2017-05-16

### Fixed

* Certbot now works with configargparse 0.12.0.
* Issues with the Apache plugin and Augeas 1.7+ have been resolved.
* A problem where the Nginx plugin would fail to install certificates on
systems that had the plugin's SSL/TLS options file from 7+ months ago has been
fixed.

More details about these changes can be found on our GitHub repo:
https://github.com/certbot/certbot/issues?q=is%3Aissue+milestone%3A0.14.1+is%3Aclosed

## 0.14.0 - 2017-05-04

### Added

* Python 3.3+ support for all Certbot packages. `certbot-auto` still currently
only supports Python 2, but the `acme`, `certbot`, `certbot-apache`, and
`certbot-nginx` packages on PyPI now fully support Python 2.6, 2.7, and 3.3+.
* Certbot's Apache plugin now handles multiple virtual hosts per file.
* Lockfiles to prevent multiple versions of Certbot running simultaneously.

### Changed

* When converting an HTTP virtual host to HTTPS in Apache, Certbot only copies
the virtual host rather than the entire contents of the file it's contained
in.
* The Nginx plugin now includes SSL/TLS directives in a separate file located
in Certbot's configuration directory rather than copying the contents of the
file into every modified `server` block.

### Fixed

* Ensure logging is configured before parts of Certbot attempt to log any
messages.
* Support for the `--quiet` flag in `certbot-auto`.
* Reverted a change made in a previous release to make the `acme` and `certbot`
packages always depend on `argparse`. This dependency is conditional again on
the user's Python version.
* Small bugs in the Nginx plugin such as properly handling empty `server`
blocks and setting `server_names_hash_bucket_size` during challenges.

As always, a more complete list of changes can be found on GitHub:
https://github.com/certbot/certbot/issues?q=is%3Aissue+milestone%3A0.14.0+is%3Aclosed

## 0.13.0 - 2017-04-06

### Added

* `--debug-challenges` now pauses Certbot after setting up challenges for debugging.
* The Nginx parser can now handle all valid directives in configuration files.
* Nginx ciphersuites have changed to Mozilla Intermediate.
* `certbot-auto --no-bootstrap` provides the option to not install OS dependencies.

### Fixed

* `--register-unsafely-without-email` now respects `--quiet`.
* Hyphenated renewal parameters are now saved in renewal config files.
* `--dry-run` no longer persists keys and csrs.
* Certbot no longer hangs when trying to start Nginx in Arch Linux.
* Apache rewrite rules no longer double-encode characters.

A full list of changes is available on GitHub:
https://github.com/certbot/certbot/issues?q=is%3Aissue%20milestone%3A0.13.0%20is%3Aclosed%20

## 0.12.0 - 2017-03-02

### Added

* Certbot now allows non-camelcase Apache VirtualHost names.
* Certbot now allows more log messages to be silenced.

### Fixed

* Fixed a regression around using `--cert-name` when getting new certificates

More information about these changes can be found on our GitHub repo:
https://github.com/certbot/certbot/issues?q=is%3Aissue%20milestone%3A0.12.0

## 0.11.1 - 2017-02-01

### Fixed

* Resolved a problem where Certbot would crash while parsing command line
arguments in some cases.
* Fixed a typo.

More details about these changes can be found on our GitHub repo:
https://github.com/certbot/certbot/pulls?q=is%3Apr%20milestone%3A0.11.1%20is%3Aclosed

## 0.11.0 - 2017-02-01

### Added

* When using the standalone plugin while running Certbot interactively
and a required port is bound by another process, Certbot will give you
the option to retry to grab the port rather than immediately exiting.
* You are now able to deactivate your account with the Let's Encrypt
server using the `unregister` subcommand.
* When revoking a certificate using the `revoke` subcommand, you now
have the option to provide the reason the certificate is being revoked
to Let's Encrypt with `--reason`.

### Changed

* Providing `--quiet` to `certbot-auto` now silences package manager output.

### Removed

* Removed the optional `dnspython` dependency in our `acme` package.
Now the library does not support client side verification of the DNS
challenge.

More details about these changes can be found on our GitHub repo:
https://github.com/certbot/certbot/issues?q=is%3Aissue+milestone%3A0.11.0+is%3Aclosed

## 0.10.2 - 2017-01-25

### Added

* If Certbot receives a request with a `badNonce` error, it now
automatically retries the request. Since nonces from Let's Encrypt expire,
this helps people performing the DNS challenge with the `manual` plugin
who may have to wait an extended period of time for their DNS changes to
propagate.

### Fixed

* Certbot now saves the `--preferred-challenges` values for renewal. Previously
these values were discarded causing a different challenge type to be used when
renewing certs in some cases.

More details about these changes can be found on our GitHub repo:
https://github.com/certbot/certbot/issues?q=is%3Aissue+milestone%3A0.10.2+is%3Aclosed

## 0.10.1 - 2017-01-13

### Fixed

* Resolve problems where when asking Certbot to update a certificate at
an existing path to include different domain names, the old names would
continue to be used.
* Fix issues successfully running our unit test suite on some systems.

More details about these changes can be found on our GitHub repo:
https://github.com/certbot/certbot/issues?q=is%3Aissue+milestone%3A0.10.1+is%3Aclosed

## 0.10.0 - 2017-01-11

## Added

* Added the ability to customize and automatically complete DNS and HTTP
domain validation challenges with the manual plugin. The flags
`--manual-auth-hook` and `--manual-cleanup-hook` can now be provided
when using the manual plugin to execute commands provided by the user to
perform and clean up challenges provided by the CA. This is best used in
complicated setups where the DNS challenge must be used or Certbot's
existing plugins cannot be used to perform HTTP challenges. For more
information on how this works, see `certbot --help manual`.
* Added a `--cert-name` flag for specifying the name to use for the
certificate in Certbot's configuration directory. Using this flag in
combination with `-d/--domains`, a user can easily request a new
certificate with different domains and save it with the name provided by
`--cert-name`. Additionally, `--cert-name` can be used to select a
certificate with the `certonly` and `run` subcommands so a full list of
domains in the certificate does not have to be provided.
* Added subcommand `certificates` for listing the certificates managed by
Certbot and their properties.
* Added the `delete` subcommand for removing certificates managed by Certbot
from the configuration directory.
* Certbot now supports requesting internationalized domain names (IDNs).
* Hooks provided to Certbot are now saved to be reused during renewal.
If you run Certbot with `--pre-hook`, `--renew-hook`, or `--post-hook`
flags when obtaining a certificate, the provided commands will
automatically be saved and executed again when renewing the certificate.
A pre-hook and/or post-hook can also be given to the `certbot renew`
command either on the command line or in a [configuration
file](https://certbot.eff.org/docs/using.html#configuration-file) to run
an additional command before/after any certificate is renewed. Hooks
will only be run if a certificate is renewed.
* Support Busybox in certbot-auto.

### Changed

* Recategorized `-h/--help` output to improve documentation and
discoverability.

### Removed

* Removed the ncurses interface. This change solves problems people
were having on many systems, reduces the number of Certbot
dependencies, and simplifies our code. Certbot's only interface now is
the text interface which was available by providing `-t/--text` to
earlier versions of Certbot.

### Fixed

* Many small bug fixes.

More details about these changes can be found on our GitHub repo:
https://github.com/certbot/certbot/issues?q=is%3Aissue+milestone%3A0.10.0is%3Aclosed

## 0.9.3 - 2016-10-13

### Added

* The Apache plugin uses information about your OS to help determine the
layout of your Apache configuration directory. We added a patch to
ensure this code behaves the same way when testing on different systems
as the tests were failing in some cases.

### Changed

* Certbot adopted more conservative behavior about reporting a needed port as
unavailable when using the standalone plugin.

More details about these changes can be found on our GitHub repo:
https://github.com/certbot/certbot/milestone/27?closed=1

## 0.9.2 - 2016-10-12

### Added

* Certbot stopped requiring that all possibly required ports are available when
using the standalone plugin. It now only verifies that the ports are available
when they are necessary.

### Fixed

* Certbot now verifies that our optional dependencies version matches what is
required by Certbot.
* Certnot now properly copies the `ssl on;` directives as necessary when
performing domain validation in the Nginx plugin.
* Fixed problem where symlinks were becoming files when they were
packaged, causing errors during testing and OS packaging.

More details about these changes can be found on our GitHub repo:
https://github.com/certbot/certbot/milestone/26?closed=1

## 0.9.1 - 2016-10-06

### Fixed

* Fixed a bug that was introduced in version 0.9.0 where the command
line flag -q/--quiet wasn't respected in some cases.

More details about these changes can be found on our GitHub repo:
https://github.com/certbot/certbot/milestone/25?closed=1

## 0.9.0 - 2016-10-05

### Added

* Added an alpha version of the Nginx plugin. This plugin fully automates the
process of obtaining and installing certificates with Nginx.
Additionally, it is able to automatically configure security
enhancements such as an HTTP to HTTPS redirect and OCSP stapling. To use
this plugin, you must have the `certbot-nginx` package installed (which
is installed automatically when using `certbot-auto`) and provide
`--nginx` on the command line. This plugin is still in its early stages
so we recommend you use it with some caution and make sure you have a
backup of your Nginx configuration.
* Added support for the `DNS` challenge in the `acme` library and `DNS` in
Certbot's `manual` plugin. This allows you to create DNS records to
prove to Let's Encrypt you control the requested domain name. To use
this feature, include `--manual --preferred-challenges dns` on the
command line.
* Certbot now helps with enabling Extra Packages for Enterprise Linux (EPEL) on
CentOS 6 when using `certbot-auto`. To use `certbot-auto` on CentOS 6,
the EPEL repository has to be enabled. `certbot-auto` will now prompt
users asking them if they would like the script to enable this for them
automatically. This is done without prompting users when using
`letsencrypt-auto` or if `-n/--non-interactive/--noninteractive` is
included on the command line.

More details about these changes can be found on our GitHub repo:
https://github.com/certbot/certbot/issues?q=is%3Aissue+milestone%3A0.9.0+is%3Aclosed

## 0.8.1 - 2016-06-14

### Added

* Certbot now preserves a certificate's common name when using `renew`.
* Certbot now saves webroot values for renewal when they are entered interactively.
* Certbot now gracefully reports that the Apache plugin isn't usable when Augeas is not installed.
* Added experimental support for Mageia has been added to `certbot-auto`.

### Fixed

* Fixed problems with an invalid user-agent string on OS X.

More details about these changes can be found on our GitHub repo:
https://github.com/certbot/certbot/issues?q=is%3Aissue+milestone%3A0.8.1+

## 0.8.0 - 2016-06-02

### Added

* Added the `register` subcommand which can be used to register an account
with the Let's Encrypt CA.
* You can now run `certbot register --update-registration` to
change the e-mail address associated with your registration.

More details about these changes can be found on our GitHub repo:
https://github.com/certbot/certbot/issues?q=is%3Aissue+milestone%3A0.8.0+

## 0.7.0 - 2016-05-27

### Added

* Added `--must-staple` to request certificates from Let's Encrypt
with the OCSP must staple extension.
* Certbot now automatically configures OSCP stapling for Apache.
* Certbot now allows requesting certificates for domains found in the common name
of a custom CSR.

### Fixed

* Fixed a number of miscellaneous bugs

More details about these changes can be found on our GitHub repo:
https://github.com/certbot/certbot/issues?q=milestone%3A0.7.0+is%3Aissue

## 0.6.0 - 2016-05-12

### Added

* Versioned the datetime dependency in setup.py.

### Changed

* Renamed the client from `letsencrypt` to `certbot`.

### Fixed

* Fixed a small json deserialization error.
* Certbot now preserves domain order in generated CSRs.
* Fixed some minor bugs.

More details about these changes can be found on our GitHub repo:
https://github.com/certbot/certbot/issues?q=is%3Aissue%20milestone%3A0.6.0%20is%3Aclosed%20

## 0.5.0 - 2016-04-05

### Added

* Added the ability to use the webroot plugin interactively.
* Added the flags --pre-hook, --post-hook, and --renew-hook which can be used with
the renew subcommand to register shell commands to run in response to
renewal events. Pre-hook commands will be run before any certs are
renewed, post-hook commands will be run after any certs are renewed,
and renew-hook commands will be run after each cert is renewed. If no
certs are due for renewal, no command is run.
* Added a -q/--quiet flag which silences all output except errors.
* Added an --allow-subset-of-domains flag which can be used with the renew
command to prevent renewal failures for a subset of the requested
domains from causing the client to exit.

### Changed

* Certbot now uses renewal configuration files. In /etc/letsencrypt/renewal
by default, these files can be used to control what parameters are
used when renewing a specific certificate.

More details about these changes can be found on our GitHub repo:
https://github.com/letsencrypt/letsencrypt/issues?q=milestone%3A0.5.0+is%3Aissue

## 0.4.2 - 2016-03-03

### Fixed

* Resolved problems encountered when compiling letsencrypt
against the new OpenSSL release.
* Fixed problems encountered when using `letsencrypt renew` with configuration files
from the private beta.

More details about these changes can be found on our GitHub repo:
https://github.com/letsencrypt/letsencrypt/issues?q=is%3Aissue+milestone%3A0.4.2

## 0.4.1 - 2016-02-29

### Fixed

* Fixed Apache parsing errors encountered with some configurations.
* Fixed Werkzeug dependency problems encountered on some Red Hat systems.
* Fixed bootstrapping failures when using letsencrypt-auto with --no-self-upgrade.
* Fixed problems with parsing renewal config files from private beta.

More details about these changes can be found on our GitHub repo:
https://github.com/letsencrypt/letsencrypt/issues?q=is:issue+milestone:0.4.1

## 0.4.0 - 2016-02-10

### Added

* Added the verb/subcommand `renew` which can be used to renew your existing
certificates as they approach expiration. Running `letsencrypt renew`
will examine all existing certificate lineages and determine if any are
less than 30 days from expiration. If so, the client will use the
settings provided when you previously obtained the certificate to renew
it. The subcommand finishes by printing a summary of which renewals were
successful, failed, or not yet due.
* Added a `--dry-run` flag to help with testing configuration
without affecting production rate limits. Currently supported by the
`renew` and `certonly` subcommands, providing `--dry-run` on the command
line will obtain certificates from the staging server without saving the
resulting certificates to disk.
* Added major improvements to letsencrypt-auto. This script
has been rewritten to include full support for Python 2.6, the ability
for letsencrypt-auto to update itself, and improvements to the
stability, security, and performance of the script.
* Added support for Apache 2.2 to the Apache plugin.

More details about these changes can be found on our GitHub repo:
https://github.com/letsencrypt/letsencrypt/issues?q=is%3Aissue+milestone%3A0.4.0

## 0.3.0 - 2016-01-27

### Added

* Added a non-interactive mode which can be enabled by including `-n` or
`--non-interactive` on the command line. This can be used to guarantee
the client will not prompt when run automatically using cron/systemd.
* Added preparation for the new letsencrypt-auto script. Over the past
couple months, we've been working on increasing the reliability and
security of letsencrypt-auto. A number of changes landed in this
release to prepare for the new version of this script.

More details about these changes can be found on our GitHub repo:
https://github.com/letsencrypt/letsencrypt/issues?q=is%3Aissue+milestone%3A0.3.0

## 0.2.0 - 2016-01-14

### Added

* Added Apache plugin support for non-Debian based systems. Support has been
added for modern Red Hat based systems such as Fedora 23, Red Hat 7,
and CentOS 7 running Apache 2.4. In theory, this plugin should be
able to be configured to run on any Unix-like OS running Apache 2.4.
* Relaxed PyOpenSSL version requirements. This adds support for systems
with PyOpenSSL versions 0.13 or 0.14.
* Improved error messages from the client.

### Fixed

* Resolved issues with the Apache plugin enabling an HTTP to HTTPS
redirect on some systems.

More details about these changes can be found on our GitHub repo:
https://github.com/letsencrypt/letsencrypt/issues?q=is%3Aissue+milestone%3A0.2.0

## 0.1.1 - 2015-12-15

### Added

* Added a check that avoids attempting to issue for unqualified domain names like
"localhost".

### Fixed

* Fixed a confusing UI path that caused some users to repeatedly renew
their certs while experimenting with the client, in some cases hitting
issuance rate limits.
* Fixed numerous Apache configuration parser problems
* Fixed --webroot permission handling for non-root users

More details about these changes can be found on our GitHub repo:
https://github.com/letsencrypt/letsencrypt/issues?q=milestone%3A0.1.1<|MERGE_RESOLUTION|>--- conflicted
+++ resolved
@@ -21,13 +21,10 @@
   Python 2.
 * Certbot and all of its components no longer depend on the library `six`.
 * The update of certbot-auto itself is now disabled on all RHEL-like systems.
-<<<<<<< HEAD
 * When revoking a certificate by `--cert-name`, it is no longer necessary to specify the `--server`
   if the certificate was obtained from a non-default ACME server.
-=======
 * The nginx authenticator now configures all matching HTTP and HTTPS vhosts for the HTTP-01
   challenge. It is now compatible with external HTTPS redirection by a CDN or load balancer.
->>>>>>> 496a4ced
 
 ### Fixed
 
