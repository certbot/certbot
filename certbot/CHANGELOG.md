# Certbot change log

Certbot adheres to [Semantic Versioning](https://semver.org/).

## 3.0.0 - master

### Added

*

### Changed

* The update_symlinks command was removed.
* The `csr_dir` and `key_dir` attributes on
  `certbot.configuration.NamespaceConfig` were removed.
<<<<<<< HEAD
* The `--dns-route53-propagation-seconds` command line flag was removed.
=======
* The `--manual-public-ip-logging-ok` command line flag was removed.
>>>>>>> cb5382d4

### Fixed

*

More details about these changes can be found on our GitHub repo.

## 2.11.0 - 2024-06-05

### Added

*

### Changed

* In anticipation of backwards incompatible changes, certbot-dns-cloudflare now
  requires less than version 2.20 of Cloudflare's python library.

### Fixed

* Fixed a bug in Certbot where a CSR's SANs did not always follow the order of
  the domain names that the user requested interactively. In some cases, the
  resulting cert's common name might seem picked up randomly from the SANs
  when it should be the first item the user had in mind.

More details about these changes can be found on our GitHub repo.

## 2.10.0 - 2024-04-02

### Added

* The Python source packages which we upload to [PyPI](https://pypi.org/) are
  now also being uploaded to
  [our releases on GitHub](https://github.com/certbot/certbot/releases) where
  we now also include a SHA256SUMS checksum file and a PGP signature for that
  file.

### Changed

* We no longer publish our beta Windows installer as was originally announced
  [here](https://community.letsencrypt.org/t/certbot-discontinuing-windows-beta-support-in-2024/208101).

### Fixed

*

More details about these changes can be found on our GitHub repo.

## 2.9.0 - 2024-02-08

### Added

* Support for Python 3.12 was added.

### Changed

*

### Fixed

* Updates `joinpath` syntax to only use one addition per call, because the multiple inputs
  version was causing mypy errors on Python 3.10.
* Makes the `reconfigure` verb actually use the staging server for the dry run to check the new
  configuration.

More details about these changes can be found on our GitHub repo.

## 2.8.0 - 2023-12-05

### Added

* Added support for [Alpine Linux](https://www.alpinelinux.org) distribution when is used the apache plugin

### Changed

* Support for Python 3.7 was removed.

### Fixed

* Stop using the deprecated `pkg_resources` API included in `setuptools`.

More details about these changes can be found on our GitHub repo.

## 2.7.4 - 2023-11-01

### Fixed

* Fixed a bug introduced in version 2.7.0 that caused interactively entered
  webroot plugin values to not be saved for renewal.
* Fixed a bug introduced in version 2.7.0 of our Lexicon based DNS plugins that
  caused them to fail to find the DNS zone that needs to be modified in some
  cases.

More details about these changes can be found on our GitHub repo.

## 2.7.3 - 2023-10-24

### Fixed

* Fixed a bug where arguments with contained spaces weren't being handled correctly
* Fixed a bug that caused the ACME account to not be properly restored on
  renewal causing problems in setups where the user had multiple accounts with
  the same ACME server.

More details about these changes can be found on our GitHub repo.

## 2.7.2 - 2023-10-19

### Fixed

* `certbot-dns-ovh` plugin now requires `lexicon>=3.15.1` to ensure a consistent behavior with OVH APIs.
* Fixed a bug where argument sources weren't correctly detected in abbreviated
  arguments, short arguments, and some other circumstances

More details about these changes can be found on our GitHub repo.

## 2.7.1 - 2023-10-10

### Fixed

* Fixed a bug that broke the DNS plugin for DNSimple that was introduced in
  version 2.7.0 of the plugin.
* Correctly specified the new minimum version of the ConfigArgParse package
  that Certbot requires which is 1.5.3.

More details about these changes can be found on our GitHub repo.

## 2.7.0 - 2023-10-03

### Added

* Add `certbot.util.LooseVersion` class. See [GH #9489](https://github.com/certbot/certbot/issues/9489).
* Add a new base class `certbot.plugins.dns_common_lexicon.LexiconDNSAuthenticator` to implement a DNS
  authenticator plugin backed by Lexicon to communicate with the provider DNS API. This approach relies
  heavily on conventions to reduce the implementation complexity of a new plugin.
* Add a new test base class `certbot.plugins.dns_test_common_lexicon.BaseLexiconDNSAuthenticatorTest` to
  help testing DNS plugins implemented on top of `LexiconDNSAuthenticator`.

### Changed

* `NamespaceConfig` now tracks how its arguments were set via a dictionary, allowing us to remove a bunch
  of global state previously needed to inspect whether a user set an argument or not.
* Support for Python 3.7 was deprecated and will be removed in our next planned release.
* Added `RENEWED_DOMAINS` and `FAILED_DOMAINS` environment variables for consumption by post renewal hooks.
* Deprecates `LexiconClient` base class and `build_lexicon_config` function in
  `certbot.plugins.dns_common_lexicon` module in favor of `LexiconDNSAuthenticator`.
* Deprecates `BaseLexiconAuthenticatorTest` and `BaseLexiconClientTest` test base classes of
  `certbot.plugins.dns_test_common_lexicon` module in favor of `BaseLexiconDNSAuthenticatorTest`.

### Fixed

* Do not call deprecated datetime.utcnow() and datetime.utcfromtimestamp()
* Filter zones in `certbot-dns-google` to avoid usage of private DNS zones to create records

More details about these changes can be found on our GitHub repo.

## 2.6.0 - 2023-05-09

### Added

* `--dns-google-project` optionally allows for specifying the project that the DNS zone(s) reside in,
  which allows for Certbot usage in scenarios where the auth credentials reside in a different
  project to the zone(s) that are being managed.
* There is now a new `Other` annotated challenge object to allow plugins to support entirely novel challenges.

### Changed

* Optionally sign the SOA query for dns-rfc2136, to help resolve problems with split-view
  DNS setups and hidden primary setups.
  * Certbot versions prior to v1.32.0 did not sign queries with the specified TSIG key
    resulting in difficulty with split-horizon implementations.
  * Certbot v1.32.0 through v2.5.0 signed queries by default, potentially causing
    incompatibility with hidden primary setups with `allow-update-forwarding` enabled
    if the secondary did not also have the TSIG key within its config.
  * Certbot v2.6.0 and later no longer signs queries by default, but allows
    the user to optionally sign these queries by explicit configuration using the
    `dns_rfc2136_sign_query` option in the credentials .ini file.
* Lineage name validity is performed for new lineages. `--cert-name` may no longer contain
  filepath separators (i.e. `/` or `\`, depending on the platform).
* `certbot-dns-google` now loads credentials using the standard [Application Default
  Credentials](https://cloud.google.com/docs/authentication/application-default-credentials) strategy,
  rather than explicitly requiring the Google Compute metadata server to be present if a service account
  is not provided using `--dns-google-credentials`.
* `--dns-google-credentials` now supports additional types of file-based credential, such as
  [External Account Credentials](https://google.aip.dev/auth/4117) created by Workload Identity
  Federation. All file-based credentials implemented by the Google Auth library are supported.

### Fixed

* `certbot-dns-google` no longer requires deprecated `oauth2client` library.
* Certbot will no longer try to invoke plugins which do not subclass from the proper
  `certbot.interfaces.{Installer,Authenticator}` interface (e.g. `certbot -i standalone`
  will now be ignored). See [GH-9664](https://github.com/certbot/certbot/issues/9664).

More details about these changes can be found on our GitHub repo.

## 2.5.0 - 2023-04-04

### Added

* `acme.messages.OrderResource` now supports being round-tripped
  through JSON
* acme.client.ClientV2 now provides separate `begin_finalization`
  and `poll_finalization` methods, in addition to the existing
  `finalize_order` method.

### Changed

* `--dns-route53-propagation-seconds` is now deprecated. The Route53 plugin relies on the
  [GetChange API](https://docs.aws.amazon.com/Route53/latest/APIReference/API_GetChange.html)
  to determine if a DNS update is complete. The flag has never had any effect and will be
  removed in a future version of Certbot.
* Packaged tests for all Certbot components besides josepy were moved inside
  the `_internal/tests` module.

### Fixed

* Fixed `renew` sometimes not preserving the key type of RSA certificates.
  * Users who upgraded from Certbot <v1.25.0 to Certbot >=v2.0.0 may
    have had their RSA certificates inadvertently changed to ECDSA certificates. If desired,
    the key type may be changed back to RSA. See the [User Guide](https://eff-certbot.readthedocs.io/en/stable/using.html#changing-a-certificate-s-key-type).
* Deprecated flags were inadvertently not printing warnings since v1.16.0. This is now fixed.

More details about these changes can be found on our GitHub repo.

## 2.4.0 - 2023-03-07

### Added

* We deprecated support for the update_symlinks command. Support will be removed in a following
  version of Certbot.

### Changed

* Docker build and deploy scripts now generate multiarch manifests for non-architecture-specific tags, instead of defaulting to amd64 images.

### Fixed

* Reverted [#9475](https://github.com/certbot/certbot/pull/9475) due to a performance regression in large nginx deployments.

More details about these changes can be found on our GitHub repo.

## 2.3.0 - 2023-02-14

### Added

* Allow a user to modify the configuration of a certificate without renewing it using the new `reconfigure` subcommand. See `certbot help reconfigure` for details.
* `certbot show_account` now displays the [ACME Account Thumbprint](https://datatracker.ietf.org/doc/html/rfc8555#section-8.1).

### Changed

* Certbot will no longer save previous CSRs and certificate private keys to `/etc/letsencrypt/csr` and `/etc/letsencrypt/keys`, respectively. These directories may be safely deleted.
* Certbot will now only keep the current and 5 previous certificates in the `/etc/letsencrypt/archive` directory for each certificate lineage. Any prior certificates will be automatically deleted upon renewal. This number may be further lowered in future releases.
  * As always, users should only reference the certificate files within `/etc/letsencrypt/live` and never use `/etc/letsencrypt/archive` directly. See [Where are my certificates?](https://eff-certbot.readthedocs.io/en/stable/using.html#where-are-my-certificates) in the Certbot User Guide.
* `certbot.configuration.NamespaceConfig.key_dir` and `.csr_dir` are now deprecated.
* All Certbot components now require `pytest` to run tests.

### Fixed

* Fixed a crash when registering an account with BuyPass' ACME server.
* Fixed a bug where Certbot would crash with `AttributeError: can't set attribute` on ACME server errors in Python 3.11. See [GH #9539](https://github.com/certbot/certbot/issues/9539).

More details about these changes can be found on our GitHub repo.

## 2.2.0 - 2023-01-11

### Added

*

### Changed

* Certbot will no longer respect very long challenge polling intervals, which may be suggested
  by some ACME servers. Certbot will continue to wait up to 90 seconds by default, or up to a
  total of 30 minutes if requested by the server via `Retry-After`.

### Fixed

*

More details about these changes can be found on our GitHub repo.

## 1.32.2 - 2022-12-16

### Fixed

* Our snaps and Docker images were rebuilt to include updated versions of our dependencies.

This release was not pushed to PyPI since those packages were unaffected.

More details about these changes can be found on our GitHub repo.

## 2.1.1 - 2022-12-15

### Fixed

* Our snaps, Docker images, and Windows installer were rebuilt to include updated versions of our dependencies.

This release was not pushed to PyPI since those packages were unaffected.

More details about these changes can be found on our GitHub repo.

## 2.1.0 - 2022-12-07

### Added

*

### Changed

*

### Fixed

* Interfaces which plugins register themselves as implementing without inheriting from them now show up in `certbot plugins` output.
* `IPluginFactory`, `IPlugin`, `IAuthenticator` and `IInstaller` have been re-added to
  `certbot.interfaces`.
    - This is to fix compatibility with a number of third-party DNS plugins which may
      have started erroring with `AttributeError` in Certbot v2.0.0.
    - Plugin authors can find more information about Certbot 2.x compatibility
      [here](https://github.com/certbot/certbot/wiki/Certbot-v2.x-Plugin-Compatibility).
* A bug causing our certbot-apache tests to crash on some systems has been resolved.

More details about these changes can be found on our GitHub repo.

## 1.32.1 - 2022-12-05

### Fixed

* Our snaps and docker images were rebuilt to include updated versions of our dependencies.

This release was not pushed to PyPI since those packages were unaffected.

More details about these changes can be found on our GitHub repo.

## 2.0.0 - 2022-11-21

### Added

* Support for Python 3.11 was added to Certbot and all of its components.
* `acme.challenges.HTTP01Response.simple_verify` now accepts a timeout argument which defaults to 30 that causes the verification request to timeout after that many seconds.

### Changed

* The default key type for new certificates is now ECDSA `secp256r1` (P-256). It was previously RSA 2048-bit. Existing certificates are not affected.
* The Apache plugin no longer supports Apache 2.2.
* `acme` and Certbot no longer support versions of ACME from before the RFC 8555 standard.
* `acme` and Certbot no longer support the old `urn:acme:error:` ACME error prefix.
* Removed the deprecated `certbot-dns-cloudxns` plugin.
* Certbot will now error if a certificate has `--reuse-key` set and a conflicting `--key-type`, `--key-size` or `--elliptic-curve` is requested on the CLI. Use `--new-key` to change the key while preserving `--reuse-key`.
* 3rd party plugins no longer support the `dist_name:plugin_name` format on the CLI and in configuration files. Use the shorter `plugin_name` format.
* `acme.client.Client`, `acme.client.ClientBase`, `acme.client.BackwardsCompatibleClientV2`, `acme.mixins`, `acme.client.DER_CONTENT_TYPE`, `acme.fields.Resource`, `acme.fields.resource`, `acme.magic_typing`, `acme.messages.OLD_ERROR_PREFIX`, `acme.messages.Directory.register`, `acme.messages.Authorization.resolved_combinations`, `acme.messages.Authorization.combinations` have been removed.
* `acme.messages.Directory` now only supports lookups by the exact resource name string in the ACME directory (e.g. `directory['newOrder']`).
* Removed the deprecated `source_address` argument for `acme.client.ClientNetwork`.
* The `zope` based interfaces in `certbot.interfaces` have been removed in favor of the `abc` based interfaces found in the same module.
* Certbot no longer depends on `zope`.
* Removed deprecated function `certbot.util.get_strict_version`.
* Removed deprecated functions `certbot.crypto_util.init_save_csr`, `certbot.crypto_util.init_save_key`,
  and `certbot.compat.misc.execute_command`
* The attributes `FileDisplay`, `NoninteractiveDisplay`, `SIDE_FRAME`, `input_with_timeout`, `separate_list_input`, `summarize_domain_list`, `HELP`, and `ESC` from `certbot.display.util` have been removed.
* Removed deprecated functions `certbot.tests.util.patch_get_utility*`. Plugins should now
  patch `certbot.display.util` themselves in their tests or use
  `certbot.tests.util.patch_display_util` as a temporary workaround.
* Certbot's test API under `certbot.tests` now uses `unittest.mock` instead of the 3rd party `mock` library.

### Fixed

* Fixes a bug where the certbot working directory has unusably restrictive permissions on systems with stricter default umasks.
* Requests to subscribe to the EFF mailing list now time out after 60 seconds.

We plan to slowly roll out Certbot 2.0 to all of our snap users in the coming months. If you want to use the Certbot 2.0 snap now, please follow the instructions at https://community.letsencrypt.org/t/certbot-2-0-beta-call-for-testing/185945.

More details about these changes can be found on our GitHub repo.

## 1.32.0 - 2022-11-08

### Added

*

### Changed

* DNS RFC2136 module now uses the TSIG key to check for an authoritative SOA record. Helps the use of split-horizon and multiple views in BIND9 using the key in an ACL to determine which view to use.

### Fixed

* CentOS 9 and other RHEL-derived OSes now correctly use httpd instead of apachectl for
  various Apache-related commands

More details about these changes can be found on our GitHub repo.

## 1.31.0 - 2022-10-04

### Added

*

### Changed

* If Certbot exits before setting up its usual log files, the temporary directory created to save logging information will begin with the name `certbot-log-` rather than a generic name. This should not be considered a [stable aspect of Certbot](https://certbot.eff.org/docs/compatibility.html) and may change again in the future.

### Fixed

* Fixed an incompatibility in the certbot-dns-cloudflare plugin and the Cloudflare library
  which was introduced in the Cloudflare library version 2.10.1. The library would raise
  an error if a token was specified in the Certbot `--dns-cloudflare-credentials` file as
  well as the `cloudflare.cfg` configuration file of the Cloudflare library.

More details about these changes can be found on our GitHub repo.

## 1.30.0 - 2022-09-07

### Added

*

### Changed

* `acme.client.ClientBase`, `acme.messages.Authorization.resolved_combinations`,
  `acme.messages.Authorization.combinations`, `acme.mixins`, `acme.fields.resource`,
  and `acme.fields.Resource` are deprecated and will be removed in a future release.
* `acme.messages.OLD_ERROR_PREFIX` (`urn:acme:error:`) is deprecated and support for
  the old ACME error prefix in Certbot will be removed in the next major release of
  Certbot.
* `acme.messages.Directory.register` is deprecated and will be removed in the next
  major release of Certbot. Furthermore, `.Directory` will only support lookups
  by the exact resource name string in the ACME directory  (e.g. `directory['newOrder']`).
* The `certbot-dns-cloudxns` plugin is now deprecated and will be removed in the
  next major release of Certbot.
* The `source_address` argument for `acme.client.ClientNetwork` is deprecated
  and support for it will be removed in the next major release.
* Add UI text suggesting users create certs for multiple domains, when possible

### Fixed

*

More details about these changes can be found on our GitHub repo.

## 1.29.0 - 2022-07-05

### Added

* Updated Windows installer to be signed and trusted in Windows

### Changed

* `--allow-subset-of-names` will now additionally retry in cases where domains are rejected while creating or finalizing orders. This requires subproblem support from the ACME server.

### Fixed

* The `show_account` subcommand now uses the "newAccount" ACME endpoint to fetch the account
  data, so it doesn't rely on the locally stored account URL. This fixes situations where Certbot
  would use old ACMEv1 registration info with non-functional account URLs.

* The generated Certificate Signing Requests are now generated as version 1 instead of version 3. This resolves situations in where strict enforcement of PKCS#10 meant that CSRs that were generated as version 3 were rejected.

More details about these changes can be found on our GitHub repo.

## 1.28.0 - 2022-06-07

### Added

* Updated Apache/NGINX TLS configs to document contents are based on ssl-config.mozilla.org


### Changed

* A change to order finalization has been made to the `acme` module and Certbot:
  - An order's `certificate` field will only be processed if the order's `status` is `valid`.
  - An order's `error` field will only be processed if the order's `status` is `invalid`.

### Fixed

*

More details about these changes can be found on our GitHub repo.

## 1.27.0 - 2022-05-03

### Added

* Added support for RFC8555 subproblems to our acme library.

### Changed

* The PGP key `F2871B4152AE13C49519111F447BF683AA3B26C3` was added as an
  additional trusted key to sign our PyPI packages
* When `certonly` is run with an installer specified (e.g.  `--nginx`),
  `certonly` will now also run `restart` for that installer

### Fixed

*

More details about these changes can be found on our GitHub repo.

## 1.26.0 - 2022-04-05

### Added

* Added `--new-key`. When renewing or replacing a certificate that has `--reuse-key`
  set, it will force a new private key to be generated, one time.

  As before, `--reuse-key` and `--no-reuse-key` can be used to enable and disable key
  reuse.

### Changed

* The default propagation timeout for the OVH DNS plugin (`--dns-ovh-propagation-seconds`)
  has been increased from 30 seconds to 120 seconds, based on user feedback.

### Fixed

* Certbot for Windows has been upgraded to use Python 3.9.11, in response to
  https://www.openssl.org/news/secadv/20220315.txt.
* Previously, when Certbot was in the process of registering a new ACME account
  and the ACME server did not present any Terms of Service, the user was asked to
  agree with a non-existent Terms of Service ("None"). This bug is now fixed, so
  that if an ACME server does not provide any Terms of Service to agree with, the
  user is not asked to agree to a non-existent Terms of Service any longer.
* If account registration fails, Certbot did not relay the error from the ACME server
  back to the user. This is now fixed: the error message from the ACME server is now
  presented to the user when account registration fails.

More details about these changes can be found on our GitHub repo.

## 1.25.0 - 2022-03-16

### Added

*

### Changed

* Dropped 32 bit support for the Windows beta installer
* Windows beta installer is now distributed as "certbot-beta-installer-win_amd64.exe".
  Users of the Windows beta should uninstall the old version before running this.
* Added a check whether OCSP stapling is supported by the installer when requesting a
  certificate with the `run` subcommand in combination with the `--must-staple` option.
  If the installer does not support OCSP and the `--must-staple` option is used, Certbot
  will raise an error and quit.
* Certbot and its acme module now depend on josepy>=1.13.0 due to better type annotation
  support.

### Fixed

* Updated dependencies to use new version of cryptography that uses OpenSSL 1.1.1n, in
  response to https://www.openssl.org/news/secadv/20220315.txt.

More details about these changes can be found on our GitHub repo.

## 1.24.0 - 2022-03-01

### Added

* When the `--debug-challenges` option is used in combination with `-v`, Certbot
  now displays the challenge URLs (for `http-01` challenges) or FQDNs (for
  `dns-01` challenges) and their expected return values.
*

### Changed

* Support for Python 3.6 was removed.
* All Certbot components now require setuptools>=41.6.0.
* The acme library now requires requests>=2.20.0.
* Certbot and its acme library now require pytz>=2019.3.
* certbot-nginx now requires pyparsing>=2.2.1.
* certbot-dns-route53 now requires boto3>=1.15.15.

### Fixed

* Nginx plugin now checks included files for the singleton server_names_hash_bucket_size directive.
*

More details about these changes can be found on our GitHub repo.

## 1.23.0 - 2022-02-08

### Added

* Added `show_account` subcommand, which will fetch the account information
  from the ACME server and show the account details (account URL and, if
  applicable, email address or addresses)
* We deprecated support for Python 3.6 in Certbot and its ACME library.
  Support for Python 3.6 will be removed in the next major release of Certbot.

### Changed

*

### Fixed

* GCP Permission list for certbot-dns-google in plugin documentation
* dns-digitalocean used the SOA TTL for newly created records, rather than 30 seconds.
* Revoking a certificate based on an ECDSA key can now be done with `--key-path`.
  See [GH #8569](https://github.com/certbot/certbot/issues/8569).

More details about these changes can be found on our GitHub repo.

## 1.22.0 - 2021-12-07

### Added

* Support for Python 3.10 was added to Certbot and all of its components.
* The function certbot.util.parse_loose_version was added to parse version
  strings in the same way as the now deprecated distutils.version.LooseVersion
  class from the Python standard library.
* Added `--issuance-timeout`. This option specifies how long (in seconds) Certbot will wait
  for the server to issue a certificate.

### Changed

* The function certbot.util.get_strict_version was deprecated and will be
  removed in a future release.

### Fixed

* Fixed an issue on Windows where the `web.config` created by Certbot would sometimes
  conflict with preexisting configurations (#9088).
* Fixed an issue on Windows where the `webroot` plugin would crash when multiple domains
  had the same webroot. This affected Certbot 1.21.0.

More details about these changes can be found on our GitHub repo.

## 1.21.0 - 2021-11-02

### Added

* Certbot will generate a `web.config` file on Windows in the challenge path
  when the `webroot` plugin is used, if one does not exist. This `web.config` file
  lets IIS serve challenge files while they do not have an extension.

### Changed

* We changed the PGP key used to sign the packages we upload to PyPI. Going
  forward, releases will be signed with one of three different keys. All of
  these keys are available on major key servers and signed by our previous PGP
  key. The fingerprints of these new keys are:
    * BF6BCFC89E90747B9A680FD7B6029E8500F7DB16
    * 86379B4F0AF371B50CD9E5FF3402831161D1D280
    * 20F201346BF8F3F455A73F9A780CC99432A28621

### Fixed

*

More details about these changes can be found on our GitHub repo.

## 1.20.0 - 2021-10-05

### Added

* Added `--no-reuse-key`. This remains the default behavior, but the flag may be
  useful to unset the `--reuse-key` option on existing certificates.

### Changed

*

### Fixed

* The certbot-dns-rfc2136 plugin in Certbot 1.19.0 inadvertently had an implicit
  dependency on `dnspython>=2.0`. This has been relaxed to `dnspython>=1.15.0`.

More details about these changes can be found on our GitHub repo.

## 1.19.0 - 2021-09-07

### Added

* The certbot-dns-rfc2136 plugin always assumed the use of an IP address as the
  target server, but this was never checked. Until now. The plugin raises an error
  if the configured target server is not a valid IPv4 or IPv6 address.
* Our acme library now supports requesting certificates for IP addresses.
  This feature is still unsupported by Certbot and Let's Encrypt.

### Changed

* Several attributes in `certbot.display.util` module are deprecated and will
  be removed in a future release of Certbot. Any import of these attributes will
  emit a warning to prepare the transition for developers.
* `zope` based interfaces in `certbot.interfaces` module are deprecated and will
  be removed in a future release of Certbot. Any import of these interfaces will
  emit a warning to prepare the transition for developers.
* We removed the dependency on `chardet` from our acme library. Except for when
  downloading a certificate in an alternate format, our acme library now
  assumes all server responses are UTF-8 encoded which is required by RFC 8555.

### Fixed

* Fixed parsing of `Define`d values in the Apache plugin to allow for `=` in the value.
* Fixed a relatively harmless crash when issuing a certificate with `--quiet`/`-q`.

More details about these changes can be found on our GitHub repo.

## 1.18.0 - 2021-08-03

### Added

* New functions that Certbot plugins can use to interact with the user have
  been added to `certbot.display.util`. We plan to deprecate using `IDisplay`
  with `zope` in favor of these new functions in the future.
* The `Plugin`, `Authenticator` and `Installer` classes are added to
  `certbot.interfaces` module as alternatives to Certbot's current `zope` based
  plugin interfaces. The API of these interfaces is identical, but they are
  based on Python's `abc` module instead of `zope`. Certbot will continue to
  detect plugins that implement either interface, but we plan to drop support
  for `zope` based interfaces in a future version of Certbot.
* The class `certbot.configuration.NamespaceConfig` is added to the Certbot's
  public API.

### Changed

* When self-validating HTTP-01 challenges using
  acme.challenges.HTTP01Response.simple_verify, we now assume that the response
  is composed of only ASCII characters. Previously we were relying on the
  default behavior of the requests library which tries to guess the encoding of
  the response which was error prone.
* `acme`: the `.client.Client` and `.client.BackwardsCompatibleClientV2` classes
  are now deprecated in favor of `.client.ClientV2`.
* The `certbot.tests.patch_get_utility*` functions have been deprecated.
  Plugins should now patch `certbot.display.util` themselves in their tests or
  use `certbot.tests.util.patch_display_util` as a temporary workaround.
* In order to simplify the transition to Certbot's new plugin interfaces, the
  classes `Plugin` and `Installer` in `certbot.plugins.common` module and
  `certbot.plugins.dns_common.DNSAuthenticator` now implement Certbot's new
  plugin interfaces. The Certbot plugins based on these classes are now
  automatically detected as implementing these interfaces.
* We added a dependency on `chardet` to our acme library so that it will be
  used over `charset_normalizer` in newer versions of `requests`.

### Fixed

* The Apache authenticator no longer crashes with "Unable to insert label"
  when encountering a completely empty vhost. This issue affected Certbot 1.17.0.
* Users of the Certbot snap on Debian 9 (Stretch) should no longer encounter an
  "access denied" error when installing DNS plugins.

More details about these changes can be found on our GitHub repo.

## 1.17.0 - 2021-07-06

### Added

* Add Void Linux overrides for certbot-apache.

### Changed

* We changed how dependencies are specified between Certbot packages. For this
  and future releases, higher level Certbot components will require that lower
  level components are the same version or newer. More specifically, version X
  of the Certbot package will now always require acme>=X and version Y of a
  plugin package will always require acme>=Y and certbot=>Y. Specifying
  dependencies in this way simplifies testing and development.
* The Apache authenticator now always configures virtual hosts which do not have
  an explicit `ServerName`. This should make it work more reliably with the
  default Apache configuration in Debian-based environments.

### Fixed

* When we increased the logging level on our nginx "Could not parse file" message,
  it caused a previously-existing inability to parse empty files to become more
  visible. We have now added the ability to correctly parse empty files, so that
  message should only show for more significant errors.

More details about these changes can be found on our GitHub repo.

## 1.16.0 - 2021-06-01

### Added

*

### Changed

* DNS plugins based on lexicon now require dns-lexicon >= v3.1.0
* Use UTF-8 encoding for renewal configuration files
* Windows installer now cleans up old Certbot dependency packages
  before installing the new ones to avoid version conflicts.
* This release contains a substantial command-line UX overhaul,
  based on previous user research. The main goal was to streamline
  and clarify output. If you would like to see more verbose output, use
  the -v or -vv flags. UX improvements are an iterative process and
  the Certbot team welcomes constructive feedback.
* Functions `certbot.crypto_util.init_save_key` and `certbot.crypto_util.init_save_csr`,
  whose behaviors rely on the global Certbot `config` singleton, are deprecated and will
  be removed in a future release. Please use `certbot.crypto_util.generate_key` and
  `certbot.crypto_util.generate_csr` instead.

### Fixed

* Fix TypeError due to incompatibility with lexicon >= v3.6.0
* Installers (e.g. nginx, Apache) were being restarted unnecessarily after dry-run renewals.
* Colors and bold text should properly render in all supported versions of Windows.

More details about these changes can be found on our GitHub repo.

## 1.15.0 - 2021-05-04

### Added

*

### Changed

*

### Fixed

*

More details about these changes can be found on our GitHub repo.

## 1.14.0 - 2021-04-06

### Added

*

### Changed

* certbot-auto no longer checks for updates on any operating system.
* The module `acme.magic_typing` is deprecated and will be removed in a future release.
  Please use the built-in module `typing` instead.
* The DigitalOcean plugin now creates TXT records for the DNS-01 challenge with a lower 30s TTL.

### Fixed

* Don't output an empty line for a hidden certificate when `certbot certificates` is being used
  in combination with `--cert-name` or `-d`.

More details about these changes can be found on our GitHub repo.

## 1.13.0 - 2021-03-02

### Added

*

### Changed

* CLI flags `--os-packages-only`, `--no-self-upgrade`, `--no-bootstrap` and `--no-permissions-check`,
  which are related to certbot-auto, are deprecated and will be removed in a future release.
* Certbot no longer conditionally depends on an external mock module. Certbot's
  test API will continue to use it if it is available for backwards
  compatibility, however, this behavior has been deprecated and will be removed
  in a future release.
* The acme library no longer depends on the `security` extras from `requests`
  which was needed to support SNI in TLS requests when using old versions of
  Python 2.
* Certbot and all of its components no longer depend on the library `six`.
* The update of certbot-auto itself is now disabled on all RHEL-like systems.
* When revoking a certificate by `--cert-name`, it is no longer necessary to specify the `--server`
  if the certificate was obtained from a non-default ACME server.
* The nginx authenticator now configures all matching HTTP and HTTPS vhosts for the HTTP-01
  challenge. It is now compatible with external HTTPS redirection by a CDN or load balancer.

### Fixed

*

More details about these changes can be found on our GitHub repo.

## 1.12.0 - 2021-02-02

### Added

*

### Changed

* The `--preferred-chain` flag now only checks the Issuer Common Name of the
  topmost (closest to the root) certificate in the chain, instead of checking
  every certificate in the chain.
  See [#8577](https://github.com/certbot/certbot/issues/8577).
* Support for Python 2 has been removed.
* In previous releases, we caused certbot-auto to stop updating its Certbot
  installation. In this release, we are beginning to disable updates to the
  certbot-auto script itself. This release includes Amazon Linux users, and all
  other systems that are not based on Debian or RHEL. We plan to make this
  change to the certbot-auto script for all users in the coming months.

### Fixed

* Fixed the apache component on openSUSE Tumbleweed which no longer provides
  an apache2ctl symlink and uses apachectl instead.
* Fixed a typo in `certbot/crypto_util.py` causing an error upon attempting `secp521r1` key generation

More details about these changes can be found on our GitHub repo.

## 1.11.0 - 2021-01-05

### Added

*

### Changed

* We deprecated support for Python 2 in Certbot and its ACME library.
  Support for Python 2 will be removed in the next planned release of Certbot.
* certbot-auto was deprecated on all systems. For more information about this
  change, see
  https://community.letsencrypt.org/t/certbot-auto-no-longer-works-on-debian-based-systems/139702/7.
* We deprecated support for Apache 2.2 in the certbot-apache plugin and it will
  be removed in a future release of Certbot.

### Fixed

* The Certbot snap no longer loads packages installed via `pip install --user`. This
  was unintended and DNS plugins should be installed via `snap` instead.
* `certbot-dns-google` would sometimes crash with HTTP 409/412 errors when used with very large zones. See [#6036](https://github.com/certbot/certbot/issues/6036).
* `certbot-dns-google` would sometimes crash with an HTTP 412 error if preexisting records had an unexpected TTL, i.e.: different than Certbot's default TTL for this plugin. See [#8551](https://github.com/certbot/certbot/issues/8551).

More details about these changes can be found on our GitHub repo.

## 1.10.1 - 2020-12-03

### Fixed

* Fixed a bug in `certbot.util.add_deprecated_argument` that caused the
  deprecated `--manual-public-ip-logging-ok` flag to crash Certbot in some
  scenarios.

More details about these changes can be found on our GitHub repo.

## 1.10.0 - 2020-12-01

### Added

* Added timeout to DNS query function calls for dns-rfc2136 plugin.
* Confirmation when deleting certificates
* CLI flag `--key-type` has been added to specify 'rsa' or 'ecdsa' (default 'rsa').
* CLI flag `--elliptic-curve` has been added which takes an NIST/SECG elliptic curve. Any of
  `secp256r1`, `secp384r1` and `secp521r1` are accepted values.
* The command `certbot certficates` lists the which type of the private key that was used
  for the private key.
* Support for Python 3.9 was added to Certbot and all of its components.

### Changed

* certbot-auto was deprecated on Debian based systems.
* CLI flag `--manual-public-ip-logging-ok` is now a no-op, generates a
  deprecation warning, and will be removed in a future release.

### Fixed

* Fixed a Unicode-related crash in the nginx plugin when running under Python 2.

More details about these changes can be found on our GitHub repo.

## 1.9.0 - 2020-10-06

### Added

* `--preconfigured-renewal` flag, for packager use only.
  See the [packaging guide](https://certbot.eff.org/docs/packaging.html).

### Changed

* certbot-auto was deprecated on all systems except for those based on Debian or RHEL.
* Update the packaging instructions to promote usage of `python -m pytest` to test Certbot
  instead of the deprecated `python setup.py test` setuptools approach.
* Reduced CLI logging when reloading nginx, if it is not running.
* Reduced CLI logging when handling some kinds of errors.

### Fixed

* Fixed `server_name` case-sensitivity in the nginx plugin.
* The minimum version of the `acme` library required by Certbot was corrected.
  In the previous release, Certbot said it required `acme>=1.6.0` when it
  actually required `acme>=1.8.0` to properly support removing contact
  information from an ACME account.
* Upgraded the version of httplib2 used in our snaps and Docker images to add
  support for proxy environment variables and fix the plugin for Google Cloud
  DNS.

More details about these changes can be found on our GitHub repo.

## 1.8.0 - 2020-09-08

### Added

* Added the ability to remove email and phone contact information from an account
  using `update_account --register-unsafely-without-email`

### Changed

* Support for Python 3.5 has been removed.

### Fixed

* The problem causing the Apache plugin in the Certbot snap on ARM systems to
  fail to load the Augeas library it depends on has been fixed.
* The `acme` library can now tell the ACME server to clear contact information by passing an empty
  `tuple` to the `contact` field of a `Registration` message.
* Fixed the `*** stack smashing detected ***` error in the Certbot snap on some systems.

More details about these changes can be found on our GitHub repo.

## 1.7.0 - 2020-08-04

### Added

* Third-party plugins can be used without prefix (`plugin_name` instead of `dist_name:plugin_name`):
  this concerns the plugin name, CLI flags, and keys in credential files.
  The prefixed form is still supported but is deprecated, and will be removed in a future release.
* Added `--nginx-sleep-seconds` (default `1`) for environments where nginx takes a long time to reload.

### Changed

* The Linode DNS plugin now waits 120 seconds for DNS propagation, instead of 1200,
  due to https://www.linode.com/blog/linode/linode-turns-17/
* We deprecated support for Python 3.5 in Certbot and its ACME library.
  Support for Python 3.5 will be removed in the next major release of Certbot.

### Fixed


More details about these changes can be found on our GitHub repo.

## 1.6.0 - 2020-07-07

### Added

* Certbot snaps are now available for the arm64 and armhf architectures.
* Add minimal code to run Nginx plugin on NetBSD.
* Make Certbot snap find externally snapped plugins
* Function `certbot.compat.filesystem.umask` is a drop-in replacement for `os.umask`
  implementing umask for both UNIX and Windows systems.
* Support for alternative certificate chains in the `acme` module.
* Added `--preferred-chain <issuer CN>`. If a CA offers multiple certificate chains,
  it may be  used to indicate to Certbot which chain should be preferred.
  * e.g. `--preferred-chain "DST Root CA X3"`

### Changed

* Allow session tickets to be disabled in Apache when mod_ssl is statically linked.
* Generalize UI warning message on renewal rate limits
* Certbot behaves similarly on Windows to on UNIX systems regarding umask, and
  the umask `022` is applied by default: all files/directories are not writable by anyone
  other than the user running Certbot and the system/admin users.
* Read acmev1 Let's Encrypt server URL from renewal config as acmev2 URL to prepare
  for impending acmev1 deprecation.

### Fixed

* Cloudflare API Tokens may now be restricted to individual zones.
* Don't use `StrictVersion`, but `LooseVersion` to check version requirements with setuptools,
  to fix some packaging issues with libraries respecting PEP404 for version string,
  with doesn't match `StrictVersion` requirements.
* Certbot output doesn't refer to SSL Labs due to confusing scoring behavior.
* Fix paths when calling to programs outside of the Certbot Snap, fixing the apache and nginx
  plugins on, e.g., CentOS 7.

More details about these changes can be found on our GitHub repo.

## 1.5.0 - 2020-06-02

### Added

* Require explicit confirmation of snap plugin permissions before connecting.

### Changed

* Improved error message in apache installer when mod_ssl is not available.

### Fixed

* Add support for OCSP responses which use a public key hash ResponderID, fixing
  interoperability with Sectigo CAs.
* Fix TLS-ALPN test that fails when run with newer versions of OpenSSL.

More details about these changes can be found on our GitHub repo.

## 1.4.0 - 2020-05-05

### Added

* Turn off session tickets for apache plugin by default when appropriate.
* Added serial number of certificate to the output of `certbot certificates`
* Expose two new environment variables in the authenticator and cleanup scripts used by
  the `manual` plugin: `CERTBOT_REMAINING_CHALLENGES` is equal to the number of challenges
  remaining after the current challenge, `CERTBOT_ALL_DOMAINS` is a comma-separated list
  of all domains challenged for the current certificate.
* Added TLS-ALPN-01 challenge support in the `acme` library. Support of this
  challenge in the Certbot client is planned to be added in a future release.
* Added minimal proxy support for OCSP verification.
* On Windows, hooks are now executed in a Powershell shell instead of a CMD shell,
  allowing both `*.ps1` and `*.bat` as valid scripts for Certbot.

### Changed

* Reorganized error message when a user entered an invalid email address.
* Stop asking interactively if the user would like to add a redirect.
* `mock` dependency is now conditional on Python 2 in all of our packages.
* Deprecate certbot-auto on Gentoo, macOS, and FreeBSD.
* Allow existing but empty archive and live dir to be used when creating new lineage.

### Fixed

* When using an RFC 8555 compliant endpoint, the `acme` library no longer sends the
  `resource` field in any requests or the `type` field when responding to challenges.
* Fix nginx plugin crash when non-ASCII configuration file is being read (instead,
  the user will be warned that UTF-8 must be used).
* Fix hanging OCSP queries during revocation checking - added a 10 second timeout.
* Standalone servers now have a default socket timeout of 30 seconds, fixing
  cases where an idle connection can cause the standalone plugin to hang.
* Parsing of the RFC 8555 application/pem-certificate-chain now tolerates CRLF line
  endings. This should fix interoperability with Buypass' services.

More details about these changes can be found on our GitHub repo.

## 1.3.0 - 2020-03-03

### Added

* Added certbot.ocsp Certbot's API. The certbot.ocsp module can be used to
  determine the OCSP status of certificates.
* Don't verify the existing certificate in HTTP01Response.simple_verify, for
  compatibility with the real-world ACME challenge checks.
* Added support for `$hostname` in nginx `server_name` directive

### Changed

* Certbot will now renew certificates early if they have been revoked according
  to OCSP.
* Fix acme module warnings when response Content-Type includes params (e.g. charset).
* Fixed issue where webroot plugin would incorrectly raise `Read-only file system`
  error when creating challenge directories (issue #7165).

### Fixed

* Fix Apache plugin to use less restrictive umask for making the challenge directory when a restrictive umask was set when certbot was started.

More details about these changes can be found on our GitHub repo.

## 1.2.0 - 2020-02-04

### Added

* Added support for Cloudflare's limited-scope API Tokens

### Changed

* Add directory field to error message when field is missing.
* If MD5 hasher is not available, try it in non-security mode (fix for FIPS systems) -- [#1948](https://github.com/certbot/certbot/issues/1948)
* Disable old SSL versions and ciphersuites and remove `SSLCompression off` setting to follow Mozilla recommendations in Apache.
* Remove ECDHE-RSA-AES128-SHA from NGINX ciphers list now that Windows 2008 R2 and Windows 7 are EOLed
* Support for Python 3.4 has been removed.

### Fixed

* Fix collections.abc imports for Python 3.9.

More details about these changes can be found on our GitHub repo.

## 1.1.0 - 2020-01-14

### Added

*

### Changed

* Removed the fallback introduced with 0.34.0 in `acme` to retry a POST-as-GET
  request as a GET request when the targeted ACME CA server seems to not support
  POST-as-GET requests.
* certbot-auto no longer supports architectures other than x86_64 on RHEL 6
  based systems. Existing certbot-auto installations affected by this will
  continue to work, but they will no longer receive updates. To install a
  newer version of Certbot on these systems, you should update your OS.
* Support for Python 3.4 in Certbot and its ACME library is deprecated and will be
  removed in the next release of Certbot. certbot-auto users on x86_64 systems running
  RHEL 6 or derivatives will be asked to enable Software Collections (SCL) repository
  so Python 3.6 can be installed. certbot-auto can enable the SCL repo for you on CentOS 6
  while users on other RHEL 6 based systems will be asked to do this manually.

### Fixed

*

More details about these changes can be found on our GitHub repo.

## 1.0.0 - 2019-12-03

### Added

*

### Removed

* The `docs` extras for the `certbot-apache` and `certbot-nginx` packages
  have been removed.

### Changed

* certbot-auto has deprecated support for systems using OpenSSL 1.0.1 that are
  not running on x86-64. This primarily affects RHEL 6 based systems.
* Certbot's `config_changes` subcommand has been removed
* `certbot.plugins.common.TLSSNI01` has been removed.
* Deprecated attributes related to the TLS-SNI-01 challenge in
  `acme.challenges` and `acme.standalone`
  have been removed.
* The functions `certbot.client.view_config_changes`,
  `certbot.main.config_changes`,
  `certbot.plugins.common.Installer.view_config_changes`,
  `certbot.reverter.Reverter.view_config_changes`, and
  `certbot.util.get_systemd_os_info` have been removed
* Certbot's `register --update-registration` subcommand has been removed
* When possible, default to automatically configuring the webserver so all requests
  redirect to secure HTTPS access. This is mostly relevant when running Certbot
  in non-interactive mode. Previously, the default was to not redirect all requests.

### Fixed

*

More details about these changes can be found on our GitHub repo.

## 0.40.1 - 2019-11-05

### Changed

* Added back support for Python 3.4 to Certbot components and certbot-auto due
  to a bug when requiring Python 2.7 or 3.5+ on RHEL 6 based systems.

More details about these changes can be found on our GitHub repo.

## 0.40.0 - 2019-11-05

### Added

*

### Changed

* We deprecated support for Python 3.4 in Certbot and its ACME library. Support
  for Python 3.4 will be removed in the next major release of Certbot.
  certbot-auto users on RHEL 6 based systems will be asked to enable Software
  Collections (SCL) repository so Python 3.6 can be installed. certbot-auto can
  enable the SCL repo for you on CentOS 6 while users on other RHEL 6 based
  systems will be asked to do this manually.
* `--server` may now be combined with `--dry-run`. Certbot will, as before, use the
  staging server instead of the live server when `--dry-run` is used.
* `--dry-run` now requests fresh authorizations every time, fixing the issue
  where it was prone to falsely reporting success.
* Updated certbot-dns-google to depend on newer versions of
  google-api-python-client and oauth2client.
* The OS detection logic again uses distro library for Linux OSes
* certbot.plugins.common.TLSSNI01 has been deprecated and will be removed in a
  future release.
* CLI flags --tls-sni-01-port and --tls-sni-01-address have been removed.
* The values tls-sni and tls-sni-01 for the --preferred-challenges flag are no
  longer accepted.
* Removed the flags: `--agree-dev-preview`, `--dialog`, and `--apache-init-script`
* acme.standalone.BaseRequestHandlerWithLogging and
  acme.standalone.simple_tls_sni_01_server have been deprecated and will be
  removed in a future release of the library.
* certbot-dns-rfc2136 now use TCP to query SOA records.

### Fixed

*

More details about these changes can be found on our GitHub repo.

## 0.39.0 - 2019-10-01

### Added

* Support for Python 3.8 was added to Certbot and all of its components.
* Support for CentOS 8 was added to certbot-auto.

### Changed

* Don't send OCSP requests for expired certificates
* Return to using platform.linux_distribution instead of distro.linux_distribution in OS fingerprinting for Python < 3.8
* Updated the Nginx plugin's TLS configuration to keep support for some versions of IE11.

### Fixed

* Fixed OS detection in the Apache plugin on RHEL 6.

More details about these changes can be found on our GitHub repo.

## 0.38.0 - 2019-09-03

### Added

* Disable session tickets for Nginx users when appropriate.

### Changed

* If Certbot fails to rollback your server configuration, the error message
  links to the Let's Encrypt forum. Change the link to the Help category now
  that the Server category has been closed.
* Replace platform.linux_distribution with distro.linux_distribution as a step
  towards Python 3.8 support in Certbot.

### Fixed

* Fixed OS detection in the Apache plugin on Scientific Linux.

More details about these changes can be found on our GitHub repo.

## 0.37.2 - 2019-08-21

* Stop disabling TLS session tickets in Nginx as it caused TLS failures on
  some systems.

More details about these changes can be found on our GitHub repo.

## 0.37.1 - 2019-08-08

### Fixed

* Stop disabling TLS session tickets in Apache as it caused TLS failures on
  some systems.

More details about these changes can be found on our GitHub repo.

## 0.37.0 - 2019-08-07

### Added

* Turn off session tickets for apache plugin by default
* acme: Authz deactivation added to `acme` module.

### Changed

* Follow updated Mozilla recommendations for Nginx ssl_protocols, ssl_ciphers,
  and ssl_prefer_server_ciphers

### Fixed

* Fix certbot-auto failures on RHEL 8.

More details about these changes can be found on our GitHub repo.

## 0.36.0 - 2019-07-11

### Added

* Turn off session tickets for nginx plugin by default
* Added missing error types from RFC8555 to acme

### Changed

* Support for Ubuntu 14.04 Trusty has been removed.
* Update the 'manage your account' help to be more generic.
* The error message when Certbot's Apache plugin is unable to modify your
  Apache configuration has been improved.
* Certbot's config_changes subcommand has been deprecated and will be
  removed in a future release.
* `certbot config_changes` no longer accepts a --num parameter.
* The functions `certbot.plugins.common.Installer.view_config_changes` and
  `certbot.reverter.Reverter.view_config_changes` have been deprecated and will
  be removed in a future release.

### Fixed

* Replace some unnecessary platform-specific line separation.

More details about these changes can be found on our GitHub repo.

## 0.35.1 - 2019-06-10

### Fixed

* Support for specifying an authoritative base domain in our dns-rfc2136 plugin
  has been removed. This feature was added in our last release but had a bug
  which caused the plugin to fail so the feature has been removed until it can
  be added properly.

Despite us having broken lockstep, we are continuing to release new versions of
all Certbot components during releases for the time being, however, the only
package with changes other than its version number was:

* certbot-dns-rfc2136

More details about these changes can be found on our GitHub repo.

## 0.35.0 - 2019-06-05

### Added

* dns_rfc2136 plugin now supports explicitly specifying an authoritative
  base domain for cases when the automatic method does not work (e.g.
  Split horizon DNS)

### Changed

*

### Fixed

* Renewal parameter `webroot_path` is always saved, avoiding some regressions
  when `webroot` authenticator plugin is invoked with no challenge to perform.
* Certbot now accepts OCSP responses when an explicit authorized
  responder, different from the issuer, is used to sign OCSP
  responses.
* Scripts in Certbot hook directories are no longer executed when their
  filenames end in a tilde.

Despite us having broken lockstep, we are continuing to release new versions of
all Certbot components during releases for the time being, however, the only
package with changes other than its version number was:

* certbot
* certbot-dns-rfc2136

More details about these changes can be found on our GitHub repo.

## 0.34.2 - 2019-05-07

### Fixed

* certbot-auto no longer writes a check_permissions.py script at the root
  of the filesystem.

Despite us having broken lockstep, we are continuing to release new versions of
all Certbot components during releases for the time being, however, the only
changes in this release were to certbot-auto.

More details about these changes can be found on our GitHub repo.

## 0.34.1 - 2019-05-06

### Fixed

* certbot-auto no longer prints a blank line when there are no permissions
  problems.

Despite us having broken lockstep, we are continuing to release new versions of
all Certbot components during releases for the time being, however, the only
changes in this release were to certbot-auto.

More details about these changes can be found on our GitHub repo.

## 0.34.0 - 2019-05-01

### Changed

* Apache plugin now tries to restart httpd on Fedora using systemctl if a
  configuration test error is detected. This has to be done due to the way
  Fedora now generates the self signed certificate files upon first
  restart.
* Updated Certbot and its plugins to improve the handling of file system permissions
  on Windows as a step towards adding proper Windows support to Certbot.
* Updated urllib3 to 1.24.2 in certbot-auto.
* Removed the fallback introduced with 0.32.0 in `acme` to retry a challenge response
  with a `keyAuthorization` if sending the response without this field caused a
  `malformed` error to be received from the ACME server.
* Linode DNS plugin now supports api keys created from their new panel
  at [cloud.linode.com](https://cloud.linode.com)

### Fixed

* Fixed Google DNS Challenge issues when private zones exist
* Adding a warning noting that future versions of Certbot will automatically configure the
  webserver so that all requests redirect to secure HTTPS access. You can control this
  behavior and disable this warning with the --redirect and --no-redirect flags.
* certbot-auto now prints warnings when run as root with insecure file system
  permissions. If you see these messages, you should fix the problem by
  following the instructions at
  https://community.letsencrypt.org/t/certbot-auto-deployment-best-practices/91979/,
  however, these warnings can be disabled as necessary with the flag
  --no-permissions-check.
* `acme` module uses now a POST-as-GET request to retrieve the registration
  from an ACME v2 server
* Convert the tsig algorithm specified in the certbot_dns_rfc2136 configuration file to
  all uppercase letters before validating. This makes the value in the config case
  insensitive.

Despite us having broken lockstep, we are continuing to release new versions of
all Certbot components during releases for the time being, however, the only
package with changes other than its version number was:

* acme
* certbot
* certbot-apache
* certbot-dns-cloudflare
* certbot-dns-cloudxns
* certbot-dns-digitalocean
* certbot-dns-dnsimple
* certbot-dns-dnsmadeeasy
* certbot-dns-gehirn
* certbot-dns-google
* certbot-dns-linode
* certbot-dns-luadns
* certbot-dns-nsone
* certbot-dns-ovh
* certbot-dns-rfc2136
* certbot-dns-route53
* certbot-dns-sakuracloud
* certbot-nginx

More details about these changes can be found on our GitHub repo.

## 0.33.1 - 2019-04-04

### Fixed

* A bug causing certbot-auto to print warnings or crash on some RHEL based
  systems has been resolved.

Despite us having broken lockstep, we are continuing to release new versions of
all Certbot components during releases for the time being, however, the only
changes in this release were to certbot-auto.

More details about these changes can be found on our GitHub repo.

## 0.33.0 - 2019-04-03

### Added

* Fedora 29+ is now supported by certbot-auto. Since Python 2.x is on a deprecation
  path in Fedora, certbot-auto will install and use Python 3.x on Fedora 29+.
* CLI flag `--https-port` has been added for Nginx plugin exclusively, and replaces
  `--tls-sni-01-port`. It defines the HTTPS port the Nginx plugin will use while
  setting up a new SSL vhost. By default the HTTPS port is 443.

### Changed

* Support for TLS-SNI-01 has been removed from all official Certbot plugins.
* Attributes related to the TLS-SNI-01 challenge in `acme.challenges` and `acme.standalone`
  modules are deprecated and will be removed soon.
* CLI flags `--tls-sni-01-port` and `--tls-sni-01-address` are now no-op, will
  generate a deprecation warning if used, and will be removed soon.
* Options `tls-sni` and `tls-sni-01` in `--preferred-challenges` flag are now no-op,
  will generate a deprecation warning if used, and will be removed soon.
* CLI flag `--standalone-supported-challenges` has been removed.

### Fixed

* Certbot uses the Python library cryptography for OCSP when cryptography>=2.5
  is installed. We fixed a bug in Certbot causing it to interpret timestamps in
  the OCSP response as being in the local timezone rather than UTC.
* Issue causing the default CentOS 6 TLS configuration to ignore some of the
  HTTPS VirtualHosts created by Certbot. mod_ssl loading is now moved to main
  http.conf for this environment where possible.

Despite us having broken lockstep, we are continuing to release new versions of
all Certbot components during releases for the time being, however, the only
package with changes other than its version number was:

* acme
* certbot
* certbot-apache
* certbot-nginx

More details about these changes can be found on our GitHub repo.

## 0.32.0 - 2019-03-06

### Added

* If possible, Certbot uses built-in support for OCSP from recent cryptography
  versions instead of the OpenSSL binary: as a consequence Certbot does not need
  the OpenSSL binary to be installed anymore if cryptography>=2.5 is installed.

### Changed

* Certbot and its acme module now depend on josepy>=1.1.0 to avoid printing the
  warnings described at https://github.com/certbot/josepy/issues/13.
* Apache plugin now respects CERTBOT_DOCS environment variable when adding
  command line defaults.
* The running of manual plugin hooks is now always included in Certbot's log
  output.
* Tests execution for certbot, certbot-apache and certbot-nginx packages now relies on pytest.
* An ACME CA server may return a "Retry-After" HTTP header on authorization polling, as
  specified in the ACME protocol, to indicate when the next polling should occur. Certbot now
  reads this header if set and respect its value.
* The `acme` module avoids sending the `keyAuthorization` field in the JWS
  payload when responding to a challenge as the field is not included in the
  current ACME protocol. To ease the migration path for ACME CA servers,
  Certbot and its `acme` module will first try the request without the
  `keyAuthorization` field but will temporarily retry the request with the
  field included if a `malformed` error is received. This fallback will be
  removed in version 0.34.0.

Despite us having broken lockstep, we are continuing to release new versions of
all Certbot components during releases for the time being, however, the only
package with changes other than its version number was:

* acme
* certbot
* certbot-apache
* certbot-nginx

More details about these changes can be found on our GitHub repo.

## 0.31.0 - 2019-02-07

### Added

* Avoid reprocessing challenges that are already validated
  when a certificate is issued.
* Support for initiating (but not solving end-to-end) TLS-ALPN-01 challenges
  with the `acme` module.

### Changed

* Certbot's official Docker images are now based on Alpine Linux 3.9 rather
  than 3.7. The new version comes with OpenSSL 1.1.1.
* Lexicon-based DNS plugins are now fully compatible with Lexicon 3.x (support
  on 2.x branch is maintained).
* Apache plugin now attempts to configure all VirtualHosts matching requested
  domain name instead of only a single one when answering the HTTP-01 challenge.

### Fixed

* Fixed accessing josepy contents through acme.jose when the full acme.jose
  path is used.
* Clarify behavior for deleting certs as part of revocation.

Despite us having broken lockstep, we are continuing to release new versions of
all Certbot components during releases for the time being, however, the only
package with changes other than its version number was:

* acme
* certbot
* certbot-apache
* certbot-dns-cloudxns
* certbot-dns-dnsimple
* certbot-dns-dnsmadeeasy
* certbot-dns-gehirn
* certbot-dns-linode
* certbot-dns-luadns
* certbot-dns-nsone
* certbot-dns-ovh
* certbot-dns-sakuracloud

More details about these changes can be found on our GitHub repo.

## 0.30.2 - 2019-01-25

### Fixed

* Update the version of setuptools pinned in certbot-auto to 40.6.3 to
  solve installation problems on newer OSes.

Despite us having broken lockstep, we are continuing to release new versions of
all Certbot components during releases for the time being, however, this
release only affects certbot-auto.

More details about these changes can be found on our GitHub repo.

## 0.30.1 - 2019-01-24

### Fixed

* Always download the pinned version of pip in pipstrap to address breakages
* Rename old,default.conf to old-and-default.conf to address commas in filenames
  breaking recent versions of pip.
* Add VIRTUALENV_NO_DOWNLOAD=1 to all calls to virtualenv to address breakages
  from venv downloading the latest pip

Despite us having broken lockstep, we are continuing to release new versions of
all Certbot components during releases for the time being, however, the only
package with changes other than its version number was:

* certbot-apache

More details about these changes can be found on our GitHub repo.

## 0.30.0 - 2019-01-02

### Added

* Added the `update_account` subcommand for account management commands.

### Changed

* Copied account management functionality from the `register` subcommand
  to the `update_account` subcommand.
* Marked usage `register --update-registration` for deprecation and
  removal in a future release.

### Fixed

* Older modules in the josepy library can now be accessed through acme.jose
  like it could in previous versions of acme. This is only done to preserve
  backwards compatibility and support for doing this with new modules in josepy
  will not be added. Users of the acme library should switch to using josepy
  directly if they haven't done so already.

Despite us having broken lockstep, we are continuing to release new versions of
all Certbot components during releases for the time being, however, the only
package with changes other than its version number was:

* acme

More details about these changes can be found on our GitHub repo.

## 0.29.1 - 2018-12-05

### Added

*

### Changed

*

### Fixed

* The default work and log directories have been changed back to
  /var/lib/letsencrypt and /var/log/letsencrypt respectively.

Despite us having broken lockstep, we are continuing to release new versions of
all Certbot components during releases for the time being, however, the only
package with changes other than its version number was:

* certbot

More details about these changes can be found on our GitHub repo.

## 0.29.0 - 2018-12-05

### Added

* Noninteractive renewals with `certbot renew` (those not started from a
  terminal) now randomly sleep 1-480 seconds before beginning work in
  order to spread out load spikes on the server side.
* Added External Account Binding support in cli and acme library.
  Command line arguments --eab-kid and --eab-hmac-key added.

### Changed

* Private key permissioning changes: Renewal preserves existing group mode
  & gid of previous private key material. Private keys for new
  lineages (i.e. new certs, not renewed) default to 0o600.

### Fixed

* Update code and dependencies to clean up Resource and Deprecation Warnings.
* Only depend on imgconverter extension for Sphinx >= 1.6

Despite us having broken lockstep, we are continuing to release new versions of
all Certbot components during releases for the time being, however, the only
package with changes other than its version number was:

* acme
* certbot
* certbot-apache
* certbot-dns-cloudflare
* certbot-dns-digitalocean
* certbot-dns-google
* certbot-nginx

More details about these changes can be found on our GitHub repo:
https://github.com/certbot/certbot/milestone/62?closed=1

## 0.28.0 - 2018-11-7

### Added

* `revoke` accepts `--cert-name`, and doesn't accept both `--cert-name` and `--cert-path`.
* Use the ACMEv2 newNonce endpoint when a new nonce is needed, and newNonce is available in the directory.

### Changed

* Removed documentation mentions of `#letsencrypt` IRC on Freenode.
* Write README to the base of (config-dir)/live directory
* `--manual` will explicitly warn users that earlier challenges should remain in place when setting up subsequent challenges.
* Warn when using deprecated acme.challenges.TLSSNI01
* Log warning about TLS-SNI deprecation in Certbot
* Stop preferring TLS-SNI in the Apache, Nginx, and standalone plugins
* OVH DNS plugin now relies on Lexicon>=2.7.14 to support HTTP proxies
* Default time the Linode plugin waits for DNS changes to propagate is now 1200 seconds.

### Fixed

* Match Nginx parser update in allowing variable names to start with `${`.
* Fix ranking of vhosts in Nginx so that all port-matching vhosts come first
* Correct OVH integration tests on machines without internet access.
* Stop caching the results of ipv6_info in http01.py
* Test fix for Route53 plugin to prevent boto3 making outgoing connections.
* The grammar used by Augeas parser in Apache plugin was updated to fix various parsing errors.
* The CloudXNS, DNSimple, DNS Made Easy, Gehirn, Linode, LuaDNS, NS1, OVH, and
  Sakura Cloud DNS plugins are now compatible with Lexicon 3.0+.

Despite us having broken lockstep, we are continuing to release new versions of
all Certbot components during releases for the time being, however, the only
package with changes other than its version number was:

* acme
* certbot
* certbot-apache
* certbot-dns-cloudxns
* certbot-dns-dnsimple
* certbot-dns-dnsmadeeasy
* certbot-dns-gehirn
* certbot-dns-linode
* certbot-dns-luadns
* certbot-dns-nsone
* certbot-dns-ovh
* certbot-dns-route53
* certbot-dns-sakuracloud
* certbot-nginx

More details about these changes can be found on our GitHub repo:
https://github.com/certbot/certbot/milestone/59?closed=1

## 0.27.1 - 2018-09-06

### Fixed

* Fixed parameter name in OpenSUSE overrides for default parameters in the
  Apache plugin. Certbot on OpenSUSE works again.

Despite us having broken lockstep, we are continuing to release new versions of
all Certbot components during releases for the time being, however, the only
package with changes other than its version number was:

* certbot-apache

More details about these changes can be found on our GitHub repo:
https://github.com/certbot/certbot/milestone/60?closed=1

## 0.27.0 - 2018-09-05

### Added

* The Apache plugin now accepts the parameter --apache-ctl which can be
  used to configure the path to the Apache control script.

### Changed

* When using `acme.client.ClientV2` (or
 `acme.client.BackwardsCompatibleClientV2` with an ACME server that supports a
 newer version of the ACME protocol), an `acme.errors.ConflictError` will be
 raised if you try to create an ACME account with a key that has already been
 used. Previously, a JSON parsing error was raised in this scenario when using
 the library with Let's Encrypt's ACMEv2 endpoint.

### Fixed

* When Apache is not installed, Certbot's Apache plugin no longer prints
  messages about being unable to find apachectl to the terminal when the plugin
  is not selected.
* If you're using the Apache plugin with the --apache-vhost-root flag set to a
  directory containing a disabled virtual host for the domain you're requesting
  a certificate for, the virtual host will now be temporarily enabled if
  necessary to pass the HTTP challenge.
* The documentation for the Certbot package can now be built using Sphinx 1.6+.
* You can now call `query_registration` without having to first call
  `new_account` on `acme.client.ClientV2` objects.
* The requirement of `setuptools>=1.0` has been removed from `certbot-dns-ovh`.
* Names in certbot-dns-sakuracloud's tests have been updated to refer to Sakura
  Cloud rather than NS1 whose plugin certbot-dns-sakuracloud was based on.

Despite us having broken lockstep, we are continuing to release new versions of
all Certbot components during releases for the time being, however, the only
package with changes other than its version number was:

* acme
* certbot
* certbot-apache
* certbot-dns-ovh
* certbot-dns-sakuracloud

More details about these changes can be found on our GitHub repo:
https://github.com/certbot/certbot/milestone/57?closed=1

## 0.26.1 - 2018-07-17

### Fixed

* Fix a bug that was triggered when users who had previously manually set `--server` to get ACMEv2 certs tried to renew ACMEv1 certs.

Despite us having broken lockstep, we are continuing to release new versions of all Certbot components during releases for the time being, however, the only package with changes other than its version number was:

* certbot

More details about these changes can be found on our GitHub repo:
https://github.com/certbot/certbot/milestone/58?closed=1

## 0.26.0 - 2018-07-11

### Added

* A new security enhancement which we're calling AutoHSTS has been added to
  Certbot's Apache plugin. This enhancement configures your webserver to send a
  HTTP Strict Transport Security header with a low max-age value that is slowly
  increased over time. The max-age value is not increased to a large value
  until you've successfully managed to renew your certificate. This enhancement
  can be requested with the --auto-hsts flag.
* New official DNS plugins have been created for Gehirn Infrastructure Service,
  Linode, OVH, and Sakura Cloud. These plugins can be found on our Docker Hub
  page at https://hub.docker.com/u/certbot and on PyPI.
* The ability to reuse ACME accounts from Let's Encrypt's ACMEv1 endpoint on
  Let's Encrypt's ACMEv2 endpoint has been added.
* Certbot and its components now support Python 3.7.
* Certbot's install subcommand now allows you to interactively choose which
  certificate to install from the list of certificates managed by Certbot.
* Certbot now accepts the flag `--no-autorenew` which causes any obtained
  certificates to not be automatically renewed when it approaches expiration.
* Support for parsing the TLS-ALPN-01 challenge has been added back to the acme
  library.

### Changed

* Certbot's default ACME server has been changed to Let's Encrypt's ACMEv2
  endpoint. By default, this server will now be used for both new certificate
  lineages and renewals.
* The Nginx plugin is no longer marked labeled as an "Alpha" version.
* The `prepare` method of Certbot's plugins is no longer called before running
  "Updater" enhancements that are run on every invocation of `certbot renew`.

Despite us having broken lockstep, we are continuing to release new versions of
all Certbot components during releases for the time being, however, the only
packages with functional changes were:

* acme
* certbot
* certbot-apache
* certbot-dns-gehirn
* certbot-dns-linode
* certbot-dns-ovh
* certbot-dns-sakuracloud
* certbot-nginx

More details about these changes can be found on our GitHub repo:
https://github.com/certbot/certbot/milestone/55?closed=1

## 0.25.1 - 2018-06-13

### Fixed

* TLS-ALPN-01 support has been removed from our acme library. Using our current
  dependencies, we are unable to provide a correct implementation of this
  challenge so we decided to remove it from the library until we can provide
  proper support.
* Issues causing test failures when running the tests in the acme package with
  pytest<3.0 has been resolved.
* certbot-nginx now correctly depends on acme>=0.25.0.

Despite us having broken lockstep, we are continuing to release new versions of
all Certbot components during releases for the time being, however, the only
packages with changes other than their version number were:

* acme
* certbot-nginx

More details about these changes can be found on our GitHub repo:
https://github.com/certbot/certbot/milestone/56?closed=1

## 0.25.0 - 2018-06-06

### Added

* Support for the ready status type was added to acme. Without this change,
  Certbot and acme users will begin encountering errors when using Let's
  Encrypt's ACMEv2 API starting on June 19th for the staging environment and
  July 5th for production. See
  https://community.letsencrypt.org/t/acmev2-order-ready-status/62866 for more
  information.
* Certbot now accepts the flag --reuse-key which will cause the same key to be
  used in the certificate when the lineage is renewed rather than generating a
  new key.
* You can now add multiple email addresses to your ACME account with Certbot by
  providing a comma separated list of emails to the --email flag.
* Support for Let's Encrypt's upcoming TLS-ALPN-01 challenge was added to acme.
  For more information, see
  https://community.letsencrypt.org/t/tls-alpn-validation-method/63814/1.
* acme now supports specifying the source address to bind to when sending
  outgoing connections. You still cannot specify this address using Certbot.
* If you run Certbot against Let's Encrypt's ACMEv2 staging server but don't
  already have an account registered at that server URL, Certbot will
  automatically reuse your staging account from Let's Encrypt's ACMEv1 endpoint
  if it exists.
* Interfaces were added to Certbot allowing plugins to be called at additional
  points. The `GenericUpdater` interface allows plugins to perform actions
  every time `certbot renew` is run, regardless of whether any certificates are
  due for renewal, and the `RenewDeployer` interface allows plugins to perform
  actions when a certificate is renewed. See `certbot.interfaces` for more
  information.

### Changed

* When running Certbot with --dry-run and you don't already have a staging
  account, the created account does not contain an email address even if one
  was provided to avoid expiration emails from Let's Encrypt's staging server.
* certbot-nginx does a better job of automatically detecting the location of
  Nginx's configuration files when run on BSD based systems.
* acme now requires and uses pytest when running tests with setuptools with
  `python setup.py test`.
* `certbot config_changes` no longer waits for user input before exiting.

### Fixed

* Misleading log output that caused users to think that Certbot's standalone
  plugin failed to bind to a port when performing a challenge has been
  corrected.
* An issue where certbot-nginx would fail to enable HSTS if the server block
  already had an `add_header` directive has been resolved.
* certbot-nginx now does a better job detecting the server block to base the
  configuration for TLS-SNI challenges on.

Despite us having broken lockstep, we are continuing to release new versions of
all Certbot components during releases for the time being, however, the only
packages with functional changes were:

* acme
* certbot
* certbot-apache
* certbot-nginx

More details about these changes can be found on our GitHub repo:
https://github.com/certbot/certbot/milestone/54?closed=1

## 0.24.0 - 2018-05-02

### Added

* certbot now has an enhance subcommand which allows you to configure security
  enhancements like HTTP to HTTPS redirects, OCSP stapling, and HSTS without
  reinstalling a certificate.
* certbot-dns-rfc2136 now allows the user to specify the port to use to reach
  the DNS server in its credentials file.
* acme now parses the wildcard field included in authorizations so it can be
  used by users of the library.

### Changed

* certbot-dns-route53 used to wait for each DNS update to propagate before
  sending the next one, but now it sends all updates before waiting which
  speeds up issuance for multiple domains dramatically.
* Certbot's official Docker images are now based on Alpine Linux 3.7 rather
  than 3.4 because 3.4 has reached its end-of-life.
* We've doubled the time Certbot will spend polling authorizations before
  timing out.
* The level of the message logged when Certbot is being used with
  non-standard paths warning that crontabs for renewal included in Certbot
  packages from OS package managers may not work has been reduced. This stops
  the message from being written to stderr every time `certbot renew` runs.

### Fixed

* certbot-auto now works with Python 3.6.

Despite us having broken lockstep, we are continuing to release new versions of
all Certbot components during releases for the time being, however, the only
packages with changes other than their version number were:

* acme
* certbot
* certbot-apache
* certbot-dns-digitalocean (only style improvements to tests)
* certbot-dns-rfc2136

More details about these changes can be found on our GitHub repo:
https://github.com/certbot/certbot/milestone/52?closed=1

## 0.23.0 - 2018-04-04

### Added

* Support for OpenResty was added to the Nginx plugin.

### Changed

* The timestamps in Certbot's logfiles now use the system's local time zone
  rather than UTC.
* Certbot's DNS plugins that use Lexicon now rely on Lexicon>=2.2.1 to be able
  to create and delete multiple TXT records on a single domain.
* certbot-dns-google's test suite now works without an internet connection.

### Fixed

* Removed a small window that if during which an error occurred, Certbot
  wouldn't clean up performed challenges.
* The parameters `default` and `ipv6only` are now removed from `listen`
  directives when creating a new server block in the Nginx plugin.
* `server_name` directives enclosed in quotation marks in Nginx are now properly
  supported.
* Resolved an issue preventing the Apache plugin from starting Apache when it's
  not currently running on RHEL and Gentoo based systems.

Despite us having broken lockstep, we are continuing to release new versions of
all Certbot components during releases for the time being, however, the only
packages with changes other than their version number were:

* certbot
* certbot-apache
* certbot-dns-cloudxns
* certbot-dns-dnsimple
* certbot-dns-dnsmadeeasy
* certbot-dns-google
* certbot-dns-luadns
* certbot-dns-nsone
* certbot-dns-rfc2136
* certbot-nginx

More details about these changes can be found on our GitHub repo:
https://github.com/certbot/certbot/milestone/50?closed=1

## 0.22.2 - 2018-03-19

### Fixed

* A type error introduced in 0.22.1 that would occur during challenge cleanup
  when a Certbot plugin raises an exception while trying to complete the
  challenge was fixed.

Despite us having broken lockstep, we are continuing to release new versions of
all Certbot components during releases for the time being, however, the only
packages with changes other than their version number were:

* certbot

More details about these changes can be found on our GitHub repo:
https://github.com/certbot/certbot/milestone/53?closed=1

## 0.22.1 - 2018-03-19

### Changed

* The ACME server used with Certbot's --dry-run and --staging flags is now
  Let's Encrypt's ACMEv2 staging server which allows people to also test ACMEv2
  features with these flags.

### Fixed

* The HTTP Content-Type header is now set to the correct value during
  certificate revocation with new versions of the ACME protocol.
* When using Certbot with Let's Encrypt's ACMEv2 server, it would add a blank
  line to the top of chain.pem and between the certificates in fullchain.pem
  for each lineage. These blank lines have been removed.
* Resolved a bug that caused Certbot's --allow-subset-of-names flag not to
  work.
* Fixed a regression in acme.client.Client that caused the class to not work
  when it was initialized without a ClientNetwork which is done by some of the
  other projects using our ACME library.

Despite us having broken lockstep, we are continuing to release new versions of
all Certbot components during releases for the time being, however, the only
packages with changes other than their version number were:

* acme
* certbot

More details about these changes can be found on our GitHub repo:
https://github.com/certbot/certbot/milestone/51?closed=1

## 0.22.0 - 2018-03-07

### Added

* Support for obtaining wildcard certificates and a newer version of the ACME
  protocol such as the one implemented by Let's Encrypt's upcoming ACMEv2
  endpoint was added to Certbot and its ACME library. Certbot still works with
  older ACME versions and will automatically change the version of the protocol
  used based on the version the ACME CA implements.
* The Apache and Nginx plugins are now able to automatically install a wildcard
  certificate to multiple virtual hosts that you select from your server
  configuration.
* The `certbot install` command now accepts the `--cert-name` flag for
  selecting a certificate.
* `acme.client.BackwardsCompatibleClientV2` was added to Certbot's ACME library
  which automatically handles most of the differences between new and old ACME
  versions. `acme.client.ClientV2` is also available for people who only want
  to support one version of the protocol or want to handle the differences
  between versions themselves.
* certbot-auto now supports the flag --install-only which has the script
  install Certbot and its dependencies and exit without invoking Certbot.
* Support for issuing a single certificate for a wildcard and base domain was
  added to our Google Cloud DNS plugin. To do this, we now require your API
  credentials have additional permissions, however, your credentials will
  already have these permissions unless you defined a custom role with fewer
  permissions than the standard DNS administrator role provided by Google.
  These permissions are also only needed for the case described above so it
  will continue to work for existing users. For more information about the
  permissions changes, see the documentation in the plugin.

### Changed

* We have broken lockstep between our ACME library, Certbot, and its plugins.
  This means that the different components do not need to be the same version
  to work together like they did previously. This makes packaging easier
  because not every piece of Certbot needs to be repackaged to ship a change to
  a subset of its components.
* Support for Python 2.6 and Python 3.3 has been removed from ACME, Certbot,
  Certbot's plugins, and certbot-auto. If you are using certbot-auto on a RHEL
  6 based system, it will walk you through the process of installing Certbot
  with Python 3 and refuse to upgrade to a newer version of Certbot until you
  have done so.
* Certbot's components now work with older versions of setuptools to simplify
  packaging for EPEL 7.

### Fixed

* Issues caused by Certbot's Nginx plugin adding multiple ipv6only directives
  has been resolved.
* A problem where Certbot's Apache plugin would add redundant include
  directives for the TLS configuration managed by Certbot has been fixed.
* Certbot's webroot plugin now properly deletes any directories it creates.

More details about these changes can be found on our GitHub repo:
https://github.com/certbot/certbot/milestone/48?closed=1

## 0.21.1 - 2018-01-25

### Fixed

* When creating an HTTP to HTTPS redirect in Nginx, we now ensure the Host
  header of the request is set to an expected value before redirecting users to
  the domain found in the header. The previous way Certbot configured Nginx
  redirects was a potential security issue which you can read more about at
  https://community.letsencrypt.org/t/security-issue-with-redirects-added-by-certbots-nginx-plugin/51493.
* Fixed a problem where Certbot's Apache plugin could fail HTTP-01 challenges
  if basic authentication is configured for the domain you request a
  certificate for.
* certbot-auto --no-bootstrap now properly tries to use Python 3.4 on RHEL 6
  based systems rather than Python 2.6.

More details about these changes can be found on our GitHub repo:
https://github.com/certbot/certbot/milestone/49?closed=1

## 0.21.0 - 2018-01-17

### Added

* Support for the HTTP-01 challenge type was added to our Apache and Nginx
  plugins. For those not aware, Let's Encrypt disabled the TLS-SNI-01 challenge
  type which was what was previously being used by our Apache and Nginx plugins
  last week due to a security issue. For more information about Let's Encrypt's
  change, click
  [here](https://community.letsencrypt.org/t/2018-01-11-update-regarding-acme-tls-sni-and-shared-hosting-infrastructure/50188).
  Our Apache and Nginx plugins will automatically switch to use HTTP-01 so no
  changes need to be made to your Certbot configuration, however, you should
  make sure your server is accessible on port 80 and isn't behind an external
  proxy doing things like redirecting all traffic from HTTP to HTTPS. HTTP to
  HTTPS redirects inside Apache and Nginx are fine.
* IPv6 support was added to the Nginx plugin.
* Support for automatically creating server blocks based on the default server
  block was added to the Nginx plugin.
* The flags --delete-after-revoke and --no-delete-after-revoke were added
  allowing users to control whether the revoke subcommand also deletes the
  certificates it is revoking.

### Changed

* We deprecated support for Python 2.6 and Python 3.3 in Certbot and its ACME
  library. Support for these versions of Python will be removed in the next
  major release of Certbot. If you are using certbot-auto on a RHEL 6 based
  system, it will guide you through the process of installing Python 3.
* We split our implementation of JOSE (Javascript Object Signing and
  Encryption) out of our ACME library and into a separate package named josepy.
  This package is available on [PyPI](https://pypi.python.org/pypi/josepy) and
  on [GitHub](https://github.com/certbot/josepy).
* We updated the ciphersuites used in Apache to the new [values recommended by
  Mozilla](https://wiki.mozilla.org/Security/Server_Side_TLS#Intermediate_compatibility_.28default.29).
  The major change here is adding ChaCha20 to the list of supported
  ciphersuites.

### Fixed

* An issue with our Apache plugin on Gentoo due to differences in their
  apache2ctl command have been resolved.

More details about these changes can be found on our GitHub repo:
https://github.com/certbot/certbot/milestone/47?closed=1

## 0.20.0 - 2017-12-06

### Added

* Certbot's ACME library now recognizes URL fields in challenge objects in
  preparation for Let's Encrypt's new ACME endpoint. The value is still
  accessible in our ACME library through the name "uri".

### Changed

* The Apache plugin now parses some distro specific Apache configuration files
  on non-Debian systems allowing it to get a clearer picture on the running
  configuration. Internally, these changes were structured so that external
  contributors can easily write patches to make the plugin work in new Apache
  configurations.
* Certbot better reports network failures by removing information about
  connection retries from the error output.
* An unnecessary question when using Certbot's webroot plugin interactively has
  been removed.

### Fixed

* Certbot's NGINX plugin no longer sometimes incorrectly reports that it was
  unable to deploy a HTTP->HTTPS redirect when requesting Certbot to enable a
  redirect for multiple domains.
* Problems where the Apache plugin was failing to find directives and
  duplicating existing directives on openSUSE have been resolved.
* An issue running the test shipped with Certbot and some our DNS plugins with
  older versions of mock have been resolved.
* On some systems, users reported strangely interleaved output depending on
  when stdout and stderr were flushed. This problem was resolved by having
  Certbot regularly flush these streams.

More details about these changes can be found on our GitHub repo:
https://github.com/certbot/certbot/milestone/44?closed=1

## 0.19.0 - 2017-10-04

### Added

* Certbot now has renewal hook directories where executable files can be placed
  for Certbot to run with the renew subcommand. Pre-hooks, deploy-hooks, and
  post-hooks can be specified in the renewal-hooks/pre, renewal-hooks/deploy,
  and renewal-hooks/post directories respectively in Certbot's configuration
  directory (which is /etc/letsencrypt by default). Certbot will automatically
  create these directories when it is run if they do not already exist.
* After revoking a certificate with the revoke subcommand, Certbot will offer
  to delete the lineage associated with the certificate. When Certbot is run
  with --non-interactive, it will automatically try to delete the associated
  lineage.
* When using Certbot's Google Cloud DNS plugin on Google Compute Engine, you no
  longer have to provide a credential file to Certbot if you have configured
  sufficient permissions for the instance which Certbot can automatically
  obtain using Google's metadata service.

### Changed

* When deleting certificates interactively using the delete subcommand, Certbot
  will now allow you to select multiple lineages to be deleted at once.
* Certbot's Apache plugin no longer always parses Apache's sites-available on
  Debian based systems and instead only parses virtual hosts included in your
  Apache configuration. You can provide an additional directory for Certbot to
  parse using the command line flag --apache-vhost-root.

### Fixed

* The plugins subcommand can now be run without root access.
* certbot-auto now includes a timeout when updating itself so it no longer
  hangs indefinitely when it is unable to connect to the external server.
* An issue where Certbot's Apache plugin would sometimes fail to deploy a
  certificate on Debian based systems if mod_ssl wasn't already enabled has
  been resolved.
* A bug in our Docker image where the certificates subcommand could not report
  if certificates maintained by Certbot had been revoked has been fixed.
* Certbot's RFC 2136 DNS plugin (for use with software like BIND) now properly
  performs DNS challenges when the domain being verified contains a CNAME
  record.

More details about these changes can be found on our GitHub repo:
https://github.com/certbot/certbot/milestone/43?closed=1

## 0.18.2 - 2017-09-20

### Fixed

* An issue where Certbot's ACME module would raise an AttributeError trying to
  create self-signed certificates when used with pyOpenSSL 17.3.0 has been
  resolved. For Certbot users with this version of pyOpenSSL, this caused
  Certbot to crash when performing a TLS SNI challenge or when the Nginx plugin
  tried to create an SSL server block.

More details about these changes can be found on our GitHub repo:
https://github.com/certbot/certbot/milestone/46?closed=1

## 0.18.1 - 2017-09-08

### Fixed

* If certbot-auto was running as an unprivileged user and it upgraded from
  0.17.0 to 0.18.0, it would crash with a permissions error and would need to
  be run again to successfully complete the upgrade. This has been fixed and
  certbot-auto should upgrade cleanly to 0.18.1.
* Certbot usually uses "certbot-auto" or "letsencrypt-auto" in error messages
  and the User-Agent string instead of "certbot" when you are using one of
  these wrapper scripts. Proper detection of this was broken with Certbot's new
  installation path in /opt in 0.18.0 but this problem has been resolved.

More details about these changes can be found on our GitHub repo:
https://github.com/certbot/certbot/milestone/45?closed=1

## 0.18.0 - 2017-09-06

### Added

* The Nginx plugin now configures Nginx to use 2048-bit Diffie-Hellman
  parameters. Java 6 clients do not support Diffie-Hellman parameters larger
  than 1024 bits, so if you need to support these clients you will need to
  manually modify your Nginx configuration after using the Nginx installer.

### Changed

* certbot-auto now installs Certbot in directories under `/opt/eff.org`. If you
  had an existing installation from certbot-auto, a symlink is created to the
  new directory. You can configure certbot-auto to use a different path by
  setting the environment variable VENV_PATH.
* The Nginx plugin can now be selected in Certbot's interactive output.
* Output verbosity of renewal failures when running with `--quiet` has been
  reduced.
* The default revocation reason shown in Certbot help output now is a human
  readable string instead of a numerical code.
* Plugin selection is now included in normal terminal output.

### Fixed

* A newer version of ConfigArgParse is now installed when using certbot-auto
  causing values set to false in a Certbot INI configuration file to be handled
  intuitively. Setting a boolean command line flag to false is equivalent to
  not including it in the configuration file at all.
* New naming conventions preventing certbot-auto from installing OS
  dependencies on Fedora 26 have been resolved.

More details about these changes can be found on our GitHub repo:
https://github.com/certbot/certbot/milestone/42?closed=1

## 0.17.0 - 2017-08-02

### Added

* Support in our nginx plugin for modifying SSL server blocks that do
  not contain certificate or key directives.
* A `--max-log-backups` flag to allow users to configure or even completely
  disable Certbot's built in log rotation.
* A `--user-agent-comment` flag to allow people who build tools around Certbot
  to differentiate their user agent string by adding a comment to its default
  value.

### Changed

* Due to some awesome work by
  [cryptography project](https://github.com/pyca/cryptography), compilation can
  now be avoided on most systems when using certbot-auto. This eliminates many
  problems people have had in the past such as running out of memory, having
  invalid headers/libraries, and changes to the OS packages on their system
  after compilation breaking Certbot.
* The `--renew-hook` flag has been hidden in favor of `--deploy-hook`. This new
  flag works exactly the same way except it is always run when a certificate is
  issued rather than just when it is renewed.
* We have started printing deprecation warnings in certbot-auto for
  experimentally supported systems with OS packages available.
* A certificate lineage's name is included in error messages during renewal.

### Fixed

* Encoding errors that could occur when parsing error messages from the ACME
  server containing Unicode have been resolved.
* certbot-auto no longer prints misleading messages about there being a newer
  pip version available when installation fails.
* Certbot's ACME library now properly extracts domains from critical SAN
  extensions.

More details about these changes can be found on our GitHub repo:
https://github.com/certbot/certbot/issues?q=is%3Aissue+milestone%3A0.17.0+is%3Aclosed

## 0.16.0 - 2017-07-05

### Added

* A plugin for performing DNS challenges using dynamic DNS updates as defined
  in RFC 2316. This plugin is packaged separately from Certbot and is available
  at https://pypi.python.org/pypi/certbot-dns-rfc2136. It supports Python 2.6,
  2.7, and 3.3+. At this time, there isn't a good way to install this plugin
  when using certbot-auto, but this should change in the near future.
* Plugins for performing DNS challenges for the providers
  [DNS Made Easy](https://pypi.python.org/pypi/certbot-dns-dnsmadeeasy) and
  [LuaDNS](https://pypi.python.org/pypi/certbot-dns-luadns). These plugins are
  packaged separately from Certbot and support Python 2.7 and 3.3+. Currently,
  there isn't a good way to install these plugins when using certbot-auto,
  but that should change soon.
* Support for performing TLS-SNI-01 challenges when using the manual plugin.
* Automatic detection of Arch Linux in the Apache plugin providing better
  default settings for the plugin.

### Changed

* The text of the interactive question about whether a redirect from HTTP to
  HTTPS should be added by Certbot has been rewritten to better explain the
  choices to the user.
* Simplified HTTP challenge instructions in the manual plugin.

### Fixed

* Problems performing a dry run when using the Nginx plugin have been fixed.
* Resolved an issue where certbot-dns-digitalocean's test suite would sometimes
  fail when ran using Python 3.
* On some systems, previous versions of certbot-auto would error out with a
  message about a missing hash for setuptools. This has been fixed.
* A bug where Certbot would sometimes not print a space at the end of an
  interactive prompt has been resolved.
* Nonfatal tracebacks are no longer shown in rare cases where Certbot
  encounters an exception trying to close its TCP connection with the ACME
  server.

More details about these changes can be found on our GitHub repo:
https://github.com/certbot/certbot/issues?q=is%3Aissue+milestone%3A0.16.0+is%3Aclosed

## 0.15.0 - 2017-06-08

### Added

* Plugins for performing DNS challenges for popular providers. Like the Apache
  and Nginx plugins, these plugins are packaged separately and not included in
  Certbot by default. So far, we have plugins for
  [Amazon Route 53](https://pypi.python.org/pypi/certbot-dns-route53),
  [Cloudflare](https://pypi.python.org/pypi/certbot-dns-cloudflare),
  [DigitalOcean](https://pypi.python.org/pypi/certbot-dns-digitalocean), and
  [Google Cloud](https://pypi.python.org/pypi/certbot-dns-google) which all
  work on Python 2.6, 2.7, and 3.3+. Additionally, we have plugins for
  [CloudXNS](https://pypi.python.org/pypi/certbot-dns-cloudxns),
  [DNSimple](https://pypi.python.org/pypi/certbot-dns-dnsimple),
  [NS1](https://pypi.python.org/pypi/certbot-dns-nsone) which work on Python
  2.7 and 3.3+ (and not 2.6). Currently, there isn't a good way to install
  these plugins when using `certbot-auto`, but that should change soon.
* IPv6 support in the standalone plugin. When performing a challenge, the
  standalone plugin automatically handles listening for IPv4/IPv6 traffic based
  on the configuration of your system.
* A mechanism for keeping your Apache and Nginx SSL/TLS configuration up to
  date. When the Apache or Nginx plugins are used, they place SSL/TLS
  configuration options in the root of Certbot's config directory
  (`/etc/letsencrypt` by default). Now when a new version of these plugins run
  on your system, they will automatically update the file to the newest
  version if it is unmodified. If you manually modified the file, Certbot will
  display a warning giving you a path to the updated file which you can use as
  a reference to manually update your modified copy.
* `--http-01-address` and `--tls-sni-01-address` flags for controlling the
  address Certbot listens on when using the standalone plugin.
* The command `certbot certificates` that lists certificates managed by Certbot
  now performs additional validity checks to notify you if your files have
  become corrupted.

### Changed

* Messages custom hooks print to `stdout` are now displayed by Certbot when not
  running in `--quiet` mode.
* `jwk` and `alg` fields in JWS objects have been moved into the protected
  header causing Certbot to more closely follow the latest version of the ACME
  spec.

### Fixed

* Permissions on renewal configuration files are now properly preserved when
  they are updated.
* A bug causing Certbot to display strange defaults in its help output when
  using Python <= 2.7.4 has been fixed.
* Certbot now properly handles mixed case domain names found in custom CSRs.
* A number of poorly worded prompts and error messages.

### Removed

* Support for OpenSSL 1.0.0 in `certbot-auto` has been removed as we now pin a
  newer version of `cryptography` which dropped support for this version.

More details about these changes can be found on our GitHub repo:
https://github.com/certbot/certbot/issues?q=is%3Aissue+milestone%3A0.15.0+is%3Aclosed

## 0.14.2 - 2017-05-25

### Fixed

* Certbot 0.14.0 included a bug where Certbot would create a temporary log file
(usually in /tmp) if the program exited during argument parsing. If a user
provided -h/--help/help, --version, or an invalid command line argument,
Certbot would create this temporary log file. This was especially bothersome to
certbot-auto users as certbot-auto runs `certbot --version` internally to see
if the script needs to upgrade causing it to create at least one of these files
on every run. This problem has been resolved.

More details about this change can be found on our GitHub repo:
https://github.com/certbot/certbot/issues?q=is%3Aissue+milestone%3A0.14.2+is%3Aclosed

## 0.14.1 - 2017-05-16

### Fixed

* Certbot now works with configargparse 0.12.0.
* Issues with the Apache plugin and Augeas 1.7+ have been resolved.
* A problem where the Nginx plugin would fail to install certificates on
systems that had the plugin's SSL/TLS options file from 7+ months ago has been
fixed.

More details about these changes can be found on our GitHub repo:
https://github.com/certbot/certbot/issues?q=is%3Aissue+milestone%3A0.14.1+is%3Aclosed

## 0.14.0 - 2017-05-04

### Added

* Python 3.3+ support for all Certbot packages. `certbot-auto` still currently
only supports Python 2, but the `acme`, `certbot`, `certbot-apache`, and
`certbot-nginx` packages on PyPI now fully support Python 2.6, 2.7, and 3.3+.
* Certbot's Apache plugin now handles multiple virtual hosts per file.
* Lockfiles to prevent multiple versions of Certbot running simultaneously.

### Changed

* When converting an HTTP virtual host to HTTPS in Apache, Certbot only copies
the virtual host rather than the entire contents of the file it's contained
in.
* The Nginx plugin now includes SSL/TLS directives in a separate file located
in Certbot's configuration directory rather than copying the contents of the
file into every modified `server` block.

### Fixed

* Ensure logging is configured before parts of Certbot attempt to log any
messages.
* Support for the `--quiet` flag in `certbot-auto`.
* Reverted a change made in a previous release to make the `acme` and `certbot`
packages always depend on `argparse`. This dependency is conditional again on
the user's Python version.
* Small bugs in the Nginx plugin such as properly handling empty `server`
blocks and setting `server_names_hash_bucket_size` during challenges.

As always, a more complete list of changes can be found on GitHub:
https://github.com/certbot/certbot/issues?q=is%3Aissue+milestone%3A0.14.0+is%3Aclosed

## 0.13.0 - 2017-04-06

### Added

* `--debug-challenges` now pauses Certbot after setting up challenges for debugging.
* The Nginx parser can now handle all valid directives in configuration files.
* Nginx ciphersuites have changed to Mozilla Intermediate.
* `certbot-auto --no-bootstrap` provides the option to not install OS dependencies.

### Fixed

* `--register-unsafely-without-email` now respects `--quiet`.
* Hyphenated renewal parameters are now saved in renewal config files.
* `--dry-run` no longer persists keys and csrs.
* Certbot no longer hangs when trying to start Nginx in Arch Linux.
* Apache rewrite rules no longer double-encode characters.

A full list of changes is available on GitHub:
https://github.com/certbot/certbot/issues?q=is%3Aissue%20milestone%3A0.13.0%20is%3Aclosed%20

## 0.12.0 - 2017-03-02

### Added

* Certbot now allows non-camelcase Apache VirtualHost names.
* Certbot now allows more log messages to be silenced.

### Fixed

* Fixed a regression around using `--cert-name` when getting new certificates

More information about these changes can be found on our GitHub repo:
https://github.com/certbot/certbot/issues?q=is%3Aissue%20milestone%3A0.12.0

## 0.11.1 - 2017-02-01

### Fixed

* Resolved a problem where Certbot would crash while parsing command line
arguments in some cases.
* Fixed a typo.

More details about these changes can be found on our GitHub repo:
https://github.com/certbot/certbot/pulls?q=is%3Apr%20milestone%3A0.11.1%20is%3Aclosed

## 0.11.0 - 2017-02-01

### Added

* When using the standalone plugin while running Certbot interactively
and a required port is bound by another process, Certbot will give you
the option to retry to grab the port rather than immediately exiting.
* You are now able to deactivate your account with the Let's Encrypt
server using the `unregister` subcommand.
* When revoking a certificate using the `revoke` subcommand, you now
have the option to provide the reason the certificate is being revoked
to Let's Encrypt with `--reason`.

### Changed

* Providing `--quiet` to `certbot-auto` now silences package manager output.

### Removed

* Removed the optional `dnspython` dependency in our `acme` package.
Now the library does not support client side verification of the DNS
challenge.

More details about these changes can be found on our GitHub repo:
https://github.com/certbot/certbot/issues?q=is%3Aissue+milestone%3A0.11.0+is%3Aclosed

## 0.10.2 - 2017-01-25

### Added

* If Certbot receives a request with a `badNonce` error, it now
automatically retries the request. Since nonces from Let's Encrypt expire,
this helps people performing the DNS challenge with the `manual` plugin
who may have to wait an extended period of time for their DNS changes to
propagate.

### Fixed

* Certbot now saves the `--preferred-challenges` values for renewal. Previously
these values were discarded causing a different challenge type to be used when
renewing certs in some cases.

More details about these changes can be found on our GitHub repo:
https://github.com/certbot/certbot/issues?q=is%3Aissue+milestone%3A0.10.2+is%3Aclosed

## 0.10.1 - 2017-01-13

### Fixed

* Resolve problems where when asking Certbot to update a certificate at
an existing path to include different domain names, the old names would
continue to be used.
* Fix issues successfully running our unit test suite on some systems.

More details about these changes can be found on our GitHub repo:
https://github.com/certbot/certbot/issues?q=is%3Aissue+milestone%3A0.10.1+is%3Aclosed

## 0.10.0 - 2017-01-11

## Added

* Added the ability to customize and automatically complete DNS and HTTP
domain validation challenges with the manual plugin. The flags
`--manual-auth-hook` and `--manual-cleanup-hook` can now be provided
when using the manual plugin to execute commands provided by the user to
perform and clean up challenges provided by the CA. This is best used in
complicated setups where the DNS challenge must be used or Certbot's
existing plugins cannot be used to perform HTTP challenges. For more
information on how this works, see `certbot --help manual`.
* Added a `--cert-name` flag for specifying the name to use for the
certificate in Certbot's configuration directory. Using this flag in
combination with `-d/--domains`, a user can easily request a new
certificate with different domains and save it with the name provided by
`--cert-name`. Additionally, `--cert-name` can be used to select a
certificate with the `certonly` and `run` subcommands so a full list of
domains in the certificate does not have to be provided.
* Added subcommand `certificates` for listing the certificates managed by
Certbot and their properties.
* Added the `delete` subcommand for removing certificates managed by Certbot
from the configuration directory.
* Certbot now supports requesting internationalized domain names (IDNs).
* Hooks provided to Certbot are now saved to be reused during renewal.
If you run Certbot with `--pre-hook`, `--renew-hook`, or `--post-hook`
flags when obtaining a certificate, the provided commands will
automatically be saved and executed again when renewing the certificate.
A pre-hook and/or post-hook can also be given to the `certbot renew`
command either on the command line or in a [configuration
file](https://certbot.eff.org/docs/using.html#configuration-file) to run
an additional command before/after any certificate is renewed. Hooks
will only be run if a certificate is renewed.
* Support Busybox in certbot-auto.

### Changed

* Recategorized `-h/--help` output to improve documentation and
discoverability.

### Removed

* Removed the ncurses interface. This change solves problems people
were having on many systems, reduces the number of Certbot
dependencies, and simplifies our code. Certbot's only interface now is
the text interface which was available by providing `-t/--text` to
earlier versions of Certbot.

### Fixed

* Many small bug fixes.

More details about these changes can be found on our GitHub repo:
https://github.com/certbot/certbot/issues?q=is%3Aissue+milestone%3A0.10.0is%3Aclosed

## 0.9.3 - 2016-10-13

### Added

* The Apache plugin uses information about your OS to help determine the
layout of your Apache configuration directory. We added a patch to
ensure this code behaves the same way when testing on different systems
as the tests were failing in some cases.

### Changed

* Certbot adopted more conservative behavior about reporting a needed port as
unavailable when using the standalone plugin.

More details about these changes can be found on our GitHub repo:
https://github.com/certbot/certbot/milestone/27?closed=1

## 0.9.2 - 2016-10-12

### Added

* Certbot stopped requiring that all possibly required ports are available when
using the standalone plugin. It now only verifies that the ports are available
when they are necessary.

### Fixed

* Certbot now verifies that our optional dependencies version matches what is
required by Certbot.
* Certnot now properly copies the `ssl on;` directives as necessary when
performing domain validation in the Nginx plugin.
* Fixed problem where symlinks were becoming files when they were
packaged, causing errors during testing and OS packaging.

More details about these changes can be found on our GitHub repo:
https://github.com/certbot/certbot/milestone/26?closed=1

## 0.9.1 - 2016-10-06

### Fixed

* Fixed a bug that was introduced in version 0.9.0 where the command
line flag -q/--quiet wasn't respected in some cases.

More details about these changes can be found on our GitHub repo:
https://github.com/certbot/certbot/milestone/25?closed=1

## 0.9.0 - 2016-10-05

### Added

* Added an alpha version of the Nginx plugin. This plugin fully automates the
process of obtaining and installing certificates with Nginx.
Additionally, it is able to automatically configure security
enhancements such as an HTTP to HTTPS redirect and OCSP stapling. To use
this plugin, you must have the `certbot-nginx` package installed (which
is installed automatically when using `certbot-auto`) and provide
`--nginx` on the command line. This plugin is still in its early stages
so we recommend you use it with some caution and make sure you have a
backup of your Nginx configuration.
* Added support for the `DNS` challenge in the `acme` library and `DNS` in
Certbot's `manual` plugin. This allows you to create DNS records to
prove to Let's Encrypt you control the requested domain name. To use
this feature, include `--manual --preferred-challenges dns` on the
command line.
* Certbot now helps with enabling Extra Packages for Enterprise Linux (EPEL) on
CentOS 6 when using `certbot-auto`. To use `certbot-auto` on CentOS 6,
the EPEL repository has to be enabled. `certbot-auto` will now prompt
users asking them if they would like the script to enable this for them
automatically. This is done without prompting users when using
`letsencrypt-auto` or if `-n/--non-interactive/--noninteractive` is
included on the command line.

More details about these changes can be found on our GitHub repo:
https://github.com/certbot/certbot/issues?q=is%3Aissue+milestone%3A0.9.0+is%3Aclosed

## 0.8.1 - 2016-06-14

### Added

* Certbot now preserves a certificate's common name when using `renew`.
* Certbot now saves webroot values for renewal when they are entered interactively.
* Certbot now gracefully reports that the Apache plugin isn't usable when Augeas is not installed.
* Added experimental support for Mageia has been added to `certbot-auto`.

### Fixed

* Fixed problems with an invalid user-agent string on OS X.

More details about these changes can be found on our GitHub repo:
https://github.com/certbot/certbot/issues?q=is%3Aissue+milestone%3A0.8.1+

## 0.8.0 - 2016-06-02

### Added

* Added the `register` subcommand which can be used to register an account
with the Let's Encrypt CA.
* You can now run `certbot register --update-registration` to
change the e-mail address associated with your registration.

More details about these changes can be found on our GitHub repo:
https://github.com/certbot/certbot/issues?q=is%3Aissue+milestone%3A0.8.0+

## 0.7.0 - 2016-05-27

### Added

* Added `--must-staple` to request certificates from Let's Encrypt
with the OCSP must staple extension.
* Certbot now automatically configures OSCP stapling for Apache.
* Certbot now allows requesting certificates for domains found in the common name
of a custom CSR.

### Fixed

* Fixed a number of miscellaneous bugs

More details about these changes can be found on our GitHub repo:
https://github.com/certbot/certbot/issues?q=milestone%3A0.7.0+is%3Aissue

## 0.6.0 - 2016-05-12

### Added

* Versioned the datetime dependency in setup.py.

### Changed

* Renamed the client from `letsencrypt` to `certbot`.

### Fixed

* Fixed a small json deserialization error.
* Certbot now preserves domain order in generated CSRs.
* Fixed some minor bugs.

More details about these changes can be found on our GitHub repo:
https://github.com/certbot/certbot/issues?q=is%3Aissue%20milestone%3A0.6.0%20is%3Aclosed%20

## 0.5.0 - 2016-04-05

### Added

* Added the ability to use the webroot plugin interactively.
* Added the flags --pre-hook, --post-hook, and --renew-hook which can be used with
the renew subcommand to register shell commands to run in response to
renewal events. Pre-hook commands will be run before any certs are
renewed, post-hook commands will be run after any certs are renewed,
and renew-hook commands will be run after each cert is renewed. If no
certs are due for renewal, no command is run.
* Added a -q/--quiet flag which silences all output except errors.
* Added an --allow-subset-of-domains flag which can be used with the renew
command to prevent renewal failures for a subset of the requested
domains from causing the client to exit.

### Changed

* Certbot now uses renewal configuration files. In /etc/letsencrypt/renewal
by default, these files can be used to control what parameters are
used when renewing a specific certificate.

More details about these changes can be found on our GitHub repo:
https://github.com/letsencrypt/letsencrypt/issues?q=milestone%3A0.5.0+is%3Aissue

## 0.4.2 - 2016-03-03

### Fixed

* Resolved problems encountered when compiling letsencrypt
against the new OpenSSL release.
* Fixed problems encountered when using `letsencrypt renew` with configuration files
from the private beta.

More details about these changes can be found on our GitHub repo:
https://github.com/letsencrypt/letsencrypt/issues?q=is%3Aissue+milestone%3A0.4.2

## 0.4.1 - 2016-02-29

### Fixed

* Fixed Apache parsing errors encountered with some configurations.
* Fixed Werkzeug dependency problems encountered on some Red Hat systems.
* Fixed bootstrapping failures when using letsencrypt-auto with --no-self-upgrade.
* Fixed problems with parsing renewal config files from private beta.

More details about these changes can be found on our GitHub repo:
https://github.com/letsencrypt/letsencrypt/issues?q=is:issue+milestone:0.4.1

## 0.4.0 - 2016-02-10

### Added

* Added the verb/subcommand `renew` which can be used to renew your existing
certificates as they approach expiration. Running `letsencrypt renew`
will examine all existing certificate lineages and determine if any are
less than 30 days from expiration. If so, the client will use the
settings provided when you previously obtained the certificate to renew
it. The subcommand finishes by printing a summary of which renewals were
successful, failed, or not yet due.
* Added a `--dry-run` flag to help with testing configuration
without affecting production rate limits. Currently supported by the
`renew` and `certonly` subcommands, providing `--dry-run` on the command
line will obtain certificates from the staging server without saving the
resulting certificates to disk.
* Added major improvements to letsencrypt-auto. This script
has been rewritten to include full support for Python 2.6, the ability
for letsencrypt-auto to update itself, and improvements to the
stability, security, and performance of the script.
* Added support for Apache 2.2 to the Apache plugin.

More details about these changes can be found on our GitHub repo:
https://github.com/letsencrypt/letsencrypt/issues?q=is%3Aissue+milestone%3A0.4.0

## 0.3.0 - 2016-01-27

### Added

* Added a non-interactive mode which can be enabled by including `-n` or
`--non-interactive` on the command line. This can be used to guarantee
the client will not prompt when run automatically using cron/systemd.
* Added preparation for the new letsencrypt-auto script. Over the past
couple months, we've been working on increasing the reliability and
security of letsencrypt-auto. A number of changes landed in this
release to prepare for the new version of this script.

More details about these changes can be found on our GitHub repo:
https://github.com/letsencrypt/letsencrypt/issues?q=is%3Aissue+milestone%3A0.3.0

## 0.2.0 - 2016-01-14

### Added

* Added Apache plugin support for non-Debian based systems. Support has been
added for modern Red Hat based systems such as Fedora 23, Red Hat 7,
and CentOS 7 running Apache 2.4. In theory, this plugin should be
able to be configured to run on any Unix-like OS running Apache 2.4.
* Relaxed PyOpenSSL version requirements. This adds support for systems
with PyOpenSSL versions 0.13 or 0.14.
* Improved error messages from the client.

### Fixed

* Resolved issues with the Apache plugin enabling an HTTP to HTTPS
redirect on some systems.

More details about these changes can be found on our GitHub repo:
https://github.com/letsencrypt/letsencrypt/issues?q=is%3Aissue+milestone%3A0.2.0

## 0.1.1 - 2015-12-15

### Added

* Added a check that avoids attempting to issue for unqualified domain names like
"localhost".

### Fixed

* Fixed a confusing UI path that caused some users to repeatedly renew
their certs while experimenting with the client, in some cases hitting
issuance rate limits.
* Fixed numerous Apache configuration parser problems
* Fixed --webroot permission handling for non-root users

More details about these changes can be found on our GitHub repo:
https://github.com/letsencrypt/letsencrypt/issues?q=milestone%3A0.1.1<|MERGE_RESOLUTION|>--- conflicted
+++ resolved
@@ -13,11 +13,8 @@
 * The update_symlinks command was removed.
 * The `csr_dir` and `key_dir` attributes on
   `certbot.configuration.NamespaceConfig` were removed.
-<<<<<<< HEAD
+* The `--manual-public-ip-logging-ok` command line flag was removed.
 * The `--dns-route53-propagation-seconds` command line flag was removed.
-=======
-* The `--manual-public-ip-logging-ok` command line flag was removed.
->>>>>>> cb5382d4
 
 ### Fixed
 
