--- conflicted
+++ resolved
@@ -16,14 +16,11 @@
   of the Certbot package will now always require acme>=X and version Y of a
   plugin package will always require acme>=Y and certbot=>Y. Specifying
   dependencies in this way simplifies testing and development.
-<<<<<<< HEAD
-* Wildcard hostnames are no longer filtered from the list of hostnames acquired
-  from the installer if the authenticator supports the `dns-01` challenge.
-=======
 * The Apache authenticator now always configures virtual hosts which do not have
   an explicit `ServerName`. This should make it work more reliably with the
   default Apache configuration in Debian-based environments.
->>>>>>> 8b610239
+* Wildcard hostnames are no longer filtered from the list of hostnames acquired
+  from the installer if the authenticator supports the `dns-01` challenge.
 
 ### Fixed
 
