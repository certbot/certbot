--- conflicted
+++ resolved
@@ -10,15 +10,11 @@
 
 ### Changed
 
-<<<<<<< HEAD
+* Support for Python 3.7 was removed.
+
+### Fixed
+
 * `certbot-dns-ovh` plugin now requires `lexicon>=3.15.1` to ensure a consistent behavior with OVH APIs.
-=======
-* Support for Python 3.7 was removed.
-
-### Fixed
-
-*
->>>>>>> 8a95c030
 
 More details about these changes can be found on our GitHub repo.
 
