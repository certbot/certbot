# Certbot change log

Certbot adheres to [Semantic Versioning](https://semver.org/).

## 1.26.0 - master

### Added

<<<<<<< HEAD
* RFC8555 subproblems to ACME errors
=======
* Added `--new-key`. When renewing or replacing a certificate that has `--reuse-key`
  set, it will force a new private key to be generated.
  Combining `--reuse-key` and `--new-key` will replace the certificate's private key
  and then reuse it for future renewals.
>>>>>>> fe0b637e

### Changed

* The default propagation timeout for the OVH DNS plugin (`--dns-ovh-propagation-seconds`)
  has been increased from 30 seconds to 120 seconds, based on user feedback.

### Fixed

* Certbot for Windows has been upgraded to use Python 3.9.11, in response to
  https://www.openssl.org/news/secadv/20220315.txt.
* Previously, when Certbot was in the process of registering a new ACME account
  and the ACME server did not present any Terms of Service, the user was asked to
  agree with a non-existent Terms of Service ("None"). This bug is now fixed, so
  that if an ACME server does not provide any Terms of Service to agree with, the
  user is not asked to agree to a non-existent Terms of Service any longer.
* If account registration fails, Certbot did not relay the error from the ACME server
  back to the user. This is now fixed: the error message from the ACME server is now
  presented to the user when account registration fails.

More details about these changes can be found on our GitHub repo.

## 1.25.0 - 2022-03-16

### Added

*

### Changed

* Dropped 32 bit support for the Windows beta installer
* Windows beta installer is now distributed as "certbot-beta-installer-win_amd64.exe".
  Users of the Windows beta should uninstall the old version before running this.
* Added a check whether OCSP stapling is supported by the installer when requesting a
  certificate with the `run` subcommand in combination with the `--must-staple` option.
  If the installer does not support OCSP and the `--must-staple` option is used, Certbot
  will raise an error and quit.
* Certbot and its acme module now depend on josepy>=1.13.0 due to better type annotation
  support.

### Fixed

* Updated dependencies to use new version of cryptography that uses OpenSSL 1.1.1n, in
  response to https://www.openssl.org/news/secadv/20220315.txt.

More details about these changes can be found on our GitHub repo.

## 1.24.0 - 2022-03-01

### Added

* When the `--debug-challenges` option is used in combination with `-v`, Certbot
  now displays the challenge URLs (for `http-01` challenges) or FQDNs (for
  `dns-01` challenges) and their expected return values.
*

### Changed

* Support for Python 3.6 was removed.
* All Certbot components now require setuptools>=41.6.0.
* The acme library now requires requests>=2.20.0.
* Certbot and its acme library now require pytz>=2019.3.
* certbot-nginx now requires pyparsing>=2.2.1.
* certbot-dns-route53 now requires boto3>=1.15.15.

### Fixed

* Nginx plugin now checks included files for the singleton server_names_hash_bucket_size directive.
*

More details about these changes can be found on our GitHub repo.

## 1.23.0 - 2022-02-08

### Added

* Added `show_account` subcommand, which will fetch the account information
  from the ACME server and show the account details (account URL and, if
  applicable, email address or addresses)
* We deprecated support for Python 3.6 in Certbot and its ACME library.
  Support for Python 3.6 will be removed in the next major release of Certbot.

### Changed

*

### Fixed

* GCP Permission list for certbot-dns-google in plugin documentation
* dns-digitalocean used the SOA TTL for newly created records, rather than 30 seconds.
* Revoking a certificate based on an ECDSA key can now be done with `--key-path`.
  See [GH #8569](https://github.com/certbot/certbot/issues/8569).

More details about these changes can be found on our GitHub repo.

## 1.22.0 - 2021-12-07

### Added

* Support for Python 3.10 was added to Certbot and all of its components.
* The function certbot.util.parse_loose_version was added to parse version
  strings in the same way as the now deprecated distutils.version.LooseVersion
  class from the Python standard library.
* Added `--issuance-timeout`. This option specifies how long (in seconds) Certbot will wait
  for the server to issue a certificate.

### Changed

* The function certbot.util.get_strict_version was deprecated and will be
  removed in a future release.

### Fixed

* Fixed an issue on Windows where the `web.config` created by Certbot would sometimes
  conflict with preexisting configurations (#9088).
* Fixed an issue on Windows where the `webroot` plugin would crash when multiple domains
  had the same webroot. This affected Certbot 1.21.0.

More details about these changes can be found on our GitHub repo.

## 1.21.0 - 2021-11-02

### Added

* Certbot will generate a `web.config` file on Windows in the challenge path
  when the `webroot` plugin is used, if one does not exist. This `web.config` file
  lets IIS serve challenge files while they do not have an extension.

### Changed

* We changed the PGP key used to sign the packages we upload to PyPI. Going
  forward, releases will be signed with one of three different keys. All of
  these keys are available on major key servers and signed by our previous PGP
  key. The fingerprints of these new keys are:
    * BF6BCFC89E90747B9A680FD7B6029E8500F7DB16
    * 86379B4F0AF371B50CD9E5FF3402831161D1D280
    * 20F201346BF8F3F455A73F9A780CC99432A28621

### Fixed

*

More details about these changes can be found on our GitHub repo.

## 1.20.0 - 2021-10-05

### Added

* Added `--no-reuse-key`. This remains the default behavior, but the flag may be
  useful to unset the `--reuse-key` option on existing certificates.

### Changed

*

### Fixed

* The certbot-dns-rfc2136 plugin in Certbot 1.19.0 inadvertently had an implicit
  dependency on `dnspython>=2.0`. This has been relaxed to `dnspython>=1.15.0`.

More details about these changes can be found on our GitHub repo.

## 1.19.0 - 2021-09-07

### Added

* The certbot-dns-rfc2136 plugin always assumed the use of an IP address as the
  target server, but this was never checked. Until now. The plugin raises an error
  if the configured target server is not a valid IPv4 or IPv6 address.
* Our acme library now supports requesting certificates for IP addresses.
  This feature is still unsupported by Certbot and Let's Encrypt.

### Changed

* Several attributes in `certbot.display.util` module are deprecated and will
  be removed in a future release of Certbot. Any import of these attributes will
  emit a warning to prepare the transition for developers.
* `zope` based interfaces in `certbot.interfaces` module are deprecated and will
  be removed in a future release of Certbot. Any import of these interfaces will
  emit a warning to prepare the transition for developers.
* We removed the dependency on `chardet` from our acme library. Except for when
  downloading a certificate in an alternate format, our acme library now
  assumes all server responses are UTF-8 encoded which is required by RFC 8555.

### Fixed

* Fixed parsing of `Define`d values in the Apache plugin to allow for `=` in the value.
* Fixed a relatively harmless crash when issuing a certificate with `--quiet`/`-q`.

More details about these changes can be found on our GitHub repo.

## 1.18.0 - 2021-08-03

### Added

* New functions that Certbot plugins can use to interact with the user have
  been added to `certbot.display.util`. We plan to deprecate using `IDisplay`
  with `zope` in favor of these new functions in the future.
* The `Plugin`, `Authenticator` and `Installer` classes are added to
  `certbot.interfaces` module as alternatives to Certbot's current `zope` based
  plugin interfaces. The API of these interfaces is identical, but they are
  based on Python's `abc` module instead of `zope`. Certbot will continue to
  detect plugins that implement either interface, but we plan to drop support
  for `zope` based interfaces in a future version of Certbot.
* The class `certbot.configuration.NamespaceConfig` is added to the Certbot's
  public API.

### Changed

* When self-validating HTTP-01 challenges using
  acme.challenges.HTTP01Response.simple_verify, we now assume that the response
  is composed of only ASCII characters. Previously we were relying on the
  default behavior of the requests library which tries to guess the encoding of
  the response which was error prone.
* `acme`: the `.client.Client` and `.client.BackwardsCompatibleClientV2` classes
  are now deprecated in favor of `.client.ClientV2`.
* The `certbot.tests.patch_get_utility*` functions have been deprecated.
  Plugins should now patch `certbot.display.util` themselves in their tests or
  use `certbot.tests.util.patch_display_util` as a temporary workaround.
* In order to simplify the transition to Certbot's new plugin interfaces, the
  classes `Plugin` and `Installer` in `certbot.plugins.common` module and
  `certbot.plugins.dns_common.DNSAuthenticator` now implement Certbot's new
  plugin interfaces. The Certbot plugins based on these classes are now
  automatically detected as implementing these interfaces.
* We added a dependency on `chardet` to our acme library so that it will be
  used over `charset_normalizer` in newer versions of `requests`.

### Fixed

* The Apache authenticator no longer crashes with "Unable to insert label"
  when encountering a completely empty vhost. This issue affected Certbot 1.17.0.
* Users of the Certbot snap on Debian 9 (Stretch) should no longer encounter an
  "access denied" error when installing DNS plugins.

More details about these changes can be found on our GitHub repo.

## 1.17.0 - 2021-07-06

### Added

* Add Void Linux overrides for certbot-apache.

### Changed

* We changed how dependencies are specified between Certbot packages. For this
  and future releases, higher level Certbot components will require that lower
  level components are the same version or newer. More specifically, version X
  of the Certbot package will now always require acme>=X and version Y of a
  plugin package will always require acme>=Y and certbot=>Y. Specifying
  dependencies in this way simplifies testing and development.
* The Apache authenticator now always configures virtual hosts which do not have
  an explicit `ServerName`. This should make it work more reliably with the
  default Apache configuration in Debian-based environments.

### Fixed

* When we increased the logging level on our nginx "Could not parse file" message,
  it caused a previously-existing inability to parse empty files to become more
  visible. We have now added the ability to correctly parse empty files, so that
  message should only show for more significant errors.

More details about these changes can be found on our GitHub repo.

## 1.16.0 - 2021-06-01

### Added

*

### Changed

* DNS plugins based on lexicon now require dns-lexicon >= v3.1.0
* Use UTF-8 encoding for renewal configuration files
* Windows installer now cleans up old Certbot dependency packages
  before installing the new ones to avoid version conflicts.
* This release contains a substantial command-line UX overhaul,
  based on previous user research. The main goal was to streamline
  and clarify output. If you would like to see more verbose output, use
  the -v or -vv flags. UX improvements are an iterative process and
  the Certbot team welcomes constructive feedback.
* Functions `certbot.crypto_util.init_save_key` and `certbot.crypto_util.init_save_csr`,
  whose behaviors rely on the global Certbot `config` singleton, are deprecated and will
  be removed in a future release. Please use `certbot.crypto_util.generate_key` and
  `certbot.crypto_util.generate_csr` instead.

### Fixed

* Fix TypeError due to incompatibility with lexicon >= v3.6.0
* Installers (e.g. nginx, Apache) were being restarted unnecessarily after dry-run renewals.
* Colors and bold text should properly render in all supported versions of Windows.

More details about these changes can be found on our GitHub repo.

## 1.15.0 - 2021-05-04

### Added

*

### Changed

*

### Fixed

*

More details about these changes can be found on our GitHub repo.

## 1.14.0 - 2021-04-06

### Added

*

### Changed

* certbot-auto no longer checks for updates on any operating system.
* The module `acme.magic_typing` is deprecated and will be removed in a future release.
  Please use the built-in module `typing` instead.
* The DigitalOcean plugin now creates TXT records for the DNS-01 challenge with a lower 30s TTL.

### Fixed

* Don't output an empty line for a hidden certificate when `certbot certificates` is being used
  in combination with `--cert-name` or `-d`.

More details about these changes can be found on our GitHub repo.

## 1.13.0 - 2021-03-02

### Added

*

### Changed

* CLI flags `--os-packages-only`, `--no-self-upgrade`, `--no-bootstrap` and `--no-permissions-check`,
  which are related to certbot-auto, are deprecated and will be removed in a future release.
* Certbot no longer conditionally depends on an external mock module. Certbot's
  test API will continue to use it if it is available for backwards
  compatibility, however, this behavior has been deprecated and will be removed
  in a future release.
* The acme library no longer depends on the `security` extras from `requests`
  which was needed to support SNI in TLS requests when using old versions of
  Python 2.
* Certbot and all of its components no longer depend on the library `six`.
* The update of certbot-auto itself is now disabled on all RHEL-like systems.
* When revoking a certificate by `--cert-name`, it is no longer necessary to specify the `--server`
  if the certificate was obtained from a non-default ACME server.
* The nginx authenticator now configures all matching HTTP and HTTPS vhosts for the HTTP-01
  challenge. It is now compatible with external HTTPS redirection by a CDN or load balancer.

### Fixed

*

More details about these changes can be found on our GitHub repo.

## 1.12.0 - 2021-02-02

### Added

*

### Changed

* The `--preferred-chain` flag now only checks the Issuer Common Name of the
  topmost (closest to the root) certificate in the chain, instead of checking
  every certificate in the chain.
  See [#8577](https://github.com/certbot/certbot/issues/8577).
* Support for Python 2 has been removed.
* In previous releases, we caused certbot-auto to stop updating its Certbot
  installation. In this release, we are beginning to disable updates to the
  certbot-auto script itself. This release includes Amazon Linux users, and all
  other systems that are not based on Debian or RHEL. We plan to make this
  change to the certbot-auto script for all users in the coming months.

### Fixed

* Fixed the apache component on openSUSE Tumbleweed which no longer provides
  an apache2ctl symlink and uses apachectl instead.
* Fixed a typo in `certbot/crypto_util.py` causing an error upon attempting `secp521r1` key generation

More details about these changes can be found on our GitHub repo.

## 1.11.0 - 2021-01-05

### Added

*

### Changed

* We deprecated support for Python 2 in Certbot and its ACME library.
  Support for Python 2 will be removed in the next planned release of Certbot.
* certbot-auto was deprecated on all systems. For more information about this
  change, see
  https://community.letsencrypt.org/t/certbot-auto-no-longer-works-on-debian-based-systems/139702/7.
* We deprecated support for Apache 2.2 in the certbot-apache plugin and it will
  be removed in a future release of Certbot.

### Fixed

* The Certbot snap no longer loads packages installed via `pip install --user`. This
  was unintended and DNS plugins should be installed via `snap` instead.
* `certbot-dns-google` would sometimes crash with HTTP 409/412 errors when used with very large zones. See [#6036](https://github.com/certbot/certbot/issues/6036).
* `certbot-dns-google` would sometimes crash with an HTTP 412 error if preexisting records had an unexpected TTL, i.e.: different than Certbot's default TTL for this plugin. See [#8551](https://github.com/certbot/certbot/issues/8551).

More details about these changes can be found on our GitHub repo.

## 1.10.1 - 2020-12-03

### Fixed

* Fixed a bug in `certbot.util.add_deprecated_argument` that caused the
  deprecated `--manual-public-ip-logging-ok` flag to crash Certbot in some
  scenarios.

More details about these changes can be found on our GitHub repo.

## 1.10.0 - 2020-12-01

### Added

* Added timeout to DNS query function calls for dns-rfc2136 plugin.
* Confirmation when deleting certificates
* CLI flag `--key-type` has been added to specify 'rsa' or 'ecdsa' (default 'rsa').
* CLI flag `--elliptic-curve` has been added which takes an NIST/SECG elliptic curve. Any of
  `secp256r1`, `secp384r1` and `secp521r1` are accepted values.
* The command `certbot certficates` lists the which type of the private key that was used
  for the private key.
* Support for Python 3.9 was added to Certbot and all of its components.

### Changed

* certbot-auto was deprecated on Debian based systems.
* CLI flag `--manual-public-ip-logging-ok` is now a no-op, generates a
  deprecation warning, and will be removed in a future release.

### Fixed

* Fixed a Unicode-related crash in the nginx plugin when running under Python 2.

More details about these changes can be found on our GitHub repo.

## 1.9.0 - 2020-10-06

### Added

* `--preconfigured-renewal` flag, for packager use only.
  See the [packaging guide](https://certbot.eff.org/docs/packaging.html).

### Changed

* certbot-auto was deprecated on all systems except for those based on Debian or RHEL.
* Update the packaging instructions to promote usage of `python -m pytest` to test Certbot
  instead of the deprecated `python setup.py test` setuptools approach.
* Reduced CLI logging when reloading nginx, if it is not running.
* Reduced CLI logging when handling some kinds of errors.

### Fixed

* Fixed `server_name` case-sensitivity in the nginx plugin.
* The minimum version of the `acme` library required by Certbot was corrected.
  In the previous release, Certbot said it required `acme>=1.6.0` when it
  actually required `acme>=1.8.0` to properly support removing contact
  information from an ACME account.
* Upgraded the version of httplib2 used in our snaps and Docker images to add
  support for proxy environment variables and fix the plugin for Google Cloud
  DNS.

More details about these changes can be found on our GitHub repo.

## 1.8.0 - 2020-09-08

### Added

* Added the ability to remove email and phone contact information from an account
  using `update_account --register-unsafely-without-email`

### Changed

* Support for Python 3.5 has been removed.

### Fixed

* The problem causing the Apache plugin in the Certbot snap on ARM systems to
  fail to load the Augeas library it depends on has been fixed.
* The `acme` library can now tell the ACME server to clear contact information by passing an empty
  `tuple` to the `contact` field of a `Registration` message.
* Fixed the `*** stack smashing detected ***` error in the Certbot snap on some systems.

More details about these changes can be found on our GitHub repo.

## 1.7.0 - 2020-08-04

### Added

* Third-party plugins can be used without prefix (`plugin_name` instead of `dist_name:plugin_name`):
  this concerns the plugin name, CLI flags, and keys in credential files.
  The prefixed form is still supported but is deprecated, and will be removed in a future release.
* Added `--nginx-sleep-seconds` (default `1`) for environments where nginx takes a long time to reload.

### Changed

* The Linode DNS plugin now waits 120 seconds for DNS propagation, instead of 1200,
  due to https://www.linode.com/blog/linode/linode-turns-17/
* We deprecated support for Python 3.5 in Certbot and its ACME library.
  Support for Python 3.5 will be removed in the next major release of Certbot.

### Fixed


More details about these changes can be found on our GitHub repo.

## 1.6.0 - 2020-07-07

### Added

* Certbot snaps are now available for the arm64 and armhf architectures.
* Add minimal code to run Nginx plugin on NetBSD.
* Make Certbot snap find externally snapped plugins
* Function `certbot.compat.filesystem.umask` is a drop-in replacement for `os.umask`
  implementing umask for both UNIX and Windows systems.
* Support for alternative certificate chains in the `acme` module.
* Added `--preferred-chain <issuer CN>`. If a CA offers multiple certificate chains,
  it may be  used to indicate to Certbot which chain should be preferred.
  * e.g. `--preferred-chain "DST Root CA X3"`

### Changed

* Allow session tickets to be disabled in Apache when mod_ssl is statically linked.
* Generalize UI warning message on renewal rate limits
* Certbot behaves similarly on Windows to on UNIX systems regarding umask, and
  the umask `022` is applied by default: all files/directories are not writable by anyone
  other than the user running Certbot and the system/admin users.
* Read acmev1 Let's Encrypt server URL from renewal config as acmev2 URL to prepare
  for impending acmev1 deprecation.

### Fixed

* Cloudflare API Tokens may now be restricted to individual zones.
* Don't use `StrictVersion`, but `LooseVersion` to check version requirements with setuptools,
  to fix some packaging issues with libraries respecting PEP404 for version string,
  with doesn't match `StrictVersion` requirements.
* Certbot output doesn't refer to SSL Labs due to confusing scoring behavior.
* Fix paths when calling to programs outside of the Certbot Snap, fixing the apache and nginx
  plugins on, e.g., CentOS 7.

More details about these changes can be found on our GitHub repo.

## 1.5.0 - 2020-06-02

### Added

* Require explicit confirmation of snap plugin permissions before connecting.

### Changed

* Improved error message in apache installer when mod_ssl is not available.

### Fixed

* Add support for OCSP responses which use a public key hash ResponderID, fixing
  interoperability with Sectigo CAs.
* Fix TLS-ALPN test that fails when run with newer versions of OpenSSL.

More details about these changes can be found on our GitHub repo.

## 1.4.0 - 2020-05-05

### Added

* Turn off session tickets for apache plugin by default when appropriate.
* Added serial number of certificate to the output of `certbot certificates`
* Expose two new environment variables in the authenticator and cleanup scripts used by
  the `manual` plugin: `CERTBOT_REMAINING_CHALLENGES` is equal to the number of challenges
  remaining after the current challenge, `CERTBOT_ALL_DOMAINS` is a comma-separated list
  of all domains challenged for the current certificate.
* Added TLS-ALPN-01 challenge support in the `acme` library. Support of this
  challenge in the Certbot client is planned to be added in a future release.
* Added minimal proxy support for OCSP verification.
* On Windows, hooks are now executed in a Powershell shell instead of a CMD shell,
  allowing both `*.ps1` and `*.bat` as valid scripts for Certbot.

### Changed

* Reorganized error message when a user entered an invalid email address.
* Stop asking interactively if the user would like to add a redirect.
* `mock` dependency is now conditional on Python 2 in all of our packages.
* Deprecate certbot-auto on Gentoo, macOS, and FreeBSD.
* Allow existing but empty archive and live dir to be used when creating new lineage.

### Fixed

* When using an RFC 8555 compliant endpoint, the `acme` library no longer sends the
  `resource` field in any requests or the `type` field when responding to challenges.
* Fix nginx plugin crash when non-ASCII configuration file is being read (instead,
  the user will be warned that UTF-8 must be used).
* Fix hanging OCSP queries during revocation checking - added a 10 second timeout.
* Standalone servers now have a default socket timeout of 30 seconds, fixing
  cases where an idle connection can cause the standalone plugin to hang.
* Parsing of the RFC 8555 application/pem-certificate-chain now tolerates CRLF line
  endings. This should fix interoperability with Buypass' services.

More details about these changes can be found on our GitHub repo.

## 1.3.0 - 2020-03-03

### Added

* Added certbot.ocsp Certbot's API. The certbot.ocsp module can be used to
  determine the OCSP status of certificates.
* Don't verify the existing certificate in HTTP01Response.simple_verify, for
  compatibility with the real-world ACME challenge checks.
* Added support for `$hostname` in nginx `server_name` directive

### Changed

* Certbot will now renew certificates early if they have been revoked according
  to OCSP.
* Fix acme module warnings when response Content-Type includes params (e.g. charset).
* Fixed issue where webroot plugin would incorrectly raise `Read-only file system`
  error when creating challenge directories (issue #7165).

### Fixed

* Fix Apache plugin to use less restrictive umask for making the challenge directory when a restrictive umask was set when certbot was started.

More details about these changes can be found on our GitHub repo.

## 1.2.0 - 2020-02-04

### Added

* Added support for Cloudflare's limited-scope API Tokens

### Changed

* Add directory field to error message when field is missing.
* If MD5 hasher is not available, try it in non-security mode (fix for FIPS systems) -- [#1948](https://github.com/certbot/certbot/issues/1948)
* Disable old SSL versions and ciphersuites and remove `SSLCompression off` setting to follow Mozilla recommendations in Apache.
* Remove ECDHE-RSA-AES128-SHA from NGINX ciphers list now that Windows 2008 R2 and Windows 7 are EOLed
* Support for Python 3.4 has been removed.

### Fixed

* Fix collections.abc imports for Python 3.9.

More details about these changes can be found on our GitHub repo.

## 1.1.0 - 2020-01-14

### Added

*

### Changed

* Removed the fallback introduced with 0.34.0 in `acme` to retry a POST-as-GET
  request as a GET request when the targeted ACME CA server seems to not support
  POST-as-GET requests.
* certbot-auto no longer supports architectures other than x86_64 on RHEL 6
  based systems. Existing certbot-auto installations affected by this will
  continue to work, but they will no longer receive updates. To install a
  newer version of Certbot on these systems, you should update your OS.
* Support for Python 3.4 in Certbot and its ACME library is deprecated and will be
  removed in the next release of Certbot. certbot-auto users on x86_64 systems running
  RHEL 6 or derivatives will be asked to enable Software Collections (SCL) repository
  so Python 3.6 can be installed. certbot-auto can enable the SCL repo for you on CentOS 6
  while users on other RHEL 6 based systems will be asked to do this manually.

### Fixed

*

More details about these changes can be found on our GitHub repo.

## 1.0.0 - 2019-12-03

### Added

*

### Removed

* The `docs` extras for the `certbot-apache` and `certbot-nginx` packages
  have been removed.

### Changed

* certbot-auto has deprecated support for systems using OpenSSL 1.0.1 that are
  not running on x86-64. This primarily affects RHEL 6 based systems.
* Certbot's `config_changes` subcommand has been removed
* `certbot.plugins.common.TLSSNI01` has been removed.
* Deprecated attributes related to the TLS-SNI-01 challenge in
  `acme.challenges` and `acme.standalone`
  have been removed.
* The functions `certbot.client.view_config_changes`,
  `certbot.main.config_changes`,
  `certbot.plugins.common.Installer.view_config_changes`,
  `certbot.reverter.Reverter.view_config_changes`, and
  `certbot.util.get_systemd_os_info` have been removed
* Certbot's `register --update-registration` subcommand has been removed
* When possible, default to automatically configuring the webserver so all requests
  redirect to secure HTTPS access. This is mostly relevant when running Certbot
  in non-interactive mode. Previously, the default was to not redirect all requests.

### Fixed

*

More details about these changes can be found on our GitHub repo.

## 0.40.1 - 2019-11-05

### Changed

* Added back support for Python 3.4 to Certbot components and certbot-auto due
  to a bug when requiring Python 2.7 or 3.5+ on RHEL 6 based systems.

More details about these changes can be found on our GitHub repo.

## 0.40.0 - 2019-11-05

### Added

*

### Changed

* We deprecated support for Python 3.4 in Certbot and its ACME library. Support
  for Python 3.4 will be removed in the next major release of Certbot.
  certbot-auto users on RHEL 6 based systems will be asked to enable Software
  Collections (SCL) repository so Python 3.6 can be installed. certbot-auto can
  enable the SCL repo for you on CentOS 6 while users on other RHEL 6 based
  systems will be asked to do this manually.
* `--server` may now be combined with `--dry-run`. Certbot will, as before, use the
  staging server instead of the live server when `--dry-run` is used.
* `--dry-run` now requests fresh authorizations every time, fixing the issue
  where it was prone to falsely reporting success.
* Updated certbot-dns-google to depend on newer versions of
  google-api-python-client and oauth2client.
* The OS detection logic again uses distro library for Linux OSes
* certbot.plugins.common.TLSSNI01 has been deprecated and will be removed in a
  future release.
* CLI flags --tls-sni-01-port and --tls-sni-01-address have been removed.
* The values tls-sni and tls-sni-01 for the --preferred-challenges flag are no
  longer accepted.
* Removed the flags: `--agree-dev-preview`, `--dialog`, and `--apache-init-script`
* acme.standalone.BaseRequestHandlerWithLogging and
  acme.standalone.simple_tls_sni_01_server have been deprecated and will be
  removed in a future release of the library.
* certbot-dns-rfc2136 now use TCP to query SOA records.

### Fixed

*

More details about these changes can be found on our GitHub repo.

## 0.39.0 - 2019-10-01

### Added

* Support for Python 3.8 was added to Certbot and all of its components.
* Support for CentOS 8 was added to certbot-auto.

### Changed

* Don't send OCSP requests for expired certificates
* Return to using platform.linux_distribution instead of distro.linux_distribution in OS fingerprinting for Python < 3.8
* Updated the Nginx plugin's TLS configuration to keep support for some versions of IE11.

### Fixed

* Fixed OS detection in the Apache plugin on RHEL 6.

More details about these changes can be found on our GitHub repo.

## 0.38.0 - 2019-09-03

### Added

* Disable session tickets for Nginx users when appropriate.

### Changed

* If Certbot fails to rollback your server configuration, the error message
  links to the Let's Encrypt forum. Change the link to the Help category now
  that the Server category has been closed.
* Replace platform.linux_distribution with distro.linux_distribution as a step
  towards Python 3.8 support in Certbot.

### Fixed

* Fixed OS detection in the Apache plugin on Scientific Linux.

More details about these changes can be found on our GitHub repo.

## 0.37.2 - 2019-08-21

* Stop disabling TLS session tickets in Nginx as it caused TLS failures on
  some systems.

More details about these changes can be found on our GitHub repo.

## 0.37.1 - 2019-08-08

### Fixed

* Stop disabling TLS session tickets in Apache as it caused TLS failures on
  some systems.

More details about these changes can be found on our GitHub repo.

## 0.37.0 - 2019-08-07

### Added

* Turn off session tickets for apache plugin by default
* acme: Authz deactivation added to `acme` module.

### Changed

* Follow updated Mozilla recommendations for Nginx ssl_protocols, ssl_ciphers,
  and ssl_prefer_server_ciphers

### Fixed

* Fix certbot-auto failures on RHEL 8.

More details about these changes can be found on our GitHub repo.

## 0.36.0 - 2019-07-11

### Added

* Turn off session tickets for nginx plugin by default
* Added missing error types from RFC8555 to acme

### Changed

* Support for Ubuntu 14.04 Trusty has been removed.
* Update the 'manage your account' help to be more generic.
* The error message when Certbot's Apache plugin is unable to modify your
  Apache configuration has been improved.
* Certbot's config_changes subcommand has been deprecated and will be
  removed in a future release.
* `certbot config_changes` no longer accepts a --num parameter.
* The functions `certbot.plugins.common.Installer.view_config_changes` and
  `certbot.reverter.Reverter.view_config_changes` have been deprecated and will
  be removed in a future release.

### Fixed

* Replace some unnecessary platform-specific line separation.

More details about these changes can be found on our GitHub repo.

## 0.35.1 - 2019-06-10

### Fixed

* Support for specifying an authoritative base domain in our dns-rfc2136 plugin
  has been removed. This feature was added in our last release but had a bug
  which caused the plugin to fail so the feature has been removed until it can
  be added properly.

Despite us having broken lockstep, we are continuing to release new versions of
all Certbot components during releases for the time being, however, the only
package with changes other than its version number was:

* certbot-dns-rfc2136

More details about these changes can be found on our GitHub repo.

## 0.35.0 - 2019-06-05

### Added

* dns_rfc2136 plugin now supports explicitly specifying an authoritative
  base domain for cases when the automatic method does not work (e.g.
  Split horizon DNS)

### Changed

*

### Fixed

* Renewal parameter `webroot_path` is always saved, avoiding some regressions
  when `webroot` authenticator plugin is invoked with no challenge to perform.
* Certbot now accepts OCSP responses when an explicit authorized
  responder, different from the issuer, is used to sign OCSP
  responses.
* Scripts in Certbot hook directories are no longer executed when their
  filenames end in a tilde.

Despite us having broken lockstep, we are continuing to release new versions of
all Certbot components during releases for the time being, however, the only
package with changes other than its version number was:

* certbot
* certbot-dns-rfc2136

More details about these changes can be found on our GitHub repo.

## 0.34.2 - 2019-05-07

### Fixed

* certbot-auto no longer writes a check_permissions.py script at the root
  of the filesystem.

Despite us having broken lockstep, we are continuing to release new versions of
all Certbot components during releases for the time being, however, the only
changes in this release were to certbot-auto.

More details about these changes can be found on our GitHub repo.

## 0.34.1 - 2019-05-06

### Fixed

* certbot-auto no longer prints a blank line when there are no permissions
  problems.

Despite us having broken lockstep, we are continuing to release new versions of
all Certbot components during releases for the time being, however, the only
changes in this release were to certbot-auto.

More details about these changes can be found on our GitHub repo.

## 0.34.0 - 2019-05-01

### Changed

* Apache plugin now tries to restart httpd on Fedora using systemctl if a
  configuration test error is detected. This has to be done due to the way
  Fedora now generates the self signed certificate files upon first
  restart.
* Updated Certbot and its plugins to improve the handling of file system permissions
  on Windows as a step towards adding proper Windows support to Certbot.
* Updated urllib3 to 1.24.2 in certbot-auto.
* Removed the fallback introduced with 0.32.0 in `acme` to retry a challenge response
  with a `keyAuthorization` if sending the response without this field caused a
  `malformed` error to be received from the ACME server.
* Linode DNS plugin now supports api keys created from their new panel
  at [cloud.linode.com](https://cloud.linode.com)

### Fixed

* Fixed Google DNS Challenge issues when private zones exist
* Adding a warning noting that future versions of Certbot will automatically configure the
  webserver so that all requests redirect to secure HTTPS access. You can control this
  behavior and disable this warning with the --redirect and --no-redirect flags.
* certbot-auto now prints warnings when run as root with insecure file system
  permissions. If you see these messages, you should fix the problem by
  following the instructions at
  https://community.letsencrypt.org/t/certbot-auto-deployment-best-practices/91979/,
  however, these warnings can be disabled as necessary with the flag
  --no-permissions-check.
* `acme` module uses now a POST-as-GET request to retrieve the registration
  from an ACME v2 server
* Convert the tsig algorithm specified in the certbot_dns_rfc2136 configuration file to
  all uppercase letters before validating. This makes the value in the config case
  insensitive.

Despite us having broken lockstep, we are continuing to release new versions of
all Certbot components during releases for the time being, however, the only
package with changes other than its version number was:

* acme
* certbot
* certbot-apache
* certbot-dns-cloudflare
* certbot-dns-cloudxns
* certbot-dns-digitalocean
* certbot-dns-dnsimple
* certbot-dns-dnsmadeeasy
* certbot-dns-gehirn
* certbot-dns-google
* certbot-dns-linode
* certbot-dns-luadns
* certbot-dns-nsone
* certbot-dns-ovh
* certbot-dns-rfc2136
* certbot-dns-route53
* certbot-dns-sakuracloud
* certbot-nginx

More details about these changes can be found on our GitHub repo.

## 0.33.1 - 2019-04-04

### Fixed

* A bug causing certbot-auto to print warnings or crash on some RHEL based
  systems has been resolved.

Despite us having broken lockstep, we are continuing to release new versions of
all Certbot components during releases for the time being, however, the only
changes in this release were to certbot-auto.

More details about these changes can be found on our GitHub repo.

## 0.33.0 - 2019-04-03

### Added

* Fedora 29+ is now supported by certbot-auto. Since Python 2.x is on a deprecation
  path in Fedora, certbot-auto will install and use Python 3.x on Fedora 29+.
* CLI flag `--https-port` has been added for Nginx plugin exclusively, and replaces
  `--tls-sni-01-port`. It defines the HTTPS port the Nginx plugin will use while
  setting up a new SSL vhost. By default the HTTPS port is 443.

### Changed

* Support for TLS-SNI-01 has been removed from all official Certbot plugins.
* Attributes related to the TLS-SNI-01 challenge in `acme.challenges` and `acme.standalone`
  modules are deprecated and will be removed soon.
* CLI flags `--tls-sni-01-port` and `--tls-sni-01-address` are now no-op, will
  generate a deprecation warning if used, and will be removed soon.
* Options `tls-sni` and `tls-sni-01` in `--preferred-challenges` flag are now no-op,
  will generate a deprecation warning if used, and will be removed soon.
* CLI flag `--standalone-supported-challenges` has been removed.

### Fixed

* Certbot uses the Python library cryptography for OCSP when cryptography>=2.5
  is installed. We fixed a bug in Certbot causing it to interpret timestamps in
  the OCSP response as being in the local timezone rather than UTC.
* Issue causing the default CentOS 6 TLS configuration to ignore some of the
  HTTPS VirtualHosts created by Certbot. mod_ssl loading is now moved to main
  http.conf for this environment where possible.

Despite us having broken lockstep, we are continuing to release new versions of
all Certbot components during releases for the time being, however, the only
package with changes other than its version number was:

* acme
* certbot
* certbot-apache
* certbot-nginx

More details about these changes can be found on our GitHub repo.

## 0.32.0 - 2019-03-06

### Added

* If possible, Certbot uses built-in support for OCSP from recent cryptography
  versions instead of the OpenSSL binary: as a consequence Certbot does not need
  the OpenSSL binary to be installed anymore if cryptography>=2.5 is installed.

### Changed

* Certbot and its acme module now depend on josepy>=1.1.0 to avoid printing the
  warnings described at https://github.com/certbot/josepy/issues/13.
* Apache plugin now respects CERTBOT_DOCS environment variable when adding
  command line defaults.
* The running of manual plugin hooks is now always included in Certbot's log
  output.
* Tests execution for certbot, certbot-apache and certbot-nginx packages now relies on pytest.
* An ACME CA server may return a "Retry-After" HTTP header on authorization polling, as
  specified in the ACME protocol, to indicate when the next polling should occur. Certbot now
  reads this header if set and respect its value.
* The `acme` module avoids sending the `keyAuthorization` field in the JWS
  payload when responding to a challenge as the field is not included in the
  current ACME protocol. To ease the migration path for ACME CA servers,
  Certbot and its `acme` module will first try the request without the
  `keyAuthorization` field but will temporarily retry the request with the
  field included if a `malformed` error is received. This fallback will be
  removed in version 0.34.0.

Despite us having broken lockstep, we are continuing to release new versions of
all Certbot components during releases for the time being, however, the only
package with changes other than its version number was:

* acme
* certbot
* certbot-apache
* certbot-nginx

More details about these changes can be found on our GitHub repo.

## 0.31.0 - 2019-02-07

### Added

* Avoid reprocessing challenges that are already validated
  when a certificate is issued.
* Support for initiating (but not solving end-to-end) TLS-ALPN-01 challenges
  with the `acme` module.

### Changed

* Certbot's official Docker images are now based on Alpine Linux 3.9 rather
  than 3.7. The new version comes with OpenSSL 1.1.1.
* Lexicon-based DNS plugins are now fully compatible with Lexicon 3.x (support
  on 2.x branch is maintained).
* Apache plugin now attempts to configure all VirtualHosts matching requested
  domain name instead of only a single one when answering the HTTP-01 challenge.

### Fixed

* Fixed accessing josepy contents through acme.jose when the full acme.jose
  path is used.
* Clarify behavior for deleting certs as part of revocation.

Despite us having broken lockstep, we are continuing to release new versions of
all Certbot components during releases for the time being, however, the only
package with changes other than its version number was:

* acme
* certbot
* certbot-apache
* certbot-dns-cloudxns
* certbot-dns-dnsimple
* certbot-dns-dnsmadeeasy
* certbot-dns-gehirn
* certbot-dns-linode
* certbot-dns-luadns
* certbot-dns-nsone
* certbot-dns-ovh
* certbot-dns-sakuracloud

More details about these changes can be found on our GitHub repo.

## 0.30.2 - 2019-01-25

### Fixed

* Update the version of setuptools pinned in certbot-auto to 40.6.3 to
  solve installation problems on newer OSes.

Despite us having broken lockstep, we are continuing to release new versions of
all Certbot components during releases for the time being, however, this
release only affects certbot-auto.

More details about these changes can be found on our GitHub repo.

## 0.30.1 - 2019-01-24

### Fixed

* Always download the pinned version of pip in pipstrap to address breakages
* Rename old,default.conf to old-and-default.conf to address commas in filenames
  breaking recent versions of pip.
* Add VIRTUALENV_NO_DOWNLOAD=1 to all calls to virtualenv to address breakages
  from venv downloading the latest pip

Despite us having broken lockstep, we are continuing to release new versions of
all Certbot components during releases for the time being, however, the only
package with changes other than its version number was:

* certbot-apache

More details about these changes can be found on our GitHub repo.

## 0.30.0 - 2019-01-02

### Added

* Added the `update_account` subcommand for account management commands.

### Changed

* Copied account management functionality from the `register` subcommand
  to the `update_account` subcommand.
* Marked usage `register --update-registration` for deprecation and
  removal in a future release.

### Fixed

* Older modules in the josepy library can now be accessed through acme.jose
  like it could in previous versions of acme. This is only done to preserve
  backwards compatibility and support for doing this with new modules in josepy
  will not be added. Users of the acme library should switch to using josepy
  directly if they haven't done so already.

Despite us having broken lockstep, we are continuing to release new versions of
all Certbot components during releases for the time being, however, the only
package with changes other than its version number was:

* acme

More details about these changes can be found on our GitHub repo.

## 0.29.1 - 2018-12-05

### Added

*

### Changed

*

### Fixed

* The default work and log directories have been changed back to
  /var/lib/letsencrypt and /var/log/letsencrypt respectively.

Despite us having broken lockstep, we are continuing to release new versions of
all Certbot components during releases for the time being, however, the only
package with changes other than its version number was:

* certbot

More details about these changes can be found on our GitHub repo.

## 0.29.0 - 2018-12-05

### Added

* Noninteractive renewals with `certbot renew` (those not started from a
  terminal) now randomly sleep 1-480 seconds before beginning work in
  order to spread out load spikes on the server side.
* Added External Account Binding support in cli and acme library.
  Command line arguments --eab-kid and --eab-hmac-key added.

### Changed

* Private key permissioning changes: Renewal preserves existing group mode
  & gid of previous private key material. Private keys for new
  lineages (i.e. new certs, not renewed) default to 0o600.

### Fixed

* Update code and dependencies to clean up Resource and Deprecation Warnings.
* Only depend on imgconverter extension for Sphinx >= 1.6

Despite us having broken lockstep, we are continuing to release new versions of
all Certbot components during releases for the time being, however, the only
package with changes other than its version number was:

* acme
* certbot
* certbot-apache
* certbot-dns-cloudflare
* certbot-dns-digitalocean
* certbot-dns-google
* certbot-nginx

More details about these changes can be found on our GitHub repo:
https://github.com/certbot/certbot/milestone/62?closed=1

## 0.28.0 - 2018-11-7

### Added

* `revoke` accepts `--cert-name`, and doesn't accept both `--cert-name` and `--cert-path`.
* Use the ACMEv2 newNonce endpoint when a new nonce is needed, and newNonce is available in the directory.

### Changed

* Removed documentation mentions of `#letsencrypt` IRC on Freenode.
* Write README to the base of (config-dir)/live directory
* `--manual` will explicitly warn users that earlier challenges should remain in place when setting up subsequent challenges.
* Warn when using deprecated acme.challenges.TLSSNI01
* Log warning about TLS-SNI deprecation in Certbot
* Stop preferring TLS-SNI in the Apache, Nginx, and standalone plugins
* OVH DNS plugin now relies on Lexicon>=2.7.14 to support HTTP proxies
* Default time the Linode plugin waits for DNS changes to propagate is now 1200 seconds.

### Fixed

* Match Nginx parser update in allowing variable names to start with `${`.
* Fix ranking of vhosts in Nginx so that all port-matching vhosts come first
* Correct OVH integration tests on machines without internet access.
* Stop caching the results of ipv6_info in http01.py
* Test fix for Route53 plugin to prevent boto3 making outgoing connections.
* The grammar used by Augeas parser in Apache plugin was updated to fix various parsing errors.
* The CloudXNS, DNSimple, DNS Made Easy, Gehirn, Linode, LuaDNS, NS1, OVH, and
  Sakura Cloud DNS plugins are now compatible with Lexicon 3.0+.

Despite us having broken lockstep, we are continuing to release new versions of
all Certbot components during releases for the time being, however, the only
package with changes other than its version number was:

* acme
* certbot
* certbot-apache
* certbot-dns-cloudxns
* certbot-dns-dnsimple
* certbot-dns-dnsmadeeasy
* certbot-dns-gehirn
* certbot-dns-linode
* certbot-dns-luadns
* certbot-dns-nsone
* certbot-dns-ovh
* certbot-dns-route53
* certbot-dns-sakuracloud
* certbot-nginx

More details about these changes can be found on our GitHub repo:
https://github.com/certbot/certbot/milestone/59?closed=1

## 0.27.1 - 2018-09-06

### Fixed

* Fixed parameter name in OpenSUSE overrides for default parameters in the
  Apache plugin. Certbot on OpenSUSE works again.

Despite us having broken lockstep, we are continuing to release new versions of
all Certbot components during releases for the time being, however, the only
package with changes other than its version number was:

* certbot-apache

More details about these changes can be found on our GitHub repo:
https://github.com/certbot/certbot/milestone/60?closed=1

## 0.27.0 - 2018-09-05

### Added

* The Apache plugin now accepts the parameter --apache-ctl which can be
  used to configure the path to the Apache control script.

### Changed

* When using `acme.client.ClientV2` (or
 `acme.client.BackwardsCompatibleClientV2` with an ACME server that supports a
 newer version of the ACME protocol), an `acme.errors.ConflictError` will be
 raised if you try to create an ACME account with a key that has already been
 used. Previously, a JSON parsing error was raised in this scenario when using
 the library with Let's Encrypt's ACMEv2 endpoint.

### Fixed

* When Apache is not installed, Certbot's Apache plugin no longer prints
  messages about being unable to find apachectl to the terminal when the plugin
  is not selected.
* If you're using the Apache plugin with the --apache-vhost-root flag set to a
  directory containing a disabled virtual host for the domain you're requesting
  a certificate for, the virtual host will now be temporarily enabled if
  necessary to pass the HTTP challenge.
* The documentation for the Certbot package can now be built using Sphinx 1.6+.
* You can now call `query_registration` without having to first call
  `new_account` on `acme.client.ClientV2` objects.
* The requirement of `setuptools>=1.0` has been removed from `certbot-dns-ovh`.
* Names in certbot-dns-sakuracloud's tests have been updated to refer to Sakura
  Cloud rather than NS1 whose plugin certbot-dns-sakuracloud was based on.

Despite us having broken lockstep, we are continuing to release new versions of
all Certbot components during releases for the time being, however, the only
package with changes other than its version number was:

* acme
* certbot
* certbot-apache
* certbot-dns-ovh
* certbot-dns-sakuracloud

More details about these changes can be found on our GitHub repo:
https://github.com/certbot/certbot/milestone/57?closed=1

## 0.26.1 - 2018-07-17

### Fixed

* Fix a bug that was triggered when users who had previously manually set `--server` to get ACMEv2 certs tried to renew ACMEv1 certs.

Despite us having broken lockstep, we are continuing to release new versions of all Certbot components during releases for the time being, however, the only package with changes other than its version number was:

* certbot

More details about these changes can be found on our GitHub repo:
https://github.com/certbot/certbot/milestone/58?closed=1

## 0.26.0 - 2018-07-11

### Added

* A new security enhancement which we're calling AutoHSTS has been added to
  Certbot's Apache plugin. This enhancement configures your webserver to send a
  HTTP Strict Transport Security header with a low max-age value that is slowly
  increased over time. The max-age value is not increased to a large value
  until you've successfully managed to renew your certificate. This enhancement
  can be requested with the --auto-hsts flag.
* New official DNS plugins have been created for Gehirn Infrastructure Service,
  Linode, OVH, and Sakura Cloud. These plugins can be found on our Docker Hub
  page at https://hub.docker.com/u/certbot and on PyPI.
* The ability to reuse ACME accounts from Let's Encrypt's ACMEv1 endpoint on
  Let's Encrypt's ACMEv2 endpoint has been added.
* Certbot and its components now support Python 3.7.
* Certbot's install subcommand now allows you to interactively choose which
  certificate to install from the list of certificates managed by Certbot.
* Certbot now accepts the flag `--no-autorenew` which causes any obtained
  certificates to not be automatically renewed when it approaches expiration.
* Support for parsing the TLS-ALPN-01 challenge has been added back to the acme
  library.

### Changed

* Certbot's default ACME server has been changed to Let's Encrypt's ACMEv2
  endpoint. By default, this server will now be used for both new certificate
  lineages and renewals.
* The Nginx plugin is no longer marked labeled as an "Alpha" version.
* The `prepare` method of Certbot's plugins is no longer called before running
  "Updater" enhancements that are run on every invocation of `certbot renew`.

Despite us having broken lockstep, we are continuing to release new versions of
all Certbot components during releases for the time being, however, the only
packages with functional changes were:

* acme
* certbot
* certbot-apache
* certbot-dns-gehirn
* certbot-dns-linode
* certbot-dns-ovh
* certbot-dns-sakuracloud
* certbot-nginx

More details about these changes can be found on our GitHub repo:
https://github.com/certbot/certbot/milestone/55?closed=1

## 0.25.1 - 2018-06-13

### Fixed

* TLS-ALPN-01 support has been removed from our acme library. Using our current
  dependencies, we are unable to provide a correct implementation of this
  challenge so we decided to remove it from the library until we can provide
  proper support.
* Issues causing test failures when running the tests in the acme package with
  pytest<3.0 has been resolved.
* certbot-nginx now correctly depends on acme>=0.25.0.

Despite us having broken lockstep, we are continuing to release new versions of
all Certbot components during releases for the time being, however, the only
packages with changes other than their version number were:

* acme
* certbot-nginx

More details about these changes can be found on our GitHub repo:
https://github.com/certbot/certbot/milestone/56?closed=1

## 0.25.0 - 2018-06-06

### Added

* Support for the ready status type was added to acme. Without this change,
  Certbot and acme users will begin encountering errors when using Let's
  Encrypt's ACMEv2 API starting on June 19th for the staging environment and
  July 5th for production. See
  https://community.letsencrypt.org/t/acmev2-order-ready-status/62866 for more
  information.
* Certbot now accepts the flag --reuse-key which will cause the same key to be
  used in the certificate when the lineage is renewed rather than generating a
  new key.
* You can now add multiple email addresses to your ACME account with Certbot by
  providing a comma separated list of emails to the --email flag.
* Support for Let's Encrypt's upcoming TLS-ALPN-01 challenge was added to acme.
  For more information, see
  https://community.letsencrypt.org/t/tls-alpn-validation-method/63814/1.
* acme now supports specifying the source address to bind to when sending
  outgoing connections. You still cannot specify this address using Certbot.
* If you run Certbot against Let's Encrypt's ACMEv2 staging server but don't
  already have an account registered at that server URL, Certbot will
  automatically reuse your staging account from Let's Encrypt's ACMEv1 endpoint
  if it exists.
* Interfaces were added to Certbot allowing plugins to be called at additional
  points. The `GenericUpdater` interface allows plugins to perform actions
  every time `certbot renew` is run, regardless of whether any certificates are
  due for renewal, and the `RenewDeployer` interface allows plugins to perform
  actions when a certificate is renewed. See `certbot.interfaces` for more
  information.

### Changed

* When running Certbot with --dry-run and you don't already have a staging
  account, the created account does not contain an email address even if one
  was provided to avoid expiration emails from Let's Encrypt's staging server.
* certbot-nginx does a better job of automatically detecting the location of
  Nginx's configuration files when run on BSD based systems.
* acme now requires and uses pytest when running tests with setuptools with
  `python setup.py test`.
* `certbot config_changes` no longer waits for user input before exiting.

### Fixed

* Misleading log output that caused users to think that Certbot's standalone
  plugin failed to bind to a port when performing a challenge has been
  corrected.
* An issue where certbot-nginx would fail to enable HSTS if the server block
  already had an `add_header` directive has been resolved.
* certbot-nginx now does a better job detecting the server block to base the
  configuration for TLS-SNI challenges on.

Despite us having broken lockstep, we are continuing to release new versions of
all Certbot components during releases for the time being, however, the only
packages with functional changes were:

* acme
* certbot
* certbot-apache
* certbot-nginx

More details about these changes can be found on our GitHub repo:
https://github.com/certbot/certbot/milestone/54?closed=1

## 0.24.0 - 2018-05-02

### Added

* certbot now has an enhance subcommand which allows you to configure security
  enhancements like HTTP to HTTPS redirects, OCSP stapling, and HSTS without
  reinstalling a certificate.
* certbot-dns-rfc2136 now allows the user to specify the port to use to reach
  the DNS server in its credentials file.
* acme now parses the wildcard field included in authorizations so it can be
  used by users of the library.

### Changed

* certbot-dns-route53 used to wait for each DNS update to propagate before
  sending the next one, but now it sends all updates before waiting which
  speeds up issuance for multiple domains dramatically.
* Certbot's official Docker images are now based on Alpine Linux 3.7 rather
  than 3.4 because 3.4 has reached its end-of-life.
* We've doubled the time Certbot will spend polling authorizations before
  timing out.
* The level of the message logged when Certbot is being used with
  non-standard paths warning that crontabs for renewal included in Certbot
  packages from OS package managers may not work has been reduced. This stops
  the message from being written to stderr every time `certbot renew` runs.

### Fixed

* certbot-auto now works with Python 3.6.

Despite us having broken lockstep, we are continuing to release new versions of
all Certbot components during releases for the time being, however, the only
packages with changes other than their version number were:

* acme
* certbot
* certbot-apache
* certbot-dns-digitalocean (only style improvements to tests)
* certbot-dns-rfc2136

More details about these changes can be found on our GitHub repo:
https://github.com/certbot/certbot/milestone/52?closed=1

## 0.23.0 - 2018-04-04

### Added

* Support for OpenResty was added to the Nginx plugin.

### Changed

* The timestamps in Certbot's logfiles now use the system's local time zone
  rather than UTC.
* Certbot's DNS plugins that use Lexicon now rely on Lexicon>=2.2.1 to be able
  to create and delete multiple TXT records on a single domain.
* certbot-dns-google's test suite now works without an internet connection.

### Fixed

* Removed a small window that if during which an error occurred, Certbot
  wouldn't clean up performed challenges.
* The parameters `default` and `ipv6only` are now removed from `listen`
  directives when creating a new server block in the Nginx plugin.
* `server_name` directives enclosed in quotation marks in Nginx are now properly
  supported.
* Resolved an issue preventing the Apache plugin from starting Apache when it's
  not currently running on RHEL and Gentoo based systems.

Despite us having broken lockstep, we are continuing to release new versions of
all Certbot components during releases for the time being, however, the only
packages with changes other than their version number were:

* certbot
* certbot-apache
* certbot-dns-cloudxns
* certbot-dns-dnsimple
* certbot-dns-dnsmadeeasy
* certbot-dns-google
* certbot-dns-luadns
* certbot-dns-nsone
* certbot-dns-rfc2136
* certbot-nginx

More details about these changes can be found on our GitHub repo:
https://github.com/certbot/certbot/milestone/50?closed=1

## 0.22.2 - 2018-03-19

### Fixed

* A type error introduced in 0.22.1 that would occur during challenge cleanup
  when a Certbot plugin raises an exception while trying to complete the
  challenge was fixed.

Despite us having broken lockstep, we are continuing to release new versions of
all Certbot components during releases for the time being, however, the only
packages with changes other than their version number were:

* certbot

More details about these changes can be found on our GitHub repo:
https://github.com/certbot/certbot/milestone/53?closed=1

## 0.22.1 - 2018-03-19

### Changed

* The ACME server used with Certbot's --dry-run and --staging flags is now
  Let's Encrypt's ACMEv2 staging server which allows people to also test ACMEv2
  features with these flags.

### Fixed

* The HTTP Content-Type header is now set to the correct value during
  certificate revocation with new versions of the ACME protocol.
* When using Certbot with Let's Encrypt's ACMEv2 server, it would add a blank
  line to the top of chain.pem and between the certificates in fullchain.pem
  for each lineage. These blank lines have been removed.
* Resolved a bug that caused Certbot's --allow-subset-of-names flag not to
  work.
* Fixed a regression in acme.client.Client that caused the class to not work
  when it was initialized without a ClientNetwork which is done by some of the
  other projects using our ACME library.

Despite us having broken lockstep, we are continuing to release new versions of
all Certbot components during releases for the time being, however, the only
packages with changes other than their version number were:

* acme
* certbot

More details about these changes can be found on our GitHub repo:
https://github.com/certbot/certbot/milestone/51?closed=1

## 0.22.0 - 2018-03-07

### Added

* Support for obtaining wildcard certificates and a newer version of the ACME
  protocol such as the one implemented by Let's Encrypt's upcoming ACMEv2
  endpoint was added to Certbot and its ACME library. Certbot still works with
  older ACME versions and will automatically change the version of the protocol
  used based on the version the ACME CA implements.
* The Apache and Nginx plugins are now able to automatically install a wildcard
  certificate to multiple virtual hosts that you select from your server
  configuration.
* The `certbot install` command now accepts the `--cert-name` flag for
  selecting a certificate.
* `acme.client.BackwardsCompatibleClientV2` was added to Certbot's ACME library
  which automatically handles most of the differences between new and old ACME
  versions. `acme.client.ClientV2` is also available for people who only want
  to support one version of the protocol or want to handle the differences
  between versions themselves.
* certbot-auto now supports the flag --install-only which has the script
  install Certbot and its dependencies and exit without invoking Certbot.
* Support for issuing a single certificate for a wildcard and base domain was
  added to our Google Cloud DNS plugin. To do this, we now require your API
  credentials have additional permissions, however, your credentials will
  already have these permissions unless you defined a custom role with fewer
  permissions than the standard DNS administrator role provided by Google.
  These permissions are also only needed for the case described above so it
  will continue to work for existing users. For more information about the
  permissions changes, see the documentation in the plugin.

### Changed

* We have broken lockstep between our ACME library, Certbot, and its plugins.
  This means that the different components do not need to be the same version
  to work together like they did previously. This makes packaging easier
  because not every piece of Certbot needs to be repackaged to ship a change to
  a subset of its components.
* Support for Python 2.6 and Python 3.3 has been removed from ACME, Certbot,
  Certbot's plugins, and certbot-auto. If you are using certbot-auto on a RHEL
  6 based system, it will walk you through the process of installing Certbot
  with Python 3 and refuse to upgrade to a newer version of Certbot until you
  have done so.
* Certbot's components now work with older versions of setuptools to simplify
  packaging for EPEL 7.

### Fixed

* Issues caused by Certbot's Nginx plugin adding multiple ipv6only directives
  has been resolved.
* A problem where Certbot's Apache plugin would add redundant include
  directives for the TLS configuration managed by Certbot has been fixed.
* Certbot's webroot plugin now properly deletes any directories it creates.

More details about these changes can be found on our GitHub repo:
https://github.com/certbot/certbot/milestone/48?closed=1

## 0.21.1 - 2018-01-25

### Fixed

* When creating an HTTP to HTTPS redirect in Nginx, we now ensure the Host
  header of the request is set to an expected value before redirecting users to
  the domain found in the header. The previous way Certbot configured Nginx
  redirects was a potential security issue which you can read more about at
  https://community.letsencrypt.org/t/security-issue-with-redirects-added-by-certbots-nginx-plugin/51493.
* Fixed a problem where Certbot's Apache plugin could fail HTTP-01 challenges
  if basic authentication is configured for the domain you request a
  certificate for.
* certbot-auto --no-bootstrap now properly tries to use Python 3.4 on RHEL 6
  based systems rather than Python 2.6.

More details about these changes can be found on our GitHub repo:
https://github.com/certbot/certbot/milestone/49?closed=1

## 0.21.0 - 2018-01-17

### Added

* Support for the HTTP-01 challenge type was added to our Apache and Nginx
  plugins. For those not aware, Let's Encrypt disabled the TLS-SNI-01 challenge
  type which was what was previously being used by our Apache and Nginx plugins
  last week due to a security issue. For more information about Let's Encrypt's
  change, click
  [here](https://community.letsencrypt.org/t/2018-01-11-update-regarding-acme-tls-sni-and-shared-hosting-infrastructure/50188).
  Our Apache and Nginx plugins will automatically switch to use HTTP-01 so no
  changes need to be made to your Certbot configuration, however, you should
  make sure your server is accessible on port 80 and isn't behind an external
  proxy doing things like redirecting all traffic from HTTP to HTTPS. HTTP to
  HTTPS redirects inside Apache and Nginx are fine.
* IPv6 support was added to the Nginx plugin.
* Support for automatically creating server blocks based on the default server
  block was added to the Nginx plugin.
* The flags --delete-after-revoke and --no-delete-after-revoke were added
  allowing users to control whether the revoke subcommand also deletes the
  certificates it is revoking.

### Changed

* We deprecated support for Python 2.6 and Python 3.3 in Certbot and its ACME
  library. Support for these versions of Python will be removed in the next
  major release of Certbot. If you are using certbot-auto on a RHEL 6 based
  system, it will guide you through the process of installing Python 3.
* We split our implementation of JOSE (Javascript Object Signing and
  Encryption) out of our ACME library and into a separate package named josepy.
  This package is available on [PyPI](https://pypi.python.org/pypi/josepy) and
  on [GitHub](https://github.com/certbot/josepy).
* We updated the ciphersuites used in Apache to the new [values recommended by
  Mozilla](https://wiki.mozilla.org/Security/Server_Side_TLS#Intermediate_compatibility_.28default.29).
  The major change here is adding ChaCha20 to the list of supported
  ciphersuites.

### Fixed

* An issue with our Apache plugin on Gentoo due to differences in their
  apache2ctl command have been resolved.

More details about these changes can be found on our GitHub repo:
https://github.com/certbot/certbot/milestone/47?closed=1

## 0.20.0 - 2017-12-06

### Added

* Certbot's ACME library now recognizes URL fields in challenge objects in
  preparation for Let's Encrypt's new ACME endpoint. The value is still
  accessible in our ACME library through the name "uri".

### Changed

* The Apache plugin now parses some distro specific Apache configuration files
  on non-Debian systems allowing it to get a clearer picture on the running
  configuration. Internally, these changes were structured so that external
  contributors can easily write patches to make the plugin work in new Apache
  configurations.
* Certbot better reports network failures by removing information about
  connection retries from the error output.
* An unnecessary question when using Certbot's webroot plugin interactively has
  been removed.

### Fixed

* Certbot's NGINX plugin no longer sometimes incorrectly reports that it was
  unable to deploy a HTTP->HTTPS redirect when requesting Certbot to enable a
  redirect for multiple domains.
* Problems where the Apache plugin was failing to find directives and
  duplicating existing directives on openSUSE have been resolved.
* An issue running the test shipped with Certbot and some our DNS plugins with
  older versions of mock have been resolved.
* On some systems, users reported strangely interleaved output depending on
  when stdout and stderr were flushed. This problem was resolved by having
  Certbot regularly flush these streams.

More details about these changes can be found on our GitHub repo:
https://github.com/certbot/certbot/milestone/44?closed=1

## 0.19.0 - 2017-10-04

### Added

* Certbot now has renewal hook directories where executable files can be placed
  for Certbot to run with the renew subcommand. Pre-hooks, deploy-hooks, and
  post-hooks can be specified in the renewal-hooks/pre, renewal-hooks/deploy,
  and renewal-hooks/post directories respectively in Certbot's configuration
  directory (which is /etc/letsencrypt by default). Certbot will automatically
  create these directories when it is run if they do not already exist.
* After revoking a certificate with the revoke subcommand, Certbot will offer
  to delete the lineage associated with the certificate. When Certbot is run
  with --non-interactive, it will automatically try to delete the associated
  lineage.
* When using Certbot's Google Cloud DNS plugin on Google Compute Engine, you no
  longer have to provide a credential file to Certbot if you have configured
  sufficient permissions for the instance which Certbot can automatically
  obtain using Google's metadata service.

### Changed

* When deleting certificates interactively using the delete subcommand, Certbot
  will now allow you to select multiple lineages to be deleted at once.
* Certbot's Apache plugin no longer always parses Apache's sites-available on
  Debian based systems and instead only parses virtual hosts included in your
  Apache configuration. You can provide an additional directory for Certbot to
  parse using the command line flag --apache-vhost-root.

### Fixed

* The plugins subcommand can now be run without root access.
* certbot-auto now includes a timeout when updating itself so it no longer
  hangs indefinitely when it is unable to connect to the external server.
* An issue where Certbot's Apache plugin would sometimes fail to deploy a
  certificate on Debian based systems if mod_ssl wasn't already enabled has
  been resolved.
* A bug in our Docker image where the certificates subcommand could not report
  if certificates maintained by Certbot had been revoked has been fixed.
* Certbot's RFC 2136 DNS plugin (for use with software like BIND) now properly
  performs DNS challenges when the domain being verified contains a CNAME
  record.

More details about these changes can be found on our GitHub repo:
https://github.com/certbot/certbot/milestone/43?closed=1

## 0.18.2 - 2017-09-20

### Fixed

* An issue where Certbot's ACME module would raise an AttributeError trying to
  create self-signed certificates when used with pyOpenSSL 17.3.0 has been
  resolved. For Certbot users with this version of pyOpenSSL, this caused
  Certbot to crash when performing a TLS SNI challenge or when the Nginx plugin
  tried to create an SSL server block.

More details about these changes can be found on our GitHub repo:
https://github.com/certbot/certbot/milestone/46?closed=1

## 0.18.1 - 2017-09-08

### Fixed

* If certbot-auto was running as an unprivileged user and it upgraded from
  0.17.0 to 0.18.0, it would crash with a permissions error and would need to
  be run again to successfully complete the upgrade. This has been fixed and
  certbot-auto should upgrade cleanly to 0.18.1.
* Certbot usually uses "certbot-auto" or "letsencrypt-auto" in error messages
  and the User-Agent string instead of "certbot" when you are using one of
  these wrapper scripts. Proper detection of this was broken with Certbot's new
  installation path in /opt in 0.18.0 but this problem has been resolved.

More details about these changes can be found on our GitHub repo:
https://github.com/certbot/certbot/milestone/45?closed=1

## 0.18.0 - 2017-09-06

### Added

* The Nginx plugin now configures Nginx to use 2048-bit Diffie-Hellman
  parameters. Java 6 clients do not support Diffie-Hellman parameters larger
  than 1024 bits, so if you need to support these clients you will need to
  manually modify your Nginx configuration after using the Nginx installer.

### Changed

* certbot-auto now installs Certbot in directories under `/opt/eff.org`. If you
  had an existing installation from certbot-auto, a symlink is created to the
  new directory. You can configure certbot-auto to use a different path by
  setting the environment variable VENV_PATH.
* The Nginx plugin can now be selected in Certbot's interactive output.
* Output verbosity of renewal failures when running with `--quiet` has been
  reduced.
* The default revocation reason shown in Certbot help output now is a human
  readable string instead of a numerical code.
* Plugin selection is now included in normal terminal output.

### Fixed

* A newer version of ConfigArgParse is now installed when using certbot-auto
  causing values set to false in a Certbot INI configuration file to be handled
  intuitively. Setting a boolean command line flag to false is equivalent to
  not including it in the configuration file at all.
* New naming conventions preventing certbot-auto from installing OS
  dependencies on Fedora 26 have been resolved.

More details about these changes can be found on our GitHub repo:
https://github.com/certbot/certbot/milestone/42?closed=1

## 0.17.0 - 2017-08-02

### Added

* Support in our nginx plugin for modifying SSL server blocks that do
  not contain certificate or key directives.
* A `--max-log-backups` flag to allow users to configure or even completely
  disable Certbot's built in log rotation.
* A `--user-agent-comment` flag to allow people who build tools around Certbot
  to differentiate their user agent string by adding a comment to its default
  value.

### Changed

* Due to some awesome work by
  [cryptography project](https://github.com/pyca/cryptography), compilation can
  now be avoided on most systems when using certbot-auto. This eliminates many
  problems people have had in the past such as running out of memory, having
  invalid headers/libraries, and changes to the OS packages on their system
  after compilation breaking Certbot.
* The `--renew-hook` flag has been hidden in favor of `--deploy-hook`. This new
  flag works exactly the same way except it is always run when a certificate is
  issued rather than just when it is renewed.
* We have started printing deprecation warnings in certbot-auto for
  experimentally supported systems with OS packages available.
* A certificate lineage's name is included in error messages during renewal.

### Fixed

* Encoding errors that could occur when parsing error messages from the ACME
  server containing Unicode have been resolved.
* certbot-auto no longer prints misleading messages about there being a newer
  pip version available when installation fails.
* Certbot's ACME library now properly extracts domains from critical SAN
  extensions.

More details about these changes can be found on our GitHub repo:
https://github.com/certbot/certbot/issues?q=is%3Aissue+milestone%3A0.17.0+is%3Aclosed

## 0.16.0 - 2017-07-05

### Added

* A plugin for performing DNS challenges using dynamic DNS updates as defined
  in RFC 2316. This plugin is packaged separately from Certbot and is available
  at https://pypi.python.org/pypi/certbot-dns-rfc2136. It supports Python 2.6,
  2.7, and 3.3+. At this time, there isn't a good way to install this plugin
  when using certbot-auto, but this should change in the near future.
* Plugins for performing DNS challenges for the providers
  [DNS Made Easy](https://pypi.python.org/pypi/certbot-dns-dnsmadeeasy) and
  [LuaDNS](https://pypi.python.org/pypi/certbot-dns-luadns). These plugins are
  packaged separately from Certbot and support Python 2.7 and 3.3+. Currently,
  there isn't a good way to install these plugins when using certbot-auto,
  but that should change soon.
* Support for performing TLS-SNI-01 challenges when using the manual plugin.
* Automatic detection of Arch Linux in the Apache plugin providing better
  default settings for the plugin.

### Changed

* The text of the interactive question about whether a redirect from HTTP to
  HTTPS should be added by Certbot has been rewritten to better explain the
  choices to the user.
* Simplified HTTP challenge instructions in the manual plugin.

### Fixed

* Problems performing a dry run when using the Nginx plugin have been fixed.
* Resolved an issue where certbot-dns-digitalocean's test suite would sometimes
  fail when ran using Python 3.
* On some systems, previous versions of certbot-auto would error out with a
  message about a missing hash for setuptools. This has been fixed.
* A bug where Certbot would sometimes not print a space at the end of an
  interactive prompt has been resolved.
* Nonfatal tracebacks are no longer shown in rare cases where Certbot
  encounters an exception trying to close its TCP connection with the ACME
  server.

More details about these changes can be found on our GitHub repo:
https://github.com/certbot/certbot/issues?q=is%3Aissue+milestone%3A0.16.0+is%3Aclosed

## 0.15.0 - 2017-06-08

### Added

* Plugins for performing DNS challenges for popular providers. Like the Apache
  and Nginx plugins, these plugins are packaged separately and not included in
  Certbot by default. So far, we have plugins for
  [Amazon Route 53](https://pypi.python.org/pypi/certbot-dns-route53),
  [Cloudflare](https://pypi.python.org/pypi/certbot-dns-cloudflare),
  [DigitalOcean](https://pypi.python.org/pypi/certbot-dns-digitalocean), and
  [Google Cloud](https://pypi.python.org/pypi/certbot-dns-google) which all
  work on Python 2.6, 2.7, and 3.3+. Additionally, we have plugins for
  [CloudXNS](https://pypi.python.org/pypi/certbot-dns-cloudxns),
  [DNSimple](https://pypi.python.org/pypi/certbot-dns-dnsimple),
  [NS1](https://pypi.python.org/pypi/certbot-dns-nsone) which work on Python
  2.7 and 3.3+ (and not 2.6). Currently, there isn't a good way to install
  these plugins when using `certbot-auto`, but that should change soon.
* IPv6 support in the standalone plugin. When performing a challenge, the
  standalone plugin automatically handles listening for IPv4/IPv6 traffic based
  on the configuration of your system.
* A mechanism for keeping your Apache and Nginx SSL/TLS configuration up to
  date. When the Apache or Nginx plugins are used, they place SSL/TLS
  configuration options in the root of Certbot's config directory
  (`/etc/letsencrypt` by default). Now when a new version of these plugins run
  on your system, they will automatically update the file to the newest
  version if it is unmodified. If you manually modified the file, Certbot will
  display a warning giving you a path to the updated file which you can use as
  a reference to manually update your modified copy.
* `--http-01-address` and `--tls-sni-01-address` flags for controlling the
  address Certbot listens on when using the standalone plugin.
* The command `certbot certificates` that lists certificates managed by Certbot
  now performs additional validity checks to notify you if your files have
  become corrupted.

### Changed

* Messages custom hooks print to `stdout` are now displayed by Certbot when not
  running in `--quiet` mode.
* `jwk` and `alg` fields in JWS objects have been moved into the protected
  header causing Certbot to more closely follow the latest version of the ACME
  spec.

### Fixed

* Permissions on renewal configuration files are now properly preserved when
  they are updated.
* A bug causing Certbot to display strange defaults in its help output when
  using Python <= 2.7.4 has been fixed.
* Certbot now properly handles mixed case domain names found in custom CSRs.
* A number of poorly worded prompts and error messages.

### Removed

* Support for OpenSSL 1.0.0 in `certbot-auto` has been removed as we now pin a
  newer version of `cryptography` which dropped support for this version.

More details about these changes can be found on our GitHub repo:
https://github.com/certbot/certbot/issues?q=is%3Aissue+milestone%3A0.15.0+is%3Aclosed

## 0.14.2 - 2017-05-25

### Fixed

* Certbot 0.14.0 included a bug where Certbot would create a temporary log file
(usually in /tmp) if the program exited during argument parsing. If a user
provided -h/--help/help, --version, or an invalid command line argument,
Certbot would create this temporary log file. This was especially bothersome to
certbot-auto users as certbot-auto runs `certbot --version` internally to see
if the script needs to upgrade causing it to create at least one of these files
on every run. This problem has been resolved.

More details about this change can be found on our GitHub repo:
https://github.com/certbot/certbot/issues?q=is%3Aissue+milestone%3A0.14.2+is%3Aclosed

## 0.14.1 - 2017-05-16

### Fixed

* Certbot now works with configargparse 0.12.0.
* Issues with the Apache plugin and Augeas 1.7+ have been resolved.
* A problem where the Nginx plugin would fail to install certificates on
systems that had the plugin's SSL/TLS options file from 7+ months ago has been
fixed.

More details about these changes can be found on our GitHub repo:
https://github.com/certbot/certbot/issues?q=is%3Aissue+milestone%3A0.14.1+is%3Aclosed

## 0.14.0 - 2017-05-04

### Added

* Python 3.3+ support for all Certbot packages. `certbot-auto` still currently
only supports Python 2, but the `acme`, `certbot`, `certbot-apache`, and
`certbot-nginx` packages on PyPI now fully support Python 2.6, 2.7, and 3.3+.
* Certbot's Apache plugin now handles multiple virtual hosts per file.
* Lockfiles to prevent multiple versions of Certbot running simultaneously.

### Changed

* When converting an HTTP virtual host to HTTPS in Apache, Certbot only copies
the virtual host rather than the entire contents of the file it's contained
in.
* The Nginx plugin now includes SSL/TLS directives in a separate file located
in Certbot's configuration directory rather than copying the contents of the
file into every modified `server` block.

### Fixed

* Ensure logging is configured before parts of Certbot attempt to log any
messages.
* Support for the `--quiet` flag in `certbot-auto`.
* Reverted a change made in a previous release to make the `acme` and `certbot`
packages always depend on `argparse`. This dependency is conditional again on
the user's Python version.
* Small bugs in the Nginx plugin such as properly handling empty `server`
blocks and setting `server_names_hash_bucket_size` during challenges.

As always, a more complete list of changes can be found on GitHub:
https://github.com/certbot/certbot/issues?q=is%3Aissue+milestone%3A0.14.0+is%3Aclosed

## 0.13.0 - 2017-04-06

### Added

* `--debug-challenges` now pauses Certbot after setting up challenges for debugging.
* The Nginx parser can now handle all valid directives in configuration files.
* Nginx ciphersuites have changed to Mozilla Intermediate.
* `certbot-auto --no-bootstrap` provides the option to not install OS dependencies.

### Fixed

* `--register-unsafely-without-email` now respects `--quiet`.
* Hyphenated renewal parameters are now saved in renewal config files.
* `--dry-run` no longer persists keys and csrs.
* Certbot no longer hangs when trying to start Nginx in Arch Linux.
* Apache rewrite rules no longer double-encode characters.

A full list of changes is available on GitHub:
https://github.com/certbot/certbot/issues?q=is%3Aissue%20milestone%3A0.13.0%20is%3Aclosed%20

## 0.12.0 - 2017-03-02

### Added

* Certbot now allows non-camelcase Apache VirtualHost names.
* Certbot now allows more log messages to be silenced.

### Fixed

* Fixed a regression around using `--cert-name` when getting new certificates

More information about these changes can be found on our GitHub repo:
https://github.com/certbot/certbot/issues?q=is%3Aissue%20milestone%3A0.12.0

## 0.11.1 - 2017-02-01

### Fixed

* Resolved a problem where Certbot would crash while parsing command line
arguments in some cases.
* Fixed a typo.

More details about these changes can be found on our GitHub repo:
https://github.com/certbot/certbot/pulls?q=is%3Apr%20milestone%3A0.11.1%20is%3Aclosed

## 0.11.0 - 2017-02-01

### Added

* When using the standalone plugin while running Certbot interactively
and a required port is bound by another process, Certbot will give you
the option to retry to grab the port rather than immediately exiting.
* You are now able to deactivate your account with the Let's Encrypt
server using the `unregister` subcommand.
* When revoking a certificate using the `revoke` subcommand, you now
have the option to provide the reason the certificate is being revoked
to Let's Encrypt with `--reason`.

### Changed

* Providing `--quiet` to `certbot-auto` now silences package manager output.

### Removed

* Removed the optional `dnspython` dependency in our `acme` package.
Now the library does not support client side verification of the DNS
challenge.

More details about these changes can be found on our GitHub repo:
https://github.com/certbot/certbot/issues?q=is%3Aissue+milestone%3A0.11.0+is%3Aclosed

## 0.10.2 - 2017-01-25

### Added

* If Certbot receives a request with a `badNonce` error, it now
automatically retries the request. Since nonces from Let's Encrypt expire,
this helps people performing the DNS challenge with the `manual` plugin
who may have to wait an extended period of time for their DNS changes to
propagate.

### Fixed

* Certbot now saves the `--preferred-challenges` values for renewal. Previously
these values were discarded causing a different challenge type to be used when
renewing certs in some cases.

More details about these changes can be found on our GitHub repo:
https://github.com/certbot/certbot/issues?q=is%3Aissue+milestone%3A0.10.2+is%3Aclosed

## 0.10.1 - 2017-01-13

### Fixed

* Resolve problems where when asking Certbot to update a certificate at
an existing path to include different domain names, the old names would
continue to be used.
* Fix issues successfully running our unit test suite on some systems.

More details about these changes can be found on our GitHub repo:
https://github.com/certbot/certbot/issues?q=is%3Aissue+milestone%3A0.10.1+is%3Aclosed

## 0.10.0 - 2017-01-11

## Added

* Added the ability to customize and automatically complete DNS and HTTP
domain validation challenges with the manual plugin. The flags
`--manual-auth-hook` and `--manual-cleanup-hook` can now be provided
when using the manual plugin to execute commands provided by the user to
perform and clean up challenges provided by the CA. This is best used in
complicated setups where the DNS challenge must be used or Certbot's
existing plugins cannot be used to perform HTTP challenges. For more
information on how this works, see `certbot --help manual`.
* Added a `--cert-name` flag for specifying the name to use for the
certificate in Certbot's configuration directory. Using this flag in
combination with `-d/--domains`, a user can easily request a new
certificate with different domains and save it with the name provided by
`--cert-name`. Additionally, `--cert-name` can be used to select a
certificate with the `certonly` and `run` subcommands so a full list of
domains in the certificate does not have to be provided.
* Added subcommand `certificates` for listing the certificates managed by
Certbot and their properties.
* Added the `delete` subcommand for removing certificates managed by Certbot
from the configuration directory.
* Certbot now supports requesting internationalized domain names (IDNs).
* Hooks provided to Certbot are now saved to be reused during renewal.
If you run Certbot with `--pre-hook`, `--renew-hook`, or `--post-hook`
flags when obtaining a certificate, the provided commands will
automatically be saved and executed again when renewing the certificate.
A pre-hook and/or post-hook can also be given to the `certbot renew`
command either on the command line or in a [configuration
file](https://certbot.eff.org/docs/using.html#configuration-file) to run
an additional command before/after any certificate is renewed. Hooks
will only be run if a certificate is renewed.
* Support Busybox in certbot-auto.

### Changed

* Recategorized `-h/--help` output to improve documentation and
discoverability.

### Removed

* Removed the ncurses interface. This change solves problems people
were having on many systems, reduces the number of Certbot
dependencies, and simplifies our code. Certbot's only interface now is
the text interface which was available by providing `-t/--text` to
earlier versions of Certbot.

### Fixed

* Many small bug fixes.

More details about these changes can be found on our GitHub repo:
https://github.com/certbot/certbot/issues?q=is%3Aissue+milestone%3A0.10.0is%3Aclosed

## 0.9.3 - 2016-10-13

### Added

* The Apache plugin uses information about your OS to help determine the
layout of your Apache configuration directory. We added a patch to
ensure this code behaves the same way when testing on different systems
as the tests were failing in some cases.

### Changed

* Certbot adopted more conservative behavior about reporting a needed port as
unavailable when using the standalone plugin.

More details about these changes can be found on our GitHub repo:
https://github.com/certbot/certbot/milestone/27?closed=1

## 0.9.2 - 2016-10-12

### Added

* Certbot stopped requiring that all possibly required ports are available when
using the standalone plugin. It now only verifies that the ports are available
when they are necessary.

### Fixed

* Certbot now verifies that our optional dependencies version matches what is
required by Certbot.
* Certnot now properly copies the `ssl on;` directives as necessary when
performing domain validation in the Nginx plugin.
* Fixed problem where symlinks were becoming files when they were
packaged, causing errors during testing and OS packaging.

More details about these changes can be found on our GitHub repo:
https://github.com/certbot/certbot/milestone/26?closed=1

## 0.9.1 - 2016-10-06

### Fixed

* Fixed a bug that was introduced in version 0.9.0 where the command
line flag -q/--quiet wasn't respected in some cases.

More details about these changes can be found on our GitHub repo:
https://github.com/certbot/certbot/milestone/25?closed=1

## 0.9.0 - 2016-10-05

### Added

* Added an alpha version of the Nginx plugin. This plugin fully automates the
process of obtaining and installing certificates with Nginx.
Additionally, it is able to automatically configure security
enhancements such as an HTTP to HTTPS redirect and OCSP stapling. To use
this plugin, you must have the `certbot-nginx` package installed (which
is installed automatically when using `certbot-auto`) and provide
`--nginx` on the command line. This plugin is still in its early stages
so we recommend you use it with some caution and make sure you have a
backup of your Nginx configuration.
* Added support for the `DNS` challenge in the `acme` library and `DNS` in
Certbot's `manual` plugin. This allows you to create DNS records to
prove to Let's Encrypt you control the requested domain name. To use
this feature, include `--manual --preferred-challenges dns` on the
command line.
* Certbot now helps with enabling Extra Packages for Enterprise Linux (EPEL) on
CentOS 6 when using `certbot-auto`. To use `certbot-auto` on CentOS 6,
the EPEL repository has to be enabled. `certbot-auto` will now prompt
users asking them if they would like the script to enable this for them
automatically. This is done without prompting users when using
`letsencrypt-auto` or if `-n/--non-interactive/--noninteractive` is
included on the command line.

More details about these changes can be found on our GitHub repo:
https://github.com/certbot/certbot/issues?q=is%3Aissue+milestone%3A0.9.0+is%3Aclosed

## 0.8.1 - 2016-06-14

### Added

* Certbot now preserves a certificate's common name when using `renew`.
* Certbot now saves webroot values for renewal when they are entered interactively.
* Certbot now gracefully reports that the Apache plugin isn't usable when Augeas is not installed.
* Added experimental support for Mageia has been added to `certbot-auto`.

### Fixed

* Fixed problems with an invalid user-agent string on OS X.

More details about these changes can be found on our GitHub repo:
https://github.com/certbot/certbot/issues?q=is%3Aissue+milestone%3A0.8.1+

## 0.8.0 - 2016-06-02

### Added

* Added the `register` subcommand which can be used to register an account
with the Let's Encrypt CA.
* You can now run `certbot register --update-registration` to
change the e-mail address associated with your registration.

More details about these changes can be found on our GitHub repo:
https://github.com/certbot/certbot/issues?q=is%3Aissue+milestone%3A0.8.0+

## 0.7.0 - 2016-05-27

### Added

* Added `--must-staple` to request certificates from Let's Encrypt
with the OCSP must staple extension.
* Certbot now automatically configures OSCP stapling for Apache.
* Certbot now allows requesting certificates for domains found in the common name
of a custom CSR.

### Fixed

* Fixed a number of miscellaneous bugs

More details about these changes can be found on our GitHub repo:
https://github.com/certbot/certbot/issues?q=milestone%3A0.7.0+is%3Aissue

## 0.6.0 - 2016-05-12

### Added

* Versioned the datetime dependency in setup.py.

### Changed

* Renamed the client from `letsencrypt` to `certbot`.

### Fixed

* Fixed a small json deserialization error.
* Certbot now preserves domain order in generated CSRs.
* Fixed some minor bugs.

More details about these changes can be found on our GitHub repo:
https://github.com/certbot/certbot/issues?q=is%3Aissue%20milestone%3A0.6.0%20is%3Aclosed%20

## 0.5.0 - 2016-04-05

### Added

* Added the ability to use the webroot plugin interactively.
* Added the flags --pre-hook, --post-hook, and --renew-hook which can be used with
the renew subcommand to register shell commands to run in response to
renewal events. Pre-hook commands will be run before any certs are
renewed, post-hook commands will be run after any certs are renewed,
and renew-hook commands will be run after each cert is renewed. If no
certs are due for renewal, no command is run.
* Added a -q/--quiet flag which silences all output except errors.
* Added an --allow-subset-of-domains flag which can be used with the renew
command to prevent renewal failures for a subset of the requested
domains from causing the client to exit.

### Changed

* Certbot now uses renewal configuration files. In /etc/letsencrypt/renewal
by default, these files can be used to control what parameters are
used when renewing a specific certificate.

More details about these changes can be found on our GitHub repo:
https://github.com/letsencrypt/letsencrypt/issues?q=milestone%3A0.5.0+is%3Aissue

## 0.4.2 - 2016-03-03

### Fixed

* Resolved problems encountered when compiling letsencrypt
against the new OpenSSL release.
* Fixed problems encountered when using `letsencrypt renew` with configuration files
from the private beta.

More details about these changes can be found on our GitHub repo:
https://github.com/letsencrypt/letsencrypt/issues?q=is%3Aissue+milestone%3A0.4.2

## 0.4.1 - 2016-02-29

### Fixed

* Fixed Apache parsing errors encountered with some configurations.
* Fixed Werkzeug dependency problems encountered on some Red Hat systems.
* Fixed bootstrapping failures when using letsencrypt-auto with --no-self-upgrade.
* Fixed problems with parsing renewal config files from private beta.

More details about these changes can be found on our GitHub repo:
https://github.com/letsencrypt/letsencrypt/issues?q=is:issue+milestone:0.4.1

## 0.4.0 - 2016-02-10

### Added

* Added the verb/subcommand `renew` which can be used to renew your existing
certificates as they approach expiration. Running `letsencrypt renew`
will examine all existing certificate lineages and determine if any are
less than 30 days from expiration. If so, the client will use the
settings provided when you previously obtained the certificate to renew
it. The subcommand finishes by printing a summary of which renewals were
successful, failed, or not yet due.
* Added a `--dry-run` flag to help with testing configuration
without affecting production rate limits. Currently supported by the
`renew` and `certonly` subcommands, providing `--dry-run` on the command
line will obtain certificates from the staging server without saving the
resulting certificates to disk.
* Added major improvements to letsencrypt-auto. This script
has been rewritten to include full support for Python 2.6, the ability
for letsencrypt-auto to update itself, and improvements to the
stability, security, and performance of the script.
* Added support for Apache 2.2 to the Apache plugin.

More details about these changes can be found on our GitHub repo:
https://github.com/letsencrypt/letsencrypt/issues?q=is%3Aissue+milestone%3A0.4.0

## 0.3.0 - 2016-01-27

### Added

* Added a non-interactive mode which can be enabled by including `-n` or
`--non-interactive` on the command line. This can be used to guarantee
the client will not prompt when run automatically using cron/systemd.
* Added preparation for the new letsencrypt-auto script. Over the past
couple months, we've been working on increasing the reliability and
security of letsencrypt-auto. A number of changes landed in this
release to prepare for the new version of this script.

More details about these changes can be found on our GitHub repo:
https://github.com/letsencrypt/letsencrypt/issues?q=is%3Aissue+milestone%3A0.3.0

## 0.2.0 - 2016-01-14

### Added

* Added Apache plugin support for non-Debian based systems. Support has been
added for modern Red Hat based systems such as Fedora 23, Red Hat 7,
and CentOS 7 running Apache 2.4. In theory, this plugin should be
able to be configured to run on any Unix-like OS running Apache 2.4.
* Relaxed PyOpenSSL version requirements. This adds support for systems
with PyOpenSSL versions 0.13 or 0.14.
* Improved error messages from the client.

### Fixed

* Resolved issues with the Apache plugin enabling an HTTP to HTTPS
redirect on some systems.

More details about these changes can be found on our GitHub repo:
https://github.com/letsencrypt/letsencrypt/issues?q=is%3Aissue+milestone%3A0.2.0

## 0.1.1 - 2015-12-15

### Added

* Added a check that avoids attempting to issue for unqualified domain names like
"localhost".

### Fixed

* Fixed a confusing UI path that caused some users to repeatedly renew
their certs while experimenting with the client, in some cases hitting
issuance rate limits.
* Fixed numerous Apache configuration parser problems
* Fixed --webroot permission handling for non-root users

More details about these changes can be found on our GitHub repo:
https://github.com/letsencrypt/letsencrypt/issues?q=milestone%3A0.1.1<|MERGE_RESOLUTION|>--- conflicted
+++ resolved
@@ -6,14 +6,11 @@
 
 ### Added
 
-<<<<<<< HEAD
-* RFC8555 subproblems to ACME errors
-=======
+* Added RFC8555 subproblems to ACME errors
 * Added `--new-key`. When renewing or replacing a certificate that has `--reuse-key`
   set, it will force a new private key to be generated.
   Combining `--reuse-key` and `--new-key` will replace the certificate's private key
   and then reuse it for future renewals.
->>>>>>> fe0b637e
 
 ### Changed
 
