--- conflicted
+++ resolved
@@ -10,17 +10,13 @@
 
 ### Changed
 
-<<<<<<< HEAD
-* `acme`: the `.client.Client` and `.client.BackwardsCompatibleClientV2` classes
-  are now deprecated in favor of `.client.ClientV2`.
-*
-=======
 * When self-validating HTTP-01 challenges using
   acme.challenges.HTTP01Response.simple_verify, we now assume that the response
   is composed of only ASCII characters. Previously we were relying on the
   default behavior of the requests library which tries to guess the encoding of
   the response which was error prone.
->>>>>>> a105b587
+* `acme`: the `.client.Client` and `.client.BackwardsCompatibleClientV2` classes
+  are now deprecated in favor of `.client.ClientV2`.
 
 ### Fixed
 
