# Certbot change log

Certbot adheres to [Semantic Versioning](https://semver.org/).

## 1.31.0 - master

### Added

*

### Changed

* If Certbot exits before setting up its usual log files, the temporary directory created to save logging information will begin with the name `certbot-log-` rather than a generic name. This should not be considered a [stable aspect of Certbot](https://certbot.eff.org/docs/compatibility.html) and may change again in the future.

### Fixed

<<<<<<< HEAD
* Nginx: Added Support for \*_by_lua_\* blocks (Parser now ignores it)
*
=======
* Fixed an incompatibility in the certbot-dns-cloudflare plugin and the Cloudflare library
  which was introduced in the Cloudflare library version 2.10.1. The library would raise
  an error if a token was specified in the Certbot `--dns-cloudflare-credentials` file as
  well as the `cloudflare.cfg` configuration file of the Cloudflare library.
>>>>>>> a845ab84

More details about these changes can be found on our GitHub repo.

## 1.30.0 - 2022-09-07

### Added

*

### Changed

* `acme.client.ClientBase`, `acme.messages.Authorization.resolved_combinations`,
  `acme.messages.Authorization.combinations`, `acme.mixins`, `acme.fields.resource`,
  and `acme.fields.Resource` are deprecated and will be removed in a future release.
* `acme.messages.OLD_ERROR_PREFIX` (`urn:acme:error:`) is deprecated and support for
  the old ACME error prefix in Certbot will be removed in the next major release of
  Certbot.
* `acme.messages.Directory.register` is deprecated and will be removed in the next
  major release of Certbot. Furthermore, `.Directory` will only support lookups
  by the exact resource name string in the ACME directory  (e.g. `directory['newOrder']`).
* The `certbot-dns-cloudxns` plugin is now deprecated and will be removed in the
  next major release of Certbot.
* The `source_address` argument for `acme.client.ClientNetwork` is deprecated
  and support for it will be removed in the next major release.
* Add UI text suggesting users create certs for multiple domains, when possible

### Fixed

*

More details about these changes can be found on our GitHub repo.

## 1.29.0 - 2022-07-05

### Added

* Updated Windows installer to be signed and trusted in Windows 

### Changed

* `--allow-subset-of-names` will now additionally retry in cases where domains are rejected while creating or finalizing orders. This requires subproblem support from the ACME server.

### Fixed

* The `show_account` subcommand now uses the "newAccount" ACME endpoint to fetch the account
  data, so it doesn't rely on the locally stored account URL. This fixes situations where Certbot
  would use old ACMEv1 registration info with non-functional account URLs.

* The generated Certificate Signing Requests are now generated as version 1 instead of version 3. This resolves situations in where strict enforcement of PKCS#10 meant that CSRs that were generated as version 3 were rejected.

More details about these changes can be found on our GitHub repo.

## 1.28.0 - 2022-06-07

### Added

* Updated Apache/NGINX TLS configs to document contents are based on ssl-config.mozilla.org


### Changed

* A change to order finalization has been made to the `acme` module and Certbot:
  - An order's `certificate` field will only be processed if the order's `status` is `valid`.
  - An order's `error` field will only be processed if the order's `status` is `invalid`.

### Fixed

*

More details about these changes can be found on our GitHub repo.

## 1.27.0 - 2022-05-03

### Added

* Added support for RFC8555 subproblems to our acme library.

### Changed

* The PGP key `F2871B4152AE13C49519111F447BF683AA3B26C3` was added as an
  additional trusted key to sign our PyPI packages
* When `certonly` is run with an installer specified (e.g.  `--nginx`),
  `certonly` will now also run `restart` for that installer

### Fixed

*

More details about these changes can be found on our GitHub repo.

## 1.26.0 - 2022-04-05

### Added

* Added `--new-key`. When renewing or replacing a certificate that has `--reuse-key`
  set, it will force a new private key to be generated, one time.

  As before, `--reuse-key` and `--no-reuse-key` can be used to enable and disable key
  reuse.

### Changed

* The default propagation timeout for the OVH DNS plugin (`--dns-ovh-propagation-seconds`)
  has been increased from 30 seconds to 120 seconds, based on user feedback.

### Fixed

* Certbot for Windows has been upgraded to use Python 3.9.11, in response to
  https://www.openssl.org/news/secadv/20220315.txt.
* Previously, when Certbot was in the process of registering a new ACME account
  and the ACME server did not present any Terms of Service, the user was asked to
  agree with a non-existent Terms of Service ("None"). This bug is now fixed, so
  that if an ACME server does not provide any Terms of Service to agree with, the
  user is not asked to agree to a non-existent Terms of Service any longer.
* If account registration fails, Certbot did not relay the error from the ACME server
  back to the user. This is now fixed: the error message from the ACME server is now
  presented to the user when account registration fails.

More details about these changes can be found on our GitHub repo.

## 1.25.0 - 2022-03-16

### Added

*

### Changed

* Dropped 32 bit support for the Windows beta installer
* Windows beta installer is now distributed as "certbot-beta-installer-win_amd64.exe".
  Users of the Windows beta should uninstall the old version before running this.
* Added a check whether OCSP stapling is supported by the installer when requesting a
  certificate with the `run` subcommand in combination with the `--must-staple` option.
  If the installer does not support OCSP and the `--must-staple` option is used, Certbot
  will raise an error and quit.
* Certbot and its acme module now depend on josepy>=1.13.0 due to better type annotation
  support.

### Fixed

* Updated dependencies to use new version of cryptography that uses OpenSSL 1.1.1n, in
  response to https://www.openssl.org/news/secadv/20220315.txt.

More details about these changes can be found on our GitHub repo.

## 1.24.0 - 2022-03-01

### Added

* When the `--debug-challenges` option is used in combination with `-v`, Certbot
  now displays the challenge URLs (for `http-01` challenges) or FQDNs (for
  `dns-01` challenges) and their expected return values.
*

### Changed

* Support for Python 3.6 was removed.
* All Certbot components now require setuptools>=41.6.0.
* The acme library now requires requests>=2.20.0.
* Certbot and its acme library now require pytz>=2019.3.
* certbot-nginx now requires pyparsing>=2.2.1.
* certbot-dns-route53 now requires boto3>=1.15.15.

### Fixed

* Nginx plugin now checks included files for the singleton server_names_hash_bucket_size directive.
*

More details about these changes can be found on our GitHub repo.

## 1.23.0 - 2022-02-08

### Added

* Added `show_account` subcommand, which will fetch the account information
  from the ACME server and show the account details (account URL and, if
  applicable, email address or addresses)
* We deprecated support for Python 3.6 in Certbot and its ACME library.
  Support for Python 3.6 will be removed in the next major release of Certbot.

### Changed

*

### Fixed

* GCP Permission list for certbot-dns-google in plugin documentation
* dns-digitalocean used the SOA TTL for newly created records, rather than 30 seconds.
* Revoking a certificate based on an ECDSA key can now be done with `--key-path`.
  See [GH #8569](https://github.com/certbot/certbot/issues/8569).

More details about these changes can be found on our GitHub repo.

## 1.22.0 - 2021-12-07

### Added

* Support for Python 3.10 was added to Certbot and all of its components.
* The function certbot.util.parse_loose_version was added to parse version
  strings in the same way as the now deprecated distutils.version.LooseVersion
  class from the Python standard library.
* Added `--issuance-timeout`. This option specifies how long (in seconds) Certbot will wait
  for the server to issue a certificate.

### Changed

* The function certbot.util.get_strict_version was deprecated and will be
  removed in a future release.

### Fixed

* Fixed an issue on Windows where the `web.config` created by Certbot would sometimes
  conflict with preexisting configurations (#9088).
* Fixed an issue on Windows where the `webroot` plugin would crash when multiple domains
  had the same webroot. This affected Certbot 1.21.0.

More details about these changes can be found on our GitHub repo.

## 1.21.0 - 2021-11-02

### Added

* Certbot will generate a `web.config` file on Windows in the challenge path
  when the `webroot` plugin is used, if one does not exist. This `web.config` file
  lets IIS serve challenge files while they do not have an extension.

### Changed

* We changed the PGP key used to sign the packages we upload to PyPI. Going
  forward, releases will be signed with one of three different keys. All of
  these keys are available on major key servers and signed by our previous PGP
  key. The fingerprints of these new keys are:
    * BF6BCFC89E90747B9A680FD7B6029E8500F7DB16
    * 86379B4F0AF371B50CD9E5FF3402831161D1D280
    * 20F201346BF8F3F455A73F9A780CC99432A28621

### Fixed

*

More details about these changes can be found on our GitHub repo.

## 1.20.0 - 2021-10-05

### Added

* Added `--no-reuse-key`. This remains the default behavior, but the flag may be
  useful to unset the `--reuse-key` option on existing certificates.

### Changed

*

### Fixed

* The certbot-dns-rfc2136 plugin in Certbot 1.19.0 inadvertently had an implicit
  dependency on `dnspython>=2.0`. This has been relaxed to `dnspython>=1.15.0`.

More details about these changes can be found on our GitHub repo.

## 1.19.0 - 2021-09-07

### Added

* The certbot-dns-rfc2136 plugin always assumed the use of an IP address as the
  target server, but this was never checked. Until now. The plugin raises an error
  if the configured target server is not a valid IPv4 or IPv6 address.
* Our acme library now supports requesting certificates for IP addresses.
  This feature is still unsupported by Certbot and Let's Encrypt.

### Changed

* Several attributes in `certbot.display.util` module are deprecated and will
  be removed in a future release of Certbot. Any import of these attributes will
  emit a warning to prepare the transition for developers.
* `zope` based interfaces in `certbot.interfaces` module are deprecated and will
  be removed in a future release of Certbot. Any import of these interfaces will
  emit a warning to prepare the transition for developers.
* We removed the dependency on `chardet` from our acme library. Except for when
  downloading a certificate in an alternate format, our acme library now
  assumes all server responses are UTF-8 encoded which is required by RFC 8555.

### Fixed

* Fixed parsing of `Define`d values in the Apache plugin to allow for `=` in the value.
* Fixed a relatively harmless crash when issuing a certificate with `--quiet`/`-q`.

More details about these changes can be found on our GitHub repo.

## 1.18.0 - 2021-08-03

### Added

* New functions that Certbot plugins can use to interact with the user have
  been added to `certbot.display.util`. We plan to deprecate using `IDisplay`
  with `zope` in favor of these new functions in the future.
* The `Plugin`, `Authenticator` and `Installer` classes are added to
  `certbot.interfaces` module as alternatives to Certbot's current `zope` based
  plugin interfaces. The API of these interfaces is identical, but they are
  based on Python's `abc` module instead of `zope`. Certbot will continue to
  detect plugins that implement either interface, but we plan to drop support
  for `zope` based interfaces in a future version of Certbot.
* The class `certbot.configuration.NamespaceConfig` is added to the Certbot's
  public API.

### Changed

* When self-validating HTTP-01 challenges using
  acme.challenges.HTTP01Response.simple_verify, we now assume that the response
  is composed of only ASCII characters. Previously we were relying on the
  default behavior of the requests library which tries to guess the encoding of
  the response which was error prone.
* `acme`: the `.client.Client` and `.client.BackwardsCompatibleClientV2` classes
  are now deprecated in favor of `.client.ClientV2`.
* The `certbot.tests.patch_get_utility*` functions have been deprecated.
  Plugins should now patch `certbot.display.util` themselves in their tests or
  use `certbot.tests.util.patch_display_util` as a temporary workaround.
* In order to simplify the transition to Certbot's new plugin interfaces, the
  classes `Plugin` and `Installer` in `certbot.plugins.common` module and
  `certbot.plugins.dns_common.DNSAuthenticator` now implement Certbot's new
  plugin interfaces. The Certbot plugins based on these classes are now
  automatically detected as implementing these interfaces.
* We added a dependency on `chardet` to our acme library so that it will be
  used over `charset_normalizer` in newer versions of `requests`.

### Fixed

* The Apache authenticator no longer crashes with "Unable to insert label"
  when encountering a completely empty vhost. This issue affected Certbot 1.17.0.
* Users of the Certbot snap on Debian 9 (Stretch) should no longer encounter an
  "access denied" error when installing DNS plugins.

More details about these changes can be found on our GitHub repo.

## 1.17.0 - 2021-07-06

### Added

* Add Void Linux overrides for certbot-apache.

### Changed

* We changed how dependencies are specified between Certbot packages. For this
  and future releases, higher level Certbot components will require that lower
  level components are the same version or newer. More specifically, version X
  of the Certbot package will now always require acme>=X and version Y of a
  plugin package will always require acme>=Y and certbot=>Y. Specifying
  dependencies in this way simplifies testing and development.
* The Apache authenticator now always configures virtual hosts which do not have
  an explicit `ServerName`. This should make it work more reliably with the
  default Apache configuration in Debian-based environments.

### Fixed

* When we increased the logging level on our nginx "Could not parse file" message,
  it caused a previously-existing inability to parse empty files to become more
  visible. We have now added the ability to correctly parse empty files, so that
  message should only show for more significant errors.

More details about these changes can be found on our GitHub repo.

## 1.16.0 - 2021-06-01

### Added

*

### Changed

* DNS plugins based on lexicon now require dns-lexicon >= v3.1.0
* Use UTF-8 encoding for renewal configuration files
* Windows installer now cleans up old Certbot dependency packages
  before installing the new ones to avoid version conflicts.
* This release contains a substantial command-line UX overhaul,
  based on previous user research. The main goal was to streamline
  and clarify output. If you would like to see more verbose output, use
  the -v or -vv flags. UX improvements are an iterative process and
  the Certbot team welcomes constructive feedback.
* Functions `certbot.crypto_util.init_save_key` and `certbot.crypto_util.init_save_csr`,
  whose behaviors rely on the global Certbot `config` singleton, are deprecated and will
  be removed in a future release. Please use `certbot.crypto_util.generate_key` and
  `certbot.crypto_util.generate_csr` instead.

### Fixed

* Fix TypeError due to incompatibility with lexicon >= v3.6.0
* Installers (e.g. nginx, Apache) were being restarted unnecessarily after dry-run renewals.
* Colors and bold text should properly render in all supported versions of Windows.

More details about these changes can be found on our GitHub repo.

## 1.15.0 - 2021-05-04

### Added

*

### Changed

*

### Fixed

*

More details about these changes can be found on our GitHub repo.

## 1.14.0 - 2021-04-06

### Added

*

### Changed

* certbot-auto no longer checks for updates on any operating system.
* The module `acme.magic_typing` is deprecated and will be removed in a future release.
  Please use the built-in module `typing` instead.
* The DigitalOcean plugin now creates TXT records for the DNS-01 challenge with a lower 30s TTL.

### Fixed

* Don't output an empty line for a hidden certificate when `certbot certificates` is being used
  in combination with `--cert-name` or `-d`.

More details about these changes can be found on our GitHub repo.

## 1.13.0 - 2021-03-02

### Added

*

### Changed

* CLI flags `--os-packages-only`, `--no-self-upgrade`, `--no-bootstrap` and `--no-permissions-check`,
  which are related to certbot-auto, are deprecated and will be removed in a future release.
* Certbot no longer conditionally depends on an external mock module. Certbot's
  test API will continue to use it if it is available for backwards
  compatibility, however, this behavior has been deprecated and will be removed
  in a future release.
* The acme library no longer depends on the `security` extras from `requests`
  which was needed to support SNI in TLS requests when using old versions of
  Python 2.
* Certbot and all of its components no longer depend on the library `six`.
* The update of certbot-auto itself is now disabled on all RHEL-like systems.
* When revoking a certificate by `--cert-name`, it is no longer necessary to specify the `--server`
  if the certificate was obtained from a non-default ACME server.
* The nginx authenticator now configures all matching HTTP and HTTPS vhosts for the HTTP-01
  challenge. It is now compatible with external HTTPS redirection by a CDN or load balancer.

### Fixed

*

More details about these changes can be found on our GitHub repo.

## 1.12.0 - 2021-02-02

### Added

*

### Changed

* The `--preferred-chain` flag now only checks the Issuer Common Name of the
  topmost (closest to the root) certificate in the chain, instead of checking
  every certificate in the chain.
  See [#8577](https://github.com/certbot/certbot/issues/8577).
* Support for Python 2 has been removed.
* In previous releases, we caused certbot-auto to stop updating its Certbot
  installation. In this release, we are beginning to disable updates to the
  certbot-auto script itself. This release includes Amazon Linux users, and all
  other systems that are not based on Debian or RHEL. We plan to make this
  change to the certbot-auto script for all users in the coming months.

### Fixed

* Fixed the apache component on openSUSE Tumbleweed which no longer provides
  an apache2ctl symlink and uses apachectl instead.
* Fixed a typo in `certbot/crypto_util.py` causing an error upon attempting `secp521r1` key generation

More details about these changes can be found on our GitHub repo.

## 1.11.0 - 2021-01-05

### Added

*

### Changed

* We deprecated support for Python 2 in Certbot and its ACME library.
  Support for Python 2 will be removed in the next planned release of Certbot.
* certbot-auto was deprecated on all systems. For more information about this
  change, see
  https://community.letsencrypt.org/t/certbot-auto-no-longer-works-on-debian-based-systems/139702/7.
* We deprecated support for Apache 2.2 in the certbot-apache plugin and it will
  be removed in a future release of Certbot.

### Fixed

* The Certbot snap no longer loads packages installed via `pip install --user`. This
  was unintended and DNS plugins should be installed via `snap` instead.
* `certbot-dns-google` would sometimes crash with HTTP 409/412 errors when used with very large zones. See [#6036](https://github.com/certbot/certbot/issues/6036).
* `certbot-dns-google` would sometimes crash with an HTTP 412 error if preexisting records had an unexpected TTL, i.e.: different than Certbot's default TTL for this plugin. See [#8551](https://github.com/certbot/certbot/issues/8551).

More details about these changes can be found on our GitHub repo.

## 1.10.1 - 2020-12-03

### Fixed

* Fixed a bug in `certbot.util.add_deprecated_argument` that caused the
  deprecated `--manual-public-ip-logging-ok` flag to crash Certbot in some
  scenarios.

More details about these changes can be found on our GitHub repo.

## 1.10.0 - 2020-12-01

### Added

* Added timeout to DNS query function calls for dns-rfc2136 plugin.
* Confirmation when deleting certificates
* CLI flag `--key-type` has been added to specify 'rsa' or 'ecdsa' (default 'rsa').
* CLI flag `--elliptic-curve` has been added which takes an NIST/SECG elliptic curve. Any of
  `secp256r1`, `secp384r1` and `secp521r1` are accepted values.
* The command `certbot certficates` lists the which type of the private key that was used
  for the private key.
* Support for Python 3.9 was added to Certbot and all of its components.

### Changed

* certbot-auto was deprecated on Debian based systems.
* CLI flag `--manual-public-ip-logging-ok` is now a no-op, generates a
  deprecation warning, and will be removed in a future release.

### Fixed

* Fixed a Unicode-related crash in the nginx plugin when running under Python 2.

More details about these changes can be found on our GitHub repo.

## 1.9.0 - 2020-10-06

### Added

* `--preconfigured-renewal` flag, for packager use only.
  See the [packaging guide](https://certbot.eff.org/docs/packaging.html).

### Changed

* certbot-auto was deprecated on all systems except for those based on Debian or RHEL.
* Update the packaging instructions to promote usage of `python -m pytest` to test Certbot
  instead of the deprecated `python setup.py test` setuptools approach.
* Reduced CLI logging when reloading nginx, if it is not running.
* Reduced CLI logging when handling some kinds of errors.

### Fixed

* Fixed `server_name` case-sensitivity in the nginx plugin.
* The minimum version of the `acme` library required by Certbot was corrected.
  In the previous release, Certbot said it required `acme>=1.6.0` when it
  actually required `acme>=1.8.0` to properly support removing contact
  information from an ACME account.
* Upgraded the version of httplib2 used in our snaps and Docker images to add
  support for proxy environment variables and fix the plugin for Google Cloud
  DNS.

More details about these changes can be found on our GitHub repo.

## 1.8.0 - 2020-09-08

### Added

* Added the ability to remove email and phone contact information from an account
  using `update_account --register-unsafely-without-email`

### Changed

* Support for Python 3.5 has been removed.

### Fixed

* The problem causing the Apache plugin in the Certbot snap on ARM systems to
  fail to load the Augeas library it depends on has been fixed.
* The `acme` library can now tell the ACME server to clear contact information by passing an empty
  `tuple` to the `contact` field of a `Registration` message.
* Fixed the `*** stack smashing detected ***` error in the Certbot snap on some systems.

More details about these changes can be found on our GitHub repo.

## 1.7.0 - 2020-08-04

### Added

* Third-party plugins can be used without prefix (`plugin_name` instead of `dist_name:plugin_name`):
  this concerns the plugin name, CLI flags, and keys in credential files.
  The prefixed form is still supported but is deprecated, and will be removed in a future release.
* Added `--nginx-sleep-seconds` (default `1`) for environments where nginx takes a long time to reload.

### Changed

* The Linode DNS plugin now waits 120 seconds for DNS propagation, instead of 1200,
  due to https://www.linode.com/blog/linode/linode-turns-17/
* We deprecated support for Python 3.5 in Certbot and its ACME library.
  Support for Python 3.5 will be removed in the next major release of Certbot.

### Fixed


More details about these changes can be found on our GitHub repo.

## 1.6.0 - 2020-07-07

### Added

* Certbot snaps are now available for the arm64 and armhf architectures.
* Add minimal code to run Nginx plugin on NetBSD.
* Make Certbot snap find externally snapped plugins
* Function `certbot.compat.filesystem.umask` is a drop-in replacement for `os.umask`
  implementing umask for both UNIX and Windows systems.
* Support for alternative certificate chains in the `acme` module.
* Added `--preferred-chain <issuer CN>`. If a CA offers multiple certificate chains,
  it may be  used to indicate to Certbot which chain should be preferred.
  * e.g. `--preferred-chain "DST Root CA X3"`

### Changed

* Allow session tickets to be disabled in Apache when mod_ssl is statically linked.
* Generalize UI warning message on renewal rate limits
* Certbot behaves similarly on Windows to on UNIX systems regarding umask, and
  the umask `022` is applied by default: all files/directories are not writable by anyone
  other than the user running Certbot and the system/admin users.
* Read acmev1 Let's Encrypt server URL from renewal config as acmev2 URL to prepare
  for impending acmev1 deprecation.

### Fixed

* Cloudflare API Tokens may now be restricted to individual zones.
* Don't use `StrictVersion`, but `LooseVersion` to check version requirements with setuptools,
  to fix some packaging issues with libraries respecting PEP404 for version string,
  with doesn't match `StrictVersion` requirements.
* Certbot output doesn't refer to SSL Labs due to confusing scoring behavior.
* Fix paths when calling to programs outside of the Certbot Snap, fixing the apache and nginx
  plugins on, e.g., CentOS 7.

More details about these changes can be found on our GitHub repo.

## 1.5.0 - 2020-06-02

### Added

* Require explicit confirmation of snap plugin permissions before connecting.

### Changed

* Improved error message in apache installer when mod_ssl is not available.

### Fixed

* Add support for OCSP responses which use a public key hash ResponderID, fixing
  interoperability with Sectigo CAs.
* Fix TLS-ALPN test that fails when run with newer versions of OpenSSL.

More details about these changes can be found on our GitHub repo.

## 1.4.0 - 2020-05-05

### Added

* Turn off session tickets for apache plugin by default when appropriate.
* Added serial number of certificate to the output of `certbot certificates`
* Expose two new environment variables in the authenticator and cleanup scripts used by
  the `manual` plugin: `CERTBOT_REMAINING_CHALLENGES` is equal to the number of challenges
  remaining after the current challenge, `CERTBOT_ALL_DOMAINS` is a comma-separated list
  of all domains challenged for the current certificate.
* Added TLS-ALPN-01 challenge support in the `acme` library. Support of this
  challenge in the Certbot client is planned to be added in a future release.
* Added minimal proxy support for OCSP verification.
* On Windows, hooks are now executed in a Powershell shell instead of a CMD shell,
  allowing both `*.ps1` and `*.bat` as valid scripts for Certbot.

### Changed

* Reorganized error message when a user entered an invalid email address.
* Stop asking interactively if the user would like to add a redirect.
* `mock` dependency is now conditional on Python 2 in all of our packages.
* Deprecate certbot-auto on Gentoo, macOS, and FreeBSD.
* Allow existing but empty archive and live dir to be used when creating new lineage.

### Fixed

* When using an RFC 8555 compliant endpoint, the `acme` library no longer sends the
  `resource` field in any requests or the `type` field when responding to challenges.
* Fix nginx plugin crash when non-ASCII configuration file is being read (instead,
  the user will be warned that UTF-8 must be used).
* Fix hanging OCSP queries during revocation checking - added a 10 second timeout.
* Standalone servers now have a default socket timeout of 30 seconds, fixing
  cases where an idle connection can cause the standalone plugin to hang.
* Parsing of the RFC 8555 application/pem-certificate-chain now tolerates CRLF line
  endings. This should fix interoperability with Buypass' services.

More details about these changes can be found on our GitHub repo.

## 1.3.0 - 2020-03-03

### Added

* Added certbot.ocsp Certbot's API. The certbot.ocsp module can be used to
  determine the OCSP status of certificates.
* Don't verify the existing certificate in HTTP01Response.simple_verify, for
  compatibility with the real-world ACME challenge checks.
* Added support for `$hostname` in nginx `server_name` directive

### Changed

* Certbot will now renew certificates early if they have been revoked according
  to OCSP.
* Fix acme module warnings when response Content-Type includes params (e.g. charset).
* Fixed issue where webroot plugin would incorrectly raise `Read-only file system`
  error when creating challenge directories (issue #7165).

### Fixed

* Fix Apache plugin to use less restrictive umask for making the challenge directory when a restrictive umask was set when certbot was started.

More details about these changes can be found on our GitHub repo.

## 1.2.0 - 2020-02-04

### Added

* Added support for Cloudflare's limited-scope API Tokens

### Changed

* Add directory field to error message when field is missing.
* If MD5 hasher is not available, try it in non-security mode (fix for FIPS systems) -- [#1948](https://github.com/certbot/certbot/issues/1948)
* Disable old SSL versions and ciphersuites and remove `SSLCompression off` setting to follow Mozilla recommendations in Apache.
* Remove ECDHE-RSA-AES128-SHA from NGINX ciphers list now that Windows 2008 R2 and Windows 7 are EOLed
* Support for Python 3.4 has been removed.

### Fixed

* Fix collections.abc imports for Python 3.9.

More details about these changes can be found on our GitHub repo.

## 1.1.0 - 2020-01-14

### Added

*

### Changed

* Removed the fallback introduced with 0.34.0 in `acme` to retry a POST-as-GET
  request as a GET request when the targeted ACME CA server seems to not support
  POST-as-GET requests.
* certbot-auto no longer supports architectures other than x86_64 on RHEL 6
  based systems. Existing certbot-auto installations affected by this will
  continue to work, but they will no longer receive updates. To install a
  newer version of Certbot on these systems, you should update your OS.
* Support for Python 3.4 in Certbot and its ACME library is deprecated and will be
  removed in the next release of Certbot. certbot-auto users on x86_64 systems running
  RHEL 6 or derivatives will be asked to enable Software Collections (SCL) repository
  so Python 3.6 can be installed. certbot-auto can enable the SCL repo for you on CentOS 6
  while users on other RHEL 6 based systems will be asked to do this manually.

### Fixed

*

More details about these changes can be found on our GitHub repo.

## 1.0.0 - 2019-12-03

### Added

*

### Removed

* The `docs` extras for the `certbot-apache` and `certbot-nginx` packages
  have been removed.

### Changed

* certbot-auto has deprecated support for systems using OpenSSL 1.0.1 that are
  not running on x86-64. This primarily affects RHEL 6 based systems.
* Certbot's `config_changes` subcommand has been removed
* `certbot.plugins.common.TLSSNI01` has been removed.
* Deprecated attributes related to the TLS-SNI-01 challenge in
  `acme.challenges` and `acme.standalone`
  have been removed.
* The functions `certbot.client.view_config_changes`,
  `certbot.main.config_changes`,
  `certbot.plugins.common.Installer.view_config_changes`,
  `certbot.reverter.Reverter.view_config_changes`, and
  `certbot.util.get_systemd_os_info` have been removed
* Certbot's `register --update-registration` subcommand has been removed
* When possible, default to automatically configuring the webserver so all requests
  redirect to secure HTTPS access. This is mostly relevant when running Certbot
  in non-interactive mode. Previously, the default was to not redirect all requests.

### Fixed

*

More details about these changes can be found on our GitHub repo.

## 0.40.1 - 2019-11-05

### Changed

* Added back support for Python 3.4 to Certbot components and certbot-auto due
  to a bug when requiring Python 2.7 or 3.5+ on RHEL 6 based systems.

More details about these changes can be found on our GitHub repo.

## 0.40.0 - 2019-11-05

### Added

*

### Changed

* We deprecated support for Python 3.4 in Certbot and its ACME library. Support
  for Python 3.4 will be removed in the next major release of Certbot.
  certbot-auto users on RHEL 6 based systems will be asked to enable Software
  Collections (SCL) repository so Python 3.6 can be installed. certbot-auto can
  enable the SCL repo for you on CentOS 6 while users on other RHEL 6 based
  systems will be asked to do this manually.
* `--server` may now be combined with `--dry-run`. Certbot will, as before, use the
  staging server instead of the live server when `--dry-run` is used.
* `--dry-run` now requests fresh authorizations every time, fixing the issue
  where it was prone to falsely reporting success.
* Updated certbot-dns-google to depend on newer versions of
  google-api-python-client and oauth2client.
* The OS detection logic again uses distro library for Linux OSes
* certbot.plugins.common.TLSSNI01 has been deprecated and will be removed in a
  future release.
* CLI flags --tls-sni-01-port and --tls-sni-01-address have been removed.
* The values tls-sni and tls-sni-01 for the --preferred-challenges flag are no
  longer accepted.
* Removed the flags: `--agree-dev-preview`, `--dialog`, and `--apache-init-script`
* acme.standalone.BaseRequestHandlerWithLogging and
  acme.standalone.simple_tls_sni_01_server have been deprecated and will be
  removed in a future release of the library.
* certbot-dns-rfc2136 now use TCP to query SOA records.

### Fixed

*

More details about these changes can be found on our GitHub repo.

## 0.39.0 - 2019-10-01

### Added

* Support for Python 3.8 was added to Certbot and all of its components.
* Support for CentOS 8 was added to certbot-auto.

### Changed

* Don't send OCSP requests for expired certificates
* Return to using platform.linux_distribution instead of distro.linux_distribution in OS fingerprinting for Python < 3.8
* Updated the Nginx plugin's TLS configuration to keep support for some versions of IE11.

### Fixed

* Fixed OS detection in the Apache plugin on RHEL 6.

More details about these changes can be found on our GitHub repo.

## 0.38.0 - 2019-09-03

### Added

* Disable session tickets for Nginx users when appropriate.

### Changed

* If Certbot fails to rollback your server configuration, the error message
  links to the Let's Encrypt forum. Change the link to the Help category now
  that the Server category has been closed.
* Replace platform.linux_distribution with distro.linux_distribution as a step
  towards Python 3.8 support in Certbot.

### Fixed

* Fixed OS detection in the Apache plugin on Scientific Linux.

More details about these changes can be found on our GitHub repo.

## 0.37.2 - 2019-08-21

* Stop disabling TLS session tickets in Nginx as it caused TLS failures on
  some systems.

More details about these changes can be found on our GitHub repo.

## 0.37.1 - 2019-08-08

### Fixed

* Stop disabling TLS session tickets in Apache as it caused TLS failures on
  some systems.

More details about these changes can be found on our GitHub repo.

## 0.37.0 - 2019-08-07

### Added

* Turn off session tickets for apache plugin by default
* acme: Authz deactivation added to `acme` module.

### Changed

* Follow updated Mozilla recommendations for Nginx ssl_protocols, ssl_ciphers,
  and ssl_prefer_server_ciphers

### Fixed

* Fix certbot-auto failures on RHEL 8.

More details about these changes can be found on our GitHub repo.

## 0.36.0 - 2019-07-11

### Added

* Turn off session tickets for nginx plugin by default
* Added missing error types from RFC8555 to acme

### Changed

* Support for Ubuntu 14.04 Trusty has been removed.
* Update the 'manage your account' help to be more generic.
* The error message when Certbot's Apache plugin is unable to modify your
  Apache configuration has been improved.
* Certbot's config_changes subcommand has been deprecated and will be
  removed in a future release.
* `certbot config_changes` no longer accepts a --num parameter.
* The functions `certbot.plugins.common.Installer.view_config_changes` and
  `certbot.reverter.Reverter.view_config_changes` have been deprecated and will
  be removed in a future release.

### Fixed

* Replace some unnecessary platform-specific line separation.

More details about these changes can be found on our GitHub repo.

## 0.35.1 - 2019-06-10

### Fixed

* Support for specifying an authoritative base domain in our dns-rfc2136 plugin
  has been removed. This feature was added in our last release but had a bug
  which caused the plugin to fail so the feature has been removed until it can
  be added properly.

Despite us having broken lockstep, we are continuing to release new versions of
all Certbot components during releases for the time being, however, the only
package with changes other than its version number was:

* certbot-dns-rfc2136

More details about these changes can be found on our GitHub repo.

## 0.35.0 - 2019-06-05

### Added

* dns_rfc2136 plugin now supports explicitly specifying an authoritative
  base domain for cases when the automatic method does not work (e.g.
  Split horizon DNS)

### Changed

*

### Fixed

* Renewal parameter `webroot_path` is always saved, avoiding some regressions
  when `webroot` authenticator plugin is invoked with no challenge to perform.
* Certbot now accepts OCSP responses when an explicit authorized
  responder, different from the issuer, is used to sign OCSP
  responses.
* Scripts in Certbot hook directories are no longer executed when their
  filenames end in a tilde.

Despite us having broken lockstep, we are continuing to release new versions of
all Certbot components during releases for the time being, however, the only
package with changes other than its version number was:

* certbot
* certbot-dns-rfc2136

More details about these changes can be found on our GitHub repo.

## 0.34.2 - 2019-05-07

### Fixed

* certbot-auto no longer writes a check_permissions.py script at the root
  of the filesystem.

Despite us having broken lockstep, we are continuing to release new versions of
all Certbot components during releases for the time being, however, the only
changes in this release were to certbot-auto.

More details about these changes can be found on our GitHub repo.

## 0.34.1 - 2019-05-06

### Fixed

* certbot-auto no longer prints a blank line when there are no permissions
  problems.

Despite us having broken lockstep, we are continuing to release new versions of
all Certbot components during releases for the time being, however, the only
changes in this release were to certbot-auto.

More details about these changes can be found on our GitHub repo.

## 0.34.0 - 2019-05-01

### Changed

* Apache plugin now tries to restart httpd on Fedora using systemctl if a
  configuration test error is detected. This has to be done due to the way
  Fedora now generates the self signed certificate files upon first
  restart.
* Updated Certbot and its plugins to improve the handling of file system permissions
  on Windows as a step towards adding proper Windows support to Certbot.
* Updated urllib3 to 1.24.2 in certbot-auto.
* Removed the fallback introduced with 0.32.0 in `acme` to retry a challenge response
  with a `keyAuthorization` if sending the response without this field caused a
  `malformed` error to be received from the ACME server.
* Linode DNS plugin now supports api keys created from their new panel
  at [cloud.linode.com](https://cloud.linode.com)

### Fixed

* Fixed Google DNS Challenge issues when private zones exist
* Adding a warning noting that future versions of Certbot will automatically configure the
  webserver so that all requests redirect to secure HTTPS access. You can control this
  behavior and disable this warning with the --redirect and --no-redirect flags.
* certbot-auto now prints warnings when run as root with insecure file system
  permissions. If you see these messages, you should fix the problem by
  following the instructions at
  https://community.letsencrypt.org/t/certbot-auto-deployment-best-practices/91979/,
  however, these warnings can be disabled as necessary with the flag
  --no-permissions-check.
* `acme` module uses now a POST-as-GET request to retrieve the registration
  from an ACME v2 server
* Convert the tsig algorithm specified in the certbot_dns_rfc2136 configuration file to
  all uppercase letters before validating. This makes the value in the config case
  insensitive.

Despite us having broken lockstep, we are continuing to release new versions of
all Certbot components during releases for the time being, however, the only
package with changes other than its version number was:

* acme
* certbot
* certbot-apache
* certbot-dns-cloudflare
* certbot-dns-cloudxns
* certbot-dns-digitalocean
* certbot-dns-dnsimple
* certbot-dns-dnsmadeeasy
* certbot-dns-gehirn
* certbot-dns-google
* certbot-dns-linode
* certbot-dns-luadns
* certbot-dns-nsone
* certbot-dns-ovh
* certbot-dns-rfc2136
* certbot-dns-route53
* certbot-dns-sakuracloud
* certbot-nginx

More details about these changes can be found on our GitHub repo.

## 0.33.1 - 2019-04-04

### Fixed

* A bug causing certbot-auto to print warnings or crash on some RHEL based
  systems has been resolved.

Despite us having broken lockstep, we are continuing to release new versions of
all Certbot components during releases for the time being, however, the only
changes in this release were to certbot-auto.

More details about these changes can be found on our GitHub repo.

## 0.33.0 - 2019-04-03

### Added

* Fedora 29+ is now supported by certbot-auto. Since Python 2.x is on a deprecation
  path in Fedora, certbot-auto will install and use Python 3.x on Fedora 29+.
* CLI flag `--https-port` has been added for Nginx plugin exclusively, and replaces
  `--tls-sni-01-port`. It defines the HTTPS port the Nginx plugin will use while
  setting up a new SSL vhost. By default the HTTPS port is 443.

### Changed

* Support for TLS-SNI-01 has been removed from all official Certbot plugins.
* Attributes related to the TLS-SNI-01 challenge in `acme.challenges` and `acme.standalone`
  modules are deprecated and will be removed soon.
* CLI flags `--tls-sni-01-port` and `--tls-sni-01-address` are now no-op, will
  generate a deprecation warning if used, and will be removed soon.
* Options `tls-sni` and `tls-sni-01` in `--preferred-challenges` flag are now no-op,
  will generate a deprecation warning if used, and will be removed soon.
* CLI flag `--standalone-supported-challenges` has been removed.

### Fixed

* Certbot uses the Python library cryptography for OCSP when cryptography>=2.5
  is installed. We fixed a bug in Certbot causing it to interpret timestamps in
  the OCSP response as being in the local timezone rather than UTC.
* Issue causing the default CentOS 6 TLS configuration to ignore some of the
  HTTPS VirtualHosts created by Certbot. mod_ssl loading is now moved to main
  http.conf for this environment where possible.

Despite us having broken lockstep, we are continuing to release new versions of
all Certbot components during releases for the time being, however, the only
package with changes other than its version number was:

* acme
* certbot
* certbot-apache
* certbot-nginx

More details about these changes can be found on our GitHub repo.

## 0.32.0 - 2019-03-06

### Added

* If possible, Certbot uses built-in support for OCSP from recent cryptography
  versions instead of the OpenSSL binary: as a consequence Certbot does not need
  the OpenSSL binary to be installed anymore if cryptography>=2.5 is installed.

### Changed

* Certbot and its acme module now depend on josepy>=1.1.0 to avoid printing the
  warnings described at https://github.com/certbot/josepy/issues/13.
* Apache plugin now respects CERTBOT_DOCS environment variable when adding
  command line defaults.
* The running of manual plugin hooks is now always included in Certbot's log
  output.
* Tests execution for certbot, certbot-apache and certbot-nginx packages now relies on pytest.
* An ACME CA server may return a "Retry-After" HTTP header on authorization polling, as
  specified in the ACME protocol, to indicate when the next polling should occur. Certbot now
  reads this header if set and respect its value.
* The `acme` module avoids sending the `keyAuthorization` field in the JWS
  payload when responding to a challenge as the field is not included in the
  current ACME protocol. To ease the migration path for ACME CA servers,
  Certbot and its `acme` module will first try the request without the
  `keyAuthorization` field but will temporarily retry the request with the
  field included if a `malformed` error is received. This fallback will be
  removed in version 0.34.0.

Despite us having broken lockstep, we are continuing to release new versions of
all Certbot components during releases for the time being, however, the only
package with changes other than its version number was:

* acme
* certbot
* certbot-apache
* certbot-nginx

More details about these changes can be found on our GitHub repo.

## 0.31.0 - 2019-02-07

### Added

* Avoid reprocessing challenges that are already validated
  when a certificate is issued.
* Support for initiating (but not solving end-to-end) TLS-ALPN-01 challenges
  with the `acme` module.

### Changed

* Certbot's official Docker images are now based on Alpine Linux 3.9 rather
  than 3.7. The new version comes with OpenSSL 1.1.1.
* Lexicon-based DNS plugins are now fully compatible with Lexicon 3.x (support
  on 2.x branch is maintained).
* Apache plugin now attempts to configure all VirtualHosts matching requested
  domain name instead of only a single one when answering the HTTP-01 challenge.

### Fixed

* Fixed accessing josepy contents through acme.jose when the full acme.jose
  path is used.
* Clarify behavior for deleting certs as part of revocation.

Despite us having broken lockstep, we are continuing to release new versions of
all Certbot components during releases for the time being, however, the only
package with changes other than its version number was:

* acme
* certbot
* certbot-apache
* certbot-dns-cloudxns
* certbot-dns-dnsimple
* certbot-dns-dnsmadeeasy
* certbot-dns-gehirn
* certbot-dns-linode
* certbot-dns-luadns
* certbot-dns-nsone
* certbot-dns-ovh
* certbot-dns-sakuracloud

More details about these changes can be found on our GitHub repo.

## 0.30.2 - 2019-01-25

### Fixed

* Update the version of setuptools pinned in certbot-auto to 40.6.3 to
  solve installation problems on newer OSes.

Despite us having broken lockstep, we are continuing to release new versions of
all Certbot components during releases for the time being, however, this
release only affects certbot-auto.

More details about these changes can be found on our GitHub repo.

## 0.30.1 - 2019-01-24

### Fixed

* Always download the pinned version of pip in pipstrap to address breakages
* Rename old,default.conf to old-and-default.conf to address commas in filenames
  breaking recent versions of pip.
* Add VIRTUALENV_NO_DOWNLOAD=1 to all calls to virtualenv to address breakages
  from venv downloading the latest pip

Despite us having broken lockstep, we are continuing to release new versions of
all Certbot components during releases for the time being, however, the only
package with changes other than its version number was:

* certbot-apache

More details about these changes can be found on our GitHub repo.

## 0.30.0 - 2019-01-02

### Added

* Added the `update_account` subcommand for account management commands.

### Changed

* Copied account management functionality from the `register` subcommand
  to the `update_account` subcommand.
* Marked usage `register --update-registration` for deprecation and
  removal in a future release.

### Fixed

* Older modules in the josepy library can now be accessed through acme.jose
  like it could in previous versions of acme. This is only done to preserve
  backwards compatibility and support for doing this with new modules in josepy
  will not be added. Users of the acme library should switch to using josepy
  directly if they haven't done so already.

Despite us having broken lockstep, we are continuing to release new versions of
all Certbot components during releases for the time being, however, the only
package with changes other than its version number was:

* acme

More details about these changes can be found on our GitHub repo.

## 0.29.1 - 2018-12-05

### Added

*

### Changed

*

### Fixed

* The default work and log directories have been changed back to
  /var/lib/letsencrypt and /var/log/letsencrypt respectively.

Despite us having broken lockstep, we are continuing to release new versions of
all Certbot components during releases for the time being, however, the only
package with changes other than its version number was:

* certbot

More details about these changes can be found on our GitHub repo.

## 0.29.0 - 2018-12-05

### Added

* Noninteractive renewals with `certbot renew` (those not started from a
  terminal) now randomly sleep 1-480 seconds before beginning work in
  order to spread out load spikes on the server side.
* Added External Account Binding support in cli and acme library.
  Command line arguments --eab-kid and --eab-hmac-key added.

### Changed

* Private key permissioning changes: Renewal preserves existing group mode
  & gid of previous private key material. Private keys for new
  lineages (i.e. new certs, not renewed) default to 0o600.

### Fixed

* Update code and dependencies to clean up Resource and Deprecation Warnings.
* Only depend on imgconverter extension for Sphinx >= 1.6

Despite us having broken lockstep, we are continuing to release new versions of
all Certbot components during releases for the time being, however, the only
package with changes other than its version number was:

* acme
* certbot
* certbot-apache
* certbot-dns-cloudflare
* certbot-dns-digitalocean
* certbot-dns-google
* certbot-nginx

More details about these changes can be found on our GitHub repo:
https://github.com/certbot/certbot/milestone/62?closed=1

## 0.28.0 - 2018-11-7

### Added

* `revoke` accepts `--cert-name`, and doesn't accept both `--cert-name` and `--cert-path`.
* Use the ACMEv2 newNonce endpoint when a new nonce is needed, and newNonce is available in the directory.

### Changed

* Removed documentation mentions of `#letsencrypt` IRC on Freenode.
* Write README to the base of (config-dir)/live directory
* `--manual` will explicitly warn users that earlier challenges should remain in place when setting up subsequent challenges.
* Warn when using deprecated acme.challenges.TLSSNI01
* Log warning about TLS-SNI deprecation in Certbot
* Stop preferring TLS-SNI in the Apache, Nginx, and standalone plugins
* OVH DNS plugin now relies on Lexicon>=2.7.14 to support HTTP proxies
* Default time the Linode plugin waits for DNS changes to propagate is now 1200 seconds.

### Fixed

* Match Nginx parser update in allowing variable names to start with `${`.
* Fix ranking of vhosts in Nginx so that all port-matching vhosts come first
* Correct OVH integration tests on machines without internet access.
* Stop caching the results of ipv6_info in http01.py
* Test fix for Route53 plugin to prevent boto3 making outgoing connections.
* The grammar used by Augeas parser in Apache plugin was updated to fix various parsing errors.
* The CloudXNS, DNSimple, DNS Made Easy, Gehirn, Linode, LuaDNS, NS1, OVH, and
  Sakura Cloud DNS plugins are now compatible with Lexicon 3.0+.

Despite us having broken lockstep, we are continuing to release new versions of
all Certbot components during releases for the time being, however, the only
package with changes other than its version number was:

* acme
* certbot
* certbot-apache
* certbot-dns-cloudxns
* certbot-dns-dnsimple
* certbot-dns-dnsmadeeasy
* certbot-dns-gehirn
* certbot-dns-linode
* certbot-dns-luadns
* certbot-dns-nsone
* certbot-dns-ovh
* certbot-dns-route53
* certbot-dns-sakuracloud
* certbot-nginx

More details about these changes can be found on our GitHub repo:
https://github.com/certbot/certbot/milestone/59?closed=1

## 0.27.1 - 2018-09-06

### Fixed

* Fixed parameter name in OpenSUSE overrides for default parameters in the
  Apache plugin. Certbot on OpenSUSE works again.

Despite us having broken lockstep, we are continuing to release new versions of
all Certbot components during releases for the time being, however, the only
package with changes other than its version number was:

* certbot-apache

More details about these changes can be found on our GitHub repo:
https://github.com/certbot/certbot/milestone/60?closed=1

## 0.27.0 - 2018-09-05

### Added

* The Apache plugin now accepts the parameter --apache-ctl which can be
  used to configure the path to the Apache control script.

### Changed

* When using `acme.client.ClientV2` (or
 `acme.client.BackwardsCompatibleClientV2` with an ACME server that supports a
 newer version of the ACME protocol), an `acme.errors.ConflictError` will be
 raised if you try to create an ACME account with a key that has already been
 used. Previously, a JSON parsing error was raised in this scenario when using
 the library with Let's Encrypt's ACMEv2 endpoint.

### Fixed

* When Apache is not installed, Certbot's Apache plugin no longer prints
  messages about being unable to find apachectl to the terminal when the plugin
  is not selected.
* If you're using the Apache plugin with the --apache-vhost-root flag set to a
  directory containing a disabled virtual host for the domain you're requesting
  a certificate for, the virtual host will now be temporarily enabled if
  necessary to pass the HTTP challenge.
* The documentation for the Certbot package can now be built using Sphinx 1.6+.
* You can now call `query_registration` without having to first call
  `new_account` on `acme.client.ClientV2` objects.
* The requirement of `setuptools>=1.0` has been removed from `certbot-dns-ovh`.
* Names in certbot-dns-sakuracloud's tests have been updated to refer to Sakura
  Cloud rather than NS1 whose plugin certbot-dns-sakuracloud was based on.

Despite us having broken lockstep, we are continuing to release new versions of
all Certbot components during releases for the time being, however, the only
package with changes other than its version number was:

* acme
* certbot
* certbot-apache
* certbot-dns-ovh
* certbot-dns-sakuracloud

More details about these changes can be found on our GitHub repo:
https://github.com/certbot/certbot/milestone/57?closed=1

## 0.26.1 - 2018-07-17

### Fixed

* Fix a bug that was triggered when users who had previously manually set `--server` to get ACMEv2 certs tried to renew ACMEv1 certs.

Despite us having broken lockstep, we are continuing to release new versions of all Certbot components during releases for the time being, however, the only package with changes other than its version number was:

* certbot

More details about these changes can be found on our GitHub repo:
https://github.com/certbot/certbot/milestone/58?closed=1

## 0.26.0 - 2018-07-11

### Added

* A new security enhancement which we're calling AutoHSTS has been added to
  Certbot's Apache plugin. This enhancement configures your webserver to send a
  HTTP Strict Transport Security header with a low max-age value that is slowly
  increased over time. The max-age value is not increased to a large value
  until you've successfully managed to renew your certificate. This enhancement
  can be requested with the --auto-hsts flag.
* New official DNS plugins have been created for Gehirn Infrastructure Service,
  Linode, OVH, and Sakura Cloud. These plugins can be found on our Docker Hub
  page at https://hub.docker.com/u/certbot and on PyPI.
* The ability to reuse ACME accounts from Let's Encrypt's ACMEv1 endpoint on
  Let's Encrypt's ACMEv2 endpoint has been added.
* Certbot and its components now support Python 3.7.
* Certbot's install subcommand now allows you to interactively choose which
  certificate to install from the list of certificates managed by Certbot.
* Certbot now accepts the flag `--no-autorenew` which causes any obtained
  certificates to not be automatically renewed when it approaches expiration.
* Support for parsing the TLS-ALPN-01 challenge has been added back to the acme
  library.

### Changed

* Certbot's default ACME server has been changed to Let's Encrypt's ACMEv2
  endpoint. By default, this server will now be used for both new certificate
  lineages and renewals.
* The Nginx plugin is no longer marked labeled as an "Alpha" version.
* The `prepare` method of Certbot's plugins is no longer called before running
  "Updater" enhancements that are run on every invocation of `certbot renew`.

Despite us having broken lockstep, we are continuing to release new versions of
all Certbot components during releases for the time being, however, the only
packages with functional changes were:

* acme
* certbot
* certbot-apache
* certbot-dns-gehirn
* certbot-dns-linode
* certbot-dns-ovh
* certbot-dns-sakuracloud
* certbot-nginx

More details about these changes can be found on our GitHub repo:
https://github.com/certbot/certbot/milestone/55?closed=1

## 0.25.1 - 2018-06-13

### Fixed

* TLS-ALPN-01 support has been removed from our acme library. Using our current
  dependencies, we are unable to provide a correct implementation of this
  challenge so we decided to remove it from the library until we can provide
  proper support.
* Issues causing test failures when running the tests in the acme package with
  pytest<3.0 has been resolved.
* certbot-nginx now correctly depends on acme>=0.25.0.

Despite us having broken lockstep, we are continuing to release new versions of
all Certbot components during releases for the time being, however, the only
packages with changes other than their version number were:

* acme
* certbot-nginx

More details about these changes can be found on our GitHub repo:
https://github.com/certbot/certbot/milestone/56?closed=1

## 0.25.0 - 2018-06-06

### Added

* Support for the ready status type was added to acme. Without this change,
  Certbot and acme users will begin encountering errors when using Let's
  Encrypt's ACMEv2 API starting on June 19th for the staging environment and
  July 5th for production. See
  https://community.letsencrypt.org/t/acmev2-order-ready-status/62866 for more
  information.
* Certbot now accepts the flag --reuse-key which will cause the same key to be
  used in the certificate when the lineage is renewed rather than generating a
  new key.
* You can now add multiple email addresses to your ACME account with Certbot by
  providing a comma separated list of emails to the --email flag.
* Support for Let's Encrypt's upcoming TLS-ALPN-01 challenge was added to acme.
  For more information, see
  https://community.letsencrypt.org/t/tls-alpn-validation-method/63814/1.
* acme now supports specifying the source address to bind to when sending
  outgoing connections. You still cannot specify this address using Certbot.
* If you run Certbot against Let's Encrypt's ACMEv2 staging server but don't
  already have an account registered at that server URL, Certbot will
  automatically reuse your staging account from Let's Encrypt's ACMEv1 endpoint
  if it exists.
* Interfaces were added to Certbot allowing plugins to be called at additional
  points. The `GenericUpdater` interface allows plugins to perform actions
  every time `certbot renew` is run, regardless of whether any certificates are
  due for renewal, and the `RenewDeployer` interface allows plugins to perform
  actions when a certificate is renewed. See `certbot.interfaces` for more
  information.

### Changed

* When running Certbot with --dry-run and you don't already have a staging
  account, the created account does not contain an email address even if one
  was provided to avoid expiration emails from Let's Encrypt's staging server.
* certbot-nginx does a better job of automatically detecting the location of
  Nginx's configuration files when run on BSD based systems.
* acme now requires and uses pytest when running tests with setuptools with
  `python setup.py test`.
* `certbot config_changes` no longer waits for user input before exiting.

### Fixed

* Misleading log output that caused users to think that Certbot's standalone
  plugin failed to bind to a port when performing a challenge has been
  corrected.
* An issue where certbot-nginx would fail to enable HSTS if the server block
  already had an `add_header` directive has been resolved.
* certbot-nginx now does a better job detecting the server block to base the
  configuration for TLS-SNI challenges on.

Despite us having broken lockstep, we are continuing to release new versions of
all Certbot components during releases for the time being, however, the only
packages with functional changes were:

* acme
* certbot
* certbot-apache
* certbot-nginx

More details about these changes can be found on our GitHub repo:
https://github.com/certbot/certbot/milestone/54?closed=1

## 0.24.0 - 2018-05-02

### Added

* certbot now has an enhance subcommand which allows you to configure security
  enhancements like HTTP to HTTPS redirects, OCSP stapling, and HSTS without
  reinstalling a certificate.
* certbot-dns-rfc2136 now allows the user to specify the port to use to reach
  the DNS server in its credentials file.
* acme now parses the wildcard field included in authorizations so it can be
  used by users of the library.

### Changed

* certbot-dns-route53 used to wait for each DNS update to propagate before
  sending the next one, but now it sends all updates before waiting which
  speeds up issuance for multiple domains dramatically.
* Certbot's official Docker images are now based on Alpine Linux 3.7 rather
  than 3.4 because 3.4 has reached its end-of-life.
* We've doubled the time Certbot will spend polling authorizations before
  timing out.
* The level of the message logged when Certbot is being used with
  non-standard paths warning that crontabs for renewal included in Certbot
  packages from OS package managers may not work has been reduced. This stops
  the message from being written to stderr every time `certbot renew` runs.

### Fixed

* certbot-auto now works with Python 3.6.

Despite us having broken lockstep, we are continuing to release new versions of
all Certbot components during releases for the time being, however, the only
packages with changes other than their version number were:

* acme
* certbot
* certbot-apache
* certbot-dns-digitalocean (only style improvements to tests)
* certbot-dns-rfc2136

More details about these changes can be found on our GitHub repo:
https://github.com/certbot/certbot/milestone/52?closed=1

## 0.23.0 - 2018-04-04

### Added

* Support for OpenResty was added to the Nginx plugin.

### Changed

* The timestamps in Certbot's logfiles now use the system's local time zone
  rather than UTC.
* Certbot's DNS plugins that use Lexicon now rely on Lexicon>=2.2.1 to be able
  to create and delete multiple TXT records on a single domain.
* certbot-dns-google's test suite now works without an internet connection.

### Fixed

* Removed a small window that if during which an error occurred, Certbot
  wouldn't clean up performed challenges.
* The parameters `default` and `ipv6only` are now removed from `listen`
  directives when creating a new server block in the Nginx plugin.
* `server_name` directives enclosed in quotation marks in Nginx are now properly
  supported.
* Resolved an issue preventing the Apache plugin from starting Apache when it's
  not currently running on RHEL and Gentoo based systems.

Despite us having broken lockstep, we are continuing to release new versions of
all Certbot components during releases for the time being, however, the only
packages with changes other than their version number were:

* certbot
* certbot-apache
* certbot-dns-cloudxns
* certbot-dns-dnsimple
* certbot-dns-dnsmadeeasy
* certbot-dns-google
* certbot-dns-luadns
* certbot-dns-nsone
* certbot-dns-rfc2136
* certbot-nginx

More details about these changes can be found on our GitHub repo:
https://github.com/certbot/certbot/milestone/50?closed=1

## 0.22.2 - 2018-03-19

### Fixed

* A type error introduced in 0.22.1 that would occur during challenge cleanup
  when a Certbot plugin raises an exception while trying to complete the
  challenge was fixed.

Despite us having broken lockstep, we are continuing to release new versions of
all Certbot components during releases for the time being, however, the only
packages with changes other than their version number were:

* certbot

More details about these changes can be found on our GitHub repo:
https://github.com/certbot/certbot/milestone/53?closed=1

## 0.22.1 - 2018-03-19

### Changed

* The ACME server used with Certbot's --dry-run and --staging flags is now
  Let's Encrypt's ACMEv2 staging server which allows people to also test ACMEv2
  features with these flags.

### Fixed

* The HTTP Content-Type header is now set to the correct value during
  certificate revocation with new versions of the ACME protocol.
* When using Certbot with Let's Encrypt's ACMEv2 server, it would add a blank
  line to the top of chain.pem and between the certificates in fullchain.pem
  for each lineage. These blank lines have been removed.
* Resolved a bug that caused Certbot's --allow-subset-of-names flag not to
  work.
* Fixed a regression in acme.client.Client that caused the class to not work
  when it was initialized without a ClientNetwork which is done by some of the
  other projects using our ACME library.

Despite us having broken lockstep, we are continuing to release new versions of
all Certbot components during releases for the time being, however, the only
packages with changes other than their version number were:

* acme
* certbot

More details about these changes can be found on our GitHub repo:
https://github.com/certbot/certbot/milestone/51?closed=1

## 0.22.0 - 2018-03-07

### Added

* Support for obtaining wildcard certificates and a newer version of the ACME
  protocol such as the one implemented by Let's Encrypt's upcoming ACMEv2
  endpoint was added to Certbot and its ACME library. Certbot still works with
  older ACME versions and will automatically change the version of the protocol
  used based on the version the ACME CA implements.
* The Apache and Nginx plugins are now able to automatically install a wildcard
  certificate to multiple virtual hosts that you select from your server
  configuration.
* The `certbot install` command now accepts the `--cert-name` flag for
  selecting a certificate.
* `acme.client.BackwardsCompatibleClientV2` was added to Certbot's ACME library
  which automatically handles most of the differences between new and old ACME
  versions. `acme.client.ClientV2` is also available for people who only want
  to support one version of the protocol or want to handle the differences
  between versions themselves.
* certbot-auto now supports the flag --install-only which has the script
  install Certbot and its dependencies and exit without invoking Certbot.
* Support for issuing a single certificate for a wildcard and base domain was
  added to our Google Cloud DNS plugin. To do this, we now require your API
  credentials have additional permissions, however, your credentials will
  already have these permissions unless you defined a custom role with fewer
  permissions than the standard DNS administrator role provided by Google.
  These permissions are also only needed for the case described above so it
  will continue to work for existing users. For more information about the
  permissions changes, see the documentation in the plugin.

### Changed

* We have broken lockstep between our ACME library, Certbot, and its plugins.
  This means that the different components do not need to be the same version
  to work together like they did previously. This makes packaging easier
  because not every piece of Certbot needs to be repackaged to ship a change to
  a subset of its components.
* Support for Python 2.6 and Python 3.3 has been removed from ACME, Certbot,
  Certbot's plugins, and certbot-auto. If you are using certbot-auto on a RHEL
  6 based system, it will walk you through the process of installing Certbot
  with Python 3 and refuse to upgrade to a newer version of Certbot until you
  have done so.
* Certbot's components now work with older versions of setuptools to simplify
  packaging for EPEL 7.

### Fixed

* Issues caused by Certbot's Nginx plugin adding multiple ipv6only directives
  has been resolved.
* A problem where Certbot's Apache plugin would add redundant include
  directives for the TLS configuration managed by Certbot has been fixed.
* Certbot's webroot plugin now properly deletes any directories it creates.

More details about these changes can be found on our GitHub repo:
https://github.com/certbot/certbot/milestone/48?closed=1

## 0.21.1 - 2018-01-25

### Fixed

* When creating an HTTP to HTTPS redirect in Nginx, we now ensure the Host
  header of the request is set to an expected value before redirecting users to
  the domain found in the header. The previous way Certbot configured Nginx
  redirects was a potential security issue which you can read more about at
  https://community.letsencrypt.org/t/security-issue-with-redirects-added-by-certbots-nginx-plugin/51493.
* Fixed a problem where Certbot's Apache plugin could fail HTTP-01 challenges
  if basic authentication is configured for the domain you request a
  certificate for.
* certbot-auto --no-bootstrap now properly tries to use Python 3.4 on RHEL 6
  based systems rather than Python 2.6.

More details about these changes can be found on our GitHub repo:
https://github.com/certbot/certbot/milestone/49?closed=1

## 0.21.0 - 2018-01-17

### Added

* Support for the HTTP-01 challenge type was added to our Apache and Nginx
  plugins. For those not aware, Let's Encrypt disabled the TLS-SNI-01 challenge
  type which was what was previously being used by our Apache and Nginx plugins
  last week due to a security issue. For more information about Let's Encrypt's
  change, click
  [here](https://community.letsencrypt.org/t/2018-01-11-update-regarding-acme-tls-sni-and-shared-hosting-infrastructure/50188).
  Our Apache and Nginx plugins will automatically switch to use HTTP-01 so no
  changes need to be made to your Certbot configuration, however, you should
  make sure your server is accessible on port 80 and isn't behind an external
  proxy doing things like redirecting all traffic from HTTP to HTTPS. HTTP to
  HTTPS redirects inside Apache and Nginx are fine.
* IPv6 support was added to the Nginx plugin.
* Support for automatically creating server blocks based on the default server
  block was added to the Nginx plugin.
* The flags --delete-after-revoke and --no-delete-after-revoke were added
  allowing users to control whether the revoke subcommand also deletes the
  certificates it is revoking.

### Changed

* We deprecated support for Python 2.6 and Python 3.3 in Certbot and its ACME
  library. Support for these versions of Python will be removed in the next
  major release of Certbot. If you are using certbot-auto on a RHEL 6 based
  system, it will guide you through the process of installing Python 3.
* We split our implementation of JOSE (Javascript Object Signing and
  Encryption) out of our ACME library and into a separate package named josepy.
  This package is available on [PyPI](https://pypi.python.org/pypi/josepy) and
  on [GitHub](https://github.com/certbot/josepy).
* We updated the ciphersuites used in Apache to the new [values recommended by
  Mozilla](https://wiki.mozilla.org/Security/Server_Side_TLS#Intermediate_compatibility_.28default.29).
  The major change here is adding ChaCha20 to the list of supported
  ciphersuites.

### Fixed

* An issue with our Apache plugin on Gentoo due to differences in their
  apache2ctl command have been resolved.

More details about these changes can be found on our GitHub repo:
https://github.com/certbot/certbot/milestone/47?closed=1

## 0.20.0 - 2017-12-06

### Added

* Certbot's ACME library now recognizes URL fields in challenge objects in
  preparation for Let's Encrypt's new ACME endpoint. The value is still
  accessible in our ACME library through the name "uri".

### Changed

* The Apache plugin now parses some distro specific Apache configuration files
  on non-Debian systems allowing it to get a clearer picture on the running
  configuration. Internally, these changes were structured so that external
  contributors can easily write patches to make the plugin work in new Apache
  configurations.
* Certbot better reports network failures by removing information about
  connection retries from the error output.
* An unnecessary question when using Certbot's webroot plugin interactively has
  been removed.

### Fixed

* Certbot's NGINX plugin no longer sometimes incorrectly reports that it was
  unable to deploy a HTTP->HTTPS redirect when requesting Certbot to enable a
  redirect for multiple domains.
* Problems where the Apache plugin was failing to find directives and
  duplicating existing directives on openSUSE have been resolved.
* An issue running the test shipped with Certbot and some our DNS plugins with
  older versions of mock have been resolved.
* On some systems, users reported strangely interleaved output depending on
  when stdout and stderr were flushed. This problem was resolved by having
  Certbot regularly flush these streams.

More details about these changes can be found on our GitHub repo:
https://github.com/certbot/certbot/milestone/44?closed=1

## 0.19.0 - 2017-10-04

### Added

* Certbot now has renewal hook directories where executable files can be placed
  for Certbot to run with the renew subcommand. Pre-hooks, deploy-hooks, and
  post-hooks can be specified in the renewal-hooks/pre, renewal-hooks/deploy,
  and renewal-hooks/post directories respectively in Certbot's configuration
  directory (which is /etc/letsencrypt by default). Certbot will automatically
  create these directories when it is run if they do not already exist.
* After revoking a certificate with the revoke subcommand, Certbot will offer
  to delete the lineage associated with the certificate. When Certbot is run
  with --non-interactive, it will automatically try to delete the associated
  lineage.
* When using Certbot's Google Cloud DNS plugin on Google Compute Engine, you no
  longer have to provide a credential file to Certbot if you have configured
  sufficient permissions for the instance which Certbot can automatically
  obtain using Google's metadata service.

### Changed

* When deleting certificates interactively using the delete subcommand, Certbot
  will now allow you to select multiple lineages to be deleted at once.
* Certbot's Apache plugin no longer always parses Apache's sites-available on
  Debian based systems and instead only parses virtual hosts included in your
  Apache configuration. You can provide an additional directory for Certbot to
  parse using the command line flag --apache-vhost-root.

### Fixed

* The plugins subcommand can now be run without root access.
* certbot-auto now includes a timeout when updating itself so it no longer
  hangs indefinitely when it is unable to connect to the external server.
* An issue where Certbot's Apache plugin would sometimes fail to deploy a
  certificate on Debian based systems if mod_ssl wasn't already enabled has
  been resolved.
* A bug in our Docker image where the certificates subcommand could not report
  if certificates maintained by Certbot had been revoked has been fixed.
* Certbot's RFC 2136 DNS plugin (for use with software like BIND) now properly
  performs DNS challenges when the domain being verified contains a CNAME
  record.

More details about these changes can be found on our GitHub repo:
https://github.com/certbot/certbot/milestone/43?closed=1

## 0.18.2 - 2017-09-20

### Fixed

* An issue where Certbot's ACME module would raise an AttributeError trying to
  create self-signed certificates when used with pyOpenSSL 17.3.0 has been
  resolved. For Certbot users with this version of pyOpenSSL, this caused
  Certbot to crash when performing a TLS SNI challenge or when the Nginx plugin
  tried to create an SSL server block.

More details about these changes can be found on our GitHub repo:
https://github.com/certbot/certbot/milestone/46?closed=1

## 0.18.1 - 2017-09-08

### Fixed

* If certbot-auto was running as an unprivileged user and it upgraded from
  0.17.0 to 0.18.0, it would crash with a permissions error and would need to
  be run again to successfully complete the upgrade. This has been fixed and
  certbot-auto should upgrade cleanly to 0.18.1.
* Certbot usually uses "certbot-auto" or "letsencrypt-auto" in error messages
  and the User-Agent string instead of "certbot" when you are using one of
  these wrapper scripts. Proper detection of this was broken with Certbot's new
  installation path in /opt in 0.18.0 but this problem has been resolved.

More details about these changes can be found on our GitHub repo:
https://github.com/certbot/certbot/milestone/45?closed=1

## 0.18.0 - 2017-09-06

### Added

* The Nginx plugin now configures Nginx to use 2048-bit Diffie-Hellman
  parameters. Java 6 clients do not support Diffie-Hellman parameters larger
  than 1024 bits, so if you need to support these clients you will need to
  manually modify your Nginx configuration after using the Nginx installer.

### Changed

* certbot-auto now installs Certbot in directories under `/opt/eff.org`. If you
  had an existing installation from certbot-auto, a symlink is created to the
  new directory. You can configure certbot-auto to use a different path by
  setting the environment variable VENV_PATH.
* The Nginx plugin can now be selected in Certbot's interactive output.
* Output verbosity of renewal failures when running with `--quiet` has been
  reduced.
* The default revocation reason shown in Certbot help output now is a human
  readable string instead of a numerical code.
* Plugin selection is now included in normal terminal output.

### Fixed

* A newer version of ConfigArgParse is now installed when using certbot-auto
  causing values set to false in a Certbot INI configuration file to be handled
  intuitively. Setting a boolean command line flag to false is equivalent to
  not including it in the configuration file at all.
* New naming conventions preventing certbot-auto from installing OS
  dependencies on Fedora 26 have been resolved.

More details about these changes can be found on our GitHub repo:
https://github.com/certbot/certbot/milestone/42?closed=1

## 0.17.0 - 2017-08-02

### Added

* Support in our nginx plugin for modifying SSL server blocks that do
  not contain certificate or key directives.
* A `--max-log-backups` flag to allow users to configure or even completely
  disable Certbot's built in log rotation.
* A `--user-agent-comment` flag to allow people who build tools around Certbot
  to differentiate their user agent string by adding a comment to its default
  value.

### Changed

* Due to some awesome work by
  [cryptography project](https://github.com/pyca/cryptography), compilation can
  now be avoided on most systems when using certbot-auto. This eliminates many
  problems people have had in the past such as running out of memory, having
  invalid headers/libraries, and changes to the OS packages on their system
  after compilation breaking Certbot.
* The `--renew-hook` flag has been hidden in favor of `--deploy-hook`. This new
  flag works exactly the same way except it is always run when a certificate is
  issued rather than just when it is renewed.
* We have started printing deprecation warnings in certbot-auto for
  experimentally supported systems with OS packages available.
* A certificate lineage's name is included in error messages during renewal.

### Fixed

* Encoding errors that could occur when parsing error messages from the ACME
  server containing Unicode have been resolved.
* certbot-auto no longer prints misleading messages about there being a newer
  pip version available when installation fails.
* Certbot's ACME library now properly extracts domains from critical SAN
  extensions.

More details about these changes can be found on our GitHub repo:
https://github.com/certbot/certbot/issues?q=is%3Aissue+milestone%3A0.17.0+is%3Aclosed

## 0.16.0 - 2017-07-05

### Added

* A plugin for performing DNS challenges using dynamic DNS updates as defined
  in RFC 2316. This plugin is packaged separately from Certbot and is available
  at https://pypi.python.org/pypi/certbot-dns-rfc2136. It supports Python 2.6,
  2.7, and 3.3+. At this time, there isn't a good way to install this plugin
  when using certbot-auto, but this should change in the near future.
* Plugins for performing DNS challenges for the providers
  [DNS Made Easy](https://pypi.python.org/pypi/certbot-dns-dnsmadeeasy) and
  [LuaDNS](https://pypi.python.org/pypi/certbot-dns-luadns). These plugins are
  packaged separately from Certbot and support Python 2.7 and 3.3+. Currently,
  there isn't a good way to install these plugins when using certbot-auto,
  but that should change soon.
* Support for performing TLS-SNI-01 challenges when using the manual plugin.
* Automatic detection of Arch Linux in the Apache plugin providing better
  default settings for the plugin.

### Changed

* The text of the interactive question about whether a redirect from HTTP to
  HTTPS should be added by Certbot has been rewritten to better explain the
  choices to the user.
* Simplified HTTP challenge instructions in the manual plugin.

### Fixed

* Problems performing a dry run when using the Nginx plugin have been fixed.
* Resolved an issue where certbot-dns-digitalocean's test suite would sometimes
  fail when ran using Python 3.
* On some systems, previous versions of certbot-auto would error out with a
  message about a missing hash for setuptools. This has been fixed.
* A bug where Certbot would sometimes not print a space at the end of an
  interactive prompt has been resolved.
* Nonfatal tracebacks are no longer shown in rare cases where Certbot
  encounters an exception trying to close its TCP connection with the ACME
  server.

More details about these changes can be found on our GitHub repo:
https://github.com/certbot/certbot/issues?q=is%3Aissue+milestone%3A0.16.0+is%3Aclosed

## 0.15.0 - 2017-06-08

### Added

* Plugins for performing DNS challenges for popular providers. Like the Apache
  and Nginx plugins, these plugins are packaged separately and not included in
  Certbot by default. So far, we have plugins for
  [Amazon Route 53](https://pypi.python.org/pypi/certbot-dns-route53),
  [Cloudflare](https://pypi.python.org/pypi/certbot-dns-cloudflare),
  [DigitalOcean](https://pypi.python.org/pypi/certbot-dns-digitalocean), and
  [Google Cloud](https://pypi.python.org/pypi/certbot-dns-google) which all
  work on Python 2.6, 2.7, and 3.3+. Additionally, we have plugins for
  [CloudXNS](https://pypi.python.org/pypi/certbot-dns-cloudxns),
  [DNSimple](https://pypi.python.org/pypi/certbot-dns-dnsimple),
  [NS1](https://pypi.python.org/pypi/certbot-dns-nsone) which work on Python
  2.7 and 3.3+ (and not 2.6). Currently, there isn't a good way to install
  these plugins when using `certbot-auto`, but that should change soon.
* IPv6 support in the standalone plugin. When performing a challenge, the
  standalone plugin automatically handles listening for IPv4/IPv6 traffic based
  on the configuration of your system.
* A mechanism for keeping your Apache and Nginx SSL/TLS configuration up to
  date. When the Apache or Nginx plugins are used, they place SSL/TLS
  configuration options in the root of Certbot's config directory
  (`/etc/letsencrypt` by default). Now when a new version of these plugins run
  on your system, they will automatically update the file to the newest
  version if it is unmodified. If you manually modified the file, Certbot will
  display a warning giving you a path to the updated file which you can use as
  a reference to manually update your modified copy.
* `--http-01-address` and `--tls-sni-01-address` flags for controlling the
  address Certbot listens on when using the standalone plugin.
* The command `certbot certificates` that lists certificates managed by Certbot
  now performs additional validity checks to notify you if your files have
  become corrupted.

### Changed

* Messages custom hooks print to `stdout` are now displayed by Certbot when not
  running in `--quiet` mode.
* `jwk` and `alg` fields in JWS objects have been moved into the protected
  header causing Certbot to more closely follow the latest version of the ACME
  spec.

### Fixed

* Permissions on renewal configuration files are now properly preserved when
  they are updated.
* A bug causing Certbot to display strange defaults in its help output when
  using Python <= 2.7.4 has been fixed.
* Certbot now properly handles mixed case domain names found in custom CSRs.
* A number of poorly worded prompts and error messages.

### Removed

* Support for OpenSSL 1.0.0 in `certbot-auto` has been removed as we now pin a
  newer version of `cryptography` which dropped support for this version.

More details about these changes can be found on our GitHub repo:
https://github.com/certbot/certbot/issues?q=is%3Aissue+milestone%3A0.15.0+is%3Aclosed

## 0.14.2 - 2017-05-25

### Fixed

* Certbot 0.14.0 included a bug where Certbot would create a temporary log file
(usually in /tmp) if the program exited during argument parsing. If a user
provided -h/--help/help, --version, or an invalid command line argument,
Certbot would create this temporary log file. This was especially bothersome to
certbot-auto users as certbot-auto runs `certbot --version` internally to see
if the script needs to upgrade causing it to create at least one of these files
on every run. This problem has been resolved.

More details about this change can be found on our GitHub repo:
https://github.com/certbot/certbot/issues?q=is%3Aissue+milestone%3A0.14.2+is%3Aclosed

## 0.14.1 - 2017-05-16

### Fixed

* Certbot now works with configargparse 0.12.0.
* Issues with the Apache plugin and Augeas 1.7+ have been resolved.
* A problem where the Nginx plugin would fail to install certificates on
systems that had the plugin's SSL/TLS options file from 7+ months ago has been
fixed.

More details about these changes can be found on our GitHub repo:
https://github.com/certbot/certbot/issues?q=is%3Aissue+milestone%3A0.14.1+is%3Aclosed

## 0.14.0 - 2017-05-04

### Added

* Python 3.3+ support for all Certbot packages. `certbot-auto` still currently
only supports Python 2, but the `acme`, `certbot`, `certbot-apache`, and
`certbot-nginx` packages on PyPI now fully support Python 2.6, 2.7, and 3.3+.
* Certbot's Apache plugin now handles multiple virtual hosts per file.
* Lockfiles to prevent multiple versions of Certbot running simultaneously.

### Changed

* When converting an HTTP virtual host to HTTPS in Apache, Certbot only copies
the virtual host rather than the entire contents of the file it's contained
in.
* The Nginx plugin now includes SSL/TLS directives in a separate file located
in Certbot's configuration directory rather than copying the contents of the
file into every modified `server` block.

### Fixed

* Ensure logging is configured before parts of Certbot attempt to log any
messages.
* Support for the `--quiet` flag in `certbot-auto`.
* Reverted a change made in a previous release to make the `acme` and `certbot`
packages always depend on `argparse`. This dependency is conditional again on
the user's Python version.
* Small bugs in the Nginx plugin such as properly handling empty `server`
blocks and setting `server_names_hash_bucket_size` during challenges.

As always, a more complete list of changes can be found on GitHub:
https://github.com/certbot/certbot/issues?q=is%3Aissue+milestone%3A0.14.0+is%3Aclosed

## 0.13.0 - 2017-04-06

### Added

* `--debug-challenges` now pauses Certbot after setting up challenges for debugging.
* The Nginx parser can now handle all valid directives in configuration files.
* Nginx ciphersuites have changed to Mozilla Intermediate.
* `certbot-auto --no-bootstrap` provides the option to not install OS dependencies.

### Fixed

* `--register-unsafely-without-email` now respects `--quiet`.
* Hyphenated renewal parameters are now saved in renewal config files.
* `--dry-run` no longer persists keys and csrs.
* Certbot no longer hangs when trying to start Nginx in Arch Linux.
* Apache rewrite rules no longer double-encode characters.

A full list of changes is available on GitHub:
https://github.com/certbot/certbot/issues?q=is%3Aissue%20milestone%3A0.13.0%20is%3Aclosed%20

## 0.12.0 - 2017-03-02

### Added

* Certbot now allows non-camelcase Apache VirtualHost names.
* Certbot now allows more log messages to be silenced.

### Fixed

* Fixed a regression around using `--cert-name` when getting new certificates

More information about these changes can be found on our GitHub repo:
https://github.com/certbot/certbot/issues?q=is%3Aissue%20milestone%3A0.12.0

## 0.11.1 - 2017-02-01

### Fixed

* Resolved a problem where Certbot would crash while parsing command line
arguments in some cases.
* Fixed a typo.

More details about these changes can be found on our GitHub repo:
https://github.com/certbot/certbot/pulls?q=is%3Apr%20milestone%3A0.11.1%20is%3Aclosed

## 0.11.0 - 2017-02-01

### Added

* When using the standalone plugin while running Certbot interactively
and a required port is bound by another process, Certbot will give you
the option to retry to grab the port rather than immediately exiting.
* You are now able to deactivate your account with the Let's Encrypt
server using the `unregister` subcommand.
* When revoking a certificate using the `revoke` subcommand, you now
have the option to provide the reason the certificate is being revoked
to Let's Encrypt with `--reason`.

### Changed

* Providing `--quiet` to `certbot-auto` now silences package manager output.

### Removed

* Removed the optional `dnspython` dependency in our `acme` package.
Now the library does not support client side verification of the DNS
challenge.

More details about these changes can be found on our GitHub repo:
https://github.com/certbot/certbot/issues?q=is%3Aissue+milestone%3A0.11.0+is%3Aclosed

## 0.10.2 - 2017-01-25

### Added

* If Certbot receives a request with a `badNonce` error, it now
automatically retries the request. Since nonces from Let's Encrypt expire,
this helps people performing the DNS challenge with the `manual` plugin
who may have to wait an extended period of time for their DNS changes to
propagate.

### Fixed

* Certbot now saves the `--preferred-challenges` values for renewal. Previously
these values were discarded causing a different challenge type to be used when
renewing certs in some cases.

More details about these changes can be found on our GitHub repo:
https://github.com/certbot/certbot/issues?q=is%3Aissue+milestone%3A0.10.2+is%3Aclosed

## 0.10.1 - 2017-01-13

### Fixed

* Resolve problems where when asking Certbot to update a certificate at
an existing path to include different domain names, the old names would
continue to be used.
* Fix issues successfully running our unit test suite on some systems.

More details about these changes can be found on our GitHub repo:
https://github.com/certbot/certbot/issues?q=is%3Aissue+milestone%3A0.10.1+is%3Aclosed

## 0.10.0 - 2017-01-11

## Added

* Added the ability to customize and automatically complete DNS and HTTP
domain validation challenges with the manual plugin. The flags
`--manual-auth-hook` and `--manual-cleanup-hook` can now be provided
when using the manual plugin to execute commands provided by the user to
perform and clean up challenges provided by the CA. This is best used in
complicated setups where the DNS challenge must be used or Certbot's
existing plugins cannot be used to perform HTTP challenges. For more
information on how this works, see `certbot --help manual`.
* Added a `--cert-name` flag for specifying the name to use for the
certificate in Certbot's configuration directory. Using this flag in
combination with `-d/--domains`, a user can easily request a new
certificate with different domains and save it with the name provided by
`--cert-name`. Additionally, `--cert-name` can be used to select a
certificate with the `certonly` and `run` subcommands so a full list of
domains in the certificate does not have to be provided.
* Added subcommand `certificates` for listing the certificates managed by
Certbot and their properties.
* Added the `delete` subcommand for removing certificates managed by Certbot
from the configuration directory.
* Certbot now supports requesting internationalized domain names (IDNs).
* Hooks provided to Certbot are now saved to be reused during renewal.
If you run Certbot with `--pre-hook`, `--renew-hook`, or `--post-hook`
flags when obtaining a certificate, the provided commands will
automatically be saved and executed again when renewing the certificate.
A pre-hook and/or post-hook can also be given to the `certbot renew`
command either on the command line or in a [configuration
file](https://certbot.eff.org/docs/using.html#configuration-file) to run
an additional command before/after any certificate is renewed. Hooks
will only be run if a certificate is renewed.
* Support Busybox in certbot-auto.

### Changed

* Recategorized `-h/--help` output to improve documentation and
discoverability.

### Removed

* Removed the ncurses interface. This change solves problems people
were having on many systems, reduces the number of Certbot
dependencies, and simplifies our code. Certbot's only interface now is
the text interface which was available by providing `-t/--text` to
earlier versions of Certbot.

### Fixed

* Many small bug fixes.

More details about these changes can be found on our GitHub repo:
https://github.com/certbot/certbot/issues?q=is%3Aissue+milestone%3A0.10.0is%3Aclosed

## 0.9.3 - 2016-10-13

### Added

* The Apache plugin uses information about your OS to help determine the
layout of your Apache configuration directory. We added a patch to
ensure this code behaves the same way when testing on different systems
as the tests were failing in some cases.

### Changed

* Certbot adopted more conservative behavior about reporting a needed port as
unavailable when using the standalone plugin.

More details about these changes can be found on our GitHub repo:
https://github.com/certbot/certbot/milestone/27?closed=1

## 0.9.2 - 2016-10-12

### Added

* Certbot stopped requiring that all possibly required ports are available when
using the standalone plugin. It now only verifies that the ports are available
when they are necessary.

### Fixed

* Certbot now verifies that our optional dependencies version matches what is
required by Certbot.
* Certnot now properly copies the `ssl on;` directives as necessary when
performing domain validation in the Nginx plugin.
* Fixed problem where symlinks were becoming files when they were
packaged, causing errors during testing and OS packaging.

More details about these changes can be found on our GitHub repo:
https://github.com/certbot/certbot/milestone/26?closed=1

## 0.9.1 - 2016-10-06

### Fixed

* Fixed a bug that was introduced in version 0.9.0 where the command
line flag -q/--quiet wasn't respected in some cases.

More details about these changes can be found on our GitHub repo:
https://github.com/certbot/certbot/milestone/25?closed=1

## 0.9.0 - 2016-10-05

### Added

* Added an alpha version of the Nginx plugin. This plugin fully automates the
process of obtaining and installing certificates with Nginx.
Additionally, it is able to automatically configure security
enhancements such as an HTTP to HTTPS redirect and OCSP stapling. To use
this plugin, you must have the `certbot-nginx` package installed (which
is installed automatically when using `certbot-auto`) and provide
`--nginx` on the command line. This plugin is still in its early stages
so we recommend you use it with some caution and make sure you have a
backup of your Nginx configuration.
* Added support for the `DNS` challenge in the `acme` library and `DNS` in
Certbot's `manual` plugin. This allows you to create DNS records to
prove to Let's Encrypt you control the requested domain name. To use
this feature, include `--manual --preferred-challenges dns` on the
command line.
* Certbot now helps with enabling Extra Packages for Enterprise Linux (EPEL) on
CentOS 6 when using `certbot-auto`. To use `certbot-auto` on CentOS 6,
the EPEL repository has to be enabled. `certbot-auto` will now prompt
users asking them if they would like the script to enable this for them
automatically. This is done without prompting users when using
`letsencrypt-auto` or if `-n/--non-interactive/--noninteractive` is
included on the command line.

More details about these changes can be found on our GitHub repo:
https://github.com/certbot/certbot/issues?q=is%3Aissue+milestone%3A0.9.0+is%3Aclosed

## 0.8.1 - 2016-06-14

### Added

* Certbot now preserves a certificate's common name when using `renew`.
* Certbot now saves webroot values for renewal when they are entered interactively.
* Certbot now gracefully reports that the Apache plugin isn't usable when Augeas is not installed.
* Added experimental support for Mageia has been added to `certbot-auto`.

### Fixed

* Fixed problems with an invalid user-agent string on OS X.

More details about these changes can be found on our GitHub repo:
https://github.com/certbot/certbot/issues?q=is%3Aissue+milestone%3A0.8.1+

## 0.8.0 - 2016-06-02

### Added

* Added the `register` subcommand which can be used to register an account
with the Let's Encrypt CA.
* You can now run `certbot register --update-registration` to
change the e-mail address associated with your registration.

More details about these changes can be found on our GitHub repo:
https://github.com/certbot/certbot/issues?q=is%3Aissue+milestone%3A0.8.0+

## 0.7.0 - 2016-05-27

### Added

* Added `--must-staple` to request certificates from Let's Encrypt
with the OCSP must staple extension.
* Certbot now automatically configures OSCP stapling for Apache.
* Certbot now allows requesting certificates for domains found in the common name
of a custom CSR.

### Fixed

* Fixed a number of miscellaneous bugs

More details about these changes can be found on our GitHub repo:
https://github.com/certbot/certbot/issues?q=milestone%3A0.7.0+is%3Aissue

## 0.6.0 - 2016-05-12

### Added

* Versioned the datetime dependency in setup.py.

### Changed

* Renamed the client from `letsencrypt` to `certbot`.

### Fixed

* Fixed a small json deserialization error.
* Certbot now preserves domain order in generated CSRs.
* Fixed some minor bugs.

More details about these changes can be found on our GitHub repo:
https://github.com/certbot/certbot/issues?q=is%3Aissue%20milestone%3A0.6.0%20is%3Aclosed%20

## 0.5.0 - 2016-04-05

### Added

* Added the ability to use the webroot plugin interactively.
* Added the flags --pre-hook, --post-hook, and --renew-hook which can be used with
the renew subcommand to register shell commands to run in response to
renewal events. Pre-hook commands will be run before any certs are
renewed, post-hook commands will be run after any certs are renewed,
and renew-hook commands will be run after each cert is renewed. If no
certs are due for renewal, no command is run.
* Added a -q/--quiet flag which silences all output except errors.
* Added an --allow-subset-of-domains flag which can be used with the renew
command to prevent renewal failures for a subset of the requested
domains from causing the client to exit.

### Changed

* Certbot now uses renewal configuration files. In /etc/letsencrypt/renewal
by default, these files can be used to control what parameters are
used when renewing a specific certificate.

More details about these changes can be found on our GitHub repo:
https://github.com/letsencrypt/letsencrypt/issues?q=milestone%3A0.5.0+is%3Aissue

## 0.4.2 - 2016-03-03

### Fixed

* Resolved problems encountered when compiling letsencrypt
against the new OpenSSL release.
* Fixed problems encountered when using `letsencrypt renew` with configuration files
from the private beta.

More details about these changes can be found on our GitHub repo:
https://github.com/letsencrypt/letsencrypt/issues?q=is%3Aissue+milestone%3A0.4.2

## 0.4.1 - 2016-02-29

### Fixed

* Fixed Apache parsing errors encountered with some configurations.
* Fixed Werkzeug dependency problems encountered on some Red Hat systems.
* Fixed bootstrapping failures when using letsencrypt-auto with --no-self-upgrade.
* Fixed problems with parsing renewal config files from private beta.

More details about these changes can be found on our GitHub repo:
https://github.com/letsencrypt/letsencrypt/issues?q=is:issue+milestone:0.4.1

## 0.4.0 - 2016-02-10

### Added

* Added the verb/subcommand `renew` which can be used to renew your existing
certificates as they approach expiration. Running `letsencrypt renew`
will examine all existing certificate lineages and determine if any are
less than 30 days from expiration. If so, the client will use the
settings provided when you previously obtained the certificate to renew
it. The subcommand finishes by printing a summary of which renewals were
successful, failed, or not yet due.
* Added a `--dry-run` flag to help with testing configuration
without affecting production rate limits. Currently supported by the
`renew` and `certonly` subcommands, providing `--dry-run` on the command
line will obtain certificates from the staging server without saving the
resulting certificates to disk.
* Added major improvements to letsencrypt-auto. This script
has been rewritten to include full support for Python 2.6, the ability
for letsencrypt-auto to update itself, and improvements to the
stability, security, and performance of the script.
* Added support for Apache 2.2 to the Apache plugin.

More details about these changes can be found on our GitHub repo:
https://github.com/letsencrypt/letsencrypt/issues?q=is%3Aissue+milestone%3A0.4.0

## 0.3.0 - 2016-01-27

### Added

* Added a non-interactive mode which can be enabled by including `-n` or
`--non-interactive` on the command line. This can be used to guarantee
the client will not prompt when run automatically using cron/systemd.
* Added preparation for the new letsencrypt-auto script. Over the past
couple months, we've been working on increasing the reliability and
security of letsencrypt-auto. A number of changes landed in this
release to prepare for the new version of this script.

More details about these changes can be found on our GitHub repo:
https://github.com/letsencrypt/letsencrypt/issues?q=is%3Aissue+milestone%3A0.3.0

## 0.2.0 - 2016-01-14

### Added

* Added Apache plugin support for non-Debian based systems. Support has been
added for modern Red Hat based systems such as Fedora 23, Red Hat 7,
and CentOS 7 running Apache 2.4. In theory, this plugin should be
able to be configured to run on any Unix-like OS running Apache 2.4.
* Relaxed PyOpenSSL version requirements. This adds support for systems
with PyOpenSSL versions 0.13 or 0.14.
* Improved error messages from the client.

### Fixed

* Resolved issues with the Apache plugin enabling an HTTP to HTTPS
redirect on some systems.

More details about these changes can be found on our GitHub repo:
https://github.com/letsencrypt/letsencrypt/issues?q=is%3Aissue+milestone%3A0.2.0

## 0.1.1 - 2015-12-15

### Added

* Added a check that avoids attempting to issue for unqualified domain names like
"localhost".

### Fixed

* Fixed a confusing UI path that caused some users to repeatedly renew
their certs while experimenting with the client, in some cases hitting
issuance rate limits.
* Fixed numerous Apache configuration parser problems
* Fixed --webroot permission handling for non-root users

More details about these changes can be found on our GitHub repo:
https://github.com/letsencrypt/letsencrypt/issues?q=milestone%3A0.1.1<|MERGE_RESOLUTION|>--- conflicted
+++ resolved
@@ -14,15 +14,12 @@
 
 ### Fixed
 
-<<<<<<< HEAD
 * Nginx: Added Support for \*_by_lua_\* blocks (Parser now ignores it)
-*
-=======
+
 * Fixed an incompatibility in the certbot-dns-cloudflare plugin and the Cloudflare library
   which was introduced in the Cloudflare library version 2.10.1. The library would raise
   an error if a token was specified in the Certbot `--dns-cloudflare-credentials` file as
   well as the `cloudflare.cfg` configuration file of the Cloudflare library.
->>>>>>> a845ab84
 
 More details about these changes can be found on our GitHub repo.
 
