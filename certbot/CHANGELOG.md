--- conflicted
+++ resolved
@@ -17,13 +17,9 @@
 ### Fixed
 
 * Allow nginx plugin to parse non-breaking spaces in nginx configuration files.
-<<<<<<< HEAD
+* Honor --reuse-key when --allow-subset-of-names is set
 * Fixed regression in symlink parsing on Windows that was introduced in Certbot
   3.1.0.
-=======
-* Honor --reuse-key when --allow-subset-of-names is set
-*
->>>>>>> 7e87acee
 
 More details about these changes can be found on our GitHub repo.
 
