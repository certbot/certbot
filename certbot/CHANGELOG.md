# Certbot change log

Certbot adheres to [Semantic Versioning](https://semver.org/).

## 3.2.0 - main

### Added

*

### Changed

* certbot-nginx now requires pyparsing>=2.4.7.
* certbot and its acme library now require cryptography>=42.0.0.
* certbot-nginx and our acme library now require pyOpenSSL>=25.0.0.
* Deprecated `gen_ss_cert` in `acme.crypto_util` as it uses deprecated
  pyOpenSSL API.
* Add `make_self_signed_cert` to `acme.crypto_util` to replace `gen_ss_cert.
<<<<<<< HEAD
* Help output now shows `False` as default when it can be set via `cli.ini` instead of `None`
=======
* Directory hooks are now run on all commands by default, not just `renew`
>>>>>>> ec3330ee

### Fixed

* Private keys are now saved in PKCS#8 format instead of PKCS#1. Using PKCS#1
  was a regression introduced in Certbot 3.1.0.
* Allow nginx plugin to parse non-breaking spaces in nginx configuration files.
* Honor --reuse-key when --allow-subset-of-names is set
* Fixed regression in symlink parsing on Windows that was introduced in Certbot
  3.1.0.
* When adding ssl listen directives in nginx server blocks, IP addresses are now
  preserved.

More details about these changes can be found on our GitHub repo.

## 3.1.0 - 2025-01-07

### Added

*

### Changed

* Python 3.8 support was removed.
* certbot-dns-rfc2136's minimum required version of dnspython is now 2.6.1.
* Updated our Docker images to be based on Alpine Linux 3.20.
* Our runtime dependency on setuptools has been dropped from all Certbot
  components.
* Certbot's packages no longer depend on library importlib_resources.

### Fixed

* Included an OpenSSL library that was missing in our Certbot snap fixing
  crashes affecting 32-bit ARM users.

More details about these changes can be found on our GitHub repo.

## 3.0.1 - 2024-11-14

### Fixed

* Removed a CryptographyDeprecationWarning that was being displayed to users
  when checking OCSP status.

More details about these changes can be found on our GitHub repo.

## 3.0.0 - 2024-11-05

### Added

*

### Changed

* The update_symlinks command was removed.
* The `csr_dir` and `key_dir` attributes on
  `certbot.configuration.NamespaceConfig` were removed.
* The `--manual-public-ip-logging-ok` command line flag was removed.
* The `--dns-route53-propagation-seconds` command line flag was removed.
* The `certbot_dns_route53.authenticator` module has been removed. This should
  not affect any users of the plugin and instead would only affect developers
  trying to develop on top of the old code.
* Support for Python 3.8 was deprecated and will be removed in our next planned
  release.

### Fixed

*

More details about these changes can be found on our GitHub repo.

## 2.11.0 - 2024-06-05

### Added

*

### Changed

* In anticipation of backwards incompatible changes, certbot-dns-cloudflare now
  requires less than version 2.20 of Cloudflare's python library.

### Fixed

* Fixed a bug in Certbot where a CSR's SANs did not always follow the order of
  the domain names that the user requested interactively. In some cases, the
  resulting cert's common name might seem picked up randomly from the SANs
  when it should be the first item the user had in mind.

More details about these changes can be found on our GitHub repo.

## 2.10.0 - 2024-04-02

### Added

* The Python source packages which we upload to [PyPI](https://pypi.org/) are
  now also being uploaded to
  [our releases on GitHub](https://github.com/certbot/certbot/releases) where
  we now also include a SHA256SUMS checksum file and a PGP signature for that
  file.

### Changed

* We no longer publish our beta Windows installer as was originally announced
  [here](https://community.letsencrypt.org/t/certbot-discontinuing-windows-beta-support-in-2024/208101).

### Fixed

*

More details about these changes can be found on our GitHub repo.

## 2.9.0 - 2024-02-08

### Added

* Support for Python 3.12 was added.

### Changed

*

### Fixed

* Updates `joinpath` syntax to only use one addition per call, because the multiple inputs
  version was causing mypy errors on Python 3.10.
* Makes the `reconfigure` verb actually use the staging server for the dry run to check the new
  configuration.

More details about these changes can be found on our GitHub repo.

## 2.8.0 - 2023-12-05

### Added

* Added support for [Alpine Linux](https://www.alpinelinux.org) distribution when is used the apache plugin

### Changed

* Support for Python 3.7 was removed.

### Fixed

* Stop using the deprecated `pkg_resources` API included in `setuptools`.

More details about these changes can be found on our GitHub repo.

## 2.7.4 - 2023-11-01

### Fixed

* Fixed a bug introduced in version 2.7.0 that caused interactively entered
  webroot plugin values to not be saved for renewal.
* Fixed a bug introduced in version 2.7.0 of our Lexicon based DNS plugins that
  caused them to fail to find the DNS zone that needs to be modified in some
  cases.

More details about these changes can be found on our GitHub repo.

## 2.7.3 - 2023-10-24

### Fixed

* Fixed a bug where arguments with contained spaces weren't being handled correctly
* Fixed a bug that caused the ACME account to not be properly restored on
  renewal causing problems in setups where the user had multiple accounts with
  the same ACME server.

More details about these changes can be found on our GitHub repo.

## 2.7.2 - 2023-10-19

### Fixed

* `certbot-dns-ovh` plugin now requires `lexicon>=3.15.1` to ensure a consistent behavior with OVH APIs.
* Fixed a bug where argument sources weren't correctly detected in abbreviated
  arguments, short arguments, and some other circumstances

More details about these changes can be found on our GitHub repo.

## 2.7.1 - 2023-10-10

### Fixed

* Fixed a bug that broke the DNS plugin for DNSimple that was introduced in
  version 2.7.0 of the plugin.
* Correctly specified the new minimum version of the ConfigArgParse package
  that Certbot requires which is 1.5.3.

More details about these changes can be found on our GitHub repo.

## 2.7.0 - 2023-10-03

### Added

* Add `certbot.util.LooseVersion` class. See [GH #9489](https://github.com/certbot/certbot/issues/9489).
* Add a new base class `certbot.plugins.dns_common_lexicon.LexiconDNSAuthenticator` to implement a DNS
  authenticator plugin backed by Lexicon to communicate with the provider DNS API. This approach relies
  heavily on conventions to reduce the implementation complexity of a new plugin.
* Add a new test base class `certbot.plugins.dns_test_common_lexicon.BaseLexiconDNSAuthenticatorTest` to
  help testing DNS plugins implemented on top of `LexiconDNSAuthenticator`.

### Changed

* `NamespaceConfig` now tracks how its arguments were set via a dictionary, allowing us to remove a bunch
  of global state previously needed to inspect whether a user set an argument or not.
* Support for Python 3.7 was deprecated and will be removed in our next planned release.
* Added `RENEWED_DOMAINS` and `FAILED_DOMAINS` environment variables for consumption by post renewal hooks.
* Deprecates `LexiconClient` base class and `build_lexicon_config` function in
  `certbot.plugins.dns_common_lexicon` module in favor of `LexiconDNSAuthenticator`.
* Deprecates `BaseLexiconAuthenticatorTest` and `BaseLexiconClientTest` test base classes of
  `certbot.plugins.dns_test_common_lexicon` module in favor of `BaseLexiconDNSAuthenticatorTest`.

### Fixed

* Do not call deprecated datetime.utcnow() and datetime.utcfromtimestamp()
* Filter zones in `certbot-dns-google` to avoid usage of private DNS zones to create records

More details about these changes can be found on our GitHub repo.

## 2.6.0 - 2023-05-09

### Added

* `--dns-google-project` optionally allows for specifying the project that the DNS zone(s) reside in,
  which allows for Certbot usage in scenarios where the auth credentials reside in a different
  project to the zone(s) that are being managed.
* There is now a new `Other` annotated challenge object to allow plugins to support entirely novel challenges.

### Changed

* Optionally sign the SOA query for dns-rfc2136, to help resolve problems with split-view
  DNS setups and hidden primary setups.
  * Certbot versions prior to v1.32.0 did not sign queries with the specified TSIG key
    resulting in difficulty with split-horizon implementations.
  * Certbot v1.32.0 through v2.5.0 signed queries by default, potentially causing
    incompatibility with hidden primary setups with `allow-update-forwarding` enabled
    if the secondary did not also have the TSIG key within its config.
  * Certbot v2.6.0 and later no longer signs queries by default, but allows
    the user to optionally sign these queries by explicit configuration using the
    `dns_rfc2136_sign_query` option in the credentials .ini file.
* Lineage name validity is performed for new lineages. `--cert-name` may no longer contain
  filepath separators (i.e. `/` or `\`, depending on the platform).
* `certbot-dns-google` now loads credentials using the standard [Application Default
  Credentials](https://cloud.google.com/docs/authentication/application-default-credentials) strategy,
  rather than explicitly requiring the Google Compute metadata server to be present if a service account
  is not provided using `--dns-google-credentials`.
* `--dns-google-credentials` now supports additional types of file-based credential, such as
  [External Account Credentials](https://google.aip.dev/auth/4117) created by Workload Identity
  Federation. All file-based credentials implemented by the Google Auth library are supported.

### Fixed

* `certbot-dns-google` no longer requires deprecated `oauth2client` library.
* Certbot will no longer try to invoke plugins which do not subclass from the proper
  `certbot.interfaces.{Installer,Authenticator}` interface (e.g. `certbot -i standalone`
  will now be ignored). See [GH-9664](https://github.com/certbot/certbot/issues/9664).

More details about these changes can be found on our GitHub repo.

## 2.5.0 - 2023-04-04

### Added

* `acme.messages.OrderResource` now supports being round-tripped
  through JSON
* acme.client.ClientV2 now provides separate `begin_finalization`
  and `poll_finalization` methods, in addition to the existing
  `finalize_order` method.

### Changed

* `--dns-route53-propagation-seconds` is now deprecated. The Route53 plugin relies on the
  [GetChange API](https://docs.aws.amazon.com/Route53/latest/APIReference/API_GetChange.html)
  to determine if a DNS update is complete. The flag has never had any effect and will be
  removed in a future version of Certbot.
* Packaged tests for all Certbot components besides josepy were moved inside
  the `_internal/tests` module.

### Fixed

* Fixed `renew` sometimes not preserving the key type of RSA certificates.
  * Users who upgraded from Certbot <v1.25.0 to Certbot >=v2.0.0 may
    have had their RSA certificates inadvertently changed to ECDSA certificates. If desired,
    the key type may be changed back to RSA. See the [User Guide](https://eff-certbot.readthedocs.io/en/stable/using.html#changing-a-certificate-s-key-type).
* Deprecated flags were inadvertently not printing warnings since v1.16.0. This is now fixed.

More details about these changes can be found on our GitHub repo.

## 2.4.0 - 2023-03-07

### Added

* We deprecated support for the update_symlinks command. Support will be removed in a following
  version of Certbot.

### Changed

* Docker build and deploy scripts now generate multiarch manifests for non-architecture-specific tags, instead of defaulting to amd64 images.

### Fixed

* Reverted [#9475](https://github.com/certbot/certbot/pull/9475) due to a performance regression in large nginx deployments.

More details about these changes can be found on our GitHub repo.

## 2.3.0 - 2023-02-14

### Added

* Allow a user to modify the configuration of a certificate without renewing it using the new `reconfigure` subcommand. See `certbot help reconfigure` for details.
* `certbot show_account` now displays the [ACME Account Thumbprint](https://datatracker.ietf.org/doc/html/rfc8555#section-8.1).

### Changed

* Certbot will no longer save previous CSRs and certificate private keys to `/etc/letsencrypt/csr` and `/etc/letsencrypt/keys`, respectively. These directories may be safely deleted.
* Certbot will now only keep the current and 5 previous certificates in the `/etc/letsencrypt/archive` directory for each certificate lineage. Any prior certificates will be automatically deleted upon renewal. This number may be further lowered in future releases.
  * As always, users should only reference the certificate files within `/etc/letsencrypt/live` and never use `/etc/letsencrypt/archive` directly. See [Where are my certificates?](https://eff-certbot.readthedocs.io/en/stable/using.html#where-are-my-certificates) in the Certbot User Guide.
* `certbot.configuration.NamespaceConfig.key_dir` and `.csr_dir` are now deprecated.
* All Certbot components now require `pytest` to run tests.

### Fixed

* Fixed a crash when registering an account with BuyPass' ACME server.
* Fixed a bug where Certbot would crash with `AttributeError: can't set attribute` on ACME server errors in Python 3.11. See [GH #9539](https://github.com/certbot/certbot/issues/9539).

More details about these changes can be found on our GitHub repo.

## 2.2.0 - 2023-01-11

### Added

*

### Changed

* Certbot will no longer respect very long challenge polling intervals, which may be suggested
  by some ACME servers. Certbot will continue to wait up to 90 seconds by default, or up to a
  total of 30 minutes if requested by the server via `Retry-After`.

### Fixed

*

More details about these changes can be found on our GitHub repo.

## 1.32.2 - 2022-12-16

### Fixed

* Our snaps and Docker images were rebuilt to include updated versions of our dependencies.

This release was not pushed to PyPI since those packages were unaffected.

More details about these changes can be found on our GitHub repo.

## 2.1.1 - 2022-12-15

### Fixed

* Our snaps, Docker images, and Windows installer were rebuilt to include updated versions of our dependencies.

This release was not pushed to PyPI since those packages were unaffected.

More details about these changes can be found on our GitHub repo.

## 2.1.0 - 2022-12-07

### Added

*

### Changed

*

### Fixed

* Interfaces which plugins register themselves as implementing without inheriting from them now show up in `certbot plugins` output.
* `IPluginFactory`, `IPlugin`, `IAuthenticator` and `IInstaller` have been re-added to
  `certbot.interfaces`.
    - This is to fix compatibility with a number of third-party DNS plugins which may
      have started erroring with `AttributeError` in Certbot v2.0.0.
    - Plugin authors can find more information about Certbot 2.x compatibility
      [here](https://github.com/certbot/certbot/wiki/Certbot-v2.x-Plugin-Compatibility).
* A bug causing our certbot-apache tests to crash on some systems has been resolved.

More details about these changes can be found on our GitHub repo.

## 1.32.1 - 2022-12-05

### Fixed

* Our snaps and docker images were rebuilt to include updated versions of our dependencies.

This release was not pushed to PyPI since those packages were unaffected.

More details about these changes can be found on our GitHub repo.

## 2.0.0 - 2022-11-21

### Added

* Support for Python 3.11 was added to Certbot and all of its components.
* `acme.challenges.HTTP01Response.simple_verify` now accepts a timeout argument which defaults to 30 that causes the verification request to timeout after that many seconds.

### Changed

* The default key type for new certificates is now ECDSA `secp256r1` (P-256). It was previously RSA 2048-bit. Existing certificates are not affected.
* The Apache plugin no longer supports Apache 2.2.
* `acme` and Certbot no longer support versions of ACME from before the RFC 8555 standard.
* `acme` and Certbot no longer support the old `urn:acme:error:` ACME error prefix.
* Removed the deprecated `certbot-dns-cloudxns` plugin.
* Certbot will now error if a certificate has `--reuse-key` set and a conflicting `--key-type`, `--key-size` or `--elliptic-curve` is requested on the CLI. Use `--new-key` to change the key while preserving `--reuse-key`.
* 3rd party plugins no longer support the `dist_name:plugin_name` format on the CLI and in configuration files. Use the shorter `plugin_name` format.
* `acme.client.Client`, `acme.client.ClientBase`, `acme.client.BackwardsCompatibleClientV2`, `acme.mixins`, `acme.client.DER_CONTENT_TYPE`, `acme.fields.Resource`, `acme.fields.resource`, `acme.magic_typing`, `acme.messages.OLD_ERROR_PREFIX`, `acme.messages.Directory.register`, `acme.messages.Authorization.resolved_combinations`, `acme.messages.Authorization.combinations` have been removed.
* `acme.messages.Directory` now only supports lookups by the exact resource name string in the ACME directory (e.g. `directory['newOrder']`).
* Removed the deprecated `source_address` argument for `acme.client.ClientNetwork`.
* The `zope` based interfaces in `certbot.interfaces` have been removed in favor of the `abc` based interfaces found in the same module.
* Certbot no longer depends on `zope`.
* Removed deprecated function `certbot.util.get_strict_version`.
* Removed deprecated functions `certbot.crypto_util.init_save_csr`, `certbot.crypto_util.init_save_key`,
  and `certbot.compat.misc.execute_command`
* The attributes `FileDisplay`, `NoninteractiveDisplay`, `SIDE_FRAME`, `input_with_timeout`, `separate_list_input`, `summarize_domain_list`, `HELP`, and `ESC` from `certbot.display.util` have been removed.
* Removed deprecated functions `certbot.tests.util.patch_get_utility*`. Plugins should now
  patch `certbot.display.util` themselves in their tests or use
  `certbot.tests.util.patch_display_util` as a temporary workaround.
* Certbot's test API under `certbot.tests` now uses `unittest.mock` instead of the 3rd party `mock` library.

### Fixed

* Fixes a bug where the certbot working directory has unusably restrictive permissions on systems with stricter default umasks.
* Requests to subscribe to the EFF mailing list now time out after 60 seconds.

We plan to slowly roll out Certbot 2.0 to all of our snap users in the coming months. If you want to use the Certbot 2.0 snap now, please follow the instructions at https://community.letsencrypt.org/t/certbot-2-0-beta-call-for-testing/185945.

More details about these changes can be found on our GitHub repo.

## 1.32.0 - 2022-11-08

### Added

*

### Changed

* DNS RFC2136 module now uses the TSIG key to check for an authoritative SOA record. Helps the use of split-horizon and multiple views in BIND9 using the key in an ACL to determine which view to use.

### Fixed

* CentOS 9 and other RHEL-derived OSes now correctly use httpd instead of apachectl for
  various Apache-related commands

More details about these changes can be found on our GitHub repo.

## 1.31.0 - 2022-10-04

### Added

*

### Changed

* If Certbot exits before setting up its usual log files, the temporary directory created to save logging information will begin with the name `certbot-log-` rather than a generic name. This should not be considered a [stable aspect of Certbot](https://certbot.eff.org/docs/compatibility.html) and may change again in the future.

### Fixed

* Fixed an incompatibility in the certbot-dns-cloudflare plugin and the Cloudflare library
  which was introduced in the Cloudflare library version 2.10.1. The library would raise
  an error if a token was specified in the Certbot `--dns-cloudflare-credentials` file as
  well as the `cloudflare.cfg` configuration file of the Cloudflare library.

More details about these changes can be found on our GitHub repo.

## 1.30.0 - 2022-09-07

### Added

*

### Changed

* `acme.client.ClientBase`, `acme.messages.Authorization.resolved_combinations`,
  `acme.messages.Authorization.combinations`, `acme.mixins`, `acme.fields.resource`,
  and `acme.fields.Resource` are deprecated and will be removed in a future release.
* `acme.messages.OLD_ERROR_PREFIX` (`urn:acme:error:`) is deprecated and support for
  the old ACME error prefix in Certbot will be removed in the next major release of
  Certbot.
* `acme.messages.Directory.register` is deprecated and will be removed in the next
  major release of Certbot. Furthermore, `.Directory` will only support lookups
  by the exact resource name string in the ACME directory  (e.g. `directory['newOrder']`).
* The `certbot-dns-cloudxns` plugin is now deprecated and will be removed in the
  next major release of Certbot.
* The `source_address` argument for `acme.client.ClientNetwork` is deprecated
  and support for it will be removed in the next major release.
* Add UI text suggesting users create certs for multiple domains, when possible

### Fixed

*

More details about these changes can be found on our GitHub repo.

## 1.29.0 - 2022-07-05

### Added

* Updated Windows installer to be signed and trusted in Windows

### Changed

* `--allow-subset-of-names` will now additionally retry in cases where domains are rejected while creating or finalizing orders. This requires subproblem support from the ACME server.

### Fixed

* The `show_account` subcommand now uses the "newAccount" ACME endpoint to fetch the account
  data, so it doesn't rely on the locally stored account URL. This fixes situations where Certbot
  would use old ACMEv1 registration info with non-functional account URLs.

* The generated Certificate Signing Requests are now generated as version 1 instead of version 3. This resolves situations in where strict enforcement of PKCS#10 meant that CSRs that were generated as version 3 were rejected.

More details about these changes can be found on our GitHub repo.

## 1.28.0 - 2022-06-07

### Added

* Updated Apache/NGINX TLS configs to document contents are based on ssl-config.mozilla.org


### Changed

* A change to order finalization has been made to the `acme` module and Certbot:
  - An order's `certificate` field will only be processed if the order's `status` is `valid`.
  - An order's `error` field will only be processed if the order's `status` is `invalid`.

### Fixed

*

More details about these changes can be found on our GitHub repo.

## 1.27.0 - 2022-05-03

### Added

* Added support for RFC8555 subproblems to our acme library.

### Changed

* The PGP key `F2871B4152AE13C49519111F447BF683AA3B26C3` was added as an
  additional trusted key to sign our PyPI packages
* When `certonly` is run with an installer specified (e.g.  `--nginx`),
  `certonly` will now also run `restart` for that installer

### Fixed

*

More details about these changes can be found on our GitHub repo.

## 1.26.0 - 2022-04-05

### Added

* Added `--new-key`. When renewing or replacing a certificate that has `--reuse-key`
  set, it will force a new private key to be generated, one time.

  As before, `--reuse-key` and `--no-reuse-key` can be used to enable and disable key
  reuse.

### Changed

* The default propagation timeout for the OVH DNS plugin (`--dns-ovh-propagation-seconds`)
  has been increased from 30 seconds to 120 seconds, based on user feedback.

### Fixed

* Certbot for Windows has been upgraded to use Python 3.9.11, in response to
  https://www.openssl.org/news/secadv/20220315.txt.
* Previously, when Certbot was in the process of registering a new ACME account
  and the ACME server did not present any Terms of Service, the user was asked to
  agree with a non-existent Terms of Service ("None"). This bug is now fixed, so
  that if an ACME server does not provide any Terms of Service to agree with, the
  user is not asked to agree to a non-existent Terms of Service any longer.
* If account registration fails, Certbot did not relay the error from the ACME server
  back to the user. This is now fixed: the error message from the ACME server is now
  presented to the user when account registration fails.

More details about these changes can be found on our GitHub repo.

## 1.25.0 - 2022-03-16

### Added

*

### Changed

* Dropped 32 bit support for the Windows beta installer
* Windows beta installer is now distributed as "certbot-beta-installer-win_amd64.exe".
  Users of the Windows beta should uninstall the old version before running this.
* Added a check whether OCSP stapling is supported by the installer when requesting a
  certificate with the `run` subcommand in combination with the `--must-staple` option.
  If the installer does not support OCSP and the `--must-staple` option is used, Certbot
  will raise an error and quit.
* Certbot and its acme module now depend on josepy>=1.13.0 due to better type annotation
  support.

### Fixed

* Updated dependencies to use new version of cryptography that uses OpenSSL 1.1.1n, in
  response to https://www.openssl.org/news/secadv/20220315.txt.

More details about these changes can be found on our GitHub repo.

## 1.24.0 - 2022-03-01

### Added

* When the `--debug-challenges` option is used in combination with `-v`, Certbot
  now displays the challenge URLs (for `http-01` challenges) or FQDNs (for
  `dns-01` challenges) and their expected return values.
*

### Changed

* Support for Python 3.6 was removed.
* All Certbot components now require setuptools>=41.6.0.
* The acme library now requires requests>=2.20.0.
* Certbot and its acme library now require pytz>=2019.3.
* certbot-nginx now requires pyparsing>=2.2.1.
* certbot-dns-route53 now requires boto3>=1.15.15.

### Fixed

* Nginx plugin now checks included files for the singleton server_names_hash_bucket_size directive.
*

More details about these changes can be found on our GitHub repo.

## 1.23.0 - 2022-02-08

### Added

* Added `show_account` subcommand, which will fetch the account information
  from the ACME server and show the account details (account URL and, if
  applicable, email address or addresses)
* We deprecated support for Python 3.6 in Certbot and its ACME library.
  Support for Python 3.6 will be removed in the next major release of Certbot.

### Changed

*

### Fixed

* GCP Permission list for certbot-dns-google in plugin documentation
* dns-digitalocean used the SOA TTL for newly created records, rather than 30 seconds.
* Revoking a certificate based on an ECDSA key can now be done with `--key-path`.
  See [GH #8569](https://github.com/certbot/certbot/issues/8569).

More details about these changes can be found on our GitHub repo.

## 1.22.0 - 2021-12-07

### Added

* Support for Python 3.10 was added to Certbot and all of its components.
* The function certbot.util.parse_loose_version was added to parse version
  strings in the same way as the now deprecated distutils.version.LooseVersion
  class from the Python standard library.
* Added `--issuance-timeout`. This option specifies how long (in seconds) Certbot will wait
  for the server to issue a certificate.

### Changed

* The function certbot.util.get_strict_version was deprecated and will be
  removed in a future release.

### Fixed

* Fixed an issue on Windows where the `web.config` created by Certbot would sometimes
  conflict with preexisting configurations (#9088).
* Fixed an issue on Windows where the `webroot` plugin would crash when multiple domains
  had the same webroot. This affected Certbot 1.21.0.

More details about these changes can be found on our GitHub repo.

## 1.21.0 - 2021-11-02

### Added

* Certbot will generate a `web.config` file on Windows in the challenge path
  when the `webroot` plugin is used, if one does not exist. This `web.config` file
  lets IIS serve challenge files while they do not have an extension.

### Changed

* We changed the PGP key used to sign the packages we upload to PyPI. Going
  forward, releases will be signed with one of three different keys. All of
  these keys are available on major key servers and signed by our previous PGP
  key. The fingerprints of these new keys are:
    * BF6BCFC89E90747B9A680FD7B6029E8500F7DB16
    * 86379B4F0AF371B50CD9E5FF3402831161D1D280
    * 20F201346BF8F3F455A73F9A780CC99432A28621

### Fixed

*

More details about these changes can be found on our GitHub repo.

## 1.20.0 - 2021-10-05

### Added

* Added `--no-reuse-key`. This remains the default behavior, but the flag may be
  useful to unset the `--reuse-key` option on existing certificates.

### Changed

*

### Fixed

* The certbot-dns-rfc2136 plugin in Certbot 1.19.0 inadvertently had an implicit
  dependency on `dnspython>=2.0`. This has been relaxed to `dnspython>=1.15.0`.

More details about these changes can be found on our GitHub repo.

## 1.19.0 - 2021-09-07

### Added

* The certbot-dns-rfc2136 plugin always assumed the use of an IP address as the
  target server, but this was never checked. Until now. The plugin raises an error
  if the configured target server is not a valid IPv4 or IPv6 address.
* Our acme library now supports requesting certificates for IP addresses.
  This feature is still unsupported by Certbot and Let's Encrypt.

### Changed

* Several attributes in `certbot.display.util` module are deprecated and will
  be removed in a future release of Certbot. Any import of these attributes will
  emit a warning to prepare the transition for developers.
* `zope` based interfaces in `certbot.interfaces` module are deprecated and will
  be removed in a future release of Certbot. Any import of these interfaces will
  emit a warning to prepare the transition for developers.
* We removed the dependency on `chardet` from our acme library. Except for when
  downloading a certificate in an alternate format, our acme library now
  assumes all server responses are UTF-8 encoded which is required by RFC 8555.

### Fixed

* Fixed parsing of `Define`d values in the Apache plugin to allow for `=` in the value.
* Fixed a relatively harmless crash when issuing a certificate with `--quiet`/`-q`.

More details about these changes can be found on our GitHub repo.

## 1.18.0 - 2021-08-03

### Added

* New functions that Certbot plugins can use to interact with the user have
  been added to `certbot.display.util`. We plan to deprecate using `IDisplay`
  with `zope` in favor of these new functions in the future.
* The `Plugin`, `Authenticator` and `Installer` classes are added to
  `certbot.interfaces` module as alternatives to Certbot's current `zope` based
  plugin interfaces. The API of these interfaces is identical, but they are
  based on Python's `abc` module instead of `zope`. Certbot will continue to
  detect plugins that implement either interface, but we plan to drop support
  for `zope` based interfaces in a future version of Certbot.
* The class `certbot.configuration.NamespaceConfig` is added to the Certbot's
  public API.

### Changed

* When self-validating HTTP-01 challenges using
  acme.challenges.HTTP01Response.simple_verify, we now assume that the response
  is composed of only ASCII characters. Previously we were relying on the
  default behavior of the requests library which tries to guess the encoding of
  the response which was error prone.
* `acme`: the `.client.Client` and `.client.BackwardsCompatibleClientV2` classes
  are now deprecated in favor of `.client.ClientV2`.
* The `certbot.tests.patch_get_utility*` functions have been deprecated.
  Plugins should now patch `certbot.display.util` themselves in their tests or
  use `certbot.tests.util.patch_display_util` as a temporary workaround.
* In order to simplify the transition to Certbot's new plugin interfaces, the
  classes `Plugin` and `Installer` in `certbot.plugins.common` module and
  `certbot.plugins.dns_common.DNSAuthenticator` now implement Certbot's new
  plugin interfaces. The Certbot plugins based on these classes are now
  automatically detected as implementing these interfaces.
* We added a dependency on `chardet` to our acme library so that it will be
  used over `charset_normalizer` in newer versions of `requests`.

### Fixed

* The Apache authenticator no longer crashes with "Unable to insert label"
  when encountering a completely empty vhost. This issue affected Certbot 1.17.0.
* Users of the Certbot snap on Debian 9 (Stretch) should no longer encounter an
  "access denied" error when installing DNS plugins.

More details about these changes can be found on our GitHub repo.

## 1.17.0 - 2021-07-06

### Added

* Add Void Linux overrides for certbot-apache.

### Changed

* We changed how dependencies are specified between Certbot packages. For this
  and future releases, higher level Certbot components will require that lower
  level components are the same version or newer. More specifically, version X
  of the Certbot package will now always require acme>=X and version Y of a
  plugin package will always require acme>=Y and certbot=>Y. Specifying
  dependencies in this way simplifies testing and development.
* The Apache authenticator now always configures virtual hosts which do not have
  an explicit `ServerName`. This should make it work more reliably with the
  default Apache configuration in Debian-based environments.

### Fixed

* When we increased the logging level on our nginx "Could not parse file" message,
  it caused a previously-existing inability to parse empty files to become more
  visible. We have now added the ability to correctly parse empty files, so that
  message should only show for more significant errors.

More details about these changes can be found on our GitHub repo.

## 1.16.0 - 2021-06-01

### Added

*

### Changed

* DNS plugins based on lexicon now require dns-lexicon >= v3.1.0
* Use UTF-8 encoding for renewal configuration files
* Windows installer now cleans up old Certbot dependency packages
  before installing the new ones to avoid version conflicts.
* This release contains a substantial command-line UX overhaul,
  based on previous user research. The main goal was to streamline
  and clarify output. If you would like to see more verbose output, use
  the -v or -vv flags. UX improvements are an iterative process and
  the Certbot team welcomes constructive feedback.
* Functions `certbot.crypto_util.init_save_key` and `certbot.crypto_util.init_save_csr`,
  whose behaviors rely on the global Certbot `config` singleton, are deprecated and will
  be removed in a future release. Please use `certbot.crypto_util.generate_key` and
  `certbot.crypto_util.generate_csr` instead.

### Fixed

* Fix TypeError due to incompatibility with lexicon >= v3.6.0
* Installers (e.g. nginx, Apache) were being restarted unnecessarily after dry-run renewals.
* Colors and bold text should properly render in all supported versions of Windows.

More details about these changes can be found on our GitHub repo.

## 1.15.0 - 2021-05-04

### Added

*

### Changed

*

### Fixed

*

More details about these changes can be found on our GitHub repo.

## 1.14.0 - 2021-04-06

### Added

*

### Changed

* certbot-auto no longer checks for updates on any operating system.
* The module `acme.magic_typing` is deprecated and will be removed in a future release.
  Please use the built-in module `typing` instead.
* The DigitalOcean plugin now creates TXT records for the DNS-01 challenge with a lower 30s TTL.

### Fixed

* Don't output an empty line for a hidden certificate when `certbot certificates` is being used
  in combination with `--cert-name` or `-d`.

More details about these changes can be found on our GitHub repo.

## 1.13.0 - 2021-03-02

### Added

*

### Changed

* CLI flags `--os-packages-only`, `--no-self-upgrade`, `--no-bootstrap` and `--no-permissions-check`,
  which are related to certbot-auto, are deprecated and will be removed in a future release.
* Certbot no longer conditionally depends on an external mock module. Certbot's
  test API will continue to use it if it is available for backwards
  compatibility, however, this behavior has been deprecated and will be removed
  in a future release.
* The acme library no longer depends on the `security` extras from `requests`
  which was needed to support SNI in TLS requests when using old versions of
  Python 2.
* Certbot and all of its components no longer depend on the library `six`.
* The update of certbot-auto itself is now disabled on all RHEL-like systems.
* When revoking a certificate by `--cert-name`, it is no longer necessary to specify the `--server`
  if the certificate was obtained from a non-default ACME server.
* The nginx authenticator now configures all matching HTTP and HTTPS vhosts for the HTTP-01
  challenge. It is now compatible with external HTTPS redirection by a CDN or load balancer.

### Fixed

*

More details about these changes can be found on our GitHub repo.

## 1.12.0 - 2021-02-02

### Added

*

### Changed

* The `--preferred-chain` flag now only checks the Issuer Common Name of the
  topmost (closest to the root) certificate in the chain, instead of checking
  every certificate in the chain.
  See [#8577](https://github.com/certbot/certbot/issues/8577).
* Support for Python 2 has been removed.
* In previous releases, we caused certbot-auto to stop updating its Certbot
  installation. In this release, we are beginning to disable updates to the
  certbot-auto script itself. This release includes Amazon Linux users, and all
  other systems that are not based on Debian or RHEL. We plan to make this
  change to the certbot-auto script for all users in the coming months.

### Fixed

* Fixed the apache component on openSUSE Tumbleweed which no longer provides
  an apache2ctl symlink and uses apachectl instead.
* Fixed a typo in `certbot/crypto_util.py` causing an error upon attempting `secp521r1` key generation

More details about these changes can be found on our GitHub repo.

## 1.11.0 - 2021-01-05

### Added

*

### Changed

* We deprecated support for Python 2 in Certbot and its ACME library.
  Support for Python 2 will be removed in the next planned release of Certbot.
* certbot-auto was deprecated on all systems. For more information about this
  change, see
  https://community.letsencrypt.org/t/certbot-auto-no-longer-works-on-debian-based-systems/139702/7.
* We deprecated support for Apache 2.2 in the certbot-apache plugin and it will
  be removed in a future release of Certbot.

### Fixed

* The Certbot snap no longer loads packages installed via `pip install --user`. This
  was unintended and DNS plugins should be installed via `snap` instead.
* `certbot-dns-google` would sometimes crash with HTTP 409/412 errors when used with very large zones. See [#6036](https://github.com/certbot/certbot/issues/6036).
* `certbot-dns-google` would sometimes crash with an HTTP 412 error if preexisting records had an unexpected TTL, i.e.: different than Certbot's default TTL for this plugin. See [#8551](https://github.com/certbot/certbot/issues/8551).

More details about these changes can be found on our GitHub repo.

## 1.10.1 - 2020-12-03

### Fixed

* Fixed a bug in `certbot.util.add_deprecated_argument` that caused the
  deprecated `--manual-public-ip-logging-ok` flag to crash Certbot in some
  scenarios.

More details about these changes can be found on our GitHub repo.

## 1.10.0 - 2020-12-01

### Added

* Added timeout to DNS query function calls for dns-rfc2136 plugin.
* Confirmation when deleting certificates
* CLI flag `--key-type` has been added to specify 'rsa' or 'ecdsa' (default 'rsa').
* CLI flag `--elliptic-curve` has been added which takes an NIST/SECG elliptic curve. Any of
  `secp256r1`, `secp384r1` and `secp521r1` are accepted values.
* The command `certbot certficates` lists the which type of the private key that was used
  for the private key.
* Support for Python 3.9 was added to Certbot and all of its components.

### Changed

* certbot-auto was deprecated on Debian based systems.
* CLI flag `--manual-public-ip-logging-ok` is now a no-op, generates a
  deprecation warning, and will be removed in a future release.

### Fixed

* Fixed a Unicode-related crash in the nginx plugin when running under Python 2.

More details about these changes can be found on our GitHub repo.

## 1.9.0 - 2020-10-06

### Added

* `--preconfigured-renewal` flag, for packager use only.
  See the [packaging guide](https://certbot.eff.org/docs/packaging.html).

### Changed

* certbot-auto was deprecated on all systems except for those based on Debian or RHEL.
* Update the packaging instructions to promote usage of `python -m pytest` to test Certbot
  instead of the deprecated `python setup.py test` setuptools approach.
* Reduced CLI logging when reloading nginx, if it is not running.
* Reduced CLI logging when handling some kinds of errors.

### Fixed

* Fixed `server_name` case-sensitivity in the nginx plugin.
* The minimum version of the `acme` library required by Certbot was corrected.
  In the previous release, Certbot said it required `acme>=1.6.0` when it
  actually required `acme>=1.8.0` to properly support removing contact
  information from an ACME account.
* Upgraded the version of httplib2 used in our snaps and Docker images to add
  support for proxy environment variables and fix the plugin for Google Cloud
  DNS.

More details about these changes can be found on our GitHub repo.

## 1.8.0 - 2020-09-08

### Added

* Added the ability to remove email and phone contact information from an account
  using `update_account --register-unsafely-without-email`

### Changed

* Support for Python 3.5 has been removed.

### Fixed

* The problem causing the Apache plugin in the Certbot snap on ARM systems to
  fail to load the Augeas library it depends on has been fixed.
* The `acme` library can now tell the ACME server to clear contact information by passing an empty
  `tuple` to the `contact` field of a `Registration` message.
* Fixed the `*** stack smashing detected ***` error in the Certbot snap on some systems.

More details about these changes can be found on our GitHub repo.

## 1.7.0 - 2020-08-04

### Added

* Third-party plugins can be used without prefix (`plugin_name` instead of `dist_name:plugin_name`):
  this concerns the plugin name, CLI flags, and keys in credential files.
  The prefixed form is still supported but is deprecated, and will be removed in a future release.
* Added `--nginx-sleep-seconds` (default `1`) for environments where nginx takes a long time to reload.

### Changed

* The Linode DNS plugin now waits 120 seconds for DNS propagation, instead of 1200,
  due to https://www.linode.com/blog/linode/linode-turns-17/
* We deprecated support for Python 3.5 in Certbot and its ACME library.
  Support for Python 3.5 will be removed in the next major release of Certbot.

### Fixed


More details about these changes can be found on our GitHub repo.

## 1.6.0 - 2020-07-07

### Added

* Certbot snaps are now available for the arm64 and armhf architectures.
* Add minimal code to run Nginx plugin on NetBSD.
* Make Certbot snap find externally snapped plugins
* Function `certbot.compat.filesystem.umask` is a drop-in replacement for `os.umask`
  implementing umask for both UNIX and Windows systems.
* Support for alternative certificate chains in the `acme` module.
* Added `--preferred-chain <issuer CN>`. If a CA offers multiple certificate chains,
  it may be  used to indicate to Certbot which chain should be preferred.
  * e.g. `--preferred-chain "DST Root CA X3"`

### Changed

* Allow session tickets to be disabled in Apache when mod_ssl is statically linked.
* Generalize UI warning message on renewal rate limits
* Certbot behaves similarly on Windows to on UNIX systems regarding umask, and
  the umask `022` is applied by default: all files/directories are not writable by anyone
  other than the user running Certbot and the system/admin users.
* Read acmev1 Let's Encrypt server URL from renewal config as acmev2 URL to prepare
  for impending acmev1 deprecation.

### Fixed

* Cloudflare API Tokens may now be restricted to individual zones.
* Don't use `StrictVersion`, but `LooseVersion` to check version requirements with setuptools,
  to fix some packaging issues with libraries respecting PEP404 for version string,
  with doesn't match `StrictVersion` requirements.
* Certbot output doesn't refer to SSL Labs due to confusing scoring behavior.
* Fix paths when calling to programs outside of the Certbot Snap, fixing the apache and nginx
  plugins on, e.g., CentOS 7.

More details about these changes can be found on our GitHub repo.

## 1.5.0 - 2020-06-02

### Added

* Require explicit confirmation of snap plugin permissions before connecting.

### Changed

* Improved error message in apache installer when mod_ssl is not available.

### Fixed

* Add support for OCSP responses which use a public key hash ResponderID, fixing
  interoperability with Sectigo CAs.
* Fix TLS-ALPN test that fails when run with newer versions of OpenSSL.

More details about these changes can be found on our GitHub repo.

## 1.4.0 - 2020-05-05

### Added

* Turn off session tickets for apache plugin by default when appropriate.
* Added serial number of certificate to the output of `certbot certificates`
* Expose two new environment variables in the authenticator and cleanup scripts used by
  the `manual` plugin: `CERTBOT_REMAINING_CHALLENGES` is equal to the number of challenges
  remaining after the current challenge, `CERTBOT_ALL_DOMAINS` is a comma-separated list
  of all domains challenged for the current certificate.
* Added TLS-ALPN-01 challenge support in the `acme` library. Support of this
  challenge in the Certbot client is planned to be added in a future release.
* Added minimal proxy support for OCSP verification.
* On Windows, hooks are now executed in a Powershell shell instead of a CMD shell,
  allowing both `*.ps1` and `*.bat` as valid scripts for Certbot.

### Changed

* Reorganized error message when a user entered an invalid email address.
* Stop asking interactively if the user would like to add a redirect.
* `mock` dependency is now conditional on Python 2 in all of our packages.
* Deprecate certbot-auto on Gentoo, macOS, and FreeBSD.
* Allow existing but empty archive and live dir to be used when creating new lineage.

### Fixed

* When using an RFC 8555 compliant endpoint, the `acme` library no longer sends the
  `resource` field in any requests or the `type` field when responding to challenges.
* Fix nginx plugin crash when non-ASCII configuration file is being read (instead,
  the user will be warned that UTF-8 must be used).
* Fix hanging OCSP queries during revocation checking - added a 10 second timeout.
* Standalone servers now have a default socket timeout of 30 seconds, fixing
  cases where an idle connection can cause the standalone plugin to hang.
* Parsing of the RFC 8555 application/pem-certificate-chain now tolerates CRLF line
  endings. This should fix interoperability with Buypass' services.

More details about these changes can be found on our GitHub repo.

## 1.3.0 - 2020-03-03

### Added

* Added certbot.ocsp Certbot's API. The certbot.ocsp module can be used to
  determine the OCSP status of certificates.
* Don't verify the existing certificate in HTTP01Response.simple_verify, for
  compatibility with the real-world ACME challenge checks.
* Added support for `$hostname` in nginx `server_name` directive

### Changed

* Certbot will now renew certificates early if they have been revoked according
  to OCSP.
* Fix acme module warnings when response Content-Type includes params (e.g. charset).
* Fixed issue where webroot plugin would incorrectly raise `Read-only file system`
  error when creating challenge directories (issue #7165).

### Fixed

* Fix Apache plugin to use less restrictive umask for making the challenge directory when a restrictive umask was set when certbot was started.

More details about these changes can be found on our GitHub repo.

## 1.2.0 - 2020-02-04

### Added

* Added support for Cloudflare's limited-scope API Tokens

### Changed

* Add directory field to error message when field is missing.
* If MD5 hasher is not available, try it in non-security mode (fix for FIPS systems) -- [#1948](https://github.com/certbot/certbot/issues/1948)
* Disable old SSL versions and ciphersuites and remove `SSLCompression off` setting to follow Mozilla recommendations in Apache.
* Remove ECDHE-RSA-AES128-SHA from NGINX ciphers list now that Windows 2008 R2 and Windows 7 are EOLed
* Support for Python 3.4 has been removed.

### Fixed

* Fix collections.abc imports for Python 3.9.

More details about these changes can be found on our GitHub repo.

## 1.1.0 - 2020-01-14

### Added

*

### Changed

* Removed the fallback introduced with 0.34.0 in `acme` to retry a POST-as-GET
  request as a GET request when the targeted ACME CA server seems to not support
  POST-as-GET requests.
* certbot-auto no longer supports architectures other than x86_64 on RHEL 6
  based systems. Existing certbot-auto installations affected by this will
  continue to work, but they will no longer receive updates. To install a
  newer version of Certbot on these systems, you should update your OS.
* Support for Python 3.4 in Certbot and its ACME library is deprecated and will be
  removed in the next release of Certbot. certbot-auto users on x86_64 systems running
  RHEL 6 or derivatives will be asked to enable Software Collections (SCL) repository
  so Python 3.6 can be installed. certbot-auto can enable the SCL repo for you on CentOS 6
  while users on other RHEL 6 based systems will be asked to do this manually.

### Fixed

*

More details about these changes can be found on our GitHub repo.

## 1.0.0 - 2019-12-03

### Added

*

### Removed

* The `docs` extras for the `certbot-apache` and `certbot-nginx` packages
  have been removed.

### Changed

* certbot-auto has deprecated support for systems using OpenSSL 1.0.1 that are
  not running on x86-64. This primarily affects RHEL 6 based systems.
* Certbot's `config_changes` subcommand has been removed
* `certbot.plugins.common.TLSSNI01` has been removed.
* Deprecated attributes related to the TLS-SNI-01 challenge in
  `acme.challenges` and `acme.standalone`
  have been removed.
* The functions `certbot.client.view_config_changes`,
  `certbot.main.config_changes`,
  `certbot.plugins.common.Installer.view_config_changes`,
  `certbot.reverter.Reverter.view_config_changes`, and
  `certbot.util.get_systemd_os_info` have been removed
* Certbot's `register --update-registration` subcommand has been removed
* When possible, default to automatically configuring the webserver so all requests
  redirect to secure HTTPS access. This is mostly relevant when running Certbot
  in non-interactive mode. Previously, the default was to not redirect all requests.

### Fixed

*

More details about these changes can be found on our GitHub repo.

## 0.40.1 - 2019-11-05

### Changed

* Added back support for Python 3.4 to Certbot components and certbot-auto due
  to a bug when requiring Python 2.7 or 3.5+ on RHEL 6 based systems.

More details about these changes can be found on our GitHub repo.

## 0.40.0 - 2019-11-05

### Added

*

### Changed

* We deprecated support for Python 3.4 in Certbot and its ACME library. Support
  for Python 3.4 will be removed in the next major release of Certbot.
  certbot-auto users on RHEL 6 based systems will be asked to enable Software
  Collections (SCL) repository so Python 3.6 can be installed. certbot-auto can
  enable the SCL repo for you on CentOS 6 while users on other RHEL 6 based
  systems will be asked to do this manually.
* `--server` may now be combined with `--dry-run`. Certbot will, as before, use the
  staging server instead of the live server when `--dry-run` is used.
* `--dry-run` now requests fresh authorizations every time, fixing the issue
  where it was prone to falsely reporting success.
* Updated certbot-dns-google to depend on newer versions of
  google-api-python-client and oauth2client.
* The OS detection logic again uses distro library for Linux OSes
* certbot.plugins.common.TLSSNI01 has been deprecated and will be removed in a
  future release.
* CLI flags --tls-sni-01-port and --tls-sni-01-address have been removed.
* The values tls-sni and tls-sni-01 for the --preferred-challenges flag are no
  longer accepted.
* Removed the flags: `--agree-dev-preview`, `--dialog`, and `--apache-init-script`
* acme.standalone.BaseRequestHandlerWithLogging and
  acme.standalone.simple_tls_sni_01_server have been deprecated and will be
  removed in a future release of the library.
* certbot-dns-rfc2136 now use TCP to query SOA records.

### Fixed

*

More details about these changes can be found on our GitHub repo.

## 0.39.0 - 2019-10-01

### Added

* Support for Python 3.8 was added to Certbot and all of its components.
* Support for CentOS 8 was added to certbot-auto.

### Changed

* Don't send OCSP requests for expired certificates
* Return to using platform.linux_distribution instead of distro.linux_distribution in OS fingerprinting for Python < 3.8
* Updated the Nginx plugin's TLS configuration to keep support for some versions of IE11.

### Fixed

* Fixed OS detection in the Apache plugin on RHEL 6.

More details about these changes can be found on our GitHub repo.

## 0.38.0 - 2019-09-03

### Added

* Disable session tickets for Nginx users when appropriate.

### Changed

* If Certbot fails to rollback your server configuration, the error message
  links to the Let's Encrypt forum. Change the link to the Help category now
  that the Server category has been closed.
* Replace platform.linux_distribution with distro.linux_distribution as a step
  towards Python 3.8 support in Certbot.

### Fixed

* Fixed OS detection in the Apache plugin on Scientific Linux.

More details about these changes can be found on our GitHub repo.

## 0.37.2 - 2019-08-21

* Stop disabling TLS session tickets in Nginx as it caused TLS failures on
  some systems.

More details about these changes can be found on our GitHub repo.

## 0.37.1 - 2019-08-08

### Fixed

* Stop disabling TLS session tickets in Apache as it caused TLS failures on
  some systems.

More details about these changes can be found on our GitHub repo.

## 0.37.0 - 2019-08-07

### Added

* Turn off session tickets for apache plugin by default
* acme: Authz deactivation added to `acme` module.

### Changed

* Follow updated Mozilla recommendations for Nginx ssl_protocols, ssl_ciphers,
  and ssl_prefer_server_ciphers

### Fixed

* Fix certbot-auto failures on RHEL 8.

More details about these changes can be found on our GitHub repo.

## 0.36.0 - 2019-07-11

### Added

* Turn off session tickets for nginx plugin by default
* Added missing error types from RFC8555 to acme

### Changed

* Support for Ubuntu 14.04 Trusty has been removed.
* Update the 'manage your account' help to be more generic.
* The error message when Certbot's Apache plugin is unable to modify your
  Apache configuration has been improved.
* Certbot's config_changes subcommand has been deprecated and will be
  removed in a future release.
* `certbot config_changes` no longer accepts a --num parameter.
* The functions `certbot.plugins.common.Installer.view_config_changes` and
  `certbot.reverter.Reverter.view_config_changes` have been deprecated and will
  be removed in a future release.

### Fixed

* Replace some unnecessary platform-specific line separation.

More details about these changes can be found on our GitHub repo.

## 0.35.1 - 2019-06-10

### Fixed

* Support for specifying an authoritative base domain in our dns-rfc2136 plugin
  has been removed. This feature was added in our last release but had a bug
  which caused the plugin to fail so the feature has been removed until it can
  be added properly.

Despite us having broken lockstep, we are continuing to release new versions of
all Certbot components during releases for the time being, however, the only
package with changes other than its version number was:

* certbot-dns-rfc2136

More details about these changes can be found on our GitHub repo.

## 0.35.0 - 2019-06-05

### Added

* dns_rfc2136 plugin now supports explicitly specifying an authoritative
  base domain for cases when the automatic method does not work (e.g.
  Split horizon DNS)

### Changed

*

### Fixed

* Renewal parameter `webroot_path` is always saved, avoiding some regressions
  when `webroot` authenticator plugin is invoked with no challenge to perform.
* Certbot now accepts OCSP responses when an explicit authorized
  responder, different from the issuer, is used to sign OCSP
  responses.
* Scripts in Certbot hook directories are no longer executed when their
  filenames end in a tilde.

Despite us having broken lockstep, we are continuing to release new versions of
all Certbot components during releases for the time being, however, the only
package with changes other than its version number was:

* certbot
* certbot-dns-rfc2136

More details about these changes can be found on our GitHub repo.

## 0.34.2 - 2019-05-07

### Fixed

* certbot-auto no longer writes a check_permissions.py script at the root
  of the filesystem.

Despite us having broken lockstep, we are continuing to release new versions of
all Certbot components during releases for the time being, however, the only
changes in this release were to certbot-auto.

More details about these changes can be found on our GitHub repo.

## 0.34.1 - 2019-05-06

### Fixed

* certbot-auto no longer prints a blank line when there are no permissions
  problems.

Despite us having broken lockstep, we are continuing to release new versions of
all Certbot components during releases for the time being, however, the only
changes in this release were to certbot-auto.

More details about these changes can be found on our GitHub repo.

## 0.34.0 - 2019-05-01

### Changed

* Apache plugin now tries to restart httpd on Fedora using systemctl if a
  configuration test error is detected. This has to be done due to the way
  Fedora now generates the self signed certificate files upon first
  restart.
* Updated Certbot and its plugins to improve the handling of file system permissions
  on Windows as a step towards adding proper Windows support to Certbot.
* Updated urllib3 to 1.24.2 in certbot-auto.
* Removed the fallback introduced with 0.32.0 in `acme` to retry a challenge response
  with a `keyAuthorization` if sending the response without this field caused a
  `malformed` error to be received from the ACME server.
* Linode DNS plugin now supports api keys created from their new panel
  at [cloud.linode.com](https://cloud.linode.com)

### Fixed

* Fixed Google DNS Challenge issues when private zones exist
* Adding a warning noting that future versions of Certbot will automatically configure the
  webserver so that all requests redirect to secure HTTPS access. You can control this
  behavior and disable this warning with the --redirect and --no-redirect flags.
* certbot-auto now prints warnings when run as root with insecure file system
  permissions. If you see these messages, you should fix the problem by
  following the instructions at
  https://community.letsencrypt.org/t/certbot-auto-deployment-best-practices/91979/,
  however, these warnings can be disabled as necessary with the flag
  --no-permissions-check.
* `acme` module uses now a POST-as-GET request to retrieve the registration
  from an ACME v2 server
* Convert the tsig algorithm specified in the certbot_dns_rfc2136 configuration file to
  all uppercase letters before validating. This makes the value in the config case
  insensitive.

Despite us having broken lockstep, we are continuing to release new versions of
all Certbot components during releases for the time being, however, the only
package with changes other than its version number was:

* acme
* certbot
* certbot-apache
* certbot-dns-cloudflare
* certbot-dns-cloudxns
* certbot-dns-digitalocean
* certbot-dns-dnsimple
* certbot-dns-dnsmadeeasy
* certbot-dns-gehirn
* certbot-dns-google
* certbot-dns-linode
* certbot-dns-luadns
* certbot-dns-nsone
* certbot-dns-ovh
* certbot-dns-rfc2136
* certbot-dns-route53
* certbot-dns-sakuracloud
* certbot-nginx

More details about these changes can be found on our GitHub repo.

## 0.33.1 - 2019-04-04

### Fixed

* A bug causing certbot-auto to print warnings or crash on some RHEL based
  systems has been resolved.

Despite us having broken lockstep, we are continuing to release new versions of
all Certbot components during releases for the time being, however, the only
changes in this release were to certbot-auto.

More details about these changes can be found on our GitHub repo.

## 0.33.0 - 2019-04-03

### Added

* Fedora 29+ is now supported by certbot-auto. Since Python 2.x is on a deprecation
  path in Fedora, certbot-auto will install and use Python 3.x on Fedora 29+.
* CLI flag `--https-port` has been added for Nginx plugin exclusively, and replaces
  `--tls-sni-01-port`. It defines the HTTPS port the Nginx plugin will use while
  setting up a new SSL vhost. By default the HTTPS port is 443.

### Changed

* Support for TLS-SNI-01 has been removed from all official Certbot plugins.
* Attributes related to the TLS-SNI-01 challenge in `acme.challenges` and `acme.standalone`
  modules are deprecated and will be removed soon.
* CLI flags `--tls-sni-01-port` and `--tls-sni-01-address` are now no-op, will
  generate a deprecation warning if used, and will be removed soon.
* Options `tls-sni` and `tls-sni-01` in `--preferred-challenges` flag are now no-op,
  will generate a deprecation warning if used, and will be removed soon.
* CLI flag `--standalone-supported-challenges` has been removed.

### Fixed

* Certbot uses the Python library cryptography for OCSP when cryptography>=2.5
  is installed. We fixed a bug in Certbot causing it to interpret timestamps in
  the OCSP response as being in the local timezone rather than UTC.
* Issue causing the default CentOS 6 TLS configuration to ignore some of the
  HTTPS VirtualHosts created by Certbot. mod_ssl loading is now moved to main
  http.conf for this environment where possible.

Despite us having broken lockstep, we are continuing to release new versions of
all Certbot components during releases for the time being, however, the only
package with changes other than its version number was:

* acme
* certbot
* certbot-apache
* certbot-nginx

More details about these changes can be found on our GitHub repo.

## 0.32.0 - 2019-03-06

### Added

* If possible, Certbot uses built-in support for OCSP from recent cryptography
  versions instead of the OpenSSL binary: as a consequence Certbot does not need
  the OpenSSL binary to be installed anymore if cryptography>=2.5 is installed.

### Changed

* Certbot and its acme module now depend on josepy>=1.1.0 to avoid printing the
  warnings described at https://github.com/certbot/josepy/issues/13.
* Apache plugin now respects CERTBOT_DOCS environment variable when adding
  command line defaults.
* The running of manual plugin hooks is now always included in Certbot's log
  output.
* Tests execution for certbot, certbot-apache and certbot-nginx packages now relies on pytest.
* An ACME CA server may return a "Retry-After" HTTP header on authorization polling, as
  specified in the ACME protocol, to indicate when the next polling should occur. Certbot now
  reads this header if set and respect its value.
* The `acme` module avoids sending the `keyAuthorization` field in the JWS
  payload when responding to a challenge as the field is not included in the
  current ACME protocol. To ease the migration path for ACME CA servers,
  Certbot and its `acme` module will first try the request without the
  `keyAuthorization` field but will temporarily retry the request with the
  field included if a `malformed` error is received. This fallback will be
  removed in version 0.34.0.

Despite us having broken lockstep, we are continuing to release new versions of
all Certbot components during releases for the time being, however, the only
package with changes other than its version number was:

* acme
* certbot
* certbot-apache
* certbot-nginx

More details about these changes can be found on our GitHub repo.

## 0.31.0 - 2019-02-07

### Added

* Avoid reprocessing challenges that are already validated
  when a certificate is issued.
* Support for initiating (but not solving end-to-end) TLS-ALPN-01 challenges
  with the `acme` module.

### Changed

* Certbot's official Docker images are now based on Alpine Linux 3.9 rather
  than 3.7. The new version comes with OpenSSL 1.1.1.
* Lexicon-based DNS plugins are now fully compatible with Lexicon 3.x (support
  on 2.x branch is maintained).
* Apache plugin now attempts to configure all VirtualHosts matching requested
  domain name instead of only a single one when answering the HTTP-01 challenge.

### Fixed

* Fixed accessing josepy contents through acme.jose when the full acme.jose
  path is used.
* Clarify behavior for deleting certs as part of revocation.

Despite us having broken lockstep, we are continuing to release new versions of
all Certbot components during releases for the time being, however, the only
package with changes other than its version number was:

* acme
* certbot
* certbot-apache
* certbot-dns-cloudxns
* certbot-dns-dnsimple
* certbot-dns-dnsmadeeasy
* certbot-dns-gehirn
* certbot-dns-linode
* certbot-dns-luadns
* certbot-dns-nsone
* certbot-dns-ovh
* certbot-dns-sakuracloud

More details about these changes can be found on our GitHub repo.

## 0.30.2 - 2019-01-25

### Fixed

* Update the version of setuptools pinned in certbot-auto to 40.6.3 to
  solve installation problems on newer OSes.

Despite us having broken lockstep, we are continuing to release new versions of
all Certbot components during releases for the time being, however, this
release only affects certbot-auto.

More details about these changes can be found on our GitHub repo.

## 0.30.1 - 2019-01-24

### Fixed

* Always download the pinned version of pip in pipstrap to address breakages
* Rename old,default.conf to old-and-default.conf to address commas in filenames
  breaking recent versions of pip.
* Add VIRTUALENV_NO_DOWNLOAD=1 to all calls to virtualenv to address breakages
  from venv downloading the latest pip

Despite us having broken lockstep, we are continuing to release new versions of
all Certbot components during releases for the time being, however, the only
package with changes other than its version number was:

* certbot-apache

More details about these changes can be found on our GitHub repo.

## 0.30.0 - 2019-01-02

### Added

* Added the `update_account` subcommand for account management commands.

### Changed

* Copied account management functionality from the `register` subcommand
  to the `update_account` subcommand.
* Marked usage `register --update-registration` for deprecation and
  removal in a future release.

### Fixed

* Older modules in the josepy library can now be accessed through acme.jose
  like it could in previous versions of acme. This is only done to preserve
  backwards compatibility and support for doing this with new modules in josepy
  will not be added. Users of the acme library should switch to using josepy
  directly if they haven't done so already.

Despite us having broken lockstep, we are continuing to release new versions of
all Certbot components during releases for the time being, however, the only
package with changes other than its version number was:

* acme

More details about these changes can be found on our GitHub repo.

## 0.29.1 - 2018-12-05

### Added

*

### Changed

*

### Fixed

* The default work and log directories have been changed back to
  /var/lib/letsencrypt and /var/log/letsencrypt respectively.

Despite us having broken lockstep, we are continuing to release new versions of
all Certbot components during releases for the time being, however, the only
package with changes other than its version number was:

* certbot

More details about these changes can be found on our GitHub repo.

## 0.29.0 - 2018-12-05

### Added

* Noninteractive renewals with `certbot renew` (those not started from a
  terminal) now randomly sleep 1-480 seconds before beginning work in
  order to spread out load spikes on the server side.
* Added External Account Binding support in cli and acme library.
  Command line arguments --eab-kid and --eab-hmac-key added.

### Changed

* Private key permissioning changes: Renewal preserves existing group mode
  & gid of previous private key material. Private keys for new
  lineages (i.e. new certs, not renewed) default to 0o600.

### Fixed

* Update code and dependencies to clean up Resource and Deprecation Warnings.
* Only depend on imgconverter extension for Sphinx >= 1.6

Despite us having broken lockstep, we are continuing to release new versions of
all Certbot components during releases for the time being, however, the only
package with changes other than its version number was:

* acme
* certbot
* certbot-apache
* certbot-dns-cloudflare
* certbot-dns-digitalocean
* certbot-dns-google
* certbot-nginx

More details about these changes can be found on our GitHub repo:
https://github.com/certbot/certbot/milestone/62?closed=1

## 0.28.0 - 2018-11-7

### Added

* `revoke` accepts `--cert-name`, and doesn't accept both `--cert-name` and `--cert-path`.
* Use the ACMEv2 newNonce endpoint when a new nonce is needed, and newNonce is available in the directory.

### Changed

* Removed documentation mentions of `#letsencrypt` IRC on Freenode.
* Write README to the base of (config-dir)/live directory
* `--manual` will explicitly warn users that earlier challenges should remain in place when setting up subsequent challenges.
* Warn when using deprecated acme.challenges.TLSSNI01
* Log warning about TLS-SNI deprecation in Certbot
* Stop preferring TLS-SNI in the Apache, Nginx, and standalone plugins
* OVH DNS plugin now relies on Lexicon>=2.7.14 to support HTTP proxies
* Default time the Linode plugin waits for DNS changes to propagate is now 1200 seconds.

### Fixed

* Match Nginx parser update in allowing variable names to start with `${`.
* Fix ranking of vhosts in Nginx so that all port-matching vhosts come first
* Correct OVH integration tests on machines without internet access.
* Stop caching the results of ipv6_info in http01.py
* Test fix for Route53 plugin to prevent boto3 making outgoing connections.
* The grammar used by Augeas parser in Apache plugin was updated to fix various parsing errors.
* The CloudXNS, DNSimple, DNS Made Easy, Gehirn, Linode, LuaDNS, NS1, OVH, and
  Sakura Cloud DNS plugins are now compatible with Lexicon 3.0+.

Despite us having broken lockstep, we are continuing to release new versions of
all Certbot components during releases for the time being, however, the only
package with changes other than its version number was:

* acme
* certbot
* certbot-apache
* certbot-dns-cloudxns
* certbot-dns-dnsimple
* certbot-dns-dnsmadeeasy
* certbot-dns-gehirn
* certbot-dns-linode
* certbot-dns-luadns
* certbot-dns-nsone
* certbot-dns-ovh
* certbot-dns-route53
* certbot-dns-sakuracloud
* certbot-nginx

More details about these changes can be found on our GitHub repo:
https://github.com/certbot/certbot/milestone/59?closed=1

## 0.27.1 - 2018-09-06

### Fixed

* Fixed parameter name in OpenSUSE overrides for default parameters in the
  Apache plugin. Certbot on OpenSUSE works again.

Despite us having broken lockstep, we are continuing to release new versions of
all Certbot components during releases for the time being, however, the only
package with changes other than its version number was:

* certbot-apache

More details about these changes can be found on our GitHub repo:
https://github.com/certbot/certbot/milestone/60?closed=1

## 0.27.0 - 2018-09-05

### Added

* The Apache plugin now accepts the parameter --apache-ctl which can be
  used to configure the path to the Apache control script.

### Changed

* When using `acme.client.ClientV2` (or
 `acme.client.BackwardsCompatibleClientV2` with an ACME server that supports a
 newer version of the ACME protocol), an `acme.errors.ConflictError` will be
 raised if you try to create an ACME account with a key that has already been
 used. Previously, a JSON parsing error was raised in this scenario when using
 the library with Let's Encrypt's ACMEv2 endpoint.

### Fixed

* When Apache is not installed, Certbot's Apache plugin no longer prints
  messages about being unable to find apachectl to the terminal when the plugin
  is not selected.
* If you're using the Apache plugin with the --apache-vhost-root flag set to a
  directory containing a disabled virtual host for the domain you're requesting
  a certificate for, the virtual host will now be temporarily enabled if
  necessary to pass the HTTP challenge.
* The documentation for the Certbot package can now be built using Sphinx 1.6+.
* You can now call `query_registration` without having to first call
  `new_account` on `acme.client.ClientV2` objects.
* The requirement of `setuptools>=1.0` has been removed from `certbot-dns-ovh`.
* Names in certbot-dns-sakuracloud's tests have been updated to refer to Sakura
  Cloud rather than NS1 whose plugin certbot-dns-sakuracloud was based on.

Despite us having broken lockstep, we are continuing to release new versions of
all Certbot components during releases for the time being, however, the only
package with changes other than its version number was:

* acme
* certbot
* certbot-apache
* certbot-dns-ovh
* certbot-dns-sakuracloud

More details about these changes can be found on our GitHub repo:
https://github.com/certbot/certbot/milestone/57?closed=1

## 0.26.1 - 2018-07-17

### Fixed

* Fix a bug that was triggered when users who had previously manually set `--server` to get ACMEv2 certs tried to renew ACMEv1 certs.

Despite us having broken lockstep, we are continuing to release new versions of all Certbot components during releases for the time being, however, the only package with changes other than its version number was:

* certbot

More details about these changes can be found on our GitHub repo:
https://github.com/certbot/certbot/milestone/58?closed=1

## 0.26.0 - 2018-07-11

### Added

* A new security enhancement which we're calling AutoHSTS has been added to
  Certbot's Apache plugin. This enhancement configures your webserver to send a
  HTTP Strict Transport Security header with a low max-age value that is slowly
  increased over time. The max-age value is not increased to a large value
  until you've successfully managed to renew your certificate. This enhancement
  can be requested with the --auto-hsts flag.
* New official DNS plugins have been created for Gehirn Infrastructure Service,
  Linode, OVH, and Sakura Cloud. These plugins can be found on our Docker Hub
  page at https://hub.docker.com/u/certbot and on PyPI.
* The ability to reuse ACME accounts from Let's Encrypt's ACMEv1 endpoint on
  Let's Encrypt's ACMEv2 endpoint has been added.
* Certbot and its components now support Python 3.7.
* Certbot's install subcommand now allows you to interactively choose which
  certificate to install from the list of certificates managed by Certbot.
* Certbot now accepts the flag `--no-autorenew` which causes any obtained
  certificates to not be automatically renewed when it approaches expiration.
* Support for parsing the TLS-ALPN-01 challenge has been added back to the acme
  library.

### Changed

* Certbot's default ACME server has been changed to Let's Encrypt's ACMEv2
  endpoint. By default, this server will now be used for both new certificate
  lineages and renewals.
* The Nginx plugin is no longer marked labeled as an "Alpha" version.
* The `prepare` method of Certbot's plugins is no longer called before running
  "Updater" enhancements that are run on every invocation of `certbot renew`.

Despite us having broken lockstep, we are continuing to release new versions of
all Certbot components during releases for the time being, however, the only
packages with functional changes were:

* acme
* certbot
* certbot-apache
* certbot-dns-gehirn
* certbot-dns-linode
* certbot-dns-ovh
* certbot-dns-sakuracloud
* certbot-nginx

More details about these changes can be found on our GitHub repo:
https://github.com/certbot/certbot/milestone/55?closed=1

## 0.25.1 - 2018-06-13

### Fixed

* TLS-ALPN-01 support has been removed from our acme library. Using our current
  dependencies, we are unable to provide a correct implementation of this
  challenge so we decided to remove it from the library until we can provide
  proper support.
* Issues causing test failures when running the tests in the acme package with
  pytest<3.0 has been resolved.
* certbot-nginx now correctly depends on acme>=0.25.0.

Despite us having broken lockstep, we are continuing to release new versions of
all Certbot components during releases for the time being, however, the only
packages with changes other than their version number were:

* acme
* certbot-nginx

More details about these changes can be found on our GitHub repo:
https://github.com/certbot/certbot/milestone/56?closed=1

## 0.25.0 - 2018-06-06

### Added

* Support for the ready status type was added to acme. Without this change,
  Certbot and acme users will begin encountering errors when using Let's
  Encrypt's ACMEv2 API starting on June 19th for the staging environment and
  July 5th for production. See
  https://community.letsencrypt.org/t/acmev2-order-ready-status/62866 for more
  information.
* Certbot now accepts the flag --reuse-key which will cause the same key to be
  used in the certificate when the lineage is renewed rather than generating a
  new key.
* You can now add multiple email addresses to your ACME account with Certbot by
  providing a comma separated list of emails to the --email flag.
* Support for Let's Encrypt's upcoming TLS-ALPN-01 challenge was added to acme.
  For more information, see
  https://community.letsencrypt.org/t/tls-alpn-validation-method/63814/1.
* acme now supports specifying the source address to bind to when sending
  outgoing connections. You still cannot specify this address using Certbot.
* If you run Certbot against Let's Encrypt's ACMEv2 staging server but don't
  already have an account registered at that server URL, Certbot will
  automatically reuse your staging account from Let's Encrypt's ACMEv1 endpoint
  if it exists.
* Interfaces were added to Certbot allowing plugins to be called at additional
  points. The `GenericUpdater` interface allows plugins to perform actions
  every time `certbot renew` is run, regardless of whether any certificates are
  due for renewal, and the `RenewDeployer` interface allows plugins to perform
  actions when a certificate is renewed. See `certbot.interfaces` for more
  information.

### Changed

* When running Certbot with --dry-run and you don't already have a staging
  account, the created account does not contain an email address even if one
  was provided to avoid expiration emails from Let's Encrypt's staging server.
* certbot-nginx does a better job of automatically detecting the location of
  Nginx's configuration files when run on BSD based systems.
* acme now requires and uses pytest when running tests with setuptools with
  `python setup.py test`.
* `certbot config_changes` no longer waits for user input before exiting.

### Fixed

* Misleading log output that caused users to think that Certbot's standalone
  plugin failed to bind to a port when performing a challenge has been
  corrected.
* An issue where certbot-nginx would fail to enable HSTS if the server block
  already had an `add_header` directive has been resolved.
* certbot-nginx now does a better job detecting the server block to base the
  configuration for TLS-SNI challenges on.

Despite us having broken lockstep, we are continuing to release new versions of
all Certbot components during releases for the time being, however, the only
packages with functional changes were:

* acme
* certbot
* certbot-apache
* certbot-nginx

More details about these changes can be found on our GitHub repo:
https://github.com/certbot/certbot/milestone/54?closed=1

## 0.24.0 - 2018-05-02

### Added

* certbot now has an enhance subcommand which allows you to configure security
  enhancements like HTTP to HTTPS redirects, OCSP stapling, and HSTS without
  reinstalling a certificate.
* certbot-dns-rfc2136 now allows the user to specify the port to use to reach
  the DNS server in its credentials file.
* acme now parses the wildcard field included in authorizations so it can be
  used by users of the library.

### Changed

* certbot-dns-route53 used to wait for each DNS update to propagate before
  sending the next one, but now it sends all updates before waiting which
  speeds up issuance for multiple domains dramatically.
* Certbot's official Docker images are now based on Alpine Linux 3.7 rather
  than 3.4 because 3.4 has reached its end-of-life.
* We've doubled the time Certbot will spend polling authorizations before
  timing out.
* The level of the message logged when Certbot is being used with
  non-standard paths warning that crontabs for renewal included in Certbot
  packages from OS package managers may not work has been reduced. This stops
  the message from being written to stderr every time `certbot renew` runs.

### Fixed

* certbot-auto now works with Python 3.6.

Despite us having broken lockstep, we are continuing to release new versions of
all Certbot components during releases for the time being, however, the only
packages with changes other than their version number were:

* acme
* certbot
* certbot-apache
* certbot-dns-digitalocean (only style improvements to tests)
* certbot-dns-rfc2136

More details about these changes can be found on our GitHub repo:
https://github.com/certbot/certbot/milestone/52?closed=1

## 0.23.0 - 2018-04-04

### Added

* Support for OpenResty was added to the Nginx plugin.

### Changed

* The timestamps in Certbot's logfiles now use the system's local time zone
  rather than UTC.
* Certbot's DNS plugins that use Lexicon now rely on Lexicon>=2.2.1 to be able
  to create and delete multiple TXT records on a single domain.
* certbot-dns-google's test suite now works without an internet connection.

### Fixed

* Removed a small window that if during which an error occurred, Certbot
  wouldn't clean up performed challenges.
* The parameters `default` and `ipv6only` are now removed from `listen`
  directives when creating a new server block in the Nginx plugin.
* `server_name` directives enclosed in quotation marks in Nginx are now properly
  supported.
* Resolved an issue preventing the Apache plugin from starting Apache when it's
  not currently running on RHEL and Gentoo based systems.

Despite us having broken lockstep, we are continuing to release new versions of
all Certbot components during releases for the time being, however, the only
packages with changes other than their version number were:

* certbot
* certbot-apache
* certbot-dns-cloudxns
* certbot-dns-dnsimple
* certbot-dns-dnsmadeeasy
* certbot-dns-google
* certbot-dns-luadns
* certbot-dns-nsone
* certbot-dns-rfc2136
* certbot-nginx

More details about these changes can be found on our GitHub repo:
https://github.com/certbot/certbot/milestone/50?closed=1

## 0.22.2 - 2018-03-19

### Fixed

* A type error introduced in 0.22.1 that would occur during challenge cleanup
  when a Certbot plugin raises an exception while trying to complete the
  challenge was fixed.

Despite us having broken lockstep, we are continuing to release new versions of
all Certbot components during releases for the time being, however, the only
packages with changes other than their version number were:

* certbot

More details about these changes can be found on our GitHub repo:
https://github.com/certbot/certbot/milestone/53?closed=1

## 0.22.1 - 2018-03-19

### Changed

* The ACME server used with Certbot's --dry-run and --staging flags is now
  Let's Encrypt's ACMEv2 staging server which allows people to also test ACMEv2
  features with these flags.

### Fixed

* The HTTP Content-Type header is now set to the correct value during
  certificate revocation with new versions of the ACME protocol.
* When using Certbot with Let's Encrypt's ACMEv2 server, it would add a blank
  line to the top of chain.pem and between the certificates in fullchain.pem
  for each lineage. These blank lines have been removed.
* Resolved a bug that caused Certbot's --allow-subset-of-names flag not to
  work.
* Fixed a regression in acme.client.Client that caused the class to not work
  when it was initialized without a ClientNetwork which is done by some of the
  other projects using our ACME library.

Despite us having broken lockstep, we are continuing to release new versions of
all Certbot components during releases for the time being, however, the only
packages with changes other than their version number were:

* acme
* certbot

More details about these changes can be found on our GitHub repo:
https://github.com/certbot/certbot/milestone/51?closed=1

## 0.22.0 - 2018-03-07

### Added

* Support for obtaining wildcard certificates and a newer version of the ACME
  protocol such as the one implemented by Let's Encrypt's upcoming ACMEv2
  endpoint was added to Certbot and its ACME library. Certbot still works with
  older ACME versions and will automatically change the version of the protocol
  used based on the version the ACME CA implements.
* The Apache and Nginx plugins are now able to automatically install a wildcard
  certificate to multiple virtual hosts that you select from your server
  configuration.
* The `certbot install` command now accepts the `--cert-name` flag for
  selecting a certificate.
* `acme.client.BackwardsCompatibleClientV2` was added to Certbot's ACME library
  which automatically handles most of the differences between new and old ACME
  versions. `acme.client.ClientV2` is also available for people who only want
  to support one version of the protocol or want to handle the differences
  between versions themselves.
* certbot-auto now supports the flag --install-only which has the script
  install Certbot and its dependencies and exit without invoking Certbot.
* Support for issuing a single certificate for a wildcard and base domain was
  added to our Google Cloud DNS plugin. To do this, we now require your API
  credentials have additional permissions, however, your credentials will
  already have these permissions unless you defined a custom role with fewer
  permissions than the standard DNS administrator role provided by Google.
  These permissions are also only needed for the case described above so it
  will continue to work for existing users. For more information about the
  permissions changes, see the documentation in the plugin.

### Changed

* We have broken lockstep between our ACME library, Certbot, and its plugins.
  This means that the different components do not need to be the same version
  to work together like they did previously. This makes packaging easier
  because not every piece of Certbot needs to be repackaged to ship a change to
  a subset of its components.
* Support for Python 2.6 and Python 3.3 has been removed from ACME, Certbot,
  Certbot's plugins, and certbot-auto. If you are using certbot-auto on a RHEL
  6 based system, it will walk you through the process of installing Certbot
  with Python 3 and refuse to upgrade to a newer version of Certbot until you
  have done so.
* Certbot's components now work with older versions of setuptools to simplify
  packaging for EPEL 7.

### Fixed

* Issues caused by Certbot's Nginx plugin adding multiple ipv6only directives
  has been resolved.
* A problem where Certbot's Apache plugin would add redundant include
  directives for the TLS configuration managed by Certbot has been fixed.
* Certbot's webroot plugin now properly deletes any directories it creates.

More details about these changes can be found on our GitHub repo:
https://github.com/certbot/certbot/milestone/48?closed=1

## 0.21.1 - 2018-01-25

### Fixed

* When creating an HTTP to HTTPS redirect in Nginx, we now ensure the Host
  header of the request is set to an expected value before redirecting users to
  the domain found in the header. The previous way Certbot configured Nginx
  redirects was a potential security issue which you can read more about at
  https://community.letsencrypt.org/t/security-issue-with-redirects-added-by-certbots-nginx-plugin/51493.
* Fixed a problem where Certbot's Apache plugin could fail HTTP-01 challenges
  if basic authentication is configured for the domain you request a
  certificate for.
* certbot-auto --no-bootstrap now properly tries to use Python 3.4 on RHEL 6
  based systems rather than Python 2.6.

More details about these changes can be found on our GitHub repo:
https://github.com/certbot/certbot/milestone/49?closed=1

## 0.21.0 - 2018-01-17

### Added

* Support for the HTTP-01 challenge type was added to our Apache and Nginx
  plugins. For those not aware, Let's Encrypt disabled the TLS-SNI-01 challenge
  type which was what was previously being used by our Apache and Nginx plugins
  last week due to a security issue. For more information about Let's Encrypt's
  change, click
  [here](https://community.letsencrypt.org/t/2018-01-11-update-regarding-acme-tls-sni-and-shared-hosting-infrastructure/50188).
  Our Apache and Nginx plugins will automatically switch to use HTTP-01 so no
  changes need to be made to your Certbot configuration, however, you should
  make sure your server is accessible on port 80 and isn't behind an external
  proxy doing things like redirecting all traffic from HTTP to HTTPS. HTTP to
  HTTPS redirects inside Apache and Nginx are fine.
* IPv6 support was added to the Nginx plugin.
* Support for automatically creating server blocks based on the default server
  block was added to the Nginx plugin.
* The flags --delete-after-revoke and --no-delete-after-revoke were added
  allowing users to control whether the revoke subcommand also deletes the
  certificates it is revoking.

### Changed

* We deprecated support for Python 2.6 and Python 3.3 in Certbot and its ACME
  library. Support for these versions of Python will be removed in the next
  major release of Certbot. If you are using certbot-auto on a RHEL 6 based
  system, it will guide you through the process of installing Python 3.
* We split our implementation of JOSE (Javascript Object Signing and
  Encryption) out of our ACME library and into a separate package named josepy.
  This package is available on [PyPI](https://pypi.python.org/pypi/josepy) and
  on [GitHub](https://github.com/certbot/josepy).
* We updated the ciphersuites used in Apache to the new [values recommended by
  Mozilla](https://wiki.mozilla.org/Security/Server_Side_TLS#Intermediate_compatibility_.28default.29).
  The major change here is adding ChaCha20 to the list of supported
  ciphersuites.

### Fixed

* An issue with our Apache plugin on Gentoo due to differences in their
  apache2ctl command have been resolved.

More details about these changes can be found on our GitHub repo:
https://github.com/certbot/certbot/milestone/47?closed=1

## 0.20.0 - 2017-12-06

### Added

* Certbot's ACME library now recognizes URL fields in challenge objects in
  preparation for Let's Encrypt's new ACME endpoint. The value is still
  accessible in our ACME library through the name "uri".

### Changed

* The Apache plugin now parses some distro specific Apache configuration files
  on non-Debian systems allowing it to get a clearer picture on the running
  configuration. Internally, these changes were structured so that external
  contributors can easily write patches to make the plugin work in new Apache
  configurations.
* Certbot better reports network failures by removing information about
  connection retries from the error output.
* An unnecessary question when using Certbot's webroot plugin interactively has
  been removed.

### Fixed

* Certbot's NGINX plugin no longer sometimes incorrectly reports that it was
  unable to deploy a HTTP->HTTPS redirect when requesting Certbot to enable a
  redirect for multiple domains.
* Problems where the Apache plugin was failing to find directives and
  duplicating existing directives on openSUSE have been resolved.
* An issue running the test shipped with Certbot and some our DNS plugins with
  older versions of mock have been resolved.
* On some systems, users reported strangely interleaved output depending on
  when stdout and stderr were flushed. This problem was resolved by having
  Certbot regularly flush these streams.

More details about these changes can be found on our GitHub repo:
https://github.com/certbot/certbot/milestone/44?closed=1

## 0.19.0 - 2017-10-04

### Added

* Certbot now has renewal hook directories where executable files can be placed
  for Certbot to run with the renew subcommand. Pre-hooks, deploy-hooks, and
  post-hooks can be specified in the renewal-hooks/pre, renewal-hooks/deploy,
  and renewal-hooks/post directories respectively in Certbot's configuration
  directory (which is /etc/letsencrypt by default). Certbot will automatically
  create these directories when it is run if they do not already exist.
* After revoking a certificate with the revoke subcommand, Certbot will offer
  to delete the lineage associated with the certificate. When Certbot is run
  with --non-interactive, it will automatically try to delete the associated
  lineage.
* When using Certbot's Google Cloud DNS plugin on Google Compute Engine, you no
  longer have to provide a credential file to Certbot if you have configured
  sufficient permissions for the instance which Certbot can automatically
  obtain using Google's metadata service.

### Changed

* When deleting certificates interactively using the delete subcommand, Certbot
  will now allow you to select multiple lineages to be deleted at once.
* Certbot's Apache plugin no longer always parses Apache's sites-available on
  Debian based systems and instead only parses virtual hosts included in your
  Apache configuration. You can provide an additional directory for Certbot to
  parse using the command line flag --apache-vhost-root.

### Fixed

* The plugins subcommand can now be run without root access.
* certbot-auto now includes a timeout when updating itself so it no longer
  hangs indefinitely when it is unable to connect to the external server.
* An issue where Certbot's Apache plugin would sometimes fail to deploy a
  certificate on Debian based systems if mod_ssl wasn't already enabled has
  been resolved.
* A bug in our Docker image where the certificates subcommand could not report
  if certificates maintained by Certbot had been revoked has been fixed.
* Certbot's RFC 2136 DNS plugin (for use with software like BIND) now properly
  performs DNS challenges when the domain being verified contains a CNAME
  record.

More details about these changes can be found on our GitHub repo:
https://github.com/certbot/certbot/milestone/43?closed=1

## 0.18.2 - 2017-09-20

### Fixed

* An issue where Certbot's ACME module would raise an AttributeError trying to
  create self-signed certificates when used with pyOpenSSL 17.3.0 has been
  resolved. For Certbot users with this version of pyOpenSSL, this caused
  Certbot to crash when performing a TLS SNI challenge or when the Nginx plugin
  tried to create an SSL server block.

More details about these changes can be found on our GitHub repo:
https://github.com/certbot/certbot/milestone/46?closed=1

## 0.18.1 - 2017-09-08

### Fixed

* If certbot-auto was running as an unprivileged user and it upgraded from
  0.17.0 to 0.18.0, it would crash with a permissions error and would need to
  be run again to successfully complete the upgrade. This has been fixed and
  certbot-auto should upgrade cleanly to 0.18.1.
* Certbot usually uses "certbot-auto" or "letsencrypt-auto" in error messages
  and the User-Agent string instead of "certbot" when you are using one of
  these wrapper scripts. Proper detection of this was broken with Certbot's new
  installation path in /opt in 0.18.0 but this problem has been resolved.

More details about these changes can be found on our GitHub repo:
https://github.com/certbot/certbot/milestone/45?closed=1

## 0.18.0 - 2017-09-06

### Added

* The Nginx plugin now configures Nginx to use 2048-bit Diffie-Hellman
  parameters. Java 6 clients do not support Diffie-Hellman parameters larger
  than 1024 bits, so if you need to support these clients you will need to
  manually modify your Nginx configuration after using the Nginx installer.

### Changed

* certbot-auto now installs Certbot in directories under `/opt/eff.org`. If you
  had an existing installation from certbot-auto, a symlink is created to the
  new directory. You can configure certbot-auto to use a different path by
  setting the environment variable VENV_PATH.
* The Nginx plugin can now be selected in Certbot's interactive output.
* Output verbosity of renewal failures when running with `--quiet` has been
  reduced.
* The default revocation reason shown in Certbot help output now is a human
  readable string instead of a numerical code.
* Plugin selection is now included in normal terminal output.

### Fixed

* A newer version of ConfigArgParse is now installed when using certbot-auto
  causing values set to false in a Certbot INI configuration file to be handled
  intuitively. Setting a boolean command line flag to false is equivalent to
  not including it in the configuration file at all.
* New naming conventions preventing certbot-auto from installing OS
  dependencies on Fedora 26 have been resolved.

More details about these changes can be found on our GitHub repo:
https://github.com/certbot/certbot/milestone/42?closed=1

## 0.17.0 - 2017-08-02

### Added

* Support in our nginx plugin for modifying SSL server blocks that do
  not contain certificate or key directives.
* A `--max-log-backups` flag to allow users to configure or even completely
  disable Certbot's built in log rotation.
* A `--user-agent-comment` flag to allow people who build tools around Certbot
  to differentiate their user agent string by adding a comment to its default
  value.

### Changed

* Due to some awesome work by
  [cryptography project](https://github.com/pyca/cryptography), compilation can
  now be avoided on most systems when using certbot-auto. This eliminates many
  problems people have had in the past such as running out of memory, having
  invalid headers/libraries, and changes to the OS packages on their system
  after compilation breaking Certbot.
* The `--renew-hook` flag has been hidden in favor of `--deploy-hook`. This new
  flag works exactly the same way except it is always run when a certificate is
  issued rather than just when it is renewed.
* We have started printing deprecation warnings in certbot-auto for
  experimentally supported systems with OS packages available.
* A certificate lineage's name is included in error messages during renewal.

### Fixed

* Encoding errors that could occur when parsing error messages from the ACME
  server containing Unicode have been resolved.
* certbot-auto no longer prints misleading messages about there being a newer
  pip version available when installation fails.
* Certbot's ACME library now properly extracts domains from critical SAN
  extensions.

More details about these changes can be found on our GitHub repo:
https://github.com/certbot/certbot/issues?q=is%3Aissue+milestone%3A0.17.0+is%3Aclosed

## 0.16.0 - 2017-07-05

### Added

* A plugin for performing DNS challenges using dynamic DNS updates as defined
  in RFC 2316. This plugin is packaged separately from Certbot and is available
  at https://pypi.python.org/pypi/certbot-dns-rfc2136. It supports Python 2.6,
  2.7, and 3.3+. At this time, there isn't a good way to install this plugin
  when using certbot-auto, but this should change in the near future.
* Plugins for performing DNS challenges for the providers
  [DNS Made Easy](https://pypi.python.org/pypi/certbot-dns-dnsmadeeasy) and
  [LuaDNS](https://pypi.python.org/pypi/certbot-dns-luadns). These plugins are
  packaged separately from Certbot and support Python 2.7 and 3.3+. Currently,
  there isn't a good way to install these plugins when using certbot-auto,
  but that should change soon.
* Support for performing TLS-SNI-01 challenges when using the manual plugin.
* Automatic detection of Arch Linux in the Apache plugin providing better
  default settings for the plugin.

### Changed

* The text of the interactive question about whether a redirect from HTTP to
  HTTPS should be added by Certbot has been rewritten to better explain the
  choices to the user.
* Simplified HTTP challenge instructions in the manual plugin.

### Fixed

* Problems performing a dry run when using the Nginx plugin have been fixed.
* Resolved an issue where certbot-dns-digitalocean's test suite would sometimes
  fail when ran using Python 3.
* On some systems, previous versions of certbot-auto would error out with a
  message about a missing hash for setuptools. This has been fixed.
* A bug where Certbot would sometimes not print a space at the end of an
  interactive prompt has been resolved.
* Nonfatal tracebacks are no longer shown in rare cases where Certbot
  encounters an exception trying to close its TCP connection with the ACME
  server.

More details about these changes can be found on our GitHub repo:
https://github.com/certbot/certbot/issues?q=is%3Aissue+milestone%3A0.16.0+is%3Aclosed

## 0.15.0 - 2017-06-08

### Added

* Plugins for performing DNS challenges for popular providers. Like the Apache
  and Nginx plugins, these plugins are packaged separately and not included in
  Certbot by default. So far, we have plugins for
  [Amazon Route 53](https://pypi.python.org/pypi/certbot-dns-route53),
  [Cloudflare](https://pypi.python.org/pypi/certbot-dns-cloudflare),
  [DigitalOcean](https://pypi.python.org/pypi/certbot-dns-digitalocean), and
  [Google Cloud](https://pypi.python.org/pypi/certbot-dns-google) which all
  work on Python 2.6, 2.7, and 3.3+. Additionally, we have plugins for
  [CloudXNS](https://pypi.python.org/pypi/certbot-dns-cloudxns),
  [DNSimple](https://pypi.python.org/pypi/certbot-dns-dnsimple),
  [NS1](https://pypi.python.org/pypi/certbot-dns-nsone) which work on Python
  2.7 and 3.3+ (and not 2.6). Currently, there isn't a good way to install
  these plugins when using `certbot-auto`, but that should change soon.
* IPv6 support in the standalone plugin. When performing a challenge, the
  standalone plugin automatically handles listening for IPv4/IPv6 traffic based
  on the configuration of your system.
* A mechanism for keeping your Apache and Nginx SSL/TLS configuration up to
  date. When the Apache or Nginx plugins are used, they place SSL/TLS
  configuration options in the root of Certbot's config directory
  (`/etc/letsencrypt` by default). Now when a new version of these plugins run
  on your system, they will automatically update the file to the newest
  version if it is unmodified. If you manually modified the file, Certbot will
  display a warning giving you a path to the updated file which you can use as
  a reference to manually update your modified copy.
* `--http-01-address` and `--tls-sni-01-address` flags for controlling the
  address Certbot listens on when using the standalone plugin.
* The command `certbot certificates` that lists certificates managed by Certbot
  now performs additional validity checks to notify you if your files have
  become corrupted.

### Changed

* Messages custom hooks print to `stdout` are now displayed by Certbot when not
  running in `--quiet` mode.
* `jwk` and `alg` fields in JWS objects have been moved into the protected
  header causing Certbot to more closely follow the latest version of the ACME
  spec.

### Fixed

* Permissions on renewal configuration files are now properly preserved when
  they are updated.
* A bug causing Certbot to display strange defaults in its help output when
  using Python <= 2.7.4 has been fixed.
* Certbot now properly handles mixed case domain names found in custom CSRs.
* A number of poorly worded prompts and error messages.

### Removed

* Support for OpenSSL 1.0.0 in `certbot-auto` has been removed as we now pin a
  newer version of `cryptography` which dropped support for this version.

More details about these changes can be found on our GitHub repo:
https://github.com/certbot/certbot/issues?q=is%3Aissue+milestone%3A0.15.0+is%3Aclosed

## 0.14.2 - 2017-05-25

### Fixed

* Certbot 0.14.0 included a bug where Certbot would create a temporary log file
(usually in /tmp) if the program exited during argument parsing. If a user
provided -h/--help/help, --version, or an invalid command line argument,
Certbot would create this temporary log file. This was especially bothersome to
certbot-auto users as certbot-auto runs `certbot --version` internally to see
if the script needs to upgrade causing it to create at least one of these files
on every run. This problem has been resolved.

More details about this change can be found on our GitHub repo:
https://github.com/certbot/certbot/issues?q=is%3Aissue+milestone%3A0.14.2+is%3Aclosed

## 0.14.1 - 2017-05-16

### Fixed

* Certbot now works with configargparse 0.12.0.
* Issues with the Apache plugin and Augeas 1.7+ have been resolved.
* A problem where the Nginx plugin would fail to install certificates on
systems that had the plugin's SSL/TLS options file from 7+ months ago has been
fixed.

More details about these changes can be found on our GitHub repo:
https://github.com/certbot/certbot/issues?q=is%3Aissue+milestone%3A0.14.1+is%3Aclosed

## 0.14.0 - 2017-05-04

### Added

* Python 3.3+ support for all Certbot packages. `certbot-auto` still currently
only supports Python 2, but the `acme`, `certbot`, `certbot-apache`, and
`certbot-nginx` packages on PyPI now fully support Python 2.6, 2.7, and 3.3+.
* Certbot's Apache plugin now handles multiple virtual hosts per file.
* Lockfiles to prevent multiple versions of Certbot running simultaneously.

### Changed

* When converting an HTTP virtual host to HTTPS in Apache, Certbot only copies
the virtual host rather than the entire contents of the file it's contained
in.
* The Nginx plugin now includes SSL/TLS directives in a separate file located
in Certbot's configuration directory rather than copying the contents of the
file into every modified `server` block.

### Fixed

* Ensure logging is configured before parts of Certbot attempt to log any
messages.
* Support for the `--quiet` flag in `certbot-auto`.
* Reverted a change made in a previous release to make the `acme` and `certbot`
packages always depend on `argparse`. This dependency is conditional again on
the user's Python version.
* Small bugs in the Nginx plugin such as properly handling empty `server`
blocks and setting `server_names_hash_bucket_size` during challenges.

As always, a more complete list of changes can be found on GitHub:
https://github.com/certbot/certbot/issues?q=is%3Aissue+milestone%3A0.14.0+is%3Aclosed

## 0.13.0 - 2017-04-06

### Added

* `--debug-challenges` now pauses Certbot after setting up challenges for debugging.
* The Nginx parser can now handle all valid directives in configuration files.
* Nginx ciphersuites have changed to Mozilla Intermediate.
* `certbot-auto --no-bootstrap` provides the option to not install OS dependencies.

### Fixed

* `--register-unsafely-without-email` now respects `--quiet`.
* Hyphenated renewal parameters are now saved in renewal config files.
* `--dry-run` no longer persists keys and csrs.
* Certbot no longer hangs when trying to start Nginx in Arch Linux.
* Apache rewrite rules no longer double-encode characters.

A full list of changes is available on GitHub:
https://github.com/certbot/certbot/issues?q=is%3Aissue%20milestone%3A0.13.0%20is%3Aclosed%20

## 0.12.0 - 2017-03-02

### Added

* Certbot now allows non-camelcase Apache VirtualHost names.
* Certbot now allows more log messages to be silenced.

### Fixed

* Fixed a regression around using `--cert-name` when getting new certificates

More information about these changes can be found on our GitHub repo:
https://github.com/certbot/certbot/issues?q=is%3Aissue%20milestone%3A0.12.0

## 0.11.1 - 2017-02-01

### Fixed

* Resolved a problem where Certbot would crash while parsing command line
arguments in some cases.
* Fixed a typo.

More details about these changes can be found on our GitHub repo:
https://github.com/certbot/certbot/pulls?q=is%3Apr%20milestone%3A0.11.1%20is%3Aclosed

## 0.11.0 - 2017-02-01

### Added

* When using the standalone plugin while running Certbot interactively
and a required port is bound by another process, Certbot will give you
the option to retry to grab the port rather than immediately exiting.
* You are now able to deactivate your account with the Let's Encrypt
server using the `unregister` subcommand.
* When revoking a certificate using the `revoke` subcommand, you now
have the option to provide the reason the certificate is being revoked
to Let's Encrypt with `--reason`.

### Changed

* Providing `--quiet` to `certbot-auto` now silences package manager output.

### Removed

* Removed the optional `dnspython` dependency in our `acme` package.
Now the library does not support client side verification of the DNS
challenge.

More details about these changes can be found on our GitHub repo:
https://github.com/certbot/certbot/issues?q=is%3Aissue+milestone%3A0.11.0+is%3Aclosed

## 0.10.2 - 2017-01-25

### Added

* If Certbot receives a request with a `badNonce` error, it now
automatically retries the request. Since nonces from Let's Encrypt expire,
this helps people performing the DNS challenge with the `manual` plugin
who may have to wait an extended period of time for their DNS changes to
propagate.

### Fixed

* Certbot now saves the `--preferred-challenges` values for renewal. Previously
these values were discarded causing a different challenge type to be used when
renewing certs in some cases.

More details about these changes can be found on our GitHub repo:
https://github.com/certbot/certbot/issues?q=is%3Aissue+milestone%3A0.10.2+is%3Aclosed

## 0.10.1 - 2017-01-13

### Fixed

* Resolve problems where when asking Certbot to update a certificate at
an existing path to include different domain names, the old names would
continue to be used.
* Fix issues successfully running our unit test suite on some systems.

More details about these changes can be found on our GitHub repo:
https://github.com/certbot/certbot/issues?q=is%3Aissue+milestone%3A0.10.1+is%3Aclosed

## 0.10.0 - 2017-01-11

## Added

* Added the ability to customize and automatically complete DNS and HTTP
domain validation challenges with the manual plugin. The flags
`--manual-auth-hook` and `--manual-cleanup-hook` can now be provided
when using the manual plugin to execute commands provided by the user to
perform and clean up challenges provided by the CA. This is best used in
complicated setups where the DNS challenge must be used or Certbot's
existing plugins cannot be used to perform HTTP challenges. For more
information on how this works, see `certbot --help manual`.
* Added a `--cert-name` flag for specifying the name to use for the
certificate in Certbot's configuration directory. Using this flag in
combination with `-d/--domains`, a user can easily request a new
certificate with different domains and save it with the name provided by
`--cert-name`. Additionally, `--cert-name` can be used to select a
certificate with the `certonly` and `run` subcommands so a full list of
domains in the certificate does not have to be provided.
* Added subcommand `certificates` for listing the certificates managed by
Certbot and their properties.
* Added the `delete` subcommand for removing certificates managed by Certbot
from the configuration directory.
* Certbot now supports requesting internationalized domain names (IDNs).
* Hooks provided to Certbot are now saved to be reused during renewal.
If you run Certbot with `--pre-hook`, `--renew-hook`, or `--post-hook`
flags when obtaining a certificate, the provided commands will
automatically be saved and executed again when renewing the certificate.
A pre-hook and/or post-hook can also be given to the `certbot renew`
command either on the command line or in a [configuration
file](https://certbot.eff.org/docs/using.html#configuration-file) to run
an additional command before/after any certificate is renewed. Hooks
will only be run if a certificate is renewed.
* Support Busybox in certbot-auto.

### Changed

* Recategorized `-h/--help` output to improve documentation and
discoverability.

### Removed

* Removed the ncurses interface. This change solves problems people
were having on many systems, reduces the number of Certbot
dependencies, and simplifies our code. Certbot's only interface now is
the text interface which was available by providing `-t/--text` to
earlier versions of Certbot.

### Fixed

* Many small bug fixes.

More details about these changes can be found on our GitHub repo:
https://github.com/certbot/certbot/issues?q=is%3Aissue+milestone%3A0.10.0is%3Aclosed

## 0.9.3 - 2016-10-13

### Added

* The Apache plugin uses information about your OS to help determine the
layout of your Apache configuration directory. We added a patch to
ensure this code behaves the same way when testing on different systems
as the tests were failing in some cases.

### Changed

* Certbot adopted more conservative behavior about reporting a needed port as
unavailable when using the standalone plugin.

More details about these changes can be found on our GitHub repo:
https://github.com/certbot/certbot/milestone/27?closed=1

## 0.9.2 - 2016-10-12

### Added

* Certbot stopped requiring that all possibly required ports are available when
using the standalone plugin. It now only verifies that the ports are available
when they are necessary.

### Fixed

* Certbot now verifies that our optional dependencies version matches what is
required by Certbot.
* Certnot now properly copies the `ssl on;` directives as necessary when
performing domain validation in the Nginx plugin.
* Fixed problem where symlinks were becoming files when they were
packaged, causing errors during testing and OS packaging.

More details about these changes can be found on our GitHub repo:
https://github.com/certbot/certbot/milestone/26?closed=1

## 0.9.1 - 2016-10-06

### Fixed

* Fixed a bug that was introduced in version 0.9.0 where the command
line flag -q/--quiet wasn't respected in some cases.

More details about these changes can be found on our GitHub repo:
https://github.com/certbot/certbot/milestone/25?closed=1

## 0.9.0 - 2016-10-05

### Added

* Added an alpha version of the Nginx plugin. This plugin fully automates the
process of obtaining and installing certificates with Nginx.
Additionally, it is able to automatically configure security
enhancements such as an HTTP to HTTPS redirect and OCSP stapling. To use
this plugin, you must have the `certbot-nginx` package installed (which
is installed automatically when using `certbot-auto`) and provide
`--nginx` on the command line. This plugin is still in its early stages
so we recommend you use it with some caution and make sure you have a
backup of your Nginx configuration.
* Added support for the `DNS` challenge in the `acme` library and `DNS` in
Certbot's `manual` plugin. This allows you to create DNS records to
prove to Let's Encrypt you control the requested domain name. To use
this feature, include `--manual --preferred-challenges dns` on the
command line.
* Certbot now helps with enabling Extra Packages for Enterprise Linux (EPEL) on
CentOS 6 when using `certbot-auto`. To use `certbot-auto` on CentOS 6,
the EPEL repository has to be enabled. `certbot-auto` will now prompt
users asking them if they would like the script to enable this for them
automatically. This is done without prompting users when using
`letsencrypt-auto` or if `-n/--non-interactive/--noninteractive` is
included on the command line.

More details about these changes can be found on our GitHub repo:
https://github.com/certbot/certbot/issues?q=is%3Aissue+milestone%3A0.9.0+is%3Aclosed

## 0.8.1 - 2016-06-14

### Added

* Certbot now preserves a certificate's common name when using `renew`.
* Certbot now saves webroot values for renewal when they are entered interactively.
* Certbot now gracefully reports that the Apache plugin isn't usable when Augeas is not installed.
* Added experimental support for Mageia has been added to `certbot-auto`.

### Fixed

* Fixed problems with an invalid user-agent string on OS X.

More details about these changes can be found on our GitHub repo:
https://github.com/certbot/certbot/issues?q=is%3Aissue+milestone%3A0.8.1+

## 0.8.0 - 2016-06-02

### Added

* Added the `register` subcommand which can be used to register an account
with the Let's Encrypt CA.
* You can now run `certbot register --update-registration` to
change the e-mail address associated with your registration.

More details about these changes can be found on our GitHub repo:
https://github.com/certbot/certbot/issues?q=is%3Aissue+milestone%3A0.8.0+

## 0.7.0 - 2016-05-27

### Added

* Added `--must-staple` to request certificates from Let's Encrypt
with the OCSP must staple extension.
* Certbot now automatically configures OSCP stapling for Apache.
* Certbot now allows requesting certificates for domains found in the common name
of a custom CSR.

### Fixed

* Fixed a number of miscellaneous bugs

More details about these changes can be found on our GitHub repo:
https://github.com/certbot/certbot/issues?q=milestone%3A0.7.0+is%3Aissue

## 0.6.0 - 2016-05-12

### Added

* Versioned the datetime dependency in setup.py.

### Changed

* Renamed the client from `letsencrypt` to `certbot`.

### Fixed

* Fixed a small json deserialization error.
* Certbot now preserves domain order in generated CSRs.
* Fixed some minor bugs.

More details about these changes can be found on our GitHub repo:
https://github.com/certbot/certbot/issues?q=is%3Aissue%20milestone%3A0.6.0%20is%3Aclosed%20

## 0.5.0 - 2016-04-05

### Added

* Added the ability to use the webroot plugin interactively.
* Added the flags --pre-hook, --post-hook, and --renew-hook which can be used with
the renew subcommand to register shell commands to run in response to
renewal events. Pre-hook commands will be run before any certs are
renewed, post-hook commands will be run after any certs are renewed,
and renew-hook commands will be run after each cert is renewed. If no
certs are due for renewal, no command is run.
* Added a -q/--quiet flag which silences all output except errors.
* Added an --allow-subset-of-domains flag which can be used with the renew
command to prevent renewal failures for a subset of the requested
domains from causing the client to exit.

### Changed

* Certbot now uses renewal configuration files. In /etc/letsencrypt/renewal
by default, these files can be used to control what parameters are
used when renewing a specific certificate.

More details about these changes can be found on our GitHub repo:
https://github.com/letsencrypt/letsencrypt/issues?q=milestone%3A0.5.0+is%3Aissue

## 0.4.2 - 2016-03-03

### Fixed

* Resolved problems encountered when compiling letsencrypt
against the new OpenSSL release.
* Fixed problems encountered when using `letsencrypt renew` with configuration files
from the private beta.

More details about these changes can be found on our GitHub repo:
https://github.com/letsencrypt/letsencrypt/issues?q=is%3Aissue+milestone%3A0.4.2

## 0.4.1 - 2016-02-29

### Fixed

* Fixed Apache parsing errors encountered with some configurations.
* Fixed Werkzeug dependency problems encountered on some Red Hat systems.
* Fixed bootstrapping failures when using letsencrypt-auto with --no-self-upgrade.
* Fixed problems with parsing renewal config files from private beta.

More details about these changes can be found on our GitHub repo:
https://github.com/letsencrypt/letsencrypt/issues?q=is:issue+milestone:0.4.1

## 0.4.0 - 2016-02-10

### Added

* Added the verb/subcommand `renew` which can be used to renew your existing
certificates as they approach expiration. Running `letsencrypt renew`
will examine all existing certificate lineages and determine if any are
less than 30 days from expiration. If so, the client will use the
settings provided when you previously obtained the certificate to renew
it. The subcommand finishes by printing a summary of which renewals were
successful, failed, or not yet due.
* Added a `--dry-run` flag to help with testing configuration
without affecting production rate limits. Currently supported by the
`renew` and `certonly` subcommands, providing `--dry-run` on the command
line will obtain certificates from the staging server without saving the
resulting certificates to disk.
* Added major improvements to letsencrypt-auto. This script
has been rewritten to include full support for Python 2.6, the ability
for letsencrypt-auto to update itself, and improvements to the
stability, security, and performance of the script.
* Added support for Apache 2.2 to the Apache plugin.

More details about these changes can be found on our GitHub repo:
https://github.com/letsencrypt/letsencrypt/issues?q=is%3Aissue+milestone%3A0.4.0

## 0.3.0 - 2016-01-27

### Added

* Added a non-interactive mode which can be enabled by including `-n` or
`--non-interactive` on the command line. This can be used to guarantee
the client will not prompt when run automatically using cron/systemd.
* Added preparation for the new letsencrypt-auto script. Over the past
couple months, we've been working on increasing the reliability and
security of letsencrypt-auto. A number of changes landed in this
release to prepare for the new version of this script.

More details about these changes can be found on our GitHub repo:
https://github.com/letsencrypt/letsencrypt/issues?q=is%3Aissue+milestone%3A0.3.0

## 0.2.0 - 2016-01-14

### Added

* Added Apache plugin support for non-Debian based systems. Support has been
added for modern Red Hat based systems such as Fedora 23, Red Hat 7,
and CentOS 7 running Apache 2.4. In theory, this plugin should be
able to be configured to run on any Unix-like OS running Apache 2.4.
* Relaxed PyOpenSSL version requirements. This adds support for systems
with PyOpenSSL versions 0.13 or 0.14.
* Improved error messages from the client.

### Fixed

* Resolved issues with the Apache plugin enabling an HTTP to HTTPS
redirect on some systems.

More details about these changes can be found on our GitHub repo:
https://github.com/letsencrypt/letsencrypt/issues?q=is%3Aissue+milestone%3A0.2.0

## 0.1.1 - 2015-12-15

### Added

* Added a check that avoids attempting to issue for unqualified domain names like
"localhost".

### Fixed

* Fixed a confusing UI path that caused some users to repeatedly renew
their certs while experimenting with the client, in some cases hitting
issuance rate limits.
* Fixed numerous Apache configuration parser problems
* Fixed --webroot permission handling for non-root users

More details about these changes can be found on our GitHub repo:
https://github.com/letsencrypt/letsencrypt/issues?q=milestone%3A0.1.1<|MERGE_RESOLUTION|>--- conflicted
+++ resolved
@@ -16,11 +16,8 @@
 * Deprecated `gen_ss_cert` in `acme.crypto_util` as it uses deprecated
   pyOpenSSL API.
 * Add `make_self_signed_cert` to `acme.crypto_util` to replace `gen_ss_cert.
-<<<<<<< HEAD
+* Directory hooks are now run on all commands by default, not just `renew`
 * Help output now shows `False` as default when it can be set via `cli.ini` instead of `None`
-=======
-* Directory hooks are now run on all commands by default, not just `renew`
->>>>>>> ec3330ee
 
 ### Fixed
 
