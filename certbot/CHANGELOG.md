--- conflicted
+++ resolved
@@ -10,10 +10,8 @@
 
 ### Changed
 
-<<<<<<< HEAD
 * CLI flags `--os-packages-only`, `--no-self-upgrade`, `--no-bootstrap` and `--no-permissions-check`,
   which are related to certbot-auto, are deprecated and will be removed in a future release.
-=======
 * Certbot no longer conditionally depends on an external mock module. Certbot's
   test API will continue to use it if it is available for backwards
   compatibility, however, this behavior has been deprecated and will be removed
@@ -23,7 +21,6 @@
   Python 2.
 * Certbot and all of its components no longer depend on the library `six`.
 * The update of certbot-auto itself is now disabled on all RHEL-like systems.
->>>>>>> c59775c3
 
 ### Fixed
 
