# Certbot change log

Certbot adheres to [Semantic Versioning](https://semver.org/).

## 1.32.0 - master

### Added

*

### Changed

<<<<<<< HEAD
* If Certbot exits before setting up its usual log files, the temporary directory created to save logging information will begin with the name `certbot-log-` rather than a generic name. This should not be considered a [stable aspect of Certbot](https://certbot.eff.org/docs/compatibility.html) and may change again in the future.
* DNS RFC2136 module now uses the TSIG key to check for an authoritative SOA record. Helps the use of split-horizon and multiple views in BIND9 using the key in an ACL to determine which view to use.
=======
*
>>>>>>> e84271b3

### Fixed

*

More details about these changes can be found on our GitHub repo.

## 1.31.0 - 2022-10-04

### Added

*

### Changed

* If Certbot exits before setting up its usual log files, the temporary directory created to save logging information will begin with the name `certbot-log-` rather than a generic name. This should not be considered a [stable aspect of Certbot](https://certbot.eff.org/docs/compatibility.html) and may change again in the future.

### Fixed

* Fixed an incompatibility in the certbot-dns-cloudflare plugin and the Cloudflare library
  which was introduced in the Cloudflare library version 2.10.1. The library would raise
  an error if a token was specified in the Certbot `--dns-cloudflare-credentials` file as
  well as the `cloudflare.cfg` configuration file of the Cloudflare library.

More details about these changes can be found on our GitHub repo.

## 1.30.0 - 2022-09-07

### Added

*

### Changed

* `acme.client.ClientBase`, `acme.messages.Authorization.resolved_combinations`,
  `acme.messages.Authorization.combinations`, `acme.mixins`, `acme.fields.resource`,
  and `acme.fields.Resource` are deprecated and will be removed in a future release.
* `acme.messages.OLD_ERROR_PREFIX` (`urn:acme:error:`) is deprecated and support for
  the old ACME error prefix in Certbot will be removed in the next major release of
  Certbot.
* `acme.messages.Directory.register` is deprecated and will be removed in the next
  major release of Certbot. Furthermore, `.Directory` will only support lookups
  by the exact resource name string in the ACME directory  (e.g. `directory['newOrder']`).
* The `certbot-dns-cloudxns` plugin is now deprecated and will be removed in the
  next major release of Certbot.
* The `source_address` argument for `acme.client.ClientNetwork` is deprecated
  and support for it will be removed in the next major release.
* Add UI text suggesting users create certs for multiple domains, when possible

### Fixed

*

More details about these changes can be found on our GitHub repo.

## 1.29.0 - 2022-07-05

### Added

* Updated Windows installer to be signed and trusted in Windows 

### Changed

* `--allow-subset-of-names` will now additionally retry in cases where domains are rejected while creating or finalizing orders. This requires subproblem support from the ACME server.

### Fixed

* The `show_account` subcommand now uses the "newAccount" ACME endpoint to fetch the account
  data, so it doesn't rely on the locally stored account URL. This fixes situations where Certbot
  would use old ACMEv1 registration info with non-functional account URLs.

* The generated Certificate Signing Requests are now generated as version 1 instead of version 3. This resolves situations in where strict enforcement of PKCS#10 meant that CSRs that were generated as version 3 were rejected.

More details about these changes can be found on our GitHub repo.

## 1.28.0 - 2022-06-07

### Added

* Updated Apache/NGINX TLS configs to document contents are based on ssl-config.mozilla.org


### Changed

* A change to order finalization has been made to the `acme` module and Certbot:
  - An order's `certificate` field will only be processed if the order's `status` is `valid`.
  - An order's `error` field will only be processed if the order's `status` is `invalid`.

### Fixed

*

More details about these changes can be found on our GitHub repo.

## 1.27.0 - 2022-05-03

### Added

* Added support for RFC8555 subproblems to our acme library.

### Changed

* The PGP key `F2871B4152AE13C49519111F447BF683AA3B26C3` was added as an
  additional trusted key to sign our PyPI packages
* When `certonly` is run with an installer specified (e.g.  `--nginx`),
  `certonly` will now also run `restart` for that installer

### Fixed

*

More details about these changes can be found on our GitHub repo.

## 1.26.0 - 2022-04-05

### Added

* Added `--new-key`. When renewing or replacing a certificate that has `--reuse-key`
  set, it will force a new private key to be generated, one time.

  As before, `--reuse-key` and `--no-reuse-key` can be used to enable and disable key
  reuse.

### Changed

* The default propagation timeout for the OVH DNS plugin (`--dns-ovh-propagation-seconds`)
  has been increased from 30 seconds to 120 seconds, based on user feedback.

### Fixed

* Certbot for Windows has been upgraded to use Python 3.9.11, in response to
  https://www.openssl.org/news/secadv/20220315.txt.
* Previously, when Certbot was in the process of registering a new ACME account
  and the ACME server did not present any Terms of Service, the user was asked to
  agree with a non-existent Terms of Service ("None"). This bug is now fixed, so
  that if an ACME server does not provide any Terms of Service to agree with, the
  user is not asked to agree to a non-existent Terms of Service any longer.
* If account registration fails, Certbot did not relay the error from the ACME server
  back to the user. This is now fixed: the error message from the ACME server is now
  presented to the user when account registration fails.

More details about these changes can be found on our GitHub repo.

## 1.25.0 - 2022-03-16

### Added

*

### Changed

* Dropped 32 bit support for the Windows beta installer
* Windows beta installer is now distributed as "certbot-beta-installer-win_amd64.exe".
  Users of the Windows beta should uninstall the old version before running this.
* Added a check whether OCSP stapling is supported by the installer when requesting a
  certificate with the `run` subcommand in combination with the `--must-staple` option.
  If the installer does not support OCSP and the `--must-staple` option is used, Certbot
  will raise an error and quit.
* Certbot and its acme module now depend on josepy>=1.13.0 due to better type annotation
  support.

### Fixed

* Updated dependencies to use new version of cryptography that uses OpenSSL 1.1.1n, in
  response to https://www.openssl.org/news/secadv/20220315.txt.

More details about these changes can be found on our GitHub repo.

## 1.24.0 - 2022-03-01

### Added

* When the `--debug-challenges` option is used in combination with `-v`, Certbot
  now displays the challenge URLs (for `http-01` challenges) or FQDNs (for
  `dns-01` challenges) and their expected return values.
*

### Changed

* Support for Python 3.6 was removed.
* All Certbot components now require setuptools>=41.6.0.
* The acme library now requires requests>=2.20.0.
* Certbot and its acme library now require pytz>=2019.3.
* certbot-nginx now requires pyparsing>=2.2.1.
* certbot-dns-route53 now requires boto3>=1.15.15.

### Fixed

* Nginx plugin now checks included files for the singleton server_names_hash_bucket_size directive.
*

More details about these changes can be found on our GitHub repo.

## 1.23.0 - 2022-02-08

### Added

* Added `show_account` subcommand, which will fetch the account information
  from the ACME server and show the account details (account URL and, if
  applicable, email address or addresses)
* We deprecated support for Python 3.6 in Certbot and its ACME library.
  Support for Python 3.6 will be removed in the next major release of Certbot.

### Changed

*

### Fixed

* GCP Permission list for certbot-dns-google in plugin documentation
* dns-digitalocean used the SOA TTL for newly created records, rather than 30 seconds.
* Revoking a certificate based on an ECDSA key can now be done with `--key-path`.
  See [GH #8569](https://github.com/certbot/certbot/issues/8569).

More details about these changes can be found on our GitHub repo.

## 1.22.0 - 2021-12-07

### Added

* Support for Python 3.10 was added to Certbot and all of its components.
* The function certbot.util.parse_loose_version was added to parse version
  strings in the same way as the now deprecated distutils.version.LooseVersion
  class from the Python standard library.
* Added `--issuance-timeout`. This option specifies how long (in seconds) Certbot will wait
  for the server to issue a certificate.

### Changed

* The function certbot.util.get_strict_version was deprecated and will be
  removed in a future release.

### Fixed

* Fixed an issue on Windows where the `web.config` created by Certbot would sometimes
  conflict with preexisting configurations (#9088).
* Fixed an issue on Windows where the `webroot` plugin would crash when multiple domains
  had the same webroot. This affected Certbot 1.21.0.

More details about these changes can be found on our GitHub repo.

## 1.21.0 - 2021-11-02

### Added

* Certbot will generate a `web.config` file on Windows in the challenge path
  when the `webroot` plugin is used, if one does not exist. This `web.config` file
  lets IIS serve challenge files while they do not have an extension.

### Changed

* We changed the PGP key used to sign the packages we upload to PyPI. Going
  forward, releases will be signed with one of three different keys. All of
  these keys are available on major key servers and signed by our previous PGP
  key. The fingerprints of these new keys are:
    * BF6BCFC89E90747B9A680FD7B6029E8500F7DB16
    * 86379B4F0AF371B50CD9E5FF3402831161D1D280
    * 20F201346BF8F3F455A73F9A780CC99432A28621

### Fixed

*

More details about these changes can be found on our GitHub repo.

## 1.20.0 - 2021-10-05

### Added

* Added `--no-reuse-key`. This remains the default behavior, but the flag may be
  useful to unset the `--reuse-key` option on existing certificates.

### Changed

*

### Fixed

* The certbot-dns-rfc2136 plugin in Certbot 1.19.0 inadvertently had an implicit
  dependency on `dnspython>=2.0`. This has been relaxed to `dnspython>=1.15.0`.

More details about these changes can be found on our GitHub repo.

## 1.19.0 - 2021-09-07

### Added

* The certbot-dns-rfc2136 plugin always assumed the use of an IP address as the
  target server, but this was never checked. Until now. The plugin raises an error
  if the configured target server is not a valid IPv4 or IPv6 address.
* Our acme library now supports requesting certificates for IP addresses.
  This feature is still unsupported by Certbot and Let's Encrypt.

### Changed

* Several attributes in `certbot.display.util` module are deprecated and will
  be removed in a future release of Certbot. Any import of these attributes will
  emit a warning to prepare the transition for developers.
* `zope` based interfaces in `certbot.interfaces` module are deprecated and will
  be removed in a future release of Certbot. Any import of these interfaces will
  emit a warning to prepare the transition for developers.
* We removed the dependency on `chardet` from our acme library. Except for when
  downloading a certificate in an alternate format, our acme library now
  assumes all server responses are UTF-8 encoded which is required by RFC 8555.

### Fixed

* Fixed parsing of `Define`d values in the Apache plugin to allow for `=` in the value.
* Fixed a relatively harmless crash when issuing a certificate with `--quiet`/`-q`.

More details about these changes can be found on our GitHub repo.

## 1.18.0 - 2021-08-03

### Added

* New functions that Certbot plugins can use to interact with the user have
  been added to `certbot.display.util`. We plan to deprecate using `IDisplay`
  with `zope` in favor of these new functions in the future.
* The `Plugin`, `Authenticator` and `Installer` classes are added to
  `certbot.interfaces` module as alternatives to Certbot's current `zope` based
  plugin interfaces. The API of these interfaces is identical, but they are
  based on Python's `abc` module instead of `zope`. Certbot will continue to
  detect plugins that implement either interface, but we plan to drop support
  for `zope` based interfaces in a future version of Certbot.
* The class `certbot.configuration.NamespaceConfig` is added to the Certbot's
  public API.

### Changed

* When self-validating HTTP-01 challenges using
  acme.challenges.HTTP01Response.simple_verify, we now assume that the response
  is composed of only ASCII characters. Previously we were relying on the
  default behavior of the requests library which tries to guess the encoding of
  the response which was error prone.
* `acme`: the `.client.Client` and `.client.BackwardsCompatibleClientV2` classes
  are now deprecated in favor of `.client.ClientV2`.
* The `certbot.tests.patch_get_utility*` functions have been deprecated.
  Plugins should now patch `certbot.display.util` themselves in their tests or
  use `certbot.tests.util.patch_display_util` as a temporary workaround.
* In order to simplify the transition to Certbot's new plugin interfaces, the
  classes `Plugin` and `Installer` in `certbot.plugins.common` module and
  `certbot.plugins.dns_common.DNSAuthenticator` now implement Certbot's new
  plugin interfaces. The Certbot plugins based on these classes are now
  automatically detected as implementing these interfaces.
* We added a dependency on `chardet` to our acme library so that it will be
  used over `charset_normalizer` in newer versions of `requests`.

### Fixed

* The Apache authenticator no longer crashes with "Unable to insert label"
  when encountering a completely empty vhost. This issue affected Certbot 1.17.0.
* Users of the Certbot snap on Debian 9 (Stretch) should no longer encounter an
  "access denied" error when installing DNS plugins.

More details about these changes can be found on our GitHub repo.

## 1.17.0 - 2021-07-06

### Added

* Add Void Linux overrides for certbot-apache.

### Changed

* We changed how dependencies are specified between Certbot packages. For this
  and future releases, higher level Certbot components will require that lower
  level components are the same version or newer. More specifically, version X
  of the Certbot package will now always require acme>=X and version Y of a
  plugin package will always require acme>=Y and certbot=>Y. Specifying
  dependencies in this way simplifies testing and development.
* The Apache authenticator now always configures virtual hosts which do not have
  an explicit `ServerName`. This should make it work more reliably with the
  default Apache configuration in Debian-based environments.

### Fixed

* When we increased the logging level on our nginx "Could not parse file" message,
  it caused a previously-existing inability to parse empty files to become more
  visible. We have now added the ability to correctly parse empty files, so that
  message should only show for more significant errors.

More details about these changes can be found on our GitHub repo.

## 1.16.0 - 2021-06-01

### Added

*

### Changed

* DNS plugins based on lexicon now require dns-lexicon >= v3.1.0
* Use UTF-8 encoding for renewal configuration files
* Windows installer now cleans up old Certbot dependency packages
  before installing the new ones to avoid version conflicts.
* This release contains a substantial command-line UX overhaul,
  based on previous user research. The main goal was to streamline
  and clarify output. If you would like to see more verbose output, use
  the -v or -vv flags. UX improvements are an iterative process and
  the Certbot team welcomes constructive feedback.
* Functions `certbot.crypto_util.init_save_key` and `certbot.crypto_util.init_save_csr`,
  whose behaviors rely on the global Certbot `config` singleton, are deprecated and will
  be removed in a future release. Please use `certbot.crypto_util.generate_key` and
  `certbot.crypto_util.generate_csr` instead.

### Fixed

* Fix TypeError due to incompatibility with lexicon >= v3.6.0
* Installers (e.g. nginx, Apache) were being restarted unnecessarily after dry-run renewals.
* Colors and bold text should properly render in all supported versions of Windows.

More details about these changes can be found on our GitHub repo.

## 1.15.0 - 2021-05-04

### Added

*

### Changed

*

### Fixed

*

More details about these changes can be found on our GitHub repo.

## 1.14.0 - 2021-04-06

### Added

*

### Changed

* certbot-auto no longer checks for updates on any operating system.
* The module `acme.magic_typing` is deprecated and will be removed in a future release.
  Please use the built-in module `typing` instead.
* The DigitalOcean plugin now creates TXT records for the DNS-01 challenge with a lower 30s TTL.

### Fixed

* Don't output an empty line for a hidden certificate when `certbot certificates` is being used
  in combination with `--cert-name` or `-d`.

More details about these changes can be found on our GitHub repo.

## 1.13.0 - 2021-03-02

### Added

*

### Changed

* CLI flags `--os-packages-only`, `--no-self-upgrade`, `--no-bootstrap` and `--no-permissions-check`,
  which are related to certbot-auto, are deprecated and will be removed in a future release.
* Certbot no longer conditionally depends on an external mock module. Certbot's
  test API will continue to use it if it is available for backwards
  compatibility, however, this behavior has been deprecated and will be removed
  in a future release.
* The acme library no longer depends on the `security` extras from `requests`
  which was needed to support SNI in TLS requests when using old versions of
  Python 2.
* Certbot and all of its components no longer depend on the library `six`.
* The update of certbot-auto itself is now disabled on all RHEL-like systems.
* When revoking a certificate by `--cert-name`, it is no longer necessary to specify the `--server`
  if the certificate was obtained from a non-default ACME server.
* The nginx authenticator now configures all matching HTTP and HTTPS vhosts for the HTTP-01
  challenge. It is now compatible with external HTTPS redirection by a CDN or load balancer.

### Fixed

*

More details about these changes can be found on our GitHub repo.

## 1.12.0 - 2021-02-02

### Added

*

### Changed

* The `--preferred-chain` flag now only checks the Issuer Common Name of the
  topmost (closest to the root) certificate in the chain, instead of checking
  every certificate in the chain.
  See [#8577](https://github.com/certbot/certbot/issues/8577).
* Support for Python 2 has been removed.
* In previous releases, we caused certbot-auto to stop updating its Certbot
  installation. In this release, we are beginning to disable updates to the
  certbot-auto script itself. This release includes Amazon Linux users, and all
  other systems that are not based on Debian or RHEL. We plan to make this
  change to the certbot-auto script for all users in the coming months.

### Fixed

* Fixed the apache component on openSUSE Tumbleweed which no longer provides
  an apache2ctl symlink and uses apachectl instead.
* Fixed a typo in `certbot/crypto_util.py` causing an error upon attempting `secp521r1` key generation

More details about these changes can be found on our GitHub repo.

## 1.11.0 - 2021-01-05

### Added

*

### Changed

* We deprecated support for Python 2 in Certbot and its ACME library.
  Support for Python 2 will be removed in the next planned release of Certbot.
* certbot-auto was deprecated on all systems. For more information about this
  change, see
  https://community.letsencrypt.org/t/certbot-auto-no-longer-works-on-debian-based-systems/139702/7.
* We deprecated support for Apache 2.2 in the certbot-apache plugin and it will
  be removed in a future release of Certbot.

### Fixed

* The Certbot snap no longer loads packages installed via `pip install --user`. This
  was unintended and DNS plugins should be installed via `snap` instead.
* `certbot-dns-google` would sometimes crash with HTTP 409/412 errors when used with very large zones. See [#6036](https://github.com/certbot/certbot/issues/6036).
* `certbot-dns-google` would sometimes crash with an HTTP 412 error if preexisting records had an unexpected TTL, i.e.: different than Certbot's default TTL for this plugin. See [#8551](https://github.com/certbot/certbot/issues/8551).

More details about these changes can be found on our GitHub repo.

## 1.10.1 - 2020-12-03

### Fixed

* Fixed a bug in `certbot.util.add_deprecated_argument` that caused the
  deprecated `--manual-public-ip-logging-ok` flag to crash Certbot in some
  scenarios.

More details about these changes can be found on our GitHub repo.

## 1.10.0 - 2020-12-01

### Added

* Added timeout to DNS query function calls for dns-rfc2136 plugin.
* Confirmation when deleting certificates
* CLI flag `--key-type` has been added to specify 'rsa' or 'ecdsa' (default 'rsa').
* CLI flag `--elliptic-curve` has been added which takes an NIST/SECG elliptic curve. Any of
  `secp256r1`, `secp384r1` and `secp521r1` are accepted values.
* The command `certbot certficates` lists the which type of the private key that was used
  for the private key.
* Support for Python 3.9 was added to Certbot and all of its components.

### Changed

* certbot-auto was deprecated on Debian based systems.
* CLI flag `--manual-public-ip-logging-ok` is now a no-op, generates a
  deprecation warning, and will be removed in a future release.

### Fixed

* Fixed a Unicode-related crash in the nginx plugin when running under Python 2.

More details about these changes can be found on our GitHub repo.

## 1.9.0 - 2020-10-06

### Added

* `--preconfigured-renewal` flag, for packager use only.
  See the [packaging guide](https://certbot.eff.org/docs/packaging.html).

### Changed

* certbot-auto was deprecated on all systems except for those based on Debian or RHEL.
* Update the packaging instructions to promote usage of `python -m pytest` to test Certbot
  instead of the deprecated `python setup.py test` setuptools approach.
* Reduced CLI logging when reloading nginx, if it is not running.
* Reduced CLI logging when handling some kinds of errors.

### Fixed

* Fixed `server_name` case-sensitivity in the nginx plugin.
* The minimum version of the `acme` library required by Certbot was corrected.
  In the previous release, Certbot said it required `acme>=1.6.0` when it
  actually required `acme>=1.8.0` to properly support removing contact
  information from an ACME account.
* Upgraded the version of httplib2 used in our snaps and Docker images to add
  support for proxy environment variables and fix the plugin for Google Cloud
  DNS.

More details about these changes can be found on our GitHub repo.

## 1.8.0 - 2020-09-08

### Added

* Added the ability to remove email and phone contact information from an account
  using `update_account --register-unsafely-without-email`

### Changed

* Support for Python 3.5 has been removed.

### Fixed

* The problem causing the Apache plugin in the Certbot snap on ARM systems to
  fail to load the Augeas library it depends on has been fixed.
* The `acme` library can now tell the ACME server to clear contact information by passing an empty
  `tuple` to the `contact` field of a `Registration` message.
* Fixed the `*** stack smashing detected ***` error in the Certbot snap on some systems.

More details about these changes can be found on our GitHub repo.

## 1.7.0 - 2020-08-04

### Added

* Third-party plugins can be used without prefix (`plugin_name` instead of `dist_name:plugin_name`):
  this concerns the plugin name, CLI flags, and keys in credential files.
  The prefixed form is still supported but is deprecated, and will be removed in a future release.
* Added `--nginx-sleep-seconds` (default `1`) for environments where nginx takes a long time to reload.

### Changed

* The Linode DNS plugin now waits 120 seconds for DNS propagation, instead of 1200,
  due to https://www.linode.com/blog/linode/linode-turns-17/
* We deprecated support for Python 3.5 in Certbot and its ACME library.
  Support for Python 3.5 will be removed in the next major release of Certbot.

### Fixed


More details about these changes can be found on our GitHub repo.

## 1.6.0 - 2020-07-07

### Added

* Certbot snaps are now available for the arm64 and armhf architectures.
* Add minimal code to run Nginx plugin on NetBSD.
* Make Certbot snap find externally snapped plugins
* Function `certbot.compat.filesystem.umask` is a drop-in replacement for `os.umask`
  implementing umask for both UNIX and Windows systems.
* Support for alternative certificate chains in the `acme` module.
* Added `--preferred-chain <issuer CN>`. If a CA offers multiple certificate chains,
  it may be  used to indicate to Certbot which chain should be preferred.
  * e.g. `--preferred-chain "DST Root CA X3"`

### Changed

* Allow session tickets to be disabled in Apache when mod_ssl is statically linked.
* Generalize UI warning message on renewal rate limits
* Certbot behaves similarly on Windows to on UNIX systems regarding umask, and
  the umask `022` is applied by default: all files/directories are not writable by anyone
  other than the user running Certbot and the system/admin users.
* Read acmev1 Let's Encrypt server URL from renewal config as acmev2 URL to prepare
  for impending acmev1 deprecation.

### Fixed

* Cloudflare API Tokens may now be restricted to individual zones.
* Don't use `StrictVersion`, but `LooseVersion` to check version requirements with setuptools,
  to fix some packaging issues with libraries respecting PEP404 for version string,
  with doesn't match `StrictVersion` requirements.
* Certbot output doesn't refer to SSL Labs due to confusing scoring behavior.
* Fix paths when calling to programs outside of the Certbot Snap, fixing the apache and nginx
  plugins on, e.g., CentOS 7.

More details about these changes can be found on our GitHub repo.

## 1.5.0 - 2020-06-02

### Added

* Require explicit confirmation of snap plugin permissions before connecting.

### Changed

* Improved error message in apache installer when mod_ssl is not available.

### Fixed

* Add support for OCSP responses which use a public key hash ResponderID, fixing
  interoperability with Sectigo CAs.
* Fix TLS-ALPN test that fails when run with newer versions of OpenSSL.

More details about these changes can be found on our GitHub repo.

## 1.4.0 - 2020-05-05

### Added

* Turn off session tickets for apache plugin by default when appropriate.
* Added serial number of certificate to the output of `certbot certificates`
* Expose two new environment variables in the authenticator and cleanup scripts used by
  the `manual` plugin: `CERTBOT_REMAINING_CHALLENGES` is equal to the number of challenges
  remaining after the current challenge, `CERTBOT_ALL_DOMAINS` is a comma-separated list
  of all domains challenged for the current certificate.
* Added TLS-ALPN-01 challenge support in the `acme` library. Support of this
  challenge in the Certbot client is planned to be added in a future release.
* Added minimal proxy support for OCSP verification.
* On Windows, hooks are now executed in a Powershell shell instead of a CMD shell,
  allowing both `*.ps1` and `*.bat` as valid scripts for Certbot.

### Changed

* Reorganized error message when a user entered an invalid email address.
* Stop asking interactively if the user would like to add a redirect.
* `mock` dependency is now conditional on Python 2 in all of our packages.
* Deprecate certbot-auto on Gentoo, macOS, and FreeBSD.
* Allow existing but empty archive and live dir to be used when creating new lineage.

### Fixed

* When using an RFC 8555 compliant endpoint, the `acme` library no longer sends the
  `resource` field in any requests or the `type` field when responding to challenges.
* Fix nginx plugin crash when non-ASCII configuration file is being read (instead,
  the user will be warned that UTF-8 must be used).
* Fix hanging OCSP queries during revocation checking - added a 10 second timeout.
* Standalone servers now have a default socket timeout of 30 seconds, fixing
  cases where an idle connection can cause the standalone plugin to hang.
* Parsing of the RFC 8555 application/pem-certificate-chain now tolerates CRLF line
  endings. This should fix interoperability with Buypass' services.

More details about these changes can be found on our GitHub repo.

## 1.3.0 - 2020-03-03

### Added

* Added certbot.ocsp Certbot's API. The certbot.ocsp module can be used to
  determine the OCSP status of certificates.
* Don't verify the existing certificate in HTTP01Response.simple_verify, for
  compatibility with the real-world ACME challenge checks.
* Added support for `$hostname` in nginx `server_name` directive

### Changed

* Certbot will now renew certificates early if they have been revoked according
  to OCSP.
* Fix acme module warnings when response Content-Type includes params (e.g. charset).
* Fixed issue where webroot plugin would incorrectly raise `Read-only file system`
  error when creating challenge directories (issue #7165).

### Fixed

* Fix Apache plugin to use less restrictive umask for making the challenge directory when a restrictive umask was set when certbot was started.

More details about these changes can be found on our GitHub repo.

## 1.2.0 - 2020-02-04

### Added

* Added support for Cloudflare's limited-scope API Tokens

### Changed

* Add directory field to error message when field is missing.
* If MD5 hasher is not available, try it in non-security mode (fix for FIPS systems) -- [#1948](https://github.com/certbot/certbot/issues/1948)
* Disable old SSL versions and ciphersuites and remove `SSLCompression off` setting to follow Mozilla recommendations in Apache.
* Remove ECDHE-RSA-AES128-SHA from NGINX ciphers list now that Windows 2008 R2 and Windows 7 are EOLed
* Support for Python 3.4 has been removed.

### Fixed

* Fix collections.abc imports for Python 3.9.

More details about these changes can be found on our GitHub repo.

## 1.1.0 - 2020-01-14

### Added

*

### Changed

* Removed the fallback introduced with 0.34.0 in `acme` to retry a POST-as-GET
  request as a GET request when the targeted ACME CA server seems to not support
  POST-as-GET requests.
* certbot-auto no longer supports architectures other than x86_64 on RHEL 6
  based systems. Existing certbot-auto installations affected by this will
  continue to work, but they will no longer receive updates. To install a
  newer version of Certbot on these systems, you should update your OS.
* Support for Python 3.4 in Certbot and its ACME library is deprecated and will be
  removed in the next release of Certbot. certbot-auto users on x86_64 systems running
  RHEL 6 or derivatives will be asked to enable Software Collections (SCL) repository
  so Python 3.6 can be installed. certbot-auto can enable the SCL repo for you on CentOS 6
  while users on other RHEL 6 based systems will be asked to do this manually.

### Fixed

*

More details about these changes can be found on our GitHub repo.

## 1.0.0 - 2019-12-03

### Added

*

### Removed

* The `docs` extras for the `certbot-apache` and `certbot-nginx` packages
  have been removed.

### Changed

* certbot-auto has deprecated support for systems using OpenSSL 1.0.1 that are
  not running on x86-64. This primarily affects RHEL 6 based systems.
* Certbot's `config_changes` subcommand has been removed
* `certbot.plugins.common.TLSSNI01` has been removed.
* Deprecated attributes related to the TLS-SNI-01 challenge in
  `acme.challenges` and `acme.standalone`
  have been removed.
* The functions `certbot.client.view_config_changes`,
  `certbot.main.config_changes`,
  `certbot.plugins.common.Installer.view_config_changes`,
  `certbot.reverter.Reverter.view_config_changes`, and
  `certbot.util.get_systemd_os_info` have been removed
* Certbot's `register --update-registration` subcommand has been removed
* When possible, default to automatically configuring the webserver so all requests
  redirect to secure HTTPS access. This is mostly relevant when running Certbot
  in non-interactive mode. Previously, the default was to not redirect all requests.

### Fixed

*

More details about these changes can be found on our GitHub repo.

## 0.40.1 - 2019-11-05

### Changed

* Added back support for Python 3.4 to Certbot components and certbot-auto due
  to a bug when requiring Python 2.7 or 3.5+ on RHEL 6 based systems.

More details about these changes can be found on our GitHub repo.

## 0.40.0 - 2019-11-05

### Added

*

### Changed

* We deprecated support for Python 3.4 in Certbot and its ACME library. Support
  for Python 3.4 will be removed in the next major release of Certbot.
  certbot-auto users on RHEL 6 based systems will be asked to enable Software
  Collections (SCL) repository so Python 3.6 can be installed. certbot-auto can
  enable the SCL repo for you on CentOS 6 while users on other RHEL 6 based
  systems will be asked to do this manually.
* `--server` may now be combined with `--dry-run`. Certbot will, as before, use the
  staging server instead of the live server when `--dry-run` is used.
* `--dry-run` now requests fresh authorizations every time, fixing the issue
  where it was prone to falsely reporting success.
* Updated certbot-dns-google to depend on newer versions of
  google-api-python-client and oauth2client.
* The OS detection logic again uses distro library for Linux OSes
* certbot.plugins.common.TLSSNI01 has been deprecated and will be removed in a
  future release.
* CLI flags --tls-sni-01-port and --tls-sni-01-address have been removed.
* The values tls-sni and tls-sni-01 for the --preferred-challenges flag are no
  longer accepted.
* Removed the flags: `--agree-dev-preview`, `--dialog`, and `--apache-init-script`
* acme.standalone.BaseRequestHandlerWithLogging and
  acme.standalone.simple_tls_sni_01_server have been deprecated and will be
  removed in a future release of the library.
* certbot-dns-rfc2136 now use TCP to query SOA records.

### Fixed

*

More details about these changes can be found on our GitHub repo.

## 0.39.0 - 2019-10-01

### Added

* Support for Python 3.8 was added to Certbot and all of its components.
* Support for CentOS 8 was added to certbot-auto.

### Changed

* Don't send OCSP requests for expired certificates
* Return to using platform.linux_distribution instead of distro.linux_distribution in OS fingerprinting for Python < 3.8
* Updated the Nginx plugin's TLS configuration to keep support for some versions of IE11.

### Fixed

* Fixed OS detection in the Apache plugin on RHEL 6.

More details about these changes can be found on our GitHub repo.

## 0.38.0 - 2019-09-03

### Added

* Disable session tickets for Nginx users when appropriate.

### Changed

* If Certbot fails to rollback your server configuration, the error message
  links to the Let's Encrypt forum. Change the link to the Help category now
  that the Server category has been closed.
* Replace platform.linux_distribution with distro.linux_distribution as a step
  towards Python 3.8 support in Certbot.

### Fixed

* Fixed OS detection in the Apache plugin on Scientific Linux.

More details about these changes can be found on our GitHub repo.

## 0.37.2 - 2019-08-21

* Stop disabling TLS session tickets in Nginx as it caused TLS failures on
  some systems.

More details about these changes can be found on our GitHub repo.

## 0.37.1 - 2019-08-08

### Fixed

* Stop disabling TLS session tickets in Apache as it caused TLS failures on
  some systems.

More details about these changes can be found on our GitHub repo.

## 0.37.0 - 2019-08-07

### Added

* Turn off session tickets for apache plugin by default
* acme: Authz deactivation added to `acme` module.

### Changed

* Follow updated Mozilla recommendations for Nginx ssl_protocols, ssl_ciphers,
  and ssl_prefer_server_ciphers

### Fixed

* Fix certbot-auto failures on RHEL 8.

More details about these changes can be found on our GitHub repo.

## 0.36.0 - 2019-07-11

### Added

* Turn off session tickets for nginx plugin by default
* Added missing error types from RFC8555 to acme

### Changed

* Support for Ubuntu 14.04 Trusty has been removed.
* Update the 'manage your account' help to be more generic.
* The error message when Certbot's Apache plugin is unable to modify your
  Apache configuration has been improved.
* Certbot's config_changes subcommand has been deprecated and will be
  removed in a future release.
* `certbot config_changes` no longer accepts a --num parameter.
* The functions `certbot.plugins.common.Installer.view_config_changes` and
  `certbot.reverter.Reverter.view_config_changes` have been deprecated and will
  be removed in a future release.

### Fixed

* Replace some unnecessary platform-specific line separation.

More details about these changes can be found on our GitHub repo.

## 0.35.1 - 2019-06-10

### Fixed

* Support for specifying an authoritative base domain in our dns-rfc2136 plugin
  has been removed. This feature was added in our last release but had a bug
  which caused the plugin to fail so the feature has been removed until it can
  be added properly.

Despite us having broken lockstep, we are continuing to release new versions of
all Certbot components during releases for the time being, however, the only
package with changes other than its version number was:

* certbot-dns-rfc2136

More details about these changes can be found on our GitHub repo.

## 0.35.0 - 2019-06-05

### Added

* dns_rfc2136 plugin now supports explicitly specifying an authoritative
  base domain for cases when the automatic method does not work (e.g.
  Split horizon DNS)

### Changed

*

### Fixed

* Renewal parameter `webroot_path` is always saved, avoiding some regressions
  when `webroot` authenticator plugin is invoked with no challenge to perform.
* Certbot now accepts OCSP responses when an explicit authorized
  responder, different from the issuer, is used to sign OCSP
  responses.
* Scripts in Certbot hook directories are no longer executed when their
  filenames end in a tilde.

Despite us having broken lockstep, we are continuing to release new versions of
all Certbot components during releases for the time being, however, the only
package with changes other than its version number was:

* certbot
* certbot-dns-rfc2136

More details about these changes can be found on our GitHub repo.

## 0.34.2 - 2019-05-07

### Fixed

* certbot-auto no longer writes a check_permissions.py script at the root
  of the filesystem.

Despite us having broken lockstep, we are continuing to release new versions of
all Certbot components during releases for the time being, however, the only
changes in this release were to certbot-auto.

More details about these changes can be found on our GitHub repo.

## 0.34.1 - 2019-05-06

### Fixed

* certbot-auto no longer prints a blank line when there are no permissions
  problems.

Despite us having broken lockstep, we are continuing to release new versions of
all Certbot components during releases for the time being, however, the only
changes in this release were to certbot-auto.

More details about these changes can be found on our GitHub repo.

## 0.34.0 - 2019-05-01

### Changed

* Apache plugin now tries to restart httpd on Fedora using systemctl if a
  configuration test error is detected. This has to be done due to the way
  Fedora now generates the self signed certificate files upon first
  restart.
* Updated Certbot and its plugins to improve the handling of file system permissions
  on Windows as a step towards adding proper Windows support to Certbot.
* Updated urllib3 to 1.24.2 in certbot-auto.
* Removed the fallback introduced with 0.32.0 in `acme` to retry a challenge response
  with a `keyAuthorization` if sending the response without this field caused a
  `malformed` error to be received from the ACME server.
* Linode DNS plugin now supports api keys created from their new panel
  at [cloud.linode.com](https://cloud.linode.com)

### Fixed

* Fixed Google DNS Challenge issues when private zones exist
* Adding a warning noting that future versions of Certbot will automatically configure the
  webserver so that all requests redirect to secure HTTPS access. You can control this
  behavior and disable this warning with the --redirect and --no-redirect flags.
* certbot-auto now prints warnings when run as root with insecure file system
  permissions. If you see these messages, you should fix the problem by
  following the instructions at
  https://community.letsencrypt.org/t/certbot-auto-deployment-best-practices/91979/,
  however, these warnings can be disabled as necessary with the flag
  --no-permissions-check.
* `acme` module uses now a POST-as-GET request to retrieve the registration
  from an ACME v2 server
* Convert the tsig algorithm specified in the certbot_dns_rfc2136 configuration file to
  all uppercase letters before validating. This makes the value in the config case
  insensitive.

Despite us having broken lockstep, we are continuing to release new versions of
all Certbot components during releases for the time being, however, the only
package with changes other than its version number was:

* acme
* certbot
* certbot-apache
* certbot-dns-cloudflare
* certbot-dns-cloudxns
* certbot-dns-digitalocean
* certbot-dns-dnsimple
* certbot-dns-dnsmadeeasy
* certbot-dns-gehirn
* certbot-dns-google
* certbot-dns-linode
* certbot-dns-luadns
* certbot-dns-nsone
* certbot-dns-ovh
* certbot-dns-rfc2136
* certbot-dns-route53
* certbot-dns-sakuracloud
* certbot-nginx

More details about these changes can be found on our GitHub repo.

## 0.33.1 - 2019-04-04

### Fixed

* A bug causing certbot-auto to print warnings or crash on some RHEL based
  systems has been resolved.

Despite us having broken lockstep, we are continuing to release new versions of
all Certbot components during releases for the time being, however, the only
changes in this release were to certbot-auto.

More details about these changes can be found on our GitHub repo.

## 0.33.0 - 2019-04-03

### Added

* Fedora 29+ is now supported by certbot-auto. Since Python 2.x is on a deprecation
  path in Fedora, certbot-auto will install and use Python 3.x on Fedora 29+.
* CLI flag `--https-port` has been added for Nginx plugin exclusively, and replaces
  `--tls-sni-01-port`. It defines the HTTPS port the Nginx plugin will use while
  setting up a new SSL vhost. By default the HTTPS port is 443.

### Changed

* Support for TLS-SNI-01 has been removed from all official Certbot plugins.
* Attributes related to the TLS-SNI-01 challenge in `acme.challenges` and `acme.standalone`
  modules are deprecated and will be removed soon.
* CLI flags `--tls-sni-01-port` and `--tls-sni-01-address` are now no-op, will
  generate a deprecation warning if used, and will be removed soon.
* Options `tls-sni` and `tls-sni-01` in `--preferred-challenges` flag are now no-op,
  will generate a deprecation warning if used, and will be removed soon.
* CLI flag `--standalone-supported-challenges` has been removed.

### Fixed

* Certbot uses the Python library cryptography for OCSP when cryptography>=2.5
  is installed. We fixed a bug in Certbot causing it to interpret timestamps in
  the OCSP response as being in the local timezone rather than UTC.
* Issue causing the default CentOS 6 TLS configuration to ignore some of the
  HTTPS VirtualHosts created by Certbot. mod_ssl loading is now moved to main
  http.conf for this environment where possible.

Despite us having broken lockstep, we are continuing to release new versions of
all Certbot components during releases for the time being, however, the only
package with changes other than its version number was:

* acme
* certbot
* certbot-apache
* certbot-nginx

More details about these changes can be found on our GitHub repo.

## 0.32.0 - 2019-03-06

### Added

* If possible, Certbot uses built-in support for OCSP from recent cryptography
  versions instead of the OpenSSL binary: as a consequence Certbot does not need
  the OpenSSL binary to be installed anymore if cryptography>=2.5 is installed.

### Changed

* Certbot and its acme module now depend on josepy>=1.1.0 to avoid printing the
  warnings described at https://github.com/certbot/josepy/issues/13.
* Apache plugin now respects CERTBOT_DOCS environment variable when adding
  command line defaults.
* The running of manual plugin hooks is now always included in Certbot's log
  output.
* Tests execution for certbot, certbot-apache and certbot-nginx packages now relies on pytest.
* An ACME CA server may return a "Retry-After" HTTP header on authorization polling, as
  specified in the ACME protocol, to indicate when the next polling should occur. Certbot now
  reads this header if set and respect its value.
* The `acme` module avoids sending the `keyAuthorization` field in the JWS
  payload when responding to a challenge as the field is not included in the
  current ACME protocol. To ease the migration path for ACME CA servers,
  Certbot and its `acme` module will first try the request without the
  `keyAuthorization` field but will temporarily retry the request with the
  field included if a `malformed` error is received. This fallback will be
  removed in version 0.34.0.

Despite us having broken lockstep, we are continuing to release new versions of
all Certbot components during releases for the time being, however, the only
package with changes other than its version number was:

* acme
* certbot
* certbot-apache
* certbot-nginx

More details about these changes can be found on our GitHub repo.

## 0.31.0 - 2019-02-07

### Added

* Avoid reprocessing challenges that are already validated
  when a certificate is issued.
* Support for initiating (but not solving end-to-end) TLS-ALPN-01 challenges
  with the `acme` module.

### Changed

* Certbot's official Docker images are now based on Alpine Linux 3.9 rather
  than 3.7. The new version comes with OpenSSL 1.1.1.
* Lexicon-based DNS plugins are now fully compatible with Lexicon 3.x (support
  on 2.x branch is maintained).
* Apache plugin now attempts to configure all VirtualHosts matching requested
  domain name instead of only a single one when answering the HTTP-01 challenge.

### Fixed

* Fixed accessing josepy contents through acme.jose when the full acme.jose
  path is used.
* Clarify behavior for deleting certs as part of revocation.

Despite us having broken lockstep, we are continuing to release new versions of
all Certbot components during releases for the time being, however, the only
package with changes other than its version number was:

* acme
* certbot
* certbot-apache
* certbot-dns-cloudxns
* certbot-dns-dnsimple
* certbot-dns-dnsmadeeasy
* certbot-dns-gehirn
* certbot-dns-linode
* certbot-dns-luadns
* certbot-dns-nsone
* certbot-dns-ovh
* certbot-dns-sakuracloud

More details about these changes can be found on our GitHub repo.

## 0.30.2 - 2019-01-25

### Fixed

* Update the version of setuptools pinned in certbot-auto to 40.6.3 to
  solve installation problems on newer OSes.

Despite us having broken lockstep, we are continuing to release new versions of
all Certbot components during releases for the time being, however, this
release only affects certbot-auto.

More details about these changes can be found on our GitHub repo.

## 0.30.1 - 2019-01-24

### Fixed

* Always download the pinned version of pip in pipstrap to address breakages
* Rename old,default.conf to old-and-default.conf to address commas in filenames
  breaking recent versions of pip.
* Add VIRTUALENV_NO_DOWNLOAD=1 to all calls to virtualenv to address breakages
  from venv downloading the latest pip

Despite us having broken lockstep, we are continuing to release new versions of
all Certbot components during releases for the time being, however, the only
package with changes other than its version number was:

* certbot-apache

More details about these changes can be found on our GitHub repo.

## 0.30.0 - 2019-01-02

### Added

* Added the `update_account` subcommand for account management commands.

### Changed

* Copied account management functionality from the `register` subcommand
  to the `update_account` subcommand.
* Marked usage `register --update-registration` for deprecation and
  removal in a future release.

### Fixed

* Older modules in the josepy library can now be accessed through acme.jose
  like it could in previous versions of acme. This is only done to preserve
  backwards compatibility and support for doing this with new modules in josepy
  will not be added. Users of the acme library should switch to using josepy
  directly if they haven't done so already.

Despite us having broken lockstep, we are continuing to release new versions of
all Certbot components during releases for the time being, however, the only
package with changes other than its version number was:

* acme

More details about these changes can be found on our GitHub repo.

## 0.29.1 - 2018-12-05

### Added

*

### Changed

*

### Fixed

* The default work and log directories have been changed back to
  /var/lib/letsencrypt and /var/log/letsencrypt respectively.

Despite us having broken lockstep, we are continuing to release new versions of
all Certbot components during releases for the time being, however, the only
package with changes other than its version number was:

* certbot

More details about these changes can be found on our GitHub repo.

## 0.29.0 - 2018-12-05

### Added

* Noninteractive renewals with `certbot renew` (those not started from a
  terminal) now randomly sleep 1-480 seconds before beginning work in
  order to spread out load spikes on the server side.
* Added External Account Binding support in cli and acme library.
  Command line arguments --eab-kid and --eab-hmac-key added.

### Changed

* Private key permissioning changes: Renewal preserves existing group mode
  & gid of previous private key material. Private keys for new
  lineages (i.e. new certs, not renewed) default to 0o600.

### Fixed

* Update code and dependencies to clean up Resource and Deprecation Warnings.
* Only depend on imgconverter extension for Sphinx >= 1.6

Despite us having broken lockstep, we are continuing to release new versions of
all Certbot components during releases for the time being, however, the only
package with changes other than its version number was:

* acme
* certbot
* certbot-apache
* certbot-dns-cloudflare
* certbot-dns-digitalocean
* certbot-dns-google
* certbot-nginx

More details about these changes can be found on our GitHub repo:
https://github.com/certbot/certbot/milestone/62?closed=1

## 0.28.0 - 2018-11-7

### Added

* `revoke` accepts `--cert-name`, and doesn't accept both `--cert-name` and `--cert-path`.
* Use the ACMEv2 newNonce endpoint when a new nonce is needed, and newNonce is available in the directory.

### Changed

* Removed documentation mentions of `#letsencrypt` IRC on Freenode.
* Write README to the base of (config-dir)/live directory
* `--manual` will explicitly warn users that earlier challenges should remain in place when setting up subsequent challenges.
* Warn when using deprecated acme.challenges.TLSSNI01
* Log warning about TLS-SNI deprecation in Certbot
* Stop preferring TLS-SNI in the Apache, Nginx, and standalone plugins
* OVH DNS plugin now relies on Lexicon>=2.7.14 to support HTTP proxies
* Default time the Linode plugin waits for DNS changes to propagate is now 1200 seconds.

### Fixed

* Match Nginx parser update in allowing variable names to start with `${`.
* Fix ranking of vhosts in Nginx so that all port-matching vhosts come first
* Correct OVH integration tests on machines without internet access.
* Stop caching the results of ipv6_info in http01.py
* Test fix for Route53 plugin to prevent boto3 making outgoing connections.
* The grammar used by Augeas parser in Apache plugin was updated to fix various parsing errors.
* The CloudXNS, DNSimple, DNS Made Easy, Gehirn, Linode, LuaDNS, NS1, OVH, and
  Sakura Cloud DNS plugins are now compatible with Lexicon 3.0+.

Despite us having broken lockstep, we are continuing to release new versions of
all Certbot components during releases for the time being, however, the only
package with changes other than its version number was:

* acme
* certbot
* certbot-apache
* certbot-dns-cloudxns
* certbot-dns-dnsimple
* certbot-dns-dnsmadeeasy
* certbot-dns-gehirn
* certbot-dns-linode
* certbot-dns-luadns
* certbot-dns-nsone
* certbot-dns-ovh
* certbot-dns-route53
* certbot-dns-sakuracloud
* certbot-nginx

More details about these changes can be found on our GitHub repo:
https://github.com/certbot/certbot/milestone/59?closed=1

## 0.27.1 - 2018-09-06

### Fixed

* Fixed parameter name in OpenSUSE overrides for default parameters in the
  Apache plugin. Certbot on OpenSUSE works again.

Despite us having broken lockstep, we are continuing to release new versions of
all Certbot components during releases for the time being, however, the only
package with changes other than its version number was:

* certbot-apache

More details about these changes can be found on our GitHub repo:
https://github.com/certbot/certbot/milestone/60?closed=1

## 0.27.0 - 2018-09-05

### Added

* The Apache plugin now accepts the parameter --apache-ctl which can be
  used to configure the path to the Apache control script.

### Changed

* When using `acme.client.ClientV2` (or
 `acme.client.BackwardsCompatibleClientV2` with an ACME server that supports a
 newer version of the ACME protocol), an `acme.errors.ConflictError` will be
 raised if you try to create an ACME account with a key that has already been
 used. Previously, a JSON parsing error was raised in this scenario when using
 the library with Let's Encrypt's ACMEv2 endpoint.

### Fixed

* When Apache is not installed, Certbot's Apache plugin no longer prints
  messages about being unable to find apachectl to the terminal when the plugin
  is not selected.
* If you're using the Apache plugin with the --apache-vhost-root flag set to a
  directory containing a disabled virtual host for the domain you're requesting
  a certificate for, the virtual host will now be temporarily enabled if
  necessary to pass the HTTP challenge.
* The documentation for the Certbot package can now be built using Sphinx 1.6+.
* You can now call `query_registration` without having to first call
  `new_account` on `acme.client.ClientV2` objects.
* The requirement of `setuptools>=1.0` has been removed from `certbot-dns-ovh`.
* Names in certbot-dns-sakuracloud's tests have been updated to refer to Sakura
  Cloud rather than NS1 whose plugin certbot-dns-sakuracloud was based on.

Despite us having broken lockstep, we are continuing to release new versions of
all Certbot components during releases for the time being, however, the only
package with changes other than its version number was:

* acme
* certbot
* certbot-apache
* certbot-dns-ovh
* certbot-dns-sakuracloud

More details about these changes can be found on our GitHub repo:
https://github.com/certbot/certbot/milestone/57?closed=1

## 0.26.1 - 2018-07-17

### Fixed

* Fix a bug that was triggered when users who had previously manually set `--server` to get ACMEv2 certs tried to renew ACMEv1 certs.

Despite us having broken lockstep, we are continuing to release new versions of all Certbot components during releases for the time being, however, the only package with changes other than its version number was:

* certbot

More details about these changes can be found on our GitHub repo:
https://github.com/certbot/certbot/milestone/58?closed=1

## 0.26.0 - 2018-07-11

### Added

* A new security enhancement which we're calling AutoHSTS has been added to
  Certbot's Apache plugin. This enhancement configures your webserver to send a
  HTTP Strict Transport Security header with a low max-age value that is slowly
  increased over time. The max-age value is not increased to a large value
  until you've successfully managed to renew your certificate. This enhancement
  can be requested with the --auto-hsts flag.
* New official DNS plugins have been created for Gehirn Infrastructure Service,
  Linode, OVH, and Sakura Cloud. These plugins can be found on our Docker Hub
  page at https://hub.docker.com/u/certbot and on PyPI.
* The ability to reuse ACME accounts from Let's Encrypt's ACMEv1 endpoint on
  Let's Encrypt's ACMEv2 endpoint has been added.
* Certbot and its components now support Python 3.7.
* Certbot's install subcommand now allows you to interactively choose which
  certificate to install from the list of certificates managed by Certbot.
* Certbot now accepts the flag `--no-autorenew` which causes any obtained
  certificates to not be automatically renewed when it approaches expiration.
* Support for parsing the TLS-ALPN-01 challenge has been added back to the acme
  library.

### Changed

* Certbot's default ACME server has been changed to Let's Encrypt's ACMEv2
  endpoint. By default, this server will now be used for both new certificate
  lineages and renewals.
* The Nginx plugin is no longer marked labeled as an "Alpha" version.
* The `prepare` method of Certbot's plugins is no longer called before running
  "Updater" enhancements that are run on every invocation of `certbot renew`.

Despite us having broken lockstep, we are continuing to release new versions of
all Certbot components during releases for the time being, however, the only
packages with functional changes were:

* acme
* certbot
* certbot-apache
* certbot-dns-gehirn
* certbot-dns-linode
* certbot-dns-ovh
* certbot-dns-sakuracloud
* certbot-nginx

More details about these changes can be found on our GitHub repo:
https://github.com/certbot/certbot/milestone/55?closed=1

## 0.25.1 - 2018-06-13

### Fixed

* TLS-ALPN-01 support has been removed from our acme library. Using our current
  dependencies, we are unable to provide a correct implementation of this
  challenge so we decided to remove it from the library until we can provide
  proper support.
* Issues causing test failures when running the tests in the acme package with
  pytest<3.0 has been resolved.
* certbot-nginx now correctly depends on acme>=0.25.0.

Despite us having broken lockstep, we are continuing to release new versions of
all Certbot components during releases for the time being, however, the only
packages with changes other than their version number were:

* acme
* certbot-nginx

More details about these changes can be found on our GitHub repo:
https://github.com/certbot/certbot/milestone/56?closed=1

## 0.25.0 - 2018-06-06

### Added

* Support for the ready status type was added to acme. Without this change,
  Certbot and acme users will begin encountering errors when using Let's
  Encrypt's ACMEv2 API starting on June 19th for the staging environment and
  July 5th for production. See
  https://community.letsencrypt.org/t/acmev2-order-ready-status/62866 for more
  information.
* Certbot now accepts the flag --reuse-key which will cause the same key to be
  used in the certificate when the lineage is renewed rather than generating a
  new key.
* You can now add multiple email addresses to your ACME account with Certbot by
  providing a comma separated list of emails to the --email flag.
* Support for Let's Encrypt's upcoming TLS-ALPN-01 challenge was added to acme.
  For more information, see
  https://community.letsencrypt.org/t/tls-alpn-validation-method/63814/1.
* acme now supports specifying the source address to bind to when sending
  outgoing connections. You still cannot specify this address using Certbot.
* If you run Certbot against Let's Encrypt's ACMEv2 staging server but don't
  already have an account registered at that server URL, Certbot will
  automatically reuse your staging account from Let's Encrypt's ACMEv1 endpoint
  if it exists.
* Interfaces were added to Certbot allowing plugins to be called at additional
  points. The `GenericUpdater` interface allows plugins to perform actions
  every time `certbot renew` is run, regardless of whether any certificates are
  due for renewal, and the `RenewDeployer` interface allows plugins to perform
  actions when a certificate is renewed. See `certbot.interfaces` for more
  information.

### Changed

* When running Certbot with --dry-run and you don't already have a staging
  account, the created account does not contain an email address even if one
  was provided to avoid expiration emails from Let's Encrypt's staging server.
* certbot-nginx does a better job of automatically detecting the location of
  Nginx's configuration files when run on BSD based systems.
* acme now requires and uses pytest when running tests with setuptools with
  `python setup.py test`.
* `certbot config_changes` no longer waits for user input before exiting.

### Fixed

* Misleading log output that caused users to think that Certbot's standalone
  plugin failed to bind to a port when performing a challenge has been
  corrected.
* An issue where certbot-nginx would fail to enable HSTS if the server block
  already had an `add_header` directive has been resolved.
* certbot-nginx now does a better job detecting the server block to base the
  configuration for TLS-SNI challenges on.

Despite us having broken lockstep, we are continuing to release new versions of
all Certbot components during releases for the time being, however, the only
packages with functional changes were:

* acme
* certbot
* certbot-apache
* certbot-nginx

More details about these changes can be found on our GitHub repo:
https://github.com/certbot/certbot/milestone/54?closed=1

## 0.24.0 - 2018-05-02

### Added

* certbot now has an enhance subcommand which allows you to configure security
  enhancements like HTTP to HTTPS redirects, OCSP stapling, and HSTS without
  reinstalling a certificate.
* certbot-dns-rfc2136 now allows the user to specify the port to use to reach
  the DNS server in its credentials file.
* acme now parses the wildcard field included in authorizations so it can be
  used by users of the library.

### Changed

* certbot-dns-route53 used to wait for each DNS update to propagate before
  sending the next one, but now it sends all updates before waiting which
  speeds up issuance for multiple domains dramatically.
* Certbot's official Docker images are now based on Alpine Linux 3.7 rather
  than 3.4 because 3.4 has reached its end-of-life.
* We've doubled the time Certbot will spend polling authorizations before
  timing out.
* The level of the message logged when Certbot is being used with
  non-standard paths warning that crontabs for renewal included in Certbot
  packages from OS package managers may not work has been reduced. This stops
  the message from being written to stderr every time `certbot renew` runs.

### Fixed

* certbot-auto now works with Python 3.6.

Despite us having broken lockstep, we are continuing to release new versions of
all Certbot components during releases for the time being, however, the only
packages with changes other than their version number were:

* acme
* certbot
* certbot-apache
* certbot-dns-digitalocean (only style improvements to tests)
* certbot-dns-rfc2136

More details about these changes can be found on our GitHub repo:
https://github.com/certbot/certbot/milestone/52?closed=1

## 0.23.0 - 2018-04-04

### Added

* Support for OpenResty was added to the Nginx plugin.

### Changed

* The timestamps in Certbot's logfiles now use the system's local time zone
  rather than UTC.
* Certbot's DNS plugins that use Lexicon now rely on Lexicon>=2.2.1 to be able
  to create and delete multiple TXT records on a single domain.
* certbot-dns-google's test suite now works without an internet connection.

### Fixed

* Removed a small window that if during which an error occurred, Certbot
  wouldn't clean up performed challenges.
* The parameters `default` and `ipv6only` are now removed from `listen`
  directives when creating a new server block in the Nginx plugin.
* `server_name` directives enclosed in quotation marks in Nginx are now properly
  supported.
* Resolved an issue preventing the Apache plugin from starting Apache when it's
  not currently running on RHEL and Gentoo based systems.

Despite us having broken lockstep, we are continuing to release new versions of
all Certbot components during releases for the time being, however, the only
packages with changes other than their version number were:

* certbot
* certbot-apache
* certbot-dns-cloudxns
* certbot-dns-dnsimple
* certbot-dns-dnsmadeeasy
* certbot-dns-google
* certbot-dns-luadns
* certbot-dns-nsone
* certbot-dns-rfc2136
* certbot-nginx

More details about these changes can be found on our GitHub repo:
https://github.com/certbot/certbot/milestone/50?closed=1

## 0.22.2 - 2018-03-19

### Fixed

* A type error introduced in 0.22.1 that would occur during challenge cleanup
  when a Certbot plugin raises an exception while trying to complete the
  challenge was fixed.

Despite us having broken lockstep, we are continuing to release new versions of
all Certbot components during releases for the time being, however, the only
packages with changes other than their version number were:

* certbot

More details about these changes can be found on our GitHub repo:
https://github.com/certbot/certbot/milestone/53?closed=1

## 0.22.1 - 2018-03-19

### Changed

* The ACME server used with Certbot's --dry-run and --staging flags is now
  Let's Encrypt's ACMEv2 staging server which allows people to also test ACMEv2
  features with these flags.

### Fixed

* The HTTP Content-Type header is now set to the correct value during
  certificate revocation with new versions of the ACME protocol.
* When using Certbot with Let's Encrypt's ACMEv2 server, it would add a blank
  line to the top of chain.pem and between the certificates in fullchain.pem
  for each lineage. These blank lines have been removed.
* Resolved a bug that caused Certbot's --allow-subset-of-names flag not to
  work.
* Fixed a regression in acme.client.Client that caused the class to not work
  when it was initialized without a ClientNetwork which is done by some of the
  other projects using our ACME library.

Despite us having broken lockstep, we are continuing to release new versions of
all Certbot components during releases for the time being, however, the only
packages with changes other than their version number were:

* acme
* certbot

More details about these changes can be found on our GitHub repo:
https://github.com/certbot/certbot/milestone/51?closed=1

## 0.22.0 - 2018-03-07

### Added

* Support for obtaining wildcard certificates and a newer version of the ACME
  protocol such as the one implemented by Let's Encrypt's upcoming ACMEv2
  endpoint was added to Certbot and its ACME library. Certbot still works with
  older ACME versions and will automatically change the version of the protocol
  used based on the version the ACME CA implements.
* The Apache and Nginx plugins are now able to automatically install a wildcard
  certificate to multiple virtual hosts that you select from your server
  configuration.
* The `certbot install` command now accepts the `--cert-name` flag for
  selecting a certificate.
* `acme.client.BackwardsCompatibleClientV2` was added to Certbot's ACME library
  which automatically handles most of the differences between new and old ACME
  versions. `acme.client.ClientV2` is also available for people who only want
  to support one version of the protocol or want to handle the differences
  between versions themselves.
* certbot-auto now supports the flag --install-only which has the script
  install Certbot and its dependencies and exit without invoking Certbot.
* Support for issuing a single certificate for a wildcard and base domain was
  added to our Google Cloud DNS plugin. To do this, we now require your API
  credentials have additional permissions, however, your credentials will
  already have these permissions unless you defined a custom role with fewer
  permissions than the standard DNS administrator role provided by Google.
  These permissions are also only needed for the case described above so it
  will continue to work for existing users. For more information about the
  permissions changes, see the documentation in the plugin.

### Changed

* We have broken lockstep between our ACME library, Certbot, and its plugins.
  This means that the different components do not need to be the same version
  to work together like they did previously. This makes packaging easier
  because not every piece of Certbot needs to be repackaged to ship a change to
  a subset of its components.
* Support for Python 2.6 and Python 3.3 has been removed from ACME, Certbot,
  Certbot's plugins, and certbot-auto. If you are using certbot-auto on a RHEL
  6 based system, it will walk you through the process of installing Certbot
  with Python 3 and refuse to upgrade to a newer version of Certbot until you
  have done so.
* Certbot's components now work with older versions of setuptools to simplify
  packaging for EPEL 7.

### Fixed

* Issues caused by Certbot's Nginx plugin adding multiple ipv6only directives
  has been resolved.
* A problem where Certbot's Apache plugin would add redundant include
  directives for the TLS configuration managed by Certbot has been fixed.
* Certbot's webroot plugin now properly deletes any directories it creates.

More details about these changes can be found on our GitHub repo:
https://github.com/certbot/certbot/milestone/48?closed=1

## 0.21.1 - 2018-01-25

### Fixed

* When creating an HTTP to HTTPS redirect in Nginx, we now ensure the Host
  header of the request is set to an expected value before redirecting users to
  the domain found in the header. The previous way Certbot configured Nginx
  redirects was a potential security issue which you can read more about at
  https://community.letsencrypt.org/t/security-issue-with-redirects-added-by-certbots-nginx-plugin/51493.
* Fixed a problem where Certbot's Apache plugin could fail HTTP-01 challenges
  if basic authentication is configured for the domain you request a
  certificate for.
* certbot-auto --no-bootstrap now properly tries to use Python 3.4 on RHEL 6
  based systems rather than Python 2.6.

More details about these changes can be found on our GitHub repo:
https://github.com/certbot/certbot/milestone/49?closed=1

## 0.21.0 - 2018-01-17

### Added

* Support for the HTTP-01 challenge type was added to our Apache and Nginx
  plugins. For those not aware, Let's Encrypt disabled the TLS-SNI-01 challenge
  type which was what was previously being used by our Apache and Nginx plugins
  last week due to a security issue. For more information about Let's Encrypt's
  change, click
  [here](https://community.letsencrypt.org/t/2018-01-11-update-regarding-acme-tls-sni-and-shared-hosting-infrastructure/50188).
  Our Apache and Nginx plugins will automatically switch to use HTTP-01 so no
  changes need to be made to your Certbot configuration, however, you should
  make sure your server is accessible on port 80 and isn't behind an external
  proxy doing things like redirecting all traffic from HTTP to HTTPS. HTTP to
  HTTPS redirects inside Apache and Nginx are fine.
* IPv6 support was added to the Nginx plugin.
* Support for automatically creating server blocks based on the default server
  block was added to the Nginx plugin.
* The flags --delete-after-revoke and --no-delete-after-revoke were added
  allowing users to control whether the revoke subcommand also deletes the
  certificates it is revoking.

### Changed

* We deprecated support for Python 2.6 and Python 3.3 in Certbot and its ACME
  library. Support for these versions of Python will be removed in the next
  major release of Certbot. If you are using certbot-auto on a RHEL 6 based
  system, it will guide you through the process of installing Python 3.
* We split our implementation of JOSE (Javascript Object Signing and
  Encryption) out of our ACME library and into a separate package named josepy.
  This package is available on [PyPI](https://pypi.python.org/pypi/josepy) and
  on [GitHub](https://github.com/certbot/josepy).
* We updated the ciphersuites used in Apache to the new [values recommended by
  Mozilla](https://wiki.mozilla.org/Security/Server_Side_TLS#Intermediate_compatibility_.28default.29).
  The major change here is adding ChaCha20 to the list of supported
  ciphersuites.

### Fixed

* An issue with our Apache plugin on Gentoo due to differences in their
  apache2ctl command have been resolved.

More details about these changes can be found on our GitHub repo:
https://github.com/certbot/certbot/milestone/47?closed=1

## 0.20.0 - 2017-12-06

### Added

* Certbot's ACME library now recognizes URL fields in challenge objects in
  preparation for Let's Encrypt's new ACME endpoint. The value is still
  accessible in our ACME library through the name "uri".

### Changed

* The Apache plugin now parses some distro specific Apache configuration files
  on non-Debian systems allowing it to get a clearer picture on the running
  configuration. Internally, these changes were structured so that external
  contributors can easily write patches to make the plugin work in new Apache
  configurations.
* Certbot better reports network failures by removing information about
  connection retries from the error output.
* An unnecessary question when using Certbot's webroot plugin interactively has
  been removed.

### Fixed

* Certbot's NGINX plugin no longer sometimes incorrectly reports that it was
  unable to deploy a HTTP->HTTPS redirect when requesting Certbot to enable a
  redirect for multiple domains.
* Problems where the Apache plugin was failing to find directives and
  duplicating existing directives on openSUSE have been resolved.
* An issue running the test shipped with Certbot and some our DNS plugins with
  older versions of mock have been resolved.
* On some systems, users reported strangely interleaved output depending on
  when stdout and stderr were flushed. This problem was resolved by having
  Certbot regularly flush these streams.

More details about these changes can be found on our GitHub repo:
https://github.com/certbot/certbot/milestone/44?closed=1

## 0.19.0 - 2017-10-04

### Added

* Certbot now has renewal hook directories where executable files can be placed
  for Certbot to run with the renew subcommand. Pre-hooks, deploy-hooks, and
  post-hooks can be specified in the renewal-hooks/pre, renewal-hooks/deploy,
  and renewal-hooks/post directories respectively in Certbot's configuration
  directory (which is /etc/letsencrypt by default). Certbot will automatically
  create these directories when it is run if they do not already exist.
* After revoking a certificate with the revoke subcommand, Certbot will offer
  to delete the lineage associated with the certificate. When Certbot is run
  with --non-interactive, it will automatically try to delete the associated
  lineage.
* When using Certbot's Google Cloud DNS plugin on Google Compute Engine, you no
  longer have to provide a credential file to Certbot if you have configured
  sufficient permissions for the instance which Certbot can automatically
  obtain using Google's metadata service.

### Changed

* When deleting certificates interactively using the delete subcommand, Certbot
  will now allow you to select multiple lineages to be deleted at once.
* Certbot's Apache plugin no longer always parses Apache's sites-available on
  Debian based systems and instead only parses virtual hosts included in your
  Apache configuration. You can provide an additional directory for Certbot to
  parse using the command line flag --apache-vhost-root.

### Fixed

* The plugins subcommand can now be run without root access.
* certbot-auto now includes a timeout when updating itself so it no longer
  hangs indefinitely when it is unable to connect to the external server.
* An issue where Certbot's Apache plugin would sometimes fail to deploy a
  certificate on Debian based systems if mod_ssl wasn't already enabled has
  been resolved.
* A bug in our Docker image where the certificates subcommand could not report
  if certificates maintained by Certbot had been revoked has been fixed.
* Certbot's RFC 2136 DNS plugin (for use with software like BIND) now properly
  performs DNS challenges when the domain being verified contains a CNAME
  record.

More details about these changes can be found on our GitHub repo:
https://github.com/certbot/certbot/milestone/43?closed=1

## 0.18.2 - 2017-09-20

### Fixed

* An issue where Certbot's ACME module would raise an AttributeError trying to
  create self-signed certificates when used with pyOpenSSL 17.3.0 has been
  resolved. For Certbot users with this version of pyOpenSSL, this caused
  Certbot to crash when performing a TLS SNI challenge or when the Nginx plugin
  tried to create an SSL server block.

More details about these changes can be found on our GitHub repo:
https://github.com/certbot/certbot/milestone/46?closed=1

## 0.18.1 - 2017-09-08

### Fixed

* If certbot-auto was running as an unprivileged user and it upgraded from
  0.17.0 to 0.18.0, it would crash with a permissions error and would need to
  be run again to successfully complete the upgrade. This has been fixed and
  certbot-auto should upgrade cleanly to 0.18.1.
* Certbot usually uses "certbot-auto" or "letsencrypt-auto" in error messages
  and the User-Agent string instead of "certbot" when you are using one of
  these wrapper scripts. Proper detection of this was broken with Certbot's new
  installation path in /opt in 0.18.0 but this problem has been resolved.

More details about these changes can be found on our GitHub repo:
https://github.com/certbot/certbot/milestone/45?closed=1

## 0.18.0 - 2017-09-06

### Added

* The Nginx plugin now configures Nginx to use 2048-bit Diffie-Hellman
  parameters. Java 6 clients do not support Diffie-Hellman parameters larger
  than 1024 bits, so if you need to support these clients you will need to
  manually modify your Nginx configuration after using the Nginx installer.

### Changed

* certbot-auto now installs Certbot in directories under `/opt/eff.org`. If you
  had an existing installation from certbot-auto, a symlink is created to the
  new directory. You can configure certbot-auto to use a different path by
  setting the environment variable VENV_PATH.
* The Nginx plugin can now be selected in Certbot's interactive output.
* Output verbosity of renewal failures when running with `--quiet` has been
  reduced.
* The default revocation reason shown in Certbot help output now is a human
  readable string instead of a numerical code.
* Plugin selection is now included in normal terminal output.

### Fixed

* A newer version of ConfigArgParse is now installed when using certbot-auto
  causing values set to false in a Certbot INI configuration file to be handled
  intuitively. Setting a boolean command line flag to false is equivalent to
  not including it in the configuration file at all.
* New naming conventions preventing certbot-auto from installing OS
  dependencies on Fedora 26 have been resolved.

More details about these changes can be found on our GitHub repo:
https://github.com/certbot/certbot/milestone/42?closed=1

## 0.17.0 - 2017-08-02

### Added

* Support in our nginx plugin for modifying SSL server blocks that do
  not contain certificate or key directives.
* A `--max-log-backups` flag to allow users to configure or even completely
  disable Certbot's built in log rotation.
* A `--user-agent-comment` flag to allow people who build tools around Certbot
  to differentiate their user agent string by adding a comment to its default
  value.

### Changed

* Due to some awesome work by
  [cryptography project](https://github.com/pyca/cryptography), compilation can
  now be avoided on most systems when using certbot-auto. This eliminates many
  problems people have had in the past such as running out of memory, having
  invalid headers/libraries, and changes to the OS packages on their system
  after compilation breaking Certbot.
* The `--renew-hook` flag has been hidden in favor of `--deploy-hook`. This new
  flag works exactly the same way except it is always run when a certificate is
  issued rather than just when it is renewed.
* We have started printing deprecation warnings in certbot-auto for
  experimentally supported systems with OS packages available.
* A certificate lineage's name is included in error messages during renewal.

### Fixed

* Encoding errors that could occur when parsing error messages from the ACME
  server containing Unicode have been resolved.
* certbot-auto no longer prints misleading messages about there being a newer
  pip version available when installation fails.
* Certbot's ACME library now properly extracts domains from critical SAN
  extensions.

More details about these changes can be found on our GitHub repo:
https://github.com/certbot/certbot/issues?q=is%3Aissue+milestone%3A0.17.0+is%3Aclosed

## 0.16.0 - 2017-07-05

### Added

* A plugin for performing DNS challenges using dynamic DNS updates as defined
  in RFC 2316. This plugin is packaged separately from Certbot and is available
  at https://pypi.python.org/pypi/certbot-dns-rfc2136. It supports Python 2.6,
  2.7, and 3.3+. At this time, there isn't a good way to install this plugin
  when using certbot-auto, but this should change in the near future.
* Plugins for performing DNS challenges for the providers
  [DNS Made Easy](https://pypi.python.org/pypi/certbot-dns-dnsmadeeasy) and
  [LuaDNS](https://pypi.python.org/pypi/certbot-dns-luadns). These plugins are
  packaged separately from Certbot and support Python 2.7 and 3.3+. Currently,
  there isn't a good way to install these plugins when using certbot-auto,
  but that should change soon.
* Support for performing TLS-SNI-01 challenges when using the manual plugin.
* Automatic detection of Arch Linux in the Apache plugin providing better
  default settings for the plugin.

### Changed

* The text of the interactive question about whether a redirect from HTTP to
  HTTPS should be added by Certbot has been rewritten to better explain the
  choices to the user.
* Simplified HTTP challenge instructions in the manual plugin.

### Fixed

* Problems performing a dry run when using the Nginx plugin have been fixed.
* Resolved an issue where certbot-dns-digitalocean's test suite would sometimes
  fail when ran using Python 3.
* On some systems, previous versions of certbot-auto would error out with a
  message about a missing hash for setuptools. This has been fixed.
* A bug where Certbot would sometimes not print a space at the end of an
  interactive prompt has been resolved.
* Nonfatal tracebacks are no longer shown in rare cases where Certbot
  encounters an exception trying to close its TCP connection with the ACME
  server.

More details about these changes can be found on our GitHub repo:
https://github.com/certbot/certbot/issues?q=is%3Aissue+milestone%3A0.16.0+is%3Aclosed

## 0.15.0 - 2017-06-08

### Added

* Plugins for performing DNS challenges for popular providers. Like the Apache
  and Nginx plugins, these plugins are packaged separately and not included in
  Certbot by default. So far, we have plugins for
  [Amazon Route 53](https://pypi.python.org/pypi/certbot-dns-route53),
  [Cloudflare](https://pypi.python.org/pypi/certbot-dns-cloudflare),
  [DigitalOcean](https://pypi.python.org/pypi/certbot-dns-digitalocean), and
  [Google Cloud](https://pypi.python.org/pypi/certbot-dns-google) which all
  work on Python 2.6, 2.7, and 3.3+. Additionally, we have plugins for
  [CloudXNS](https://pypi.python.org/pypi/certbot-dns-cloudxns),
  [DNSimple](https://pypi.python.org/pypi/certbot-dns-dnsimple),
  [NS1](https://pypi.python.org/pypi/certbot-dns-nsone) which work on Python
  2.7 and 3.3+ (and not 2.6). Currently, there isn't a good way to install
  these plugins when using `certbot-auto`, but that should change soon.
* IPv6 support in the standalone plugin. When performing a challenge, the
  standalone plugin automatically handles listening for IPv4/IPv6 traffic based
  on the configuration of your system.
* A mechanism for keeping your Apache and Nginx SSL/TLS configuration up to
  date. When the Apache or Nginx plugins are used, they place SSL/TLS
  configuration options in the root of Certbot's config directory
  (`/etc/letsencrypt` by default). Now when a new version of these plugins run
  on your system, they will automatically update the file to the newest
  version if it is unmodified. If you manually modified the file, Certbot will
  display a warning giving you a path to the updated file which you can use as
  a reference to manually update your modified copy.
* `--http-01-address` and `--tls-sni-01-address` flags for controlling the
  address Certbot listens on when using the standalone plugin.
* The command `certbot certificates` that lists certificates managed by Certbot
  now performs additional validity checks to notify you if your files have
  become corrupted.

### Changed

* Messages custom hooks print to `stdout` are now displayed by Certbot when not
  running in `--quiet` mode.
* `jwk` and `alg` fields in JWS objects have been moved into the protected
  header causing Certbot to more closely follow the latest version of the ACME
  spec.

### Fixed

* Permissions on renewal configuration files are now properly preserved when
  they are updated.
* A bug causing Certbot to display strange defaults in its help output when
  using Python <= 2.7.4 has been fixed.
* Certbot now properly handles mixed case domain names found in custom CSRs.
* A number of poorly worded prompts and error messages.

### Removed

* Support for OpenSSL 1.0.0 in `certbot-auto` has been removed as we now pin a
  newer version of `cryptography` which dropped support for this version.

More details about these changes can be found on our GitHub repo:
https://github.com/certbot/certbot/issues?q=is%3Aissue+milestone%3A0.15.0+is%3Aclosed

## 0.14.2 - 2017-05-25

### Fixed

* Certbot 0.14.0 included a bug where Certbot would create a temporary log file
(usually in /tmp) if the program exited during argument parsing. If a user
provided -h/--help/help, --version, or an invalid command line argument,
Certbot would create this temporary log file. This was especially bothersome to
certbot-auto users as certbot-auto runs `certbot --version` internally to see
if the script needs to upgrade causing it to create at least one of these files
on every run. This problem has been resolved.

More details about this change can be found on our GitHub repo:
https://github.com/certbot/certbot/issues?q=is%3Aissue+milestone%3A0.14.2+is%3Aclosed

## 0.14.1 - 2017-05-16

### Fixed

* Certbot now works with configargparse 0.12.0.
* Issues with the Apache plugin and Augeas 1.7+ have been resolved.
* A problem where the Nginx plugin would fail to install certificates on
systems that had the plugin's SSL/TLS options file from 7+ months ago has been
fixed.

More details about these changes can be found on our GitHub repo:
https://github.com/certbot/certbot/issues?q=is%3Aissue+milestone%3A0.14.1+is%3Aclosed

## 0.14.0 - 2017-05-04

### Added

* Python 3.3+ support for all Certbot packages. `certbot-auto` still currently
only supports Python 2, but the `acme`, `certbot`, `certbot-apache`, and
`certbot-nginx` packages on PyPI now fully support Python 2.6, 2.7, and 3.3+.
* Certbot's Apache plugin now handles multiple virtual hosts per file.
* Lockfiles to prevent multiple versions of Certbot running simultaneously.

### Changed

* When converting an HTTP virtual host to HTTPS in Apache, Certbot only copies
the virtual host rather than the entire contents of the file it's contained
in.
* The Nginx plugin now includes SSL/TLS directives in a separate file located
in Certbot's configuration directory rather than copying the contents of the
file into every modified `server` block.

### Fixed

* Ensure logging is configured before parts of Certbot attempt to log any
messages.
* Support for the `--quiet` flag in `certbot-auto`.
* Reverted a change made in a previous release to make the `acme` and `certbot`
packages always depend on `argparse`. This dependency is conditional again on
the user's Python version.
* Small bugs in the Nginx plugin such as properly handling empty `server`
blocks and setting `server_names_hash_bucket_size` during challenges.

As always, a more complete list of changes can be found on GitHub:
https://github.com/certbot/certbot/issues?q=is%3Aissue+milestone%3A0.14.0+is%3Aclosed

## 0.13.0 - 2017-04-06

### Added

* `--debug-challenges` now pauses Certbot after setting up challenges for debugging.
* The Nginx parser can now handle all valid directives in configuration files.
* Nginx ciphersuites have changed to Mozilla Intermediate.
* `certbot-auto --no-bootstrap` provides the option to not install OS dependencies.

### Fixed

* `--register-unsafely-without-email` now respects `--quiet`.
* Hyphenated renewal parameters are now saved in renewal config files.
* `--dry-run` no longer persists keys and csrs.
* Certbot no longer hangs when trying to start Nginx in Arch Linux.
* Apache rewrite rules no longer double-encode characters.

A full list of changes is available on GitHub:
https://github.com/certbot/certbot/issues?q=is%3Aissue%20milestone%3A0.13.0%20is%3Aclosed%20

## 0.12.0 - 2017-03-02

### Added

* Certbot now allows non-camelcase Apache VirtualHost names.
* Certbot now allows more log messages to be silenced.

### Fixed

* Fixed a regression around using `--cert-name` when getting new certificates

More information about these changes can be found on our GitHub repo:
https://github.com/certbot/certbot/issues?q=is%3Aissue%20milestone%3A0.12.0

## 0.11.1 - 2017-02-01

### Fixed

* Resolved a problem where Certbot would crash while parsing command line
arguments in some cases.
* Fixed a typo.

More details about these changes can be found on our GitHub repo:
https://github.com/certbot/certbot/pulls?q=is%3Apr%20milestone%3A0.11.1%20is%3Aclosed

## 0.11.0 - 2017-02-01

### Added

* When using the standalone plugin while running Certbot interactively
and a required port is bound by another process, Certbot will give you
the option to retry to grab the port rather than immediately exiting.
* You are now able to deactivate your account with the Let's Encrypt
server using the `unregister` subcommand.
* When revoking a certificate using the `revoke` subcommand, you now
have the option to provide the reason the certificate is being revoked
to Let's Encrypt with `--reason`.

### Changed

* Providing `--quiet` to `certbot-auto` now silences package manager output.

### Removed

* Removed the optional `dnspython` dependency in our `acme` package.
Now the library does not support client side verification of the DNS
challenge.

More details about these changes can be found on our GitHub repo:
https://github.com/certbot/certbot/issues?q=is%3Aissue+milestone%3A0.11.0+is%3Aclosed

## 0.10.2 - 2017-01-25

### Added

* If Certbot receives a request with a `badNonce` error, it now
automatically retries the request. Since nonces from Let's Encrypt expire,
this helps people performing the DNS challenge with the `manual` plugin
who may have to wait an extended period of time for their DNS changes to
propagate.

### Fixed

* Certbot now saves the `--preferred-challenges` values for renewal. Previously
these values were discarded causing a different challenge type to be used when
renewing certs in some cases.

More details about these changes can be found on our GitHub repo:
https://github.com/certbot/certbot/issues?q=is%3Aissue+milestone%3A0.10.2+is%3Aclosed

## 0.10.1 - 2017-01-13

### Fixed

* Resolve problems where when asking Certbot to update a certificate at
an existing path to include different domain names, the old names would
continue to be used.
* Fix issues successfully running our unit test suite on some systems.

More details about these changes can be found on our GitHub repo:
https://github.com/certbot/certbot/issues?q=is%3Aissue+milestone%3A0.10.1+is%3Aclosed

## 0.10.0 - 2017-01-11

## Added

* Added the ability to customize and automatically complete DNS and HTTP
domain validation challenges with the manual plugin. The flags
`--manual-auth-hook` and `--manual-cleanup-hook` can now be provided
when using the manual plugin to execute commands provided by the user to
perform and clean up challenges provided by the CA. This is best used in
complicated setups where the DNS challenge must be used or Certbot's
existing plugins cannot be used to perform HTTP challenges. For more
information on how this works, see `certbot --help manual`.
* Added a `--cert-name` flag for specifying the name to use for the
certificate in Certbot's configuration directory. Using this flag in
combination with `-d/--domains`, a user can easily request a new
certificate with different domains and save it with the name provided by
`--cert-name`. Additionally, `--cert-name` can be used to select a
certificate with the `certonly` and `run` subcommands so a full list of
domains in the certificate does not have to be provided.
* Added subcommand `certificates` for listing the certificates managed by
Certbot and their properties.
* Added the `delete` subcommand for removing certificates managed by Certbot
from the configuration directory.
* Certbot now supports requesting internationalized domain names (IDNs).
* Hooks provided to Certbot are now saved to be reused during renewal.
If you run Certbot with `--pre-hook`, `--renew-hook`, or `--post-hook`
flags when obtaining a certificate, the provided commands will
automatically be saved and executed again when renewing the certificate.
A pre-hook and/or post-hook can also be given to the `certbot renew`
command either on the command line or in a [configuration
file](https://certbot.eff.org/docs/using.html#configuration-file) to run
an additional command before/after any certificate is renewed. Hooks
will only be run if a certificate is renewed.
* Support Busybox in certbot-auto.

### Changed

* Recategorized `-h/--help` output to improve documentation and
discoverability.

### Removed

* Removed the ncurses interface. This change solves problems people
were having on many systems, reduces the number of Certbot
dependencies, and simplifies our code. Certbot's only interface now is
the text interface which was available by providing `-t/--text` to
earlier versions of Certbot.

### Fixed

* Many small bug fixes.

More details about these changes can be found on our GitHub repo:
https://github.com/certbot/certbot/issues?q=is%3Aissue+milestone%3A0.10.0is%3Aclosed

## 0.9.3 - 2016-10-13

### Added

* The Apache plugin uses information about your OS to help determine the
layout of your Apache configuration directory. We added a patch to
ensure this code behaves the same way when testing on different systems
as the tests were failing in some cases.

### Changed

* Certbot adopted more conservative behavior about reporting a needed port as
unavailable when using the standalone plugin.

More details about these changes can be found on our GitHub repo:
https://github.com/certbot/certbot/milestone/27?closed=1

## 0.9.2 - 2016-10-12

### Added

* Certbot stopped requiring that all possibly required ports are available when
using the standalone plugin. It now only verifies that the ports are available
when they are necessary.

### Fixed

* Certbot now verifies that our optional dependencies version matches what is
required by Certbot.
* Certnot now properly copies the `ssl on;` directives as necessary when
performing domain validation in the Nginx plugin.
* Fixed problem where symlinks were becoming files when they were
packaged, causing errors during testing and OS packaging.

More details about these changes can be found on our GitHub repo:
https://github.com/certbot/certbot/milestone/26?closed=1

## 0.9.1 - 2016-10-06

### Fixed

* Fixed a bug that was introduced in version 0.9.0 where the command
line flag -q/--quiet wasn't respected in some cases.

More details about these changes can be found on our GitHub repo:
https://github.com/certbot/certbot/milestone/25?closed=1

## 0.9.0 - 2016-10-05

### Added

* Added an alpha version of the Nginx plugin. This plugin fully automates the
process of obtaining and installing certificates with Nginx.
Additionally, it is able to automatically configure security
enhancements such as an HTTP to HTTPS redirect and OCSP stapling. To use
this plugin, you must have the `certbot-nginx` package installed (which
is installed automatically when using `certbot-auto`) and provide
`--nginx` on the command line. This plugin is still in its early stages
so we recommend you use it with some caution and make sure you have a
backup of your Nginx configuration.
* Added support for the `DNS` challenge in the `acme` library and `DNS` in
Certbot's `manual` plugin. This allows you to create DNS records to
prove to Let's Encrypt you control the requested domain name. To use
this feature, include `--manual --preferred-challenges dns` on the
command line.
* Certbot now helps with enabling Extra Packages for Enterprise Linux (EPEL) on
CentOS 6 when using `certbot-auto`. To use `certbot-auto` on CentOS 6,
the EPEL repository has to be enabled. `certbot-auto` will now prompt
users asking them if they would like the script to enable this for them
automatically. This is done without prompting users when using
`letsencrypt-auto` or if `-n/--non-interactive/--noninteractive` is
included on the command line.

More details about these changes can be found on our GitHub repo:
https://github.com/certbot/certbot/issues?q=is%3Aissue+milestone%3A0.9.0+is%3Aclosed

## 0.8.1 - 2016-06-14

### Added

* Certbot now preserves a certificate's common name when using `renew`.
* Certbot now saves webroot values for renewal when they are entered interactively.
* Certbot now gracefully reports that the Apache plugin isn't usable when Augeas is not installed.
* Added experimental support for Mageia has been added to `certbot-auto`.

### Fixed

* Fixed problems with an invalid user-agent string on OS X.

More details about these changes can be found on our GitHub repo:
https://github.com/certbot/certbot/issues?q=is%3Aissue+milestone%3A0.8.1+

## 0.8.0 - 2016-06-02

### Added

* Added the `register` subcommand which can be used to register an account
with the Let's Encrypt CA.
* You can now run `certbot register --update-registration` to
change the e-mail address associated with your registration.

More details about these changes can be found on our GitHub repo:
https://github.com/certbot/certbot/issues?q=is%3Aissue+milestone%3A0.8.0+

## 0.7.0 - 2016-05-27

### Added

* Added `--must-staple` to request certificates from Let's Encrypt
with the OCSP must staple extension.
* Certbot now automatically configures OSCP stapling for Apache.
* Certbot now allows requesting certificates for domains found in the common name
of a custom CSR.

### Fixed

* Fixed a number of miscellaneous bugs

More details about these changes can be found on our GitHub repo:
https://github.com/certbot/certbot/issues?q=milestone%3A0.7.0+is%3Aissue

## 0.6.0 - 2016-05-12

### Added

* Versioned the datetime dependency in setup.py.

### Changed

* Renamed the client from `letsencrypt` to `certbot`.

### Fixed

* Fixed a small json deserialization error.
* Certbot now preserves domain order in generated CSRs.
* Fixed some minor bugs.

More details about these changes can be found on our GitHub repo:
https://github.com/certbot/certbot/issues?q=is%3Aissue%20milestone%3A0.6.0%20is%3Aclosed%20

## 0.5.0 - 2016-04-05

### Added

* Added the ability to use the webroot plugin interactively.
* Added the flags --pre-hook, --post-hook, and --renew-hook which can be used with
the renew subcommand to register shell commands to run in response to
renewal events. Pre-hook commands will be run before any certs are
renewed, post-hook commands will be run after any certs are renewed,
and renew-hook commands will be run after each cert is renewed. If no
certs are due for renewal, no command is run.
* Added a -q/--quiet flag which silences all output except errors.
* Added an --allow-subset-of-domains flag which can be used with the renew
command to prevent renewal failures for a subset of the requested
domains from causing the client to exit.

### Changed

* Certbot now uses renewal configuration files. In /etc/letsencrypt/renewal
by default, these files can be used to control what parameters are
used when renewing a specific certificate.

More details about these changes can be found on our GitHub repo:
https://github.com/letsencrypt/letsencrypt/issues?q=milestone%3A0.5.0+is%3Aissue

## 0.4.2 - 2016-03-03

### Fixed

* Resolved problems encountered when compiling letsencrypt
against the new OpenSSL release.
* Fixed problems encountered when using `letsencrypt renew` with configuration files
from the private beta.

More details about these changes can be found on our GitHub repo:
https://github.com/letsencrypt/letsencrypt/issues?q=is%3Aissue+milestone%3A0.4.2

## 0.4.1 - 2016-02-29

### Fixed

* Fixed Apache parsing errors encountered with some configurations.
* Fixed Werkzeug dependency problems encountered on some Red Hat systems.
* Fixed bootstrapping failures when using letsencrypt-auto with --no-self-upgrade.
* Fixed problems with parsing renewal config files from private beta.

More details about these changes can be found on our GitHub repo:
https://github.com/letsencrypt/letsencrypt/issues?q=is:issue+milestone:0.4.1

## 0.4.0 - 2016-02-10

### Added

* Added the verb/subcommand `renew` which can be used to renew your existing
certificates as they approach expiration. Running `letsencrypt renew`
will examine all existing certificate lineages and determine if any are
less than 30 days from expiration. If so, the client will use the
settings provided when you previously obtained the certificate to renew
it. The subcommand finishes by printing a summary of which renewals were
successful, failed, or not yet due.
* Added a `--dry-run` flag to help with testing configuration
without affecting production rate limits. Currently supported by the
`renew` and `certonly` subcommands, providing `--dry-run` on the command
line will obtain certificates from the staging server without saving the
resulting certificates to disk.
* Added major improvements to letsencrypt-auto. This script
has been rewritten to include full support for Python 2.6, the ability
for letsencrypt-auto to update itself, and improvements to the
stability, security, and performance of the script.
* Added support for Apache 2.2 to the Apache plugin.

More details about these changes can be found on our GitHub repo:
https://github.com/letsencrypt/letsencrypt/issues?q=is%3Aissue+milestone%3A0.4.0

## 0.3.0 - 2016-01-27

### Added

* Added a non-interactive mode which can be enabled by including `-n` or
`--non-interactive` on the command line. This can be used to guarantee
the client will not prompt when run automatically using cron/systemd.
* Added preparation for the new letsencrypt-auto script. Over the past
couple months, we've been working on increasing the reliability and
security of letsencrypt-auto. A number of changes landed in this
release to prepare for the new version of this script.

More details about these changes can be found on our GitHub repo:
https://github.com/letsencrypt/letsencrypt/issues?q=is%3Aissue+milestone%3A0.3.0

## 0.2.0 - 2016-01-14

### Added

* Added Apache plugin support for non-Debian based systems. Support has been
added for modern Red Hat based systems such as Fedora 23, Red Hat 7,
and CentOS 7 running Apache 2.4. In theory, this plugin should be
able to be configured to run on any Unix-like OS running Apache 2.4.
* Relaxed PyOpenSSL version requirements. This adds support for systems
with PyOpenSSL versions 0.13 or 0.14.
* Improved error messages from the client.

### Fixed

* Resolved issues with the Apache plugin enabling an HTTP to HTTPS
redirect on some systems.

More details about these changes can be found on our GitHub repo:
https://github.com/letsencrypt/letsencrypt/issues?q=is%3Aissue+milestone%3A0.2.0

## 0.1.1 - 2015-12-15

### Added

* Added a check that avoids attempting to issue for unqualified domain names like
"localhost".

### Fixed

* Fixed a confusing UI path that caused some users to repeatedly renew
their certs while experimenting with the client, in some cases hitting
issuance rate limits.
* Fixed numerous Apache configuration parser problems
* Fixed --webroot permission handling for non-root users

More details about these changes can be found on our GitHub repo:
https://github.com/letsencrypt/letsencrypt/issues?q=milestone%3A0.1.1<|MERGE_RESOLUTION|>--- conflicted
+++ resolved
@@ -10,12 +10,7 @@
 
 ### Changed
 
-<<<<<<< HEAD
-* If Certbot exits before setting up its usual log files, the temporary directory created to save logging information will begin with the name `certbot-log-` rather than a generic name. This should not be considered a [stable aspect of Certbot](https://certbot.eff.org/docs/compatibility.html) and may change again in the future.
 * DNS RFC2136 module now uses the TSIG key to check for an authoritative SOA record. Helps the use of split-horizon and multiple views in BIND9 using the key in an ACL to determine which view to use.
-=======
-*
->>>>>>> e84271b3
 
 ### Fixed
 
