# Certbot change log

Certbot adheres to [Semantic Versioning](https://semver.org/).

## 5.0.0 - main

### Added

*

### Changed

*

### Fixed

<<<<<<< HEAD
* Fixed a bug where issuance error details where not printed
* No longer checks ARI during certbot --dry-run, because --dry-run uses staging when used
  with let's encrypt but the cert was issued against the default server. This would emit
  a scary warning, even though the cert would renew successfully.
=======
* When a CA fails to issue a certificate after finalization, print the ACME error from the order
>>>>>>> 2e827c5d

More details about these changes can be found on our GitHub repo.

## 4.1.0 - 2025-06-10

### Added

* ACME Renewal Info (ARI) support. https://datatracker.ietf.org/doc/draft-ietf-acme-ari/
  `certbot renew` will automatically check ARI when using an ACME server that supports it,
  and may renew early based on the ARI information. For Let's Encrypt certificates this
  will typically cause renewal at around 2/3rds of the certificate's lifetime, even if
  the renew_before_expiry field of a lineage renewal config is set a later date.

### Changed

* Switched to src-layout from flat-layout to accommodate PEP 517 pip editable installs
* acme.client.ClientNetwork now makes the "key" parameter optional.
* Deprecated `acme.challenges.TLSALPN01Response`
* Deprecated `acme.challenges.TLSALPN01`
* Deprecated parameter `alpn_protocols` from `acme.crypto_util.probe_sni`
* Deprecated `acme.crypto_util.SSLSocket`
* Deprecated `acme.standalone.TLSServer`
* Deprecated `acme.standalone.TLSALPN01Server`
* Deprecated parameter `enforce_openssl_binary_usage` from certbot.ocsp.RevocationChecker.
* Dropped support for Python 3.9.0 and 3.9.1 for compatibility with newer
  versions of the cryptography Python package. Python 3.9.2+ is still
  supported.

### Fixed

* Order finalization now catches `orderNotReady` response, polls until order status is
  `ready`, and resubmits finalization request before polling for `valid` to download
  certificate. This conforms to RFC 8555 more accurately and avoids race conditions where
  all authorizations are fulfilled but order has not yet transitioned to ready state on
  the server when the finalization request is sent. It also respects retry-after when
  polling for finalization readiness.
* The --preferred-profile and --required-profile flags now have their values stored in
  the renewal configuration so the same setting will be used on renewal.
* Fixed an unintended change introduced in 4.0.0 where `renew_before_expiry` could not be
  shorter than certbot's default renewal time. If the server does not provide an ARI
  response, `renew_before_expiry` will continue to override certbot's default. However,
  an early ARI response will override a later `renew_before_expiry` time, to account for
  notifications in case of certificate revocation, especially with the impending deprecation
  of OCSP (https://letsencrypt.org/2024/12/05/ending-ocsp/). To force a later date, users
  can replace certbot's default cron job and/or systemd timer with one of their own timing.

More details about these changes can be found on our GitHub repo.

## 4.0.0 - 2025-04-07

### Added

* The --preferred-profile and --required-profile flags allow requesting a profile.
  https://datatracker.ietf.org/doc/draft-aaron-acme-profiles/

### Changed

* Certificates now renew with 1/3rd of lifetime left (or 1/2 of lifetime left,
  if the lifetime is shorter than 10 days). This is a change from a hardcoded
  renewal at 30 days before expiration. The config field renew_before_expiry
  still overrides this default.

* removed `acme.crypto_util._pyopenssl_cert_or_req_all_names`
* removed `acme.crypto_util._pyopenssl_cert_or_req_san`
* removed `acme.crypto_util.dump_pyopenssl_chain`
* removed `acme.crypto_util.gen_ss_cert`
* removed `certbot.crypto_util.dump_pyopenssl_chain`
* removed `certbot.crypto_util.pyopenssl_load_certificate`


### Fixed

* Moved `RewriteEngine on` directive added during apache http01 authentication
  to the end of the virtual host, so that it overwrites any `RewriteEngine off`
  directives that already exist and allows redirection to the challenge URL.

More details about these changes can be found on our GitHub repo.

## 3.3.0 - 2025-03-11

### Added

*

### Changed

* The --register-unsafely-without-email flag is no longer needed in non-interactive mode.
* In interactive mode, pressing Enter at the email prompt will register without an email.
* deprecated `acme.crypto_util._pyopenssl_cert_or_req_all_names`
* deprecated `acme.crypto_util._pyopenssl_cert_or_req_san`
* deprecated `acme.crypto_util.dump_pyopenssl_chain`
* deprecated `certbot.crypto_util.dump_pyopenssl_chain`
* deprecated `certbot.crypto_util.pyopenssl_load_certificate`

### Fixed

* Fixed a bug introduced in Certbot 3.1.0 where OpenSSL environment variables
  needed in our snap configuration were persisted in calls to external programs
  like nginx which could cause them to fail to load OpenSSL.

More details about these changes can be found on our GitHub repo.

## 3.2.0 - 2025-02-11

### Added

*

### Changed

* certbot-nginx now requires pyparsing>=2.4.7.
* certbot and its acme library now require cryptography>=43.0.0.
* certbot-nginx and our acme library now require pyOpenSSL>=25.0.0.
* Deprecated `gen_ss_cert` in `acme.crypto_util` as it uses deprecated
  pyOpenSSL API.
* Add `make_self_signed_cert` to `acme.crypto_util` to replace `gen_ss_cert.
* Directory hooks are now run on all commands by default, not just `renew`
* Help output now shows `False` as default when it can be set via `cli.ini` instead of `None`
* Changed terms of service agreement text to have a newline after the TOS link
* certbot-cloudflare-dns is now pinned to version 2.19 of Cloudflare's python library
* Removed support for Linode API v3 which was sunset at the end of July 203.

### Fixed

* Private keys are now saved in PKCS#8 format instead of PKCS#1. Using PKCS#1
  was a regression introduced in Certbot 3.1.0.
* Allow nginx plugin to parse non-breaking spaces in nginx configuration files.
* Honor --reuse-key when --allow-subset-of-names is set
* Fixed regression in symlink parsing on Windows that was introduced in Certbot
  3.1.0.
* When adding ssl listen directives in nginx server blocks, IP addresses are now
  preserved.
* Nginx configurations can now have the http block in files other than the root (nginx.conf)
* Nginx `server_name` directives with internal comments now ignore commented names

More details about these changes can be found on our GitHub repo.

## 3.1.0 - 2025-01-07

### Added

* Support for Python 3.13 was added.

### Changed

* Python 3.8 support was removed.
* certbot-dns-rfc2136's minimum required version of dnspython is now 2.6.1.
* Updated our Docker images to be based on Alpine Linux 3.20.
* Our runtime dependency on setuptools has been dropped from all Certbot
  components.
* Certbot's packages no longer depend on library importlib_resources.

### Fixed

* Included an OpenSSL library that was missing in our Certbot snap fixing
  crashes affecting 32-bit ARM users.

More details about these changes can be found on our GitHub repo.

## 3.0.1 - 2024-11-14

### Fixed

* Removed a CryptographyDeprecationWarning that was being displayed to users
  when checking OCSP status.

More details about these changes can be found on our GitHub repo.

## 3.0.0 - 2024-11-05

### Added

*

### Changed

* The update_symlinks command was removed.
* The `csr_dir` and `key_dir` attributes on
  `certbot.configuration.NamespaceConfig` were removed.
* The `--manual-public-ip-logging-ok` command line flag was removed.
* The `--dns-route53-propagation-seconds` command line flag was removed.
* The `certbot_dns_route53.authenticator` module has been removed. This should
  not affect any users of the plugin and instead would only affect developers
  trying to develop on top of the old code.
* Support for Python 3.8 was deprecated and will be removed in our next planned
  release.

### Fixed

*

More details about these changes can be found on our GitHub repo.

## 2.11.0 - 2024-06-05

### Added

*

### Changed

* In anticipation of backwards incompatible changes, certbot-dns-cloudflare now
  requires less than version 2.20 of Cloudflare's python library.

### Fixed

* Fixed a bug in Certbot where a CSR's SANs did not always follow the order of
  the domain names that the user requested interactively. In some cases, the
  resulting cert's common name might seem picked up randomly from the SANs
  when it should be the first item the user had in mind.

More details about these changes can be found on our GitHub repo.

## 2.10.0 - 2024-04-02

### Added

* The Python source packages which we upload to [PyPI](https://pypi.org/) are
  now also being uploaded to
  [our releases on GitHub](https://github.com/certbot/certbot/releases) where
  we now also include a SHA256SUMS checksum file and a PGP signature for that
  file.

### Changed

* We no longer publish our beta Windows installer as was originally announced
  [here](https://community.letsencrypt.org/t/certbot-discontinuing-windows-beta-support-in-2024/208101).

### Fixed

*

More details about these changes can be found on our GitHub repo.

## 2.9.0 - 2024-02-08

### Added

* Support for Python 3.12 was added.

### Changed

*

### Fixed

* Updates `joinpath` syntax to only use one addition per call, because the multiple inputs
  version was causing mypy errors on Python 3.10.
* Makes the `reconfigure` verb actually use the staging server for the dry run to check the new
  configuration.

More details about these changes can be found on our GitHub repo.

## 2.8.0 - 2023-12-05

### Added

* Added support for [Alpine Linux](https://www.alpinelinux.org) distribution when is used the apache plugin

### Changed

* Support for Python 3.7 was removed.

### Fixed

* Stop using the deprecated `pkg_resources` API included in `setuptools`.

More details about these changes can be found on our GitHub repo.

## 2.7.4 - 2023-11-01

### Fixed

* Fixed a bug introduced in version 2.7.0 that caused interactively entered
  webroot plugin values to not be saved for renewal.
* Fixed a bug introduced in version 2.7.0 of our Lexicon based DNS plugins that
  caused them to fail to find the DNS zone that needs to be modified in some
  cases.

More details about these changes can be found on our GitHub repo.

## 2.7.3 - 2023-10-24

### Fixed

* Fixed a bug where arguments with contained spaces weren't being handled correctly
* Fixed a bug that caused the ACME account to not be properly restored on
  renewal causing problems in setups where the user had multiple accounts with
  the same ACME server.

More details about these changes can be found on our GitHub repo.

## 2.7.2 - 2023-10-19

### Fixed

* `certbot-dns-ovh` plugin now requires `lexicon>=3.15.1` to ensure a consistent behavior with OVH APIs.
* Fixed a bug where argument sources weren't correctly detected in abbreviated
  arguments, short arguments, and some other circumstances

More details about these changes can be found on our GitHub repo.

## 2.7.1 - 2023-10-10

### Fixed

* Fixed a bug that broke the DNS plugin for DNSimple that was introduced in
  version 2.7.0 of the plugin.
* Correctly specified the new minimum version of the ConfigArgParse package
  that Certbot requires which is 1.5.3.

More details about these changes can be found on our GitHub repo.

## 2.7.0 - 2023-10-03

### Added

* Add `certbot.util.LooseVersion` class. See [GH #9489](https://github.com/certbot/certbot/issues/9489).
* Add a new base class `certbot.plugins.dns_common_lexicon.LexiconDNSAuthenticator` to implement a DNS
  authenticator plugin backed by Lexicon to communicate with the provider DNS API. This approach relies
  heavily on conventions to reduce the implementation complexity of a new plugin.
* Add a new test base class `certbot.plugins.dns_test_common_lexicon.BaseLexiconDNSAuthenticatorTest` to
  help testing DNS plugins implemented on top of `LexiconDNSAuthenticator`.

### Changed

* `NamespaceConfig` now tracks how its arguments were set via a dictionary, allowing us to remove a bunch
  of global state previously needed to inspect whether a user set an argument or not.
* Support for Python 3.7 was deprecated and will be removed in our next planned release.
* Added `RENEWED_DOMAINS` and `FAILED_DOMAINS` environment variables for consumption by post renewal hooks.
* Deprecates `LexiconClient` base class and `build_lexicon_config` function in
  `certbot.plugins.dns_common_lexicon` module in favor of `LexiconDNSAuthenticator`.
* Deprecates `BaseLexiconAuthenticatorTest` and `BaseLexiconClientTest` test base classes of
  `certbot.plugins.dns_test_common_lexicon` module in favor of `BaseLexiconDNSAuthenticatorTest`.

### Fixed

* Do not call deprecated datetime.utcnow() and datetime.utcfromtimestamp()
* Filter zones in `certbot-dns-google` to avoid usage of private DNS zones to create records

More details about these changes can be found on our GitHub repo.

## 2.6.0 - 2023-05-09

### Added

* `--dns-google-project` optionally allows for specifying the project that the DNS zone(s) reside in,
  which allows for Certbot usage in scenarios where the auth credentials reside in a different
  project to the zone(s) that are being managed.
* There is now a new `Other` annotated challenge object to allow plugins to support entirely novel challenges.

### Changed

* Optionally sign the SOA query for dns-rfc2136, to help resolve problems with split-view
  DNS setups and hidden primary setups.
  * Certbot versions prior to v1.32.0 did not sign queries with the specified TSIG key
    resulting in difficulty with split-horizon implementations.
  * Certbot v1.32.0 through v2.5.0 signed queries by default, potentially causing
    incompatibility with hidden primary setups with `allow-update-forwarding` enabled
    if the secondary did not also have the TSIG key within its config.
  * Certbot v2.6.0 and later no longer signs queries by default, but allows
    the user to optionally sign these queries by explicit configuration using the
    `dns_rfc2136_sign_query` option in the credentials .ini file.
* Lineage name validity is performed for new lineages. `--cert-name` may no longer contain
  filepath separators (i.e. `/` or `\`, depending on the platform).
* `certbot-dns-google` now loads credentials using the standard [Application Default
  Credentials](https://cloud.google.com/docs/authentication/application-default-credentials) strategy,
  rather than explicitly requiring the Google Compute metadata server to be present if a service account
  is not provided using `--dns-google-credentials`.
* `--dns-google-credentials` now supports additional types of file-based credential, such as
  [External Account Credentials](https://google.aip.dev/auth/4117) created by Workload Identity
  Federation. All file-based credentials implemented by the Google Auth library are supported.

### Fixed

* `certbot-dns-google` no longer requires deprecated `oauth2client` library.
* Certbot will no longer try to invoke plugins which do not subclass from the proper
  `certbot.interfaces.{Installer,Authenticator}` interface (e.g. `certbot -i standalone`
  will now be ignored). See [GH-9664](https://github.com/certbot/certbot/issues/9664).

More details about these changes can be found on our GitHub repo.

## 2.5.0 - 2023-04-04

### Added

* `acme.messages.OrderResource` now supports being round-tripped
  through JSON
* acme.client.ClientV2 now provides separate `begin_finalization`
  and `poll_finalization` methods, in addition to the existing
  `finalize_order` method.

### Changed

* `--dns-route53-propagation-seconds` is now deprecated. The Route53 plugin relies on the
  [GetChange API](https://docs.aws.amazon.com/Route53/latest/APIReference/API_GetChange.html)
  to determine if a DNS update is complete. The flag has never had any effect and will be
  removed in a future version of Certbot.
* Packaged tests for all Certbot components besides josepy were moved inside
  the `_internal/tests` module.

### Fixed

* Fixed `renew` sometimes not preserving the key type of RSA certificates.
  * Users who upgraded from Certbot <v1.25.0 to Certbot >=v2.0.0 may
    have had their RSA certificates inadvertently changed to ECDSA certificates. If desired,
    the key type may be changed back to RSA. See the [User Guide](https://eff-certbot.readthedocs.io/en/stable/using.html#changing-a-certificate-s-key-type).
* Deprecated flags were inadvertently not printing warnings since v1.16.0. This is now fixed.

More details about these changes can be found on our GitHub repo.

## 2.4.0 - 2023-03-07

### Added

* We deprecated support for the update_symlinks command. Support will be removed in a following
  version of Certbot.

### Changed

* Docker build and deploy scripts now generate multiarch manifests for non-architecture-specific tags, instead of defaulting to amd64 images.

### Fixed

* Reverted [#9475](https://github.com/certbot/certbot/pull/9475) due to a performance regression in large nginx deployments.

More details about these changes can be found on our GitHub repo.

## 2.3.0 - 2023-02-14

### Added

* Allow a user to modify the configuration of a certificate without renewing it using the new `reconfigure` subcommand. See `certbot help reconfigure` for details.
* `certbot show_account` now displays the [ACME Account Thumbprint](https://datatracker.ietf.org/doc/html/rfc8555#section-8.1).

### Changed

* Certbot will no longer save previous CSRs and certificate private keys to `/etc/letsencrypt/csr` and `/etc/letsencrypt/keys`, respectively. These directories may be safely deleted.
* Certbot will now only keep the current and 5 previous certificates in the `/etc/letsencrypt/archive` directory for each certificate lineage. Any prior certificates will be automatically deleted upon renewal. This number may be further lowered in future releases.
  * As always, users should only reference the certificate files within `/etc/letsencrypt/live` and never use `/etc/letsencrypt/archive` directly. See [Where are my certificates?](https://eff-certbot.readthedocs.io/en/stable/using.html#where-are-my-certificates) in the Certbot User Guide.
* `certbot.configuration.NamespaceConfig.key_dir` and `.csr_dir` are now deprecated.
* All Certbot components now require `pytest` to run tests.

### Fixed

* Fixed a crash when registering an account with BuyPass' ACME server.
* Fixed a bug where Certbot would crash with `AttributeError: can't set attribute` on ACME server errors in Python 3.11. See [GH #9539](https://github.com/certbot/certbot/issues/9539).

More details about these changes can be found on our GitHub repo.

## 2.2.0 - 2023-01-11

### Added

*

### Changed

* Certbot will no longer respect very long challenge polling intervals, which may be suggested
  by some ACME servers. Certbot will continue to wait up to 90 seconds by default, or up to a
  total of 30 minutes if requested by the server via `Retry-After`.

### Fixed

*

More details about these changes can be found on our GitHub repo.

## 1.32.2 - 2022-12-16

### Fixed

* Our snaps and Docker images were rebuilt to include updated versions of our dependencies.

This release was not pushed to PyPI since those packages were unaffected.

More details about these changes can be found on our GitHub repo.

## 2.1.1 - 2022-12-15

### Fixed

* Our snaps, Docker images, and Windows installer were rebuilt to include updated versions of our dependencies.

This release was not pushed to PyPI since those packages were unaffected.

More details about these changes can be found on our GitHub repo.

## 2.1.0 - 2022-12-07

### Added

*

### Changed

*

### Fixed

* Interfaces which plugins register themselves as implementing without inheriting from them now show up in `certbot plugins` output.
* `IPluginFactory`, `IPlugin`, `IAuthenticator` and `IInstaller` have been re-added to
  `certbot.interfaces`.
    - This is to fix compatibility with a number of third-party DNS plugins which may
      have started erroring with `AttributeError` in Certbot v2.0.0.
    - Plugin authors can find more information about Certbot 2.x compatibility
      [here](https://github.com/certbot/certbot/wiki/Certbot-v2.x-Plugin-Compatibility).
* A bug causing our certbot-apache tests to crash on some systems has been resolved.

More details about these changes can be found on our GitHub repo.

## 1.32.1 - 2022-12-05

### Fixed

* Our snaps and docker images were rebuilt to include updated versions of our dependencies.

This release was not pushed to PyPI since those packages were unaffected.

More details about these changes can be found on our GitHub repo.

## 2.0.0 - 2022-11-21

### Added

* Support for Python 3.11 was added to Certbot and all of its components.
* `acme.challenges.HTTP01Response.simple_verify` now accepts a timeout argument which defaults to 30 that causes the verification request to timeout after that many seconds.

### Changed

* The default key type for new certificates is now ECDSA `secp256r1` (P-256). It was previously RSA 2048-bit. Existing certificates are not affected.
* The Apache plugin no longer supports Apache 2.2.
* `acme` and Certbot no longer support versions of ACME from before the RFC 8555 standard.
* `acme` and Certbot no longer support the old `urn:acme:error:` ACME error prefix.
* Removed the deprecated `certbot-dns-cloudxns` plugin.
* Certbot will now error if a certificate has `--reuse-key` set and a conflicting `--key-type`, `--key-size` or `--elliptic-curve` is requested on the CLI. Use `--new-key` to change the key while preserving `--reuse-key`.
* 3rd party plugins no longer support the `dist_name:plugin_name` format on the CLI and in configuration files. Use the shorter `plugin_name` format.
* `acme.client.Client`, `acme.client.ClientBase`, `acme.client.BackwardsCompatibleClientV2`, `acme.mixins`, `acme.client.DER_CONTENT_TYPE`, `acme.fields.Resource`, `acme.fields.resource`, `acme.magic_typing`, `acme.messages.OLD_ERROR_PREFIX`, `acme.messages.Directory.register`, `acme.messages.Authorization.resolved_combinations`, `acme.messages.Authorization.combinations` have been removed.
* `acme.messages.Directory` now only supports lookups by the exact resource name string in the ACME directory (e.g. `directory['newOrder']`).
* Removed the deprecated `source_address` argument for `acme.client.ClientNetwork`.
* The `zope` based interfaces in `certbot.interfaces` have been removed in favor of the `abc` based interfaces found in the same module.
* Certbot no longer depends on `zope`.
* Removed deprecated function `certbot.util.get_strict_version`.
* Removed deprecated functions `certbot.crypto_util.init_save_csr`, `certbot.crypto_util.init_save_key`,
  and `certbot.compat.misc.execute_command`
* The attributes `FileDisplay`, `NoninteractiveDisplay`, `SIDE_FRAME`, `input_with_timeout`, `separate_list_input`, `summarize_domain_list`, `HELP`, and `ESC` from `certbot.display.util` have been removed.
* Removed deprecated functions `certbot.tests.util.patch_get_utility*`. Plugins should now
  patch `certbot.display.util` themselves in their tests or use
  `certbot.tests.util.patch_display_util` as a temporary workaround.
* Certbot's test API under `certbot.tests` now uses `unittest.mock` instead of the 3rd party `mock` library.

### Fixed

* Fixes a bug where the certbot working directory has unusably restrictive permissions on systems with stricter default umasks.
* Requests to subscribe to the EFF mailing list now time out after 60 seconds.

We plan to slowly roll out Certbot 2.0 to all of our snap users in the coming months. If you want to use the Certbot 2.0 snap now, please follow the instructions at https://community.letsencrypt.org/t/certbot-2-0-beta-call-for-testing/185945.

More details about these changes can be found on our GitHub repo.

## 1.32.0 - 2022-11-08

### Added

*

### Changed

* DNS RFC2136 module now uses the TSIG key to check for an authoritative SOA record. Helps the use of split-horizon and multiple views in BIND9 using the key in an ACL to determine which view to use.

### Fixed

* CentOS 9 and other RHEL-derived OSes now correctly use httpd instead of apachectl for
  various Apache-related commands

More details about these changes can be found on our GitHub repo.

## 1.31.0 - 2022-10-04

### Added

*

### Changed

* If Certbot exits before setting up its usual log files, the temporary directory created to save logging information will begin with the name `certbot-log-` rather than a generic name. This should not be considered a [stable aspect of Certbot](https://certbot.eff.org/docs/compatibility.html) and may change again in the future.

### Fixed

* Fixed an incompatibility in the certbot-dns-cloudflare plugin and the Cloudflare library
  which was introduced in the Cloudflare library version 2.10.1. The library would raise
  an error if a token was specified in the Certbot `--dns-cloudflare-credentials` file as
  well as the `cloudflare.cfg` configuration file of the Cloudflare library.

More details about these changes can be found on our GitHub repo.

## 1.30.0 - 2022-09-07

### Added

*

### Changed

* `acme.client.ClientBase`, `acme.messages.Authorization.resolved_combinations`,
  `acme.messages.Authorization.combinations`, `acme.mixins`, `acme.fields.resource`,
  and `acme.fields.Resource` are deprecated and will be removed in a future release.
* `acme.messages.OLD_ERROR_PREFIX` (`urn:acme:error:`) is deprecated and support for
  the old ACME error prefix in Certbot will be removed in the next major release of
  Certbot.
* `acme.messages.Directory.register` is deprecated and will be removed in the next
  major release of Certbot. Furthermore, `.Directory` will only support lookups
  by the exact resource name string in the ACME directory  (e.g. `directory['newOrder']`).
* The `certbot-dns-cloudxns` plugin is now deprecated and will be removed in the
  next major release of Certbot.
* The `source_address` argument for `acme.client.ClientNetwork` is deprecated
  and support for it will be removed in the next major release.
* Add UI text suggesting users create certs for multiple domains, when possible

### Fixed

*

More details about these changes can be found on our GitHub repo.

## 1.29.0 - 2022-07-05

### Added

* Updated Windows installer to be signed and trusted in Windows

### Changed

* `--allow-subset-of-names` will now additionally retry in cases where domains are rejected while creating or finalizing orders. This requires subproblem support from the ACME server.

### Fixed

* The `show_account` subcommand now uses the "newAccount" ACME endpoint to fetch the account
  data, so it doesn't rely on the locally stored account URL. This fixes situations where Certbot
  would use old ACMEv1 registration info with non-functional account URLs.

* The generated Certificate Signing Requests are now generated as version 1 instead of version 3. This resolves situations in where strict enforcement of PKCS#10 meant that CSRs that were generated as version 3 were rejected.

More details about these changes can be found on our GitHub repo.

## 1.28.0 - 2022-06-07

### Added

* Updated Apache/NGINX TLS configs to document contents are based on ssl-config.mozilla.org


### Changed

* A change to order finalization has been made to the `acme` module and Certbot:
  - An order's `certificate` field will only be processed if the order's `status` is `valid`.
  - An order's `error` field will only be processed if the order's `status` is `invalid`.

### Fixed

*

More details about these changes can be found on our GitHub repo.

## 1.27.0 - 2022-05-03

### Added

* Added support for RFC8555 subproblems to our acme library.

### Changed

* The PGP key `F2871B4152AE13C49519111F447BF683AA3B26C3` was added as an
  additional trusted key to sign our PyPI packages
* When `certonly` is run with an installer specified (e.g.  `--nginx`),
  `certonly` will now also run `restart` for that installer

### Fixed

*

More details about these changes can be found on our GitHub repo.

## 1.26.0 - 2022-04-05

### Added

* Added `--new-key`. When renewing or replacing a certificate that has `--reuse-key`
  set, it will force a new private key to be generated, one time.

  As before, `--reuse-key` and `--no-reuse-key` can be used to enable and disable key
  reuse.

### Changed

* The default propagation timeout for the OVH DNS plugin (`--dns-ovh-propagation-seconds`)
  has been increased from 30 seconds to 120 seconds, based on user feedback.

### Fixed

* Certbot for Windows has been upgraded to use Python 3.9.11, in response to
  https://www.openssl.org/news/secadv/20220315.txt.
* Previously, when Certbot was in the process of registering a new ACME account
  and the ACME server did not present any Terms of Service, the user was asked to
  agree with a non-existent Terms of Service ("None"). This bug is now fixed, so
  that if an ACME server does not provide any Terms of Service to agree with, the
  user is not asked to agree to a non-existent Terms of Service any longer.
* If account registration fails, Certbot did not relay the error from the ACME server
  back to the user. This is now fixed: the error message from the ACME server is now
  presented to the user when account registration fails.

More details about these changes can be found on our GitHub repo.

## 1.25.0 - 2022-03-16

### Added

*

### Changed

* Dropped 32 bit support for the Windows beta installer
* Windows beta installer is now distributed as "certbot-beta-installer-win_amd64.exe".
  Users of the Windows beta should uninstall the old version before running this.
* Added a check whether OCSP stapling is supported by the installer when requesting a
  certificate with the `run` subcommand in combination with the `--must-staple` option.
  If the installer does not support OCSP and the `--must-staple` option is used, Certbot
  will raise an error and quit.
* Certbot and its acme module now depend on josepy>=1.13.0 due to better type annotation
  support.

### Fixed

* Updated dependencies to use new version of cryptography that uses OpenSSL 1.1.1n, in
  response to https://www.openssl.org/news/secadv/20220315.txt.

More details about these changes can be found on our GitHub repo.

## 1.24.0 - 2022-03-01

### Added

* When the `--debug-challenges` option is used in combination with `-v`, Certbot
  now displays the challenge URLs (for `http-01` challenges) or FQDNs (for
  `dns-01` challenges) and their expected return values.
*

### Changed

* Support for Python 3.6 was removed.
* All Certbot components now require setuptools>=41.6.0.
* The acme library now requires requests>=2.20.0.
* Certbot and its acme library now require pytz>=2019.3.
* certbot-nginx now requires pyparsing>=2.2.1.
* certbot-dns-route53 now requires boto3>=1.15.15.

### Fixed

* Nginx plugin now checks included files for the singleton server_names_hash_bucket_size directive.
*

More details about these changes can be found on our GitHub repo.

## 1.23.0 - 2022-02-08

### Added

* Added `show_account` subcommand, which will fetch the account information
  from the ACME server and show the account details (account URL and, if
  applicable, email address or addresses)
* We deprecated support for Python 3.6 in Certbot and its ACME library.
  Support for Python 3.6 will be removed in the next major release of Certbot.

### Changed

*

### Fixed

* GCP Permission list for certbot-dns-google in plugin documentation
* dns-digitalocean used the SOA TTL for newly created records, rather than 30 seconds.
* Revoking a certificate based on an ECDSA key can now be done with `--key-path`.
  See [GH #8569](https://github.com/certbot/certbot/issues/8569).

More details about these changes can be found on our GitHub repo.

## 1.22.0 - 2021-12-07

### Added

* Support for Python 3.10 was added to Certbot and all of its components.
* The function certbot.util.parse_loose_version was added to parse version
  strings in the same way as the now deprecated distutils.version.LooseVersion
  class from the Python standard library.
* Added `--issuance-timeout`. This option specifies how long (in seconds) Certbot will wait
  for the server to issue a certificate.

### Changed

* The function certbot.util.get_strict_version was deprecated and will be
  removed in a future release.

### Fixed

* Fixed an issue on Windows where the `web.config` created by Certbot would sometimes
  conflict with preexisting configurations (#9088).
* Fixed an issue on Windows where the `webroot` plugin would crash when multiple domains
  had the same webroot. This affected Certbot 1.21.0.

More details about these changes can be found on our GitHub repo.

## 1.21.0 - 2021-11-02

### Added

* Certbot will generate a `web.config` file on Windows in the challenge path
  when the `webroot` plugin is used, if one does not exist. This `web.config` file
  lets IIS serve challenge files while they do not have an extension.

### Changed

* We changed the PGP key used to sign the packages we upload to PyPI. Going
  forward, releases will be signed with one of three different keys. All of
  these keys are available on major key servers and signed by our previous PGP
  key. The fingerprints of these new keys are:
    * BF6BCFC89E90747B9A680FD7B6029E8500F7DB16
    * 86379B4F0AF371B50CD9E5FF3402831161D1D280
    * 20F201346BF8F3F455A73F9A780CC99432A28621

### Fixed

*

More details about these changes can be found on our GitHub repo.

## 1.20.0 - 2021-10-05

### Added

* Added `--no-reuse-key`. This remains the default behavior, but the flag may be
  useful to unset the `--reuse-key` option on existing certificates.

### Changed

*

### Fixed

* The certbot-dns-rfc2136 plugin in Certbot 1.19.0 inadvertently had an implicit
  dependency on `dnspython>=2.0`. This has been relaxed to `dnspython>=1.15.0`.

More details about these changes can be found on our GitHub repo.

## 1.19.0 - 2021-09-07

### Added

* The certbot-dns-rfc2136 plugin always assumed the use of an IP address as the
  target server, but this was never checked. Until now. The plugin raises an error
  if the configured target server is not a valid IPv4 or IPv6 address.
* Our acme library now supports requesting certificates for IP addresses.
  This feature is still unsupported by Certbot and Let's Encrypt.

### Changed

* Several attributes in `certbot.display.util` module are deprecated and will
  be removed in a future release of Certbot. Any import of these attributes will
  emit a warning to prepare the transition for developers.
* `zope` based interfaces in `certbot.interfaces` module are deprecated and will
  be removed in a future release of Certbot. Any import of these interfaces will
  emit a warning to prepare the transition for developers.
* We removed the dependency on `chardet` from our acme library. Except for when
  downloading a certificate in an alternate format, our acme library now
  assumes all server responses are UTF-8 encoded which is required by RFC 8555.

### Fixed

* Fixed parsing of `Define`d values in the Apache plugin to allow for `=` in the value.
* Fixed a relatively harmless crash when issuing a certificate with `--quiet`/`-q`.

More details about these changes can be found on our GitHub repo.

## 1.18.0 - 2021-08-03

### Added

* New functions that Certbot plugins can use to interact with the user have
  been added to `certbot.display.util`. We plan to deprecate using `IDisplay`
  with `zope` in favor of these new functions in the future.
* The `Plugin`, `Authenticator` and `Installer` classes are added to
  `certbot.interfaces` module as alternatives to Certbot's current `zope` based
  plugin interfaces. The API of these interfaces is identical, but they are
  based on Python's `abc` module instead of `zope`. Certbot will continue to
  detect plugins that implement either interface, but we plan to drop support
  for `zope` based interfaces in a future version of Certbot.
* The class `certbot.configuration.NamespaceConfig` is added to the Certbot's
  public API.

### Changed

* When self-validating HTTP-01 challenges using
  acme.challenges.HTTP01Response.simple_verify, we now assume that the response
  is composed of only ASCII characters. Previously we were relying on the
  default behavior of the requests library which tries to guess the encoding of
  the response which was error prone.
* `acme`: the `.client.Client` and `.client.BackwardsCompatibleClientV2` classes
  are now deprecated in favor of `.client.ClientV2`.
* The `certbot.tests.patch_get_utility*` functions have been deprecated.
  Plugins should now patch `certbot.display.util` themselves in their tests or
  use `certbot.tests.util.patch_display_util` as a temporary workaround.
* In order to simplify the transition to Certbot's new plugin interfaces, the
  classes `Plugin` and `Installer` in `certbot.plugins.common` module and
  `certbot.plugins.dns_common.DNSAuthenticator` now implement Certbot's new
  plugin interfaces. The Certbot plugins based on these classes are now
  automatically detected as implementing these interfaces.
* We added a dependency on `chardet` to our acme library so that it will be
  used over `charset_normalizer` in newer versions of `requests`.

### Fixed

* The Apache authenticator no longer crashes with "Unable to insert label"
  when encountering a completely empty vhost. This issue affected Certbot 1.17.0.
* Users of the Certbot snap on Debian 9 (Stretch) should no longer encounter an
  "access denied" error when installing DNS plugins.

More details about these changes can be found on our GitHub repo.

## 1.17.0 - 2021-07-06

### Added

* Add Void Linux overrides for certbot-apache.

### Changed

* We changed how dependencies are specified between Certbot packages. For this
  and future releases, higher level Certbot components will require that lower
  level components are the same version or newer. More specifically, version X
  of the Certbot package will now always require acme>=X and version Y of a
  plugin package will always require acme>=Y and certbot=>Y. Specifying
  dependencies in this way simplifies testing and development.
* The Apache authenticator now always configures virtual hosts which do not have
  an explicit `ServerName`. This should make it work more reliably with the
  default Apache configuration in Debian-based environments.

### Fixed

* When we increased the logging level on our nginx "Could not parse file" message,
  it caused a previously-existing inability to parse empty files to become more
  visible. We have now added the ability to correctly parse empty files, so that
  message should only show for more significant errors.

More details about these changes can be found on our GitHub repo.

## 1.16.0 - 2021-06-01

### Added

*

### Changed

* DNS plugins based on lexicon now require dns-lexicon >= v3.1.0
* Use UTF-8 encoding for renewal configuration files
* Windows installer now cleans up old Certbot dependency packages
  before installing the new ones to avoid version conflicts.
* This release contains a substantial command-line UX overhaul,
  based on previous user research. The main goal was to streamline
  and clarify output. If you would like to see more verbose output, use
  the -v or -vv flags. UX improvements are an iterative process and
  the Certbot team welcomes constructive feedback.
* Functions `certbot.crypto_util.init_save_key` and `certbot.crypto_util.init_save_csr`,
  whose behaviors rely on the global Certbot `config` singleton, are deprecated and will
  be removed in a future release. Please use `certbot.crypto_util.generate_key` and
  `certbot.crypto_util.generate_csr` instead.

### Fixed

* Fix TypeError due to incompatibility with lexicon >= v3.6.0
* Installers (e.g. nginx, Apache) were being restarted unnecessarily after dry-run renewals.
* Colors and bold text should properly render in all supported versions of Windows.

More details about these changes can be found on our GitHub repo.

## 1.15.0 - 2021-05-04

### Added

*

### Changed

*

### Fixed

*

More details about these changes can be found on our GitHub repo.

## 1.14.0 - 2021-04-06

### Added

*

### Changed

* certbot-auto no longer checks for updates on any operating system.
* The module `acme.magic_typing` is deprecated and will be removed in a future release.
  Please use the built-in module `typing` instead.
* The DigitalOcean plugin now creates TXT records for the DNS-01 challenge with a lower 30s TTL.

### Fixed

* Don't output an empty line for a hidden certificate when `certbot certificates` is being used
  in combination with `--cert-name` or `-d`.

More details about these changes can be found on our GitHub repo.

## 1.13.0 - 2021-03-02

### Added

*

### Changed

* CLI flags `--os-packages-only`, `--no-self-upgrade`, `--no-bootstrap` and `--no-permissions-check`,
  which are related to certbot-auto, are deprecated and will be removed in a future release.
* Certbot no longer conditionally depends on an external mock module. Certbot's
  test API will continue to use it if it is available for backwards
  compatibility, however, this behavior has been deprecated and will be removed
  in a future release.
* The acme library no longer depends on the `security` extras from `requests`
  which was needed to support SNI in TLS requests when using old versions of
  Python 2.
* Certbot and all of its components no longer depend on the library `six`.
* The update of certbot-auto itself is now disabled on all RHEL-like systems.
* When revoking a certificate by `--cert-name`, it is no longer necessary to specify the `--server`
  if the certificate was obtained from a non-default ACME server.
* The nginx authenticator now configures all matching HTTP and HTTPS vhosts for the HTTP-01
  challenge. It is now compatible with external HTTPS redirection by a CDN or load balancer.

### Fixed

*

More details about these changes can be found on our GitHub repo.

## 1.12.0 - 2021-02-02

### Added

*

### Changed

* The `--preferred-chain` flag now only checks the Issuer Common Name of the
  topmost (closest to the root) certificate in the chain, instead of checking
  every certificate in the chain.
  See [#8577](https://github.com/certbot/certbot/issues/8577).
* Support for Python 2 has been removed.
* In previous releases, we caused certbot-auto to stop updating its Certbot
  installation. In this release, we are beginning to disable updates to the
  certbot-auto script itself. This release includes Amazon Linux users, and all
  other systems that are not based on Debian or RHEL. We plan to make this
  change to the certbot-auto script for all users in the coming months.

### Fixed

* Fixed the apache component on openSUSE Tumbleweed which no longer provides
  an apache2ctl symlink and uses apachectl instead.
* Fixed a typo in `certbot/crypto_util.py` causing an error upon attempting `secp521r1` key generation

More details about these changes can be found on our GitHub repo.

## 1.11.0 - 2021-01-05

### Added

*

### Changed

* We deprecated support for Python 2 in Certbot and its ACME library.
  Support for Python 2 will be removed in the next planned release of Certbot.
* certbot-auto was deprecated on all systems. For more information about this
  change, see
  https://community.letsencrypt.org/t/certbot-auto-no-longer-works-on-debian-based-systems/139702/7.
* We deprecated support for Apache 2.2 in the certbot-apache plugin and it will
  be removed in a future release of Certbot.

### Fixed

* The Certbot snap no longer loads packages installed via `pip install --user`. This
  was unintended and DNS plugins should be installed via `snap` instead.
* `certbot-dns-google` would sometimes crash with HTTP 409/412 errors when used with very large zones. See [#6036](https://github.com/certbot/certbot/issues/6036).
* `certbot-dns-google` would sometimes crash with an HTTP 412 error if preexisting records had an unexpected TTL, i.e.: different than Certbot's default TTL for this plugin. See [#8551](https://github.com/certbot/certbot/issues/8551).

More details about these changes can be found on our GitHub repo.

## 1.10.1 - 2020-12-03

### Fixed

* Fixed a bug in `certbot.util.add_deprecated_argument` that caused the
  deprecated `--manual-public-ip-logging-ok` flag to crash Certbot in some
  scenarios.

More details about these changes can be found on our GitHub repo.

## 1.10.0 - 2020-12-01

### Added

* Added timeout to DNS query function calls for dns-rfc2136 plugin.
* Confirmation when deleting certificates
* CLI flag `--key-type` has been added to specify 'rsa' or 'ecdsa' (default 'rsa').
* CLI flag `--elliptic-curve` has been added which takes an NIST/SECG elliptic curve. Any of
  `secp256r1`, `secp384r1` and `secp521r1` are accepted values.
* The command `certbot certficates` lists the which type of the private key that was used
  for the private key.
* Support for Python 3.9 was added to Certbot and all of its components.

### Changed

* certbot-auto was deprecated on Debian based systems.
* CLI flag `--manual-public-ip-logging-ok` is now a no-op, generates a
  deprecation warning, and will be removed in a future release.

### Fixed

* Fixed a Unicode-related crash in the nginx plugin when running under Python 2.

More details about these changes can be found on our GitHub repo.

## 1.9.0 - 2020-10-06

### Added

* `--preconfigured-renewal` flag, for packager use only.
  See the [packaging guide](https://certbot.eff.org/docs/packaging.html).

### Changed

* certbot-auto was deprecated on all systems except for those based on Debian or RHEL.
* Update the packaging instructions to promote usage of `python -m pytest` to test Certbot
  instead of the deprecated `python setup.py test` setuptools approach.
* Reduced CLI logging when reloading nginx, if it is not running.
* Reduced CLI logging when handling some kinds of errors.

### Fixed

* Fixed `server_name` case-sensitivity in the nginx plugin.
* The minimum version of the `acme` library required by Certbot was corrected.
  In the previous release, Certbot said it required `acme>=1.6.0` when it
  actually required `acme>=1.8.0` to properly support removing contact
  information from an ACME account.
* Upgraded the version of httplib2 used in our snaps and Docker images to add
  support for proxy environment variables and fix the plugin for Google Cloud
  DNS.

More details about these changes can be found on our GitHub repo.

## 1.8.0 - 2020-09-08

### Added

* Added the ability to remove email and phone contact information from an account
  using `update_account --register-unsafely-without-email`

### Changed

* Support for Python 3.5 has been removed.

### Fixed

* The problem causing the Apache plugin in the Certbot snap on ARM systems to
  fail to load the Augeas library it depends on has been fixed.
* The `acme` library can now tell the ACME server to clear contact information by passing an empty
  `tuple` to the `contact` field of a `Registration` message.
* Fixed the `*** stack smashing detected ***` error in the Certbot snap on some systems.

More details about these changes can be found on our GitHub repo.

## 1.7.0 - 2020-08-04

### Added

* Third-party plugins can be used without prefix (`plugin_name` instead of `dist_name:plugin_name`):
  this concerns the plugin name, CLI flags, and keys in credential files.
  The prefixed form is still supported but is deprecated, and will be removed in a future release.
* Added `--nginx-sleep-seconds` (default `1`) for environments where nginx takes a long time to reload.

### Changed

* The Linode DNS plugin now waits 120 seconds for DNS propagation, instead of 1200,
  due to https://www.linode.com/blog/linode/linode-turns-17/
* We deprecated support for Python 3.5 in Certbot and its ACME library.
  Support for Python 3.5 will be removed in the next major release of Certbot.

### Fixed


More details about these changes can be found on our GitHub repo.

## 1.6.0 - 2020-07-07

### Added

* Certbot snaps are now available for the arm64 and armhf architectures.
* Add minimal code to run Nginx plugin on NetBSD.
* Make Certbot snap find externally snapped plugins
* Function `certbot.compat.filesystem.umask` is a drop-in replacement for `os.umask`
  implementing umask for both UNIX and Windows systems.
* Support for alternative certificate chains in the `acme` module.
* Added `--preferred-chain <issuer CN>`. If a CA offers multiple certificate chains,
  it may be  used to indicate to Certbot which chain should be preferred.
  * e.g. `--preferred-chain "DST Root CA X3"`

### Changed

* Allow session tickets to be disabled in Apache when mod_ssl is statically linked.
* Generalize UI warning message on renewal rate limits
* Certbot behaves similarly on Windows to on UNIX systems regarding umask, and
  the umask `022` is applied by default: all files/directories are not writable by anyone
  other than the user running Certbot and the system/admin users.
* Read acmev1 Let's Encrypt server URL from renewal config as acmev2 URL to prepare
  for impending acmev1 deprecation.

### Fixed

* Cloudflare API Tokens may now be restricted to individual zones.
* Don't use `StrictVersion`, but `LooseVersion` to check version requirements with setuptools,
  to fix some packaging issues with libraries respecting PEP404 for version string,
  with doesn't match `StrictVersion` requirements.
* Certbot output doesn't refer to SSL Labs due to confusing scoring behavior.
* Fix paths when calling to programs outside of the Certbot Snap, fixing the apache and nginx
  plugins on, e.g., CentOS 7.

More details about these changes can be found on our GitHub repo.

## 1.5.0 - 2020-06-02

### Added

* Require explicit confirmation of snap plugin permissions before connecting.

### Changed

* Improved error message in apache installer when mod_ssl is not available.

### Fixed

* Add support for OCSP responses which use a public key hash ResponderID, fixing
  interoperability with Sectigo CAs.
* Fix TLS-ALPN test that fails when run with newer versions of OpenSSL.

More details about these changes can be found on our GitHub repo.

## 1.4.0 - 2020-05-05

### Added

* Turn off session tickets for apache plugin by default when appropriate.
* Added serial number of certificate to the output of `certbot certificates`
* Expose two new environment variables in the authenticator and cleanup scripts used by
  the `manual` plugin: `CERTBOT_REMAINING_CHALLENGES` is equal to the number of challenges
  remaining after the current challenge, `CERTBOT_ALL_DOMAINS` is a comma-separated list
  of all domains challenged for the current certificate.
* Added TLS-ALPN-01 challenge support in the `acme` library. Support of this
  challenge in the Certbot client is planned to be added in a future release.
* Added minimal proxy support for OCSP verification.
* On Windows, hooks are now executed in a Powershell shell instead of a CMD shell,
  allowing both `*.ps1` and `*.bat` as valid scripts for Certbot.

### Changed

* Reorganized error message when a user entered an invalid email address.
* Stop asking interactively if the user would like to add a redirect.
* `mock` dependency is now conditional on Python 2 in all of our packages.
* Deprecate certbot-auto on Gentoo, macOS, and FreeBSD.
* Allow existing but empty archive and live dir to be used when creating new lineage.

### Fixed

* When using an RFC 8555 compliant endpoint, the `acme` library no longer sends the
  `resource` field in any requests or the `type` field when responding to challenges.
* Fix nginx plugin crash when non-ASCII configuration file is being read (instead,
  the user will be warned that UTF-8 must be used).
* Fix hanging OCSP queries during revocation checking - added a 10 second timeout.
* Standalone servers now have a default socket timeout of 30 seconds, fixing
  cases where an idle connection can cause the standalone plugin to hang.
* Parsing of the RFC 8555 application/pem-certificate-chain now tolerates CRLF line
  endings. This should fix interoperability with Buypass' services.

More details about these changes can be found on our GitHub repo.

## 1.3.0 - 2020-03-03

### Added

* Added certbot.ocsp Certbot's API. The certbot.ocsp module can be used to
  determine the OCSP status of certificates.
* Don't verify the existing certificate in HTTP01Response.simple_verify, for
  compatibility with the real-world ACME challenge checks.
* Added support for `$hostname` in nginx `server_name` directive

### Changed

* Certbot will now renew certificates early if they have been revoked according
  to OCSP.
* Fix acme module warnings when response Content-Type includes params (e.g. charset).
* Fixed issue where webroot plugin would incorrectly raise `Read-only file system`
  error when creating challenge directories (issue #7165).

### Fixed

* Fix Apache plugin to use less restrictive umask for making the challenge directory when a restrictive umask was set when certbot was started.

More details about these changes can be found on our GitHub repo.

## 1.2.0 - 2020-02-04

### Added

* Added support for Cloudflare's limited-scope API Tokens

### Changed

* Add directory field to error message when field is missing.
* If MD5 hasher is not available, try it in non-security mode (fix for FIPS systems) -- [#1948](https://github.com/certbot/certbot/issues/1948)
* Disable old SSL versions and ciphersuites and remove `SSLCompression off` setting to follow Mozilla recommendations in Apache.
* Remove ECDHE-RSA-AES128-SHA from NGINX ciphers list now that Windows 2008 R2 and Windows 7 are EOLed
* Support for Python 3.4 has been removed.

### Fixed

* Fix collections.abc imports for Python 3.9.

More details about these changes can be found on our GitHub repo.

## 1.1.0 - 2020-01-14

### Added

*

### Changed

* Removed the fallback introduced with 0.34.0 in `acme` to retry a POST-as-GET
  request as a GET request when the targeted ACME CA server seems to not support
  POST-as-GET requests.
* certbot-auto no longer supports architectures other than x86_64 on RHEL 6
  based systems. Existing certbot-auto installations affected by this will
  continue to work, but they will no longer receive updates. To install a
  newer version of Certbot on these systems, you should update your OS.
* Support for Python 3.4 in Certbot and its ACME library is deprecated and will be
  removed in the next release of Certbot. certbot-auto users on x86_64 systems running
  RHEL 6 or derivatives will be asked to enable Software Collections (SCL) repository
  so Python 3.6 can be installed. certbot-auto can enable the SCL repo for you on CentOS 6
  while users on other RHEL 6 based systems will be asked to do this manually.

### Fixed

*

More details about these changes can be found on our GitHub repo.

## 1.0.0 - 2019-12-03

### Added

*

### Removed

* The `docs` extras for the `certbot-apache` and `certbot-nginx` packages
  have been removed.

### Changed

* certbot-auto has deprecated support for systems using OpenSSL 1.0.1 that are
  not running on x86-64. This primarily affects RHEL 6 based systems.
* Certbot's `config_changes` subcommand has been removed
* `certbot.plugins.common.TLSSNI01` has been removed.
* Deprecated attributes related to the TLS-SNI-01 challenge in
  `acme.challenges` and `acme.standalone`
  have been removed.
* The functions `certbot.client.view_config_changes`,
  `certbot.main.config_changes`,
  `certbot.plugins.common.Installer.view_config_changes`,
  `certbot.reverter.Reverter.view_config_changes`, and
  `certbot.util.get_systemd_os_info` have been removed
* Certbot's `register --update-registration` subcommand has been removed
* When possible, default to automatically configuring the webserver so all requests
  redirect to secure HTTPS access. This is mostly relevant when running Certbot
  in non-interactive mode. Previously, the default was to not redirect all requests.

### Fixed

*

More details about these changes can be found on our GitHub repo.

## 0.40.1 - 2019-11-05

### Changed

* Added back support for Python 3.4 to Certbot components and certbot-auto due
  to a bug when requiring Python 2.7 or 3.5+ on RHEL 6 based systems.

More details about these changes can be found on our GitHub repo.

## 0.40.0 - 2019-11-05

### Added

*

### Changed

* We deprecated support for Python 3.4 in Certbot and its ACME library. Support
  for Python 3.4 will be removed in the next major release of Certbot.
  certbot-auto users on RHEL 6 based systems will be asked to enable Software
  Collections (SCL) repository so Python 3.6 can be installed. certbot-auto can
  enable the SCL repo for you on CentOS 6 while users on other RHEL 6 based
  systems will be asked to do this manually.
* `--server` may now be combined with `--dry-run`. Certbot will, as before, use the
  staging server instead of the live server when `--dry-run` is used.
* `--dry-run` now requests fresh authorizations every time, fixing the issue
  where it was prone to falsely reporting success.
* Updated certbot-dns-google to depend on newer versions of
  google-api-python-client and oauth2client.
* The OS detection logic again uses distro library for Linux OSes
* certbot.plugins.common.TLSSNI01 has been deprecated and will be removed in a
  future release.
* CLI flags --tls-sni-01-port and --tls-sni-01-address have been removed.
* The values tls-sni and tls-sni-01 for the --preferred-challenges flag are no
  longer accepted.
* Removed the flags: `--agree-dev-preview`, `--dialog`, and `--apache-init-script`
* acme.standalone.BaseRequestHandlerWithLogging and
  acme.standalone.simple_tls_sni_01_server have been deprecated and will be
  removed in a future release of the library.
* certbot-dns-rfc2136 now use TCP to query SOA records.

### Fixed

*

More details about these changes can be found on our GitHub repo.

## 0.39.0 - 2019-10-01

### Added

* Support for Python 3.8 was added to Certbot and all of its components.
* Support for CentOS 8 was added to certbot-auto.

### Changed

* Don't send OCSP requests for expired certificates
* Return to using platform.linux_distribution instead of distro.linux_distribution in OS fingerprinting for Python < 3.8
* Updated the Nginx plugin's TLS configuration to keep support for some versions of IE11.

### Fixed

* Fixed OS detection in the Apache plugin on RHEL 6.

More details about these changes can be found on our GitHub repo.

## 0.38.0 - 2019-09-03

### Added

* Disable session tickets for Nginx users when appropriate.

### Changed

* If Certbot fails to rollback your server configuration, the error message
  links to the Let's Encrypt forum. Change the link to the Help category now
  that the Server category has been closed.
* Replace platform.linux_distribution with distro.linux_distribution as a step
  towards Python 3.8 support in Certbot.

### Fixed

* Fixed OS detection in the Apache plugin on Scientific Linux.

More details about these changes can be found on our GitHub repo.

## 0.37.2 - 2019-08-21

* Stop disabling TLS session tickets in Nginx as it caused TLS failures on
  some systems.

More details about these changes can be found on our GitHub repo.

## 0.37.1 - 2019-08-08

### Fixed

* Stop disabling TLS session tickets in Apache as it caused TLS failures on
  some systems.

More details about these changes can be found on our GitHub repo.

## 0.37.0 - 2019-08-07

### Added

* Turn off session tickets for apache plugin by default
* acme: Authz deactivation added to `acme` module.

### Changed

* Follow updated Mozilla recommendations for Nginx ssl_protocols, ssl_ciphers,
  and ssl_prefer_server_ciphers

### Fixed

* Fix certbot-auto failures on RHEL 8.

More details about these changes can be found on our GitHub repo.

## 0.36.0 - 2019-07-11

### Added

* Turn off session tickets for nginx plugin by default
* Added missing error types from RFC8555 to acme

### Changed

* Support for Ubuntu 14.04 Trusty has been removed.
* Update the 'manage your account' help to be more generic.
* The error message when Certbot's Apache plugin is unable to modify your
  Apache configuration has been improved.
* Certbot's config_changes subcommand has been deprecated and will be
  removed in a future release.
* `certbot config_changes` no longer accepts a --num parameter.
* The functions `certbot.plugins.common.Installer.view_config_changes` and
  `certbot.reverter.Reverter.view_config_changes` have been deprecated and will
  be removed in a future release.

### Fixed

* Replace some unnecessary platform-specific line separation.

More details about these changes can be found on our GitHub repo.

## 0.35.1 - 2019-06-10

### Fixed

* Support for specifying an authoritative base domain in our dns-rfc2136 plugin
  has been removed. This feature was added in our last release but had a bug
  which caused the plugin to fail so the feature has been removed until it can
  be added properly.

Despite us having broken lockstep, we are continuing to release new versions of
all Certbot components during releases for the time being, however, the only
package with changes other than its version number was:

* certbot-dns-rfc2136

More details about these changes can be found on our GitHub repo.

## 0.35.0 - 2019-06-05

### Added

* dns_rfc2136 plugin now supports explicitly specifying an authoritative
  base domain for cases when the automatic method does not work (e.g.
  Split horizon DNS)

### Changed

*

### Fixed

* Renewal parameter `webroot_path` is always saved, avoiding some regressions
  when `webroot` authenticator plugin is invoked with no challenge to perform.
* Certbot now accepts OCSP responses when an explicit authorized
  responder, different from the issuer, is used to sign OCSP
  responses.
* Scripts in Certbot hook directories are no longer executed when their
  filenames end in a tilde.

Despite us having broken lockstep, we are continuing to release new versions of
all Certbot components during releases for the time being, however, the only
package with changes other than its version number was:

* certbot
* certbot-dns-rfc2136

More details about these changes can be found on our GitHub repo.

## 0.34.2 - 2019-05-07

### Fixed

* certbot-auto no longer writes a check_permissions.py script at the root
  of the filesystem.

Despite us having broken lockstep, we are continuing to release new versions of
all Certbot components during releases for the time being, however, the only
changes in this release were to certbot-auto.

More details about these changes can be found on our GitHub repo.

## 0.34.1 - 2019-05-06

### Fixed

* certbot-auto no longer prints a blank line when there are no permissions
  problems.

Despite us having broken lockstep, we are continuing to release new versions of
all Certbot components during releases for the time being, however, the only
changes in this release were to certbot-auto.

More details about these changes can be found on our GitHub repo.

## 0.34.0 - 2019-05-01

### Changed

* Apache plugin now tries to restart httpd on Fedora using systemctl if a
  configuration test error is detected. This has to be done due to the way
  Fedora now generates the self signed certificate files upon first
  restart.
* Updated Certbot and its plugins to improve the handling of file system permissions
  on Windows as a step towards adding proper Windows support to Certbot.
* Updated urllib3 to 1.24.2 in certbot-auto.
* Removed the fallback introduced with 0.32.0 in `acme` to retry a challenge response
  with a `keyAuthorization` if sending the response without this field caused a
  `malformed` error to be received from the ACME server.
* Linode DNS plugin now supports api keys created from their new panel
  at [cloud.linode.com](https://cloud.linode.com)

### Fixed

* Fixed Google DNS Challenge issues when private zones exist
* Adding a warning noting that future versions of Certbot will automatically configure the
  webserver so that all requests redirect to secure HTTPS access. You can control this
  behavior and disable this warning with the --redirect and --no-redirect flags.
* certbot-auto now prints warnings when run as root with insecure file system
  permissions. If you see these messages, you should fix the problem by
  following the instructions at
  https://community.letsencrypt.org/t/certbot-auto-deployment-best-practices/91979/,
  however, these warnings can be disabled as necessary with the flag
  --no-permissions-check.
* `acme` module uses now a POST-as-GET request to retrieve the registration
  from an ACME v2 server
* Convert the tsig algorithm specified in the certbot_dns_rfc2136 configuration file to
  all uppercase letters before validating. This makes the value in the config case
  insensitive.

Despite us having broken lockstep, we are continuing to release new versions of
all Certbot components during releases for the time being, however, the only
package with changes other than its version number was:

* acme
* certbot
* certbot-apache
* certbot-dns-cloudflare
* certbot-dns-cloudxns
* certbot-dns-digitalocean
* certbot-dns-dnsimple
* certbot-dns-dnsmadeeasy
* certbot-dns-gehirn
* certbot-dns-google
* certbot-dns-linode
* certbot-dns-luadns
* certbot-dns-nsone
* certbot-dns-ovh
* certbot-dns-rfc2136
* certbot-dns-route53
* certbot-dns-sakuracloud
* certbot-nginx

More details about these changes can be found on our GitHub repo.

## 0.33.1 - 2019-04-04

### Fixed

* A bug causing certbot-auto to print warnings or crash on some RHEL based
  systems has been resolved.

Despite us having broken lockstep, we are continuing to release new versions of
all Certbot components during releases for the time being, however, the only
changes in this release were to certbot-auto.

More details about these changes can be found on our GitHub repo.

## 0.33.0 - 2019-04-03

### Added

* Fedora 29+ is now supported by certbot-auto. Since Python 2.x is on a deprecation
  path in Fedora, certbot-auto will install and use Python 3.x on Fedora 29+.
* CLI flag `--https-port` has been added for Nginx plugin exclusively, and replaces
  `--tls-sni-01-port`. It defines the HTTPS port the Nginx plugin will use while
  setting up a new SSL vhost. By default the HTTPS port is 443.

### Changed

* Support for TLS-SNI-01 has been removed from all official Certbot plugins.
* Attributes related to the TLS-SNI-01 challenge in `acme.challenges` and `acme.standalone`
  modules are deprecated and will be removed soon.
* CLI flags `--tls-sni-01-port` and `--tls-sni-01-address` are now no-op, will
  generate a deprecation warning if used, and will be removed soon.
* Options `tls-sni` and `tls-sni-01` in `--preferred-challenges` flag are now no-op,
  will generate a deprecation warning if used, and will be removed soon.
* CLI flag `--standalone-supported-challenges` has been removed.

### Fixed

* Certbot uses the Python library cryptography for OCSP when cryptography>=2.5
  is installed. We fixed a bug in Certbot causing it to interpret timestamps in
  the OCSP response as being in the local timezone rather than UTC.
* Issue causing the default CentOS 6 TLS configuration to ignore some of the
  HTTPS VirtualHosts created by Certbot. mod_ssl loading is now moved to main
  http.conf for this environment where possible.

Despite us having broken lockstep, we are continuing to release new versions of
all Certbot components during releases for the time being, however, the only
package with changes other than its version number was:

* acme
* certbot
* certbot-apache
* certbot-nginx

More details about these changes can be found on our GitHub repo.

## 0.32.0 - 2019-03-06

### Added

* If possible, Certbot uses built-in support for OCSP from recent cryptography
  versions instead of the OpenSSL binary: as a consequence Certbot does not need
  the OpenSSL binary to be installed anymore if cryptography>=2.5 is installed.

### Changed

* Certbot and its acme module now depend on josepy>=1.1.0 to avoid printing the
  warnings described at https://github.com/certbot/josepy/issues/13.
* Apache plugin now respects CERTBOT_DOCS environment variable when adding
  command line defaults.
* The running of manual plugin hooks is now always included in Certbot's log
  output.
* Tests execution for certbot, certbot-apache and certbot-nginx packages now relies on pytest.
* An ACME CA server may return a "Retry-After" HTTP header on authorization polling, as
  specified in the ACME protocol, to indicate when the next polling should occur. Certbot now
  reads this header if set and respect its value.
* The `acme` module avoids sending the `keyAuthorization` field in the JWS
  payload when responding to a challenge as the field is not included in the
  current ACME protocol. To ease the migration path for ACME CA servers,
  Certbot and its `acme` module will first try the request without the
  `keyAuthorization` field but will temporarily retry the request with the
  field included if a `malformed` error is received. This fallback will be
  removed in version 0.34.0.

Despite us having broken lockstep, we are continuing to release new versions of
all Certbot components during releases for the time being, however, the only
package with changes other than its version number was:

* acme
* certbot
* certbot-apache
* certbot-nginx

More details about these changes can be found on our GitHub repo.

## 0.31.0 - 2019-02-07

### Added

* Avoid reprocessing challenges that are already validated
  when a certificate is issued.
* Support for initiating (but not solving end-to-end) TLS-ALPN-01 challenges
  with the `acme` module.

### Changed

* Certbot's official Docker images are now based on Alpine Linux 3.9 rather
  than 3.7. The new version comes with OpenSSL 1.1.1.
* Lexicon-based DNS plugins are now fully compatible with Lexicon 3.x (support
  on 2.x branch is maintained).
* Apache plugin now attempts to configure all VirtualHosts matching requested
  domain name instead of only a single one when answering the HTTP-01 challenge.

### Fixed

* Fixed accessing josepy contents through acme.jose when the full acme.jose
  path is used.
* Clarify behavior for deleting certs as part of revocation.

Despite us having broken lockstep, we are continuing to release new versions of
all Certbot components during releases for the time being, however, the only
package with changes other than its version number was:

* acme
* certbot
* certbot-apache
* certbot-dns-cloudxns
* certbot-dns-dnsimple
* certbot-dns-dnsmadeeasy
* certbot-dns-gehirn
* certbot-dns-linode
* certbot-dns-luadns
* certbot-dns-nsone
* certbot-dns-ovh
* certbot-dns-sakuracloud

More details about these changes can be found on our GitHub repo.

## 0.30.2 - 2019-01-25

### Fixed

* Update the version of setuptools pinned in certbot-auto to 40.6.3 to
  solve installation problems on newer OSes.

Despite us having broken lockstep, we are continuing to release new versions of
all Certbot components during releases for the time being, however, this
release only affects certbot-auto.

More details about these changes can be found on our GitHub repo.

## 0.30.1 - 2019-01-24

### Fixed

* Always download the pinned version of pip in pipstrap to address breakages
* Rename old,default.conf to old-and-default.conf to address commas in filenames
  breaking recent versions of pip.
* Add VIRTUALENV_NO_DOWNLOAD=1 to all calls to virtualenv to address breakages
  from venv downloading the latest pip

Despite us having broken lockstep, we are continuing to release new versions of
all Certbot components during releases for the time being, however, the only
package with changes other than its version number was:

* certbot-apache

More details about these changes can be found on our GitHub repo.

## 0.30.0 - 2019-01-02

### Added

* Added the `update_account` subcommand for account management commands.

### Changed

* Copied account management functionality from the `register` subcommand
  to the `update_account` subcommand.
* Marked usage `register --update-registration` for deprecation and
  removal in a future release.

### Fixed

* Older modules in the josepy library can now be accessed through acme.jose
  like it could in previous versions of acme. This is only done to preserve
  backwards compatibility and support for doing this with new modules in josepy
  will not be added. Users of the acme library should switch to using josepy
  directly if they haven't done so already.

Despite us having broken lockstep, we are continuing to release new versions of
all Certbot components during releases for the time being, however, the only
package with changes other than its version number was:

* acme

More details about these changes can be found on our GitHub repo.

## 0.29.1 - 2018-12-05

### Added

*

### Changed

*

### Fixed

* The default work and log directories have been changed back to
  /var/lib/letsencrypt and /var/log/letsencrypt respectively.

Despite us having broken lockstep, we are continuing to release new versions of
all Certbot components during releases for the time being, however, the only
package with changes other than its version number was:

* certbot

More details about these changes can be found on our GitHub repo.

## 0.29.0 - 2018-12-05

### Added

* Noninteractive renewals with `certbot renew` (those not started from a
  terminal) now randomly sleep 1-480 seconds before beginning work in
  order to spread out load spikes on the server side.
* Added External Account Binding support in cli and acme library.
  Command line arguments --eab-kid and --eab-hmac-key added.

### Changed

* Private key permissioning changes: Renewal preserves existing group mode
  & gid of previous private key material. Private keys for new
  lineages (i.e. new certs, not renewed) default to 0o600.

### Fixed

* Update code and dependencies to clean up Resource and Deprecation Warnings.
* Only depend on imgconverter extension for Sphinx >= 1.6

Despite us having broken lockstep, we are continuing to release new versions of
all Certbot components during releases for the time being, however, the only
package with changes other than its version number was:

* acme
* certbot
* certbot-apache
* certbot-dns-cloudflare
* certbot-dns-digitalocean
* certbot-dns-google
* certbot-nginx

More details about these changes can be found on our GitHub repo:
https://github.com/certbot/certbot/milestone/62?closed=1

## 0.28.0 - 2018-11-7

### Added

* `revoke` accepts `--cert-name`, and doesn't accept both `--cert-name` and `--cert-path`.
* Use the ACMEv2 newNonce endpoint when a new nonce is needed, and newNonce is available in the directory.

### Changed

* Removed documentation mentions of `#letsencrypt` IRC on Freenode.
* Write README to the base of (config-dir)/live directory
* `--manual` will explicitly warn users that earlier challenges should remain in place when setting up subsequent challenges.
* Warn when using deprecated acme.challenges.TLSSNI01
* Log warning about TLS-SNI deprecation in Certbot
* Stop preferring TLS-SNI in the Apache, Nginx, and standalone plugins
* OVH DNS plugin now relies on Lexicon>=2.7.14 to support HTTP proxies
* Default time the Linode plugin waits for DNS changes to propagate is now 1200 seconds.

### Fixed

* Match Nginx parser update in allowing variable names to start with `${`.
* Fix ranking of vhosts in Nginx so that all port-matching vhosts come first
* Correct OVH integration tests on machines without internet access.
* Stop caching the results of ipv6_info in http01.py
* Test fix for Route53 plugin to prevent boto3 making outgoing connections.
* The grammar used by Augeas parser in Apache plugin was updated to fix various parsing errors.
* The CloudXNS, DNSimple, DNS Made Easy, Gehirn, Linode, LuaDNS, NS1, OVH, and
  Sakura Cloud DNS plugins are now compatible with Lexicon 3.0+.

Despite us having broken lockstep, we are continuing to release new versions of
all Certbot components during releases for the time being, however, the only
package with changes other than its version number was:

* acme
* certbot
* certbot-apache
* certbot-dns-cloudxns
* certbot-dns-dnsimple
* certbot-dns-dnsmadeeasy
* certbot-dns-gehirn
* certbot-dns-linode
* certbot-dns-luadns
* certbot-dns-nsone
* certbot-dns-ovh
* certbot-dns-route53
* certbot-dns-sakuracloud
* certbot-nginx

More details about these changes can be found on our GitHub repo:
https://github.com/certbot/certbot/milestone/59?closed=1

## 0.27.1 - 2018-09-06

### Fixed

* Fixed parameter name in OpenSUSE overrides for default parameters in the
  Apache plugin. Certbot on OpenSUSE works again.

Despite us having broken lockstep, we are continuing to release new versions of
all Certbot components during releases for the time being, however, the only
package with changes other than its version number was:

* certbot-apache

More details about these changes can be found on our GitHub repo:
https://github.com/certbot/certbot/milestone/60?closed=1

## 0.27.0 - 2018-09-05

### Added

* The Apache plugin now accepts the parameter --apache-ctl which can be
  used to configure the path to the Apache control script.

### Changed

* When using `acme.client.ClientV2` (or
 `acme.client.BackwardsCompatibleClientV2` with an ACME server that supports a
 newer version of the ACME protocol), an `acme.errors.ConflictError` will be
 raised if you try to create an ACME account with a key that has already been
 used. Previously, a JSON parsing error was raised in this scenario when using
 the library with Let's Encrypt's ACMEv2 endpoint.

### Fixed

* When Apache is not installed, Certbot's Apache plugin no longer prints
  messages about being unable to find apachectl to the terminal when the plugin
  is not selected.
* If you're using the Apache plugin with the --apache-vhost-root flag set to a
  directory containing a disabled virtual host for the domain you're requesting
  a certificate for, the virtual host will now be temporarily enabled if
  necessary to pass the HTTP challenge.
* The documentation for the Certbot package can now be built using Sphinx 1.6+.
* You can now call `query_registration` without having to first call
  `new_account` on `acme.client.ClientV2` objects.
* The requirement of `setuptools>=1.0` has been removed from `certbot-dns-ovh`.
* Names in certbot-dns-sakuracloud's tests have been updated to refer to Sakura
  Cloud rather than NS1 whose plugin certbot-dns-sakuracloud was based on.

Despite us having broken lockstep, we are continuing to release new versions of
all Certbot components during releases for the time being, however, the only
package with changes other than its version number was:

* acme
* certbot
* certbot-apache
* certbot-dns-ovh
* certbot-dns-sakuracloud

More details about these changes can be found on our GitHub repo:
https://github.com/certbot/certbot/milestone/57?closed=1

## 0.26.1 - 2018-07-17

### Fixed

* Fix a bug that was triggered when users who had previously manually set `--server` to get ACMEv2 certs tried to renew ACMEv1 certs.

Despite us having broken lockstep, we are continuing to release new versions of all Certbot components during releases for the time being, however, the only package with changes other than its version number was:

* certbot

More details about these changes can be found on our GitHub repo:
https://github.com/certbot/certbot/milestone/58?closed=1

## 0.26.0 - 2018-07-11

### Added

* A new security enhancement which we're calling AutoHSTS has been added to
  Certbot's Apache plugin. This enhancement configures your webserver to send a
  HTTP Strict Transport Security header with a low max-age value that is slowly
  increased over time. The max-age value is not increased to a large value
  until you've successfully managed to renew your certificate. This enhancement
  can be requested with the --auto-hsts flag.
* New official DNS plugins have been created for Gehirn Infrastructure Service,
  Linode, OVH, and Sakura Cloud. These plugins can be found on our Docker Hub
  page at https://hub.docker.com/u/certbot and on PyPI.
* The ability to reuse ACME accounts from Let's Encrypt's ACMEv1 endpoint on
  Let's Encrypt's ACMEv2 endpoint has been added.
* Certbot and its components now support Python 3.7.
* Certbot's install subcommand now allows you to interactively choose which
  certificate to install from the list of certificates managed by Certbot.
* Certbot now accepts the flag `--no-autorenew` which causes any obtained
  certificates to not be automatically renewed when it approaches expiration.
* Support for parsing the TLS-ALPN-01 challenge has been added back to the acme
  library.

### Changed

* Certbot's default ACME server has been changed to Let's Encrypt's ACMEv2
  endpoint. By default, this server will now be used for both new certificate
  lineages and renewals.
* The Nginx plugin is no longer marked labeled as an "Alpha" version.
* The `prepare` method of Certbot's plugins is no longer called before running
  "Updater" enhancements that are run on every invocation of `certbot renew`.

Despite us having broken lockstep, we are continuing to release new versions of
all Certbot components during releases for the time being, however, the only
packages with functional changes were:

* acme
* certbot
* certbot-apache
* certbot-dns-gehirn
* certbot-dns-linode
* certbot-dns-ovh
* certbot-dns-sakuracloud
* certbot-nginx

More details about these changes can be found on our GitHub repo:
https://github.com/certbot/certbot/milestone/55?closed=1

## 0.25.1 - 2018-06-13

### Fixed

* TLS-ALPN-01 support has been removed from our acme library. Using our current
  dependencies, we are unable to provide a correct implementation of this
  challenge so we decided to remove it from the library until we can provide
  proper support.
* Issues causing test failures when running the tests in the acme package with
  pytest<3.0 has been resolved.
* certbot-nginx now correctly depends on acme>=0.25.0.

Despite us having broken lockstep, we are continuing to release new versions of
all Certbot components during releases for the time being, however, the only
packages with changes other than their version number were:

* acme
* certbot-nginx

More details about these changes can be found on our GitHub repo:
https://github.com/certbot/certbot/milestone/56?closed=1

## 0.25.0 - 2018-06-06

### Added

* Support for the ready status type was added to acme. Without this change,
  Certbot and acme users will begin encountering errors when using Let's
  Encrypt's ACMEv2 API starting on June 19th for the staging environment and
  July 5th for production. See
  https://community.letsencrypt.org/t/acmev2-order-ready-status/62866 for more
  information.
* Certbot now accepts the flag --reuse-key which will cause the same key to be
  used in the certificate when the lineage is renewed rather than generating a
  new key.
* You can now add multiple email addresses to your ACME account with Certbot by
  providing a comma separated list of emails to the --email flag.
* Support for Let's Encrypt's upcoming TLS-ALPN-01 challenge was added to acme.
  For more information, see
  https://community.letsencrypt.org/t/tls-alpn-validation-method/63814/1.
* acme now supports specifying the source address to bind to when sending
  outgoing connections. You still cannot specify this address using Certbot.
* If you run Certbot against Let's Encrypt's ACMEv2 staging server but don't
  already have an account registered at that server URL, Certbot will
  automatically reuse your staging account from Let's Encrypt's ACMEv1 endpoint
  if it exists.
* Interfaces were added to Certbot allowing plugins to be called at additional
  points. The `GenericUpdater` interface allows plugins to perform actions
  every time `certbot renew` is run, regardless of whether any certificates are
  due for renewal, and the `RenewDeployer` interface allows plugins to perform
  actions when a certificate is renewed. See `certbot.interfaces` for more
  information.

### Changed

* When running Certbot with --dry-run and you don't already have a staging
  account, the created account does not contain an email address even if one
  was provided to avoid expiration emails from Let's Encrypt's staging server.
* certbot-nginx does a better job of automatically detecting the location of
  Nginx's configuration files when run on BSD based systems.
* acme now requires and uses pytest when running tests with setuptools with
  `python setup.py test`.
* `certbot config_changes` no longer waits for user input before exiting.

### Fixed

* Misleading log output that caused users to think that Certbot's standalone
  plugin failed to bind to a port when performing a challenge has been
  corrected.
* An issue where certbot-nginx would fail to enable HSTS if the server block
  already had an `add_header` directive has been resolved.
* certbot-nginx now does a better job detecting the server block to base the
  configuration for TLS-SNI challenges on.

Despite us having broken lockstep, we are continuing to release new versions of
all Certbot components during releases for the time being, however, the only
packages with functional changes were:

* acme
* certbot
* certbot-apache
* certbot-nginx

More details about these changes can be found on our GitHub repo:
https://github.com/certbot/certbot/milestone/54?closed=1

## 0.24.0 - 2018-05-02

### Added

* certbot now has an enhance subcommand which allows you to configure security
  enhancements like HTTP to HTTPS redirects, OCSP stapling, and HSTS without
  reinstalling a certificate.
* certbot-dns-rfc2136 now allows the user to specify the port to use to reach
  the DNS server in its credentials file.
* acme now parses the wildcard field included in authorizations so it can be
  used by users of the library.

### Changed

* certbot-dns-route53 used to wait for each DNS update to propagate before
  sending the next one, but now it sends all updates before waiting which
  speeds up issuance for multiple domains dramatically.
* Certbot's official Docker images are now based on Alpine Linux 3.7 rather
  than 3.4 because 3.4 has reached its end-of-life.
* We've doubled the time Certbot will spend polling authorizations before
  timing out.
* The level of the message logged when Certbot is being used with
  non-standard paths warning that crontabs for renewal included in Certbot
  packages from OS package managers may not work has been reduced. This stops
  the message from being written to stderr every time `certbot renew` runs.

### Fixed

* certbot-auto now works with Python 3.6.

Despite us having broken lockstep, we are continuing to release new versions of
all Certbot components during releases for the time being, however, the only
packages with changes other than their version number were:

* acme
* certbot
* certbot-apache
* certbot-dns-digitalocean (only style improvements to tests)
* certbot-dns-rfc2136

More details about these changes can be found on our GitHub repo:
https://github.com/certbot/certbot/milestone/52?closed=1

## 0.23.0 - 2018-04-04

### Added

* Support for OpenResty was added to the Nginx plugin.

### Changed

* The timestamps in Certbot's logfiles now use the system's local time zone
  rather than UTC.
* Certbot's DNS plugins that use Lexicon now rely on Lexicon>=2.2.1 to be able
  to create and delete multiple TXT records on a single domain.
* certbot-dns-google's test suite now works without an internet connection.

### Fixed

* Removed a small window that if during which an error occurred, Certbot
  wouldn't clean up performed challenges.
* The parameters `default` and `ipv6only` are now removed from `listen`
  directives when creating a new server block in the Nginx plugin.
* `server_name` directives enclosed in quotation marks in Nginx are now properly
  supported.
* Resolved an issue preventing the Apache plugin from starting Apache when it's
  not currently running on RHEL and Gentoo based systems.

Despite us having broken lockstep, we are continuing to release new versions of
all Certbot components during releases for the time being, however, the only
packages with changes other than their version number were:

* certbot
* certbot-apache
* certbot-dns-cloudxns
* certbot-dns-dnsimple
* certbot-dns-dnsmadeeasy
* certbot-dns-google
* certbot-dns-luadns
* certbot-dns-nsone
* certbot-dns-rfc2136
* certbot-nginx

More details about these changes can be found on our GitHub repo:
https://github.com/certbot/certbot/milestone/50?closed=1

## 0.22.2 - 2018-03-19

### Fixed

* A type error introduced in 0.22.1 that would occur during challenge cleanup
  when a Certbot plugin raises an exception while trying to complete the
  challenge was fixed.

Despite us having broken lockstep, we are continuing to release new versions of
all Certbot components during releases for the time being, however, the only
packages with changes other than their version number were:

* certbot

More details about these changes can be found on our GitHub repo:
https://github.com/certbot/certbot/milestone/53?closed=1

## 0.22.1 - 2018-03-19

### Changed

* The ACME server used with Certbot's --dry-run and --staging flags is now
  Let's Encrypt's ACMEv2 staging server which allows people to also test ACMEv2
  features with these flags.

### Fixed

* The HTTP Content-Type header is now set to the correct value during
  certificate revocation with new versions of the ACME protocol.
* When using Certbot with Let's Encrypt's ACMEv2 server, it would add a blank
  line to the top of chain.pem and between the certificates in fullchain.pem
  for each lineage. These blank lines have been removed.
* Resolved a bug that caused Certbot's --allow-subset-of-names flag not to
  work.
* Fixed a regression in acme.client.Client that caused the class to not work
  when it was initialized without a ClientNetwork which is done by some of the
  other projects using our ACME library.

Despite us having broken lockstep, we are continuing to release new versions of
all Certbot components during releases for the time being, however, the only
packages with changes other than their version number were:

* acme
* certbot

More details about these changes can be found on our GitHub repo:
https://github.com/certbot/certbot/milestone/51?closed=1

## 0.22.0 - 2018-03-07

### Added

* Support for obtaining wildcard certificates and a newer version of the ACME
  protocol such as the one implemented by Let's Encrypt's upcoming ACMEv2
  endpoint was added to Certbot and its ACME library. Certbot still works with
  older ACME versions and will automatically change the version of the protocol
  used based on the version the ACME CA implements.
* The Apache and Nginx plugins are now able to automatically install a wildcard
  certificate to multiple virtual hosts that you select from your server
  configuration.
* The `certbot install` command now accepts the `--cert-name` flag for
  selecting a certificate.
* `acme.client.BackwardsCompatibleClientV2` was added to Certbot's ACME library
  which automatically handles most of the differences between new and old ACME
  versions. `acme.client.ClientV2` is also available for people who only want
  to support one version of the protocol or want to handle the differences
  between versions themselves.
* certbot-auto now supports the flag --install-only which has the script
  install Certbot and its dependencies and exit without invoking Certbot.
* Support for issuing a single certificate for a wildcard and base domain was
  added to our Google Cloud DNS plugin. To do this, we now require your API
  credentials have additional permissions, however, your credentials will
  already have these permissions unless you defined a custom role with fewer
  permissions than the standard DNS administrator role provided by Google.
  These permissions are also only needed for the case described above so it
  will continue to work for existing users. For more information about the
  permissions changes, see the documentation in the plugin.

### Changed

* We have broken lockstep between our ACME library, Certbot, and its plugins.
  This means that the different components do not need to be the same version
  to work together like they did previously. This makes packaging easier
  because not every piece of Certbot needs to be repackaged to ship a change to
  a subset of its components.
* Support for Python 2.6 and Python 3.3 has been removed from ACME, Certbot,
  Certbot's plugins, and certbot-auto. If you are using certbot-auto on a RHEL
  6 based system, it will walk you through the process of installing Certbot
  with Python 3 and refuse to upgrade to a newer version of Certbot until you
  have done so.
* Certbot's components now work with older versions of setuptools to simplify
  packaging for EPEL 7.

### Fixed

* Issues caused by Certbot's Nginx plugin adding multiple ipv6only directives
  has been resolved.
* A problem where Certbot's Apache plugin would add redundant include
  directives for the TLS configuration managed by Certbot has been fixed.
* Certbot's webroot plugin now properly deletes any directories it creates.

More details about these changes can be found on our GitHub repo:
https://github.com/certbot/certbot/milestone/48?closed=1

## 0.21.1 - 2018-01-25

### Fixed

* When creating an HTTP to HTTPS redirect in Nginx, we now ensure the Host
  header of the request is set to an expected value before redirecting users to
  the domain found in the header. The previous way Certbot configured Nginx
  redirects was a potential security issue which you can read more about at
  https://community.letsencrypt.org/t/security-issue-with-redirects-added-by-certbots-nginx-plugin/51493.
* Fixed a problem where Certbot's Apache plugin could fail HTTP-01 challenges
  if basic authentication is configured for the domain you request a
  certificate for.
* certbot-auto --no-bootstrap now properly tries to use Python 3.4 on RHEL 6
  based systems rather than Python 2.6.

More details about these changes can be found on our GitHub repo:
https://github.com/certbot/certbot/milestone/49?closed=1

## 0.21.0 - 2018-01-17

### Added

* Support for the HTTP-01 challenge type was added to our Apache and Nginx
  plugins. For those not aware, Let's Encrypt disabled the TLS-SNI-01 challenge
  type which was what was previously being used by our Apache and Nginx plugins
  last week due to a security issue. For more information about Let's Encrypt's
  change, click
  [here](https://community.letsencrypt.org/t/2018-01-11-update-regarding-acme-tls-sni-and-shared-hosting-infrastructure/50188).
  Our Apache and Nginx plugins will automatically switch to use HTTP-01 so no
  changes need to be made to your Certbot configuration, however, you should
  make sure your server is accessible on port 80 and isn't behind an external
  proxy doing things like redirecting all traffic from HTTP to HTTPS. HTTP to
  HTTPS redirects inside Apache and Nginx are fine.
* IPv6 support was added to the Nginx plugin.
* Support for automatically creating server blocks based on the default server
  block was added to the Nginx plugin.
* The flags --delete-after-revoke and --no-delete-after-revoke were added
  allowing users to control whether the revoke subcommand also deletes the
  certificates it is revoking.

### Changed

* We deprecated support for Python 2.6 and Python 3.3 in Certbot and its ACME
  library. Support for these versions of Python will be removed in the next
  major release of Certbot. If you are using certbot-auto on a RHEL 6 based
  system, it will guide you through the process of installing Python 3.
* We split our implementation of JOSE (Javascript Object Signing and
  Encryption) out of our ACME library and into a separate package named josepy.
  This package is available on [PyPI](https://pypi.python.org/pypi/josepy) and
  on [GitHub](https://github.com/certbot/josepy).
* We updated the ciphersuites used in Apache to the new [values recommended by
  Mozilla](https://wiki.mozilla.org/Security/Server_Side_TLS#Intermediate_compatibility_.28default.29).
  The major change here is adding ChaCha20 to the list of supported
  ciphersuites.

### Fixed

* An issue with our Apache plugin on Gentoo due to differences in their
  apache2ctl command have been resolved.

More details about these changes can be found on our GitHub repo:
https://github.com/certbot/certbot/milestone/47?closed=1

## 0.20.0 - 2017-12-06

### Added

* Certbot's ACME library now recognizes URL fields in challenge objects in
  preparation for Let's Encrypt's new ACME endpoint. The value is still
  accessible in our ACME library through the name "uri".

### Changed

* The Apache plugin now parses some distro specific Apache configuration files
  on non-Debian systems allowing it to get a clearer picture on the running
  configuration. Internally, these changes were structured so that external
  contributors can easily write patches to make the plugin work in new Apache
  configurations.
* Certbot better reports network failures by removing information about
  connection retries from the error output.
* An unnecessary question when using Certbot's webroot plugin interactively has
  been removed.

### Fixed

* Certbot's NGINX plugin no longer sometimes incorrectly reports that it was
  unable to deploy a HTTP->HTTPS redirect when requesting Certbot to enable a
  redirect for multiple domains.
* Problems where the Apache plugin was failing to find directives and
  duplicating existing directives on openSUSE have been resolved.
* An issue running the test shipped with Certbot and some our DNS plugins with
  older versions of mock have been resolved.
* On some systems, users reported strangely interleaved output depending on
  when stdout and stderr were flushed. This problem was resolved by having
  Certbot regularly flush these streams.

More details about these changes can be found on our GitHub repo:
https://github.com/certbot/certbot/milestone/44?closed=1

## 0.19.0 - 2017-10-04

### Added

* Certbot now has renewal hook directories where executable files can be placed
  for Certbot to run with the renew subcommand. Pre-hooks, deploy-hooks, and
  post-hooks can be specified in the renewal-hooks/pre, renewal-hooks/deploy,
  and renewal-hooks/post directories respectively in Certbot's configuration
  directory (which is /etc/letsencrypt by default). Certbot will automatically
  create these directories when it is run if they do not already exist.
* After revoking a certificate with the revoke subcommand, Certbot will offer
  to delete the lineage associated with the certificate. When Certbot is run
  with --non-interactive, it will automatically try to delete the associated
  lineage.
* When using Certbot's Google Cloud DNS plugin on Google Compute Engine, you no
  longer have to provide a credential file to Certbot if you have configured
  sufficient permissions for the instance which Certbot can automatically
  obtain using Google's metadata service.

### Changed

* When deleting certificates interactively using the delete subcommand, Certbot
  will now allow you to select multiple lineages to be deleted at once.
* Certbot's Apache plugin no longer always parses Apache's sites-available on
  Debian based systems and instead only parses virtual hosts included in your
  Apache configuration. You can provide an additional directory for Certbot to
  parse using the command line flag --apache-vhost-root.

### Fixed

* The plugins subcommand can now be run without root access.
* certbot-auto now includes a timeout when updating itself so it no longer
  hangs indefinitely when it is unable to connect to the external server.
* An issue where Certbot's Apache plugin would sometimes fail to deploy a
  certificate on Debian based systems if mod_ssl wasn't already enabled has
  been resolved.
* A bug in our Docker image where the certificates subcommand could not report
  if certificates maintained by Certbot had been revoked has been fixed.
* Certbot's RFC 2136 DNS plugin (for use with software like BIND) now properly
  performs DNS challenges when the domain being verified contains a CNAME
  record.

More details about these changes can be found on our GitHub repo:
https://github.com/certbot/certbot/milestone/43?closed=1

## 0.18.2 - 2017-09-20

### Fixed

* An issue where Certbot's ACME module would raise an AttributeError trying to
  create self-signed certificates when used with pyOpenSSL 17.3.0 has been
  resolved. For Certbot users with this version of pyOpenSSL, this caused
  Certbot to crash when performing a TLS SNI challenge or when the Nginx plugin
  tried to create an SSL server block.

More details about these changes can be found on our GitHub repo:
https://github.com/certbot/certbot/milestone/46?closed=1

## 0.18.1 - 2017-09-08

### Fixed

* If certbot-auto was running as an unprivileged user and it upgraded from
  0.17.0 to 0.18.0, it would crash with a permissions error and would need to
  be run again to successfully complete the upgrade. This has been fixed and
  certbot-auto should upgrade cleanly to 0.18.1.
* Certbot usually uses "certbot-auto" or "letsencrypt-auto" in error messages
  and the User-Agent string instead of "certbot" when you are using one of
  these wrapper scripts. Proper detection of this was broken with Certbot's new
  installation path in /opt in 0.18.0 but this problem has been resolved.

More details about these changes can be found on our GitHub repo:
https://github.com/certbot/certbot/milestone/45?closed=1

## 0.18.0 - 2017-09-06

### Added

* The Nginx plugin now configures Nginx to use 2048-bit Diffie-Hellman
  parameters. Java 6 clients do not support Diffie-Hellman parameters larger
  than 1024 bits, so if you need to support these clients you will need to
  manually modify your Nginx configuration after using the Nginx installer.

### Changed

* certbot-auto now installs Certbot in directories under `/opt/eff.org`. If you
  had an existing installation from certbot-auto, a symlink is created to the
  new directory. You can configure certbot-auto to use a different path by
  setting the environment variable VENV_PATH.
* The Nginx plugin can now be selected in Certbot's interactive output.
* Output verbosity of renewal failures when running with `--quiet` has been
  reduced.
* The default revocation reason shown in Certbot help output now is a human
  readable string instead of a numerical code.
* Plugin selection is now included in normal terminal output.

### Fixed

* A newer version of ConfigArgParse is now installed when using certbot-auto
  causing values set to false in a Certbot INI configuration file to be handled
  intuitively. Setting a boolean command line flag to false is equivalent to
  not including it in the configuration file at all.
* New naming conventions preventing certbot-auto from installing OS
  dependencies on Fedora 26 have been resolved.

More details about these changes can be found on our GitHub repo:
https://github.com/certbot/certbot/milestone/42?closed=1

## 0.17.0 - 2017-08-02

### Added

* Support in our nginx plugin for modifying SSL server blocks that do
  not contain certificate or key directives.
* A `--max-log-backups` flag to allow users to configure or even completely
  disable Certbot's built in log rotation.
* A `--user-agent-comment` flag to allow people who build tools around Certbot
  to differentiate their user agent string by adding a comment to its default
  value.

### Changed

* Due to some awesome work by
  [cryptography project](https://github.com/pyca/cryptography), compilation can
  now be avoided on most systems when using certbot-auto. This eliminates many
  problems people have had in the past such as running out of memory, having
  invalid headers/libraries, and changes to the OS packages on their system
  after compilation breaking Certbot.
* The `--renew-hook` flag has been hidden in favor of `--deploy-hook`. This new
  flag works exactly the same way except it is always run when a certificate is
  issued rather than just when it is renewed.
* We have started printing deprecation warnings in certbot-auto for
  experimentally supported systems with OS packages available.
* A certificate lineage's name is included in error messages during renewal.

### Fixed

* Encoding errors that could occur when parsing error messages from the ACME
  server containing Unicode have been resolved.
* certbot-auto no longer prints misleading messages about there being a newer
  pip version available when installation fails.
* Certbot's ACME library now properly extracts domains from critical SAN
  extensions.

More details about these changes can be found on our GitHub repo:
https://github.com/certbot/certbot/issues?q=is%3Aissue+milestone%3A0.17.0+is%3Aclosed

## 0.16.0 - 2017-07-05

### Added

* A plugin for performing DNS challenges using dynamic DNS updates as defined
  in RFC 2316. This plugin is packaged separately from Certbot and is available
  at https://pypi.python.org/pypi/certbot-dns-rfc2136. It supports Python 2.6,
  2.7, and 3.3+. At this time, there isn't a good way to install this plugin
  when using certbot-auto, but this should change in the near future.
* Plugins for performing DNS challenges for the providers
  [DNS Made Easy](https://pypi.python.org/pypi/certbot-dns-dnsmadeeasy) and
  [LuaDNS](https://pypi.python.org/pypi/certbot-dns-luadns). These plugins are
  packaged separately from Certbot and support Python 2.7 and 3.3+. Currently,
  there isn't a good way to install these plugins when using certbot-auto,
  but that should change soon.
* Support for performing TLS-SNI-01 challenges when using the manual plugin.
* Automatic detection of Arch Linux in the Apache plugin providing better
  default settings for the plugin.

### Changed

* The text of the interactive question about whether a redirect from HTTP to
  HTTPS should be added by Certbot has been rewritten to better explain the
  choices to the user.
* Simplified HTTP challenge instructions in the manual plugin.

### Fixed

* Problems performing a dry run when using the Nginx plugin have been fixed.
* Resolved an issue where certbot-dns-digitalocean's test suite would sometimes
  fail when ran using Python 3.
* On some systems, previous versions of certbot-auto would error out with a
  message about a missing hash for setuptools. This has been fixed.
* A bug where Certbot would sometimes not print a space at the end of an
  interactive prompt has been resolved.
* Nonfatal tracebacks are no longer shown in rare cases where Certbot
  encounters an exception trying to close its TCP connection with the ACME
  server.

More details about these changes can be found on our GitHub repo:
https://github.com/certbot/certbot/issues?q=is%3Aissue+milestone%3A0.16.0+is%3Aclosed

## 0.15.0 - 2017-06-08

### Added

* Plugins for performing DNS challenges for popular providers. Like the Apache
  and Nginx plugins, these plugins are packaged separately and not included in
  Certbot by default. So far, we have plugins for
  [Amazon Route 53](https://pypi.python.org/pypi/certbot-dns-route53),
  [Cloudflare](https://pypi.python.org/pypi/certbot-dns-cloudflare),
  [DigitalOcean](https://pypi.python.org/pypi/certbot-dns-digitalocean), and
  [Google Cloud](https://pypi.python.org/pypi/certbot-dns-google) which all
  work on Python 2.6, 2.7, and 3.3+. Additionally, we have plugins for
  [CloudXNS](https://pypi.python.org/pypi/certbot-dns-cloudxns),
  [DNSimple](https://pypi.python.org/pypi/certbot-dns-dnsimple),
  [NS1](https://pypi.python.org/pypi/certbot-dns-nsone) which work on Python
  2.7 and 3.3+ (and not 2.6). Currently, there isn't a good way to install
  these plugins when using `certbot-auto`, but that should change soon.
* IPv6 support in the standalone plugin. When performing a challenge, the
  standalone plugin automatically handles listening for IPv4/IPv6 traffic based
  on the configuration of your system.
* A mechanism for keeping your Apache and Nginx SSL/TLS configuration up to
  date. When the Apache or Nginx plugins are used, they place SSL/TLS
  configuration options in the root of Certbot's config directory
  (`/etc/letsencrypt` by default). Now when a new version of these plugins run
  on your system, they will automatically update the file to the newest
  version if it is unmodified. If you manually modified the file, Certbot will
  display a warning giving you a path to the updated file which you can use as
  a reference to manually update your modified copy.
* `--http-01-address` and `--tls-sni-01-address` flags for controlling the
  address Certbot listens on when using the standalone plugin.
* The command `certbot certificates` that lists certificates managed by Certbot
  now performs additional validity checks to notify you if your files have
  become corrupted.

### Changed

* Messages custom hooks print to `stdout` are now displayed by Certbot when not
  running in `--quiet` mode.
* `jwk` and `alg` fields in JWS objects have been moved into the protected
  header causing Certbot to more closely follow the latest version of the ACME
  spec.

### Fixed

* Permissions on renewal configuration files are now properly preserved when
  they are updated.
* A bug causing Certbot to display strange defaults in its help output when
  using Python <= 2.7.4 has been fixed.
* Certbot now properly handles mixed case domain names found in custom CSRs.
* A number of poorly worded prompts and error messages.

### Removed

* Support for OpenSSL 1.0.0 in `certbot-auto` has been removed as we now pin a
  newer version of `cryptography` which dropped support for this version.

More details about these changes can be found on our GitHub repo:
https://github.com/certbot/certbot/issues?q=is%3Aissue+milestone%3A0.15.0+is%3Aclosed

## 0.14.2 - 2017-05-25

### Fixed

* Certbot 0.14.0 included a bug where Certbot would create a temporary log file
(usually in /tmp) if the program exited during argument parsing. If a user
provided -h/--help/help, --version, or an invalid command line argument,
Certbot would create this temporary log file. This was especially bothersome to
certbot-auto users as certbot-auto runs `certbot --version` internally to see
if the script needs to upgrade causing it to create at least one of these files
on every run. This problem has been resolved.

More details about this change can be found on our GitHub repo:
https://github.com/certbot/certbot/issues?q=is%3Aissue+milestone%3A0.14.2+is%3Aclosed

## 0.14.1 - 2017-05-16

### Fixed

* Certbot now works with configargparse 0.12.0.
* Issues with the Apache plugin and Augeas 1.7+ have been resolved.
* A problem where the Nginx plugin would fail to install certificates on
systems that had the plugin's SSL/TLS options file from 7+ months ago has been
fixed.

More details about these changes can be found on our GitHub repo:
https://github.com/certbot/certbot/issues?q=is%3Aissue+milestone%3A0.14.1+is%3Aclosed

## 0.14.0 - 2017-05-04

### Added

* Python 3.3+ support for all Certbot packages. `certbot-auto` still currently
only supports Python 2, but the `acme`, `certbot`, `certbot-apache`, and
`certbot-nginx` packages on PyPI now fully support Python 2.6, 2.7, and 3.3+.
* Certbot's Apache plugin now handles multiple virtual hosts per file.
* Lockfiles to prevent multiple versions of Certbot running simultaneously.

### Changed

* When converting an HTTP virtual host to HTTPS in Apache, Certbot only copies
the virtual host rather than the entire contents of the file it's contained
in.
* The Nginx plugin now includes SSL/TLS directives in a separate file located
in Certbot's configuration directory rather than copying the contents of the
file into every modified `server` block.

### Fixed

* Ensure logging is configured before parts of Certbot attempt to log any
messages.
* Support for the `--quiet` flag in `certbot-auto`.
* Reverted a change made in a previous release to make the `acme` and `certbot`
packages always depend on `argparse`. This dependency is conditional again on
the user's Python version.
* Small bugs in the Nginx plugin such as properly handling empty `server`
blocks and setting `server_names_hash_bucket_size` during challenges.

As always, a more complete list of changes can be found on GitHub:
https://github.com/certbot/certbot/issues?q=is%3Aissue+milestone%3A0.14.0+is%3Aclosed

## 0.13.0 - 2017-04-06

### Added

* `--debug-challenges` now pauses Certbot after setting up challenges for debugging.
* The Nginx parser can now handle all valid directives in configuration files.
* Nginx ciphersuites have changed to Mozilla Intermediate.
* `certbot-auto --no-bootstrap` provides the option to not install OS dependencies.

### Fixed

* `--register-unsafely-without-email` now respects `--quiet`.
* Hyphenated renewal parameters are now saved in renewal config files.
* `--dry-run` no longer persists keys and csrs.
* Certbot no longer hangs when trying to start Nginx in Arch Linux.
* Apache rewrite rules no longer double-encode characters.

A full list of changes is available on GitHub:
https://github.com/certbot/certbot/issues?q=is%3Aissue%20milestone%3A0.13.0%20is%3Aclosed%20

## 0.12.0 - 2017-03-02

### Added

* Certbot now allows non-camelcase Apache VirtualHost names.
* Certbot now allows more log messages to be silenced.

### Fixed

* Fixed a regression around using `--cert-name` when getting new certificates

More information about these changes can be found on our GitHub repo:
https://github.com/certbot/certbot/issues?q=is%3Aissue%20milestone%3A0.12.0

## 0.11.1 - 2017-02-01

### Fixed

* Resolved a problem where Certbot would crash while parsing command line
arguments in some cases.
* Fixed a typo.

More details about these changes can be found on our GitHub repo:
https://github.com/certbot/certbot/pulls?q=is%3Apr%20milestone%3A0.11.1%20is%3Aclosed

## 0.11.0 - 2017-02-01

### Added

* When using the standalone plugin while running Certbot interactively
and a required port is bound by another process, Certbot will give you
the option to retry to grab the port rather than immediately exiting.
* You are now able to deactivate your account with the Let's Encrypt
server using the `unregister` subcommand.
* When revoking a certificate using the `revoke` subcommand, you now
have the option to provide the reason the certificate is being revoked
to Let's Encrypt with `--reason`.

### Changed

* Providing `--quiet` to `certbot-auto` now silences package manager output.

### Removed

* Removed the optional `dnspython` dependency in our `acme` package.
Now the library does not support client side verification of the DNS
challenge.

More details about these changes can be found on our GitHub repo:
https://github.com/certbot/certbot/issues?q=is%3Aissue+milestone%3A0.11.0+is%3Aclosed

## 0.10.2 - 2017-01-25

### Added

* If Certbot receives a request with a `badNonce` error, it now
automatically retries the request. Since nonces from Let's Encrypt expire,
this helps people performing the DNS challenge with the `manual` plugin
who may have to wait an extended period of time for their DNS changes to
propagate.

### Fixed

* Certbot now saves the `--preferred-challenges` values for renewal. Previously
these values were discarded causing a different challenge type to be used when
renewing certs in some cases.

More details about these changes can be found on our GitHub repo:
https://github.com/certbot/certbot/issues?q=is%3Aissue+milestone%3A0.10.2+is%3Aclosed

## 0.10.1 - 2017-01-13

### Fixed

* Resolve problems where when asking Certbot to update a certificate at
an existing path to include different domain names, the old names would
continue to be used.
* Fix issues successfully running our unit test suite on some systems.

More details about these changes can be found on our GitHub repo:
https://github.com/certbot/certbot/issues?q=is%3Aissue+milestone%3A0.10.1+is%3Aclosed

## 0.10.0 - 2017-01-11

## Added

* Added the ability to customize and automatically complete DNS and HTTP
domain validation challenges with the manual plugin. The flags
`--manual-auth-hook` and `--manual-cleanup-hook` can now be provided
when using the manual plugin to execute commands provided by the user to
perform and clean up challenges provided by the CA. This is best used in
complicated setups where the DNS challenge must be used or Certbot's
existing plugins cannot be used to perform HTTP challenges. For more
information on how this works, see `certbot --help manual`.
* Added a `--cert-name` flag for specifying the name to use for the
certificate in Certbot's configuration directory. Using this flag in
combination with `-d/--domains`, a user can easily request a new
certificate with different domains and save it with the name provided by
`--cert-name`. Additionally, `--cert-name` can be used to select a
certificate with the `certonly` and `run` subcommands so a full list of
domains in the certificate does not have to be provided.
* Added subcommand `certificates` for listing the certificates managed by
Certbot and their properties.
* Added the `delete` subcommand for removing certificates managed by Certbot
from the configuration directory.
* Certbot now supports requesting internationalized domain names (IDNs).
* Hooks provided to Certbot are now saved to be reused during renewal.
If you run Certbot with `--pre-hook`, `--renew-hook`, or `--post-hook`
flags when obtaining a certificate, the provided commands will
automatically be saved and executed again when renewing the certificate.
A pre-hook and/or post-hook can also be given to the `certbot renew`
command either on the command line or in a [configuration
file](https://certbot.eff.org/docs/using.html#configuration-file) to run
an additional command before/after any certificate is renewed. Hooks
will only be run if a certificate is renewed.
* Support Busybox in certbot-auto.

### Changed

* Recategorized `-h/--help` output to improve documentation and
discoverability.

### Removed

* Removed the ncurses interface. This change solves problems people
were having on many systems, reduces the number of Certbot
dependencies, and simplifies our code. Certbot's only interface now is
the text interface which was available by providing `-t/--text` to
earlier versions of Certbot.

### Fixed

* Many small bug fixes.

More details about these changes can be found on our GitHub repo:
https://github.com/certbot/certbot/issues?q=is%3Aissue+milestone%3A0.10.0is%3Aclosed

## 0.9.3 - 2016-10-13

### Added

* The Apache plugin uses information about your OS to help determine the
layout of your Apache configuration directory. We added a patch to
ensure this code behaves the same way when testing on different systems
as the tests were failing in some cases.

### Changed

* Certbot adopted more conservative behavior about reporting a needed port as
unavailable when using the standalone plugin.

More details about these changes can be found on our GitHub repo:
https://github.com/certbot/certbot/milestone/27?closed=1

## 0.9.2 - 2016-10-12

### Added

* Certbot stopped requiring that all possibly required ports are available when
using the standalone plugin. It now only verifies that the ports are available
when they are necessary.

### Fixed

* Certbot now verifies that our optional dependencies version matches what is
required by Certbot.
* Certnot now properly copies the `ssl on;` directives as necessary when
performing domain validation in the Nginx plugin.
* Fixed problem where symlinks were becoming files when they were
packaged, causing errors during testing and OS packaging.

More details about these changes can be found on our GitHub repo:
https://github.com/certbot/certbot/milestone/26?closed=1

## 0.9.1 - 2016-10-06

### Fixed

* Fixed a bug that was introduced in version 0.9.0 where the command
line flag -q/--quiet wasn't respected in some cases.

More details about these changes can be found on our GitHub repo:
https://github.com/certbot/certbot/milestone/25?closed=1

## 0.9.0 - 2016-10-05

### Added

* Added an alpha version of the Nginx plugin. This plugin fully automates the
process of obtaining and installing certificates with Nginx.
Additionally, it is able to automatically configure security
enhancements such as an HTTP to HTTPS redirect and OCSP stapling. To use
this plugin, you must have the `certbot-nginx` package installed (which
is installed automatically when using `certbot-auto`) and provide
`--nginx` on the command line. This plugin is still in its early stages
so we recommend you use it with some caution and make sure you have a
backup of your Nginx configuration.
* Added support for the `DNS` challenge in the `acme` library and `DNS` in
Certbot's `manual` plugin. This allows you to create DNS records to
prove to Let's Encrypt you control the requested domain name. To use
this feature, include `--manual --preferred-challenges dns` on the
command line.
* Certbot now helps with enabling Extra Packages for Enterprise Linux (EPEL) on
CentOS 6 when using `certbot-auto`. To use `certbot-auto` on CentOS 6,
the EPEL repository has to be enabled. `certbot-auto` will now prompt
users asking them if they would like the script to enable this for them
automatically. This is done without prompting users when using
`letsencrypt-auto` or if `-n/--non-interactive/--noninteractive` is
included on the command line.

More details about these changes can be found on our GitHub repo:
https://github.com/certbot/certbot/issues?q=is%3Aissue+milestone%3A0.9.0+is%3Aclosed

## 0.8.1 - 2016-06-14

### Added

* Certbot now preserves a certificate's common name when using `renew`.
* Certbot now saves webroot values for renewal when they are entered interactively.
* Certbot now gracefully reports that the Apache plugin isn't usable when Augeas is not installed.
* Added experimental support for Mageia has been added to `certbot-auto`.

### Fixed

* Fixed problems with an invalid user-agent string on OS X.

More details about these changes can be found on our GitHub repo:
https://github.com/certbot/certbot/issues?q=is%3Aissue+milestone%3A0.8.1+

## 0.8.0 - 2016-06-02

### Added

* Added the `register` subcommand which can be used to register an account
with the Let's Encrypt CA.
* You can now run `certbot register --update-registration` to
change the e-mail address associated with your registration.

More details about these changes can be found on our GitHub repo:
https://github.com/certbot/certbot/issues?q=is%3Aissue+milestone%3A0.8.0+

## 0.7.0 - 2016-05-27

### Added

* Added `--must-staple` to request certificates from Let's Encrypt
with the OCSP must staple extension.
* Certbot now automatically configures OSCP stapling for Apache.
* Certbot now allows requesting certificates for domains found in the common name
of a custom CSR.

### Fixed

* Fixed a number of miscellaneous bugs

More details about these changes can be found on our GitHub repo:
https://github.com/certbot/certbot/issues?q=milestone%3A0.7.0+is%3Aissue

## 0.6.0 - 2016-05-12

### Added

* Versioned the datetime dependency in setup.py.

### Changed

* Renamed the client from `letsencrypt` to `certbot`.

### Fixed

* Fixed a small json deserialization error.
* Certbot now preserves domain order in generated CSRs.
* Fixed some minor bugs.

More details about these changes can be found on our GitHub repo:
https://github.com/certbot/certbot/issues?q=is%3Aissue%20milestone%3A0.6.0%20is%3Aclosed%20

## 0.5.0 - 2016-04-05

### Added

* Added the ability to use the webroot plugin interactively.
* Added the flags --pre-hook, --post-hook, and --renew-hook which can be used with
the renew subcommand to register shell commands to run in response to
renewal events. Pre-hook commands will be run before any certs are
renewed, post-hook commands will be run after any certs are renewed,
and renew-hook commands will be run after each cert is renewed. If no
certs are due for renewal, no command is run.
* Added a -q/--quiet flag which silences all output except errors.
* Added an --allow-subset-of-domains flag which can be used with the renew
command to prevent renewal failures for a subset of the requested
domains from causing the client to exit.

### Changed

* Certbot now uses renewal configuration files. In /etc/letsencrypt/renewal
by default, these files can be used to control what parameters are
used when renewing a specific certificate.

More details about these changes can be found on our GitHub repo:
https://github.com/letsencrypt/letsencrypt/issues?q=milestone%3A0.5.0+is%3Aissue

## 0.4.2 - 2016-03-03

### Fixed

* Resolved problems encountered when compiling letsencrypt
against the new OpenSSL release.
* Fixed problems encountered when using `letsencrypt renew` with configuration files
from the private beta.

More details about these changes can be found on our GitHub repo:
https://github.com/letsencrypt/letsencrypt/issues?q=is%3Aissue+milestone%3A0.4.2

## 0.4.1 - 2016-02-29

### Fixed

* Fixed Apache parsing errors encountered with some configurations.
* Fixed Werkzeug dependency problems encountered on some Red Hat systems.
* Fixed bootstrapping failures when using letsencrypt-auto with --no-self-upgrade.
* Fixed problems with parsing renewal config files from private beta.

More details about these changes can be found on our GitHub repo:
https://github.com/letsencrypt/letsencrypt/issues?q=is:issue+milestone:0.4.1

## 0.4.0 - 2016-02-10

### Added

* Added the verb/subcommand `renew` which can be used to renew your existing
certificates as they approach expiration. Running `letsencrypt renew`
will examine all existing certificate lineages and determine if any are
less than 30 days from expiration. If so, the client will use the
settings provided when you previously obtained the certificate to renew
it. The subcommand finishes by printing a summary of which renewals were
successful, failed, or not yet due.
* Added a `--dry-run` flag to help with testing configuration
without affecting production rate limits. Currently supported by the
`renew` and `certonly` subcommands, providing `--dry-run` on the command
line will obtain certificates from the staging server without saving the
resulting certificates to disk.
* Added major improvements to letsencrypt-auto. This script
has been rewritten to include full support for Python 2.6, the ability
for letsencrypt-auto to update itself, and improvements to the
stability, security, and performance of the script.
* Added support for Apache 2.2 to the Apache plugin.

More details about these changes can be found on our GitHub repo:
https://github.com/letsencrypt/letsencrypt/issues?q=is%3Aissue+milestone%3A0.4.0

## 0.3.0 - 2016-01-27

### Added

* Added a non-interactive mode which can be enabled by including `-n` or
`--non-interactive` on the command line. This can be used to guarantee
the client will not prompt when run automatically using cron/systemd.
* Added preparation for the new letsencrypt-auto script. Over the past
couple months, we've been working on increasing the reliability and
security of letsencrypt-auto. A number of changes landed in this
release to prepare for the new version of this script.

More details about these changes can be found on our GitHub repo:
https://github.com/letsencrypt/letsencrypt/issues?q=is%3Aissue+milestone%3A0.3.0

## 0.2.0 - 2016-01-14

### Added

* Added Apache plugin support for non-Debian based systems. Support has been
added for modern Red Hat based systems such as Fedora 23, Red Hat 7,
and CentOS 7 running Apache 2.4. In theory, this plugin should be
able to be configured to run on any Unix-like OS running Apache 2.4.
* Relaxed PyOpenSSL version requirements. This adds support for systems
with PyOpenSSL versions 0.13 or 0.14.
* Improved error messages from the client.

### Fixed

* Resolved issues with the Apache plugin enabling an HTTP to HTTPS
redirect on some systems.

More details about these changes can be found on our GitHub repo:
https://github.com/letsencrypt/letsencrypt/issues?q=is%3Aissue+milestone%3A0.2.0

## 0.1.1 - 2015-12-15

### Added

* Added a check that avoids attempting to issue for unqualified domain names like
"localhost".

### Fixed

* Fixed a confusing UI path that caused some users to repeatedly renew
their certs while experimenting with the client, in some cases hitting
issuance rate limits.
* Fixed numerous Apache configuration parser problems
* Fixed --webroot permission handling for non-root users

More details about these changes can be found on our GitHub repo:
https://github.com/letsencrypt/letsencrypt/issues?q=milestone%3A0.1.1<|MERGE_RESOLUTION|>--- conflicted
+++ resolved
@@ -14,14 +14,10 @@
 
 ### Fixed
 
-<<<<<<< HEAD
-* Fixed a bug where issuance error details where not printed
+* When a CA fails to issue a certificate after finalization, print the ACME error from the order
 * No longer checks ARI during certbot --dry-run, because --dry-run uses staging when used
   with let's encrypt but the cert was issued against the default server. This would emit
   a scary warning, even though the cert would renew successfully.
-=======
-* When a CA fails to issue a certificate after finalization, print the ACME error from the order
->>>>>>> 2e827c5d
 
 More details about these changes can be found on our GitHub repo.
 
