--- conflicted
+++ resolved
@@ -28,12 +28,9 @@
 * Don't use `StrictVersion`, but `LooseVersion` to check version requirements with setuptools,
   to fix some packaging issues with libraries respecting PEP404 for version string,
   with doesn't match `StrictVersion` requirements.
-<<<<<<< HEAD
+* Certbot output doesn't refer to SSL Labs due to confusing scoring behavior.
 * Fix paths when calling to programs outside of the Certbot Snap, fixing the apache and nginx
   plugins on, e.g., CentOS 7.
-=======
-* Certbot output doesn't refer to SSL Labs due to confusing scoring behavior.
->>>>>>> 0f4c31c9
 
 More details about these changes can be found on our GitHub repo.
 
