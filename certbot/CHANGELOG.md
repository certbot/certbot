--- conflicted
+++ resolved
@@ -22,15 +22,12 @@
 
 ### Fixed
 
-<<<<<<< HEAD
-* Fixed bug where `--allow-subset-of-names` would remove wildcard hostnames from a certificate 
-  even if the wildcard had a valid authorization.
-=======
 * When we increased the logging level on our nginx "Could not parse file" message,
   it caused a previously-existing inability to parse empty files to become more
   visible. We have now added the ability to correctly parse empty files, so that
   message should only show for more significant errors.
->>>>>>> 8b610239
+* Fixed bug where `--allow-subset-of-names` would remove wildcard hostnames from a certificate 
+  even if the wildcard had a valid authorization.
 
 More details about these changes can be found on our GitHub repo.
 
