# Certbot change log

Certbot adheres to [Semantic Versioning](https://semver.org/).

## 2.7.0 - master

### Added

<<<<<<< HEAD
* The webroot plugin now also supports the `--webroot-propagation-seconds`
  option. Note that this is usually not required, but for some systems
  with distributed webroots requiring syncing this might be useful.
=======
* Add `certbot.util.LooseVersion` class. See [GH #9489](https://github.com/certbot/certbot/issues/9489).
>>>>>>> 4fc4d536

### Changed

* `NamespaceConfig` now tracks how its arguments were set via a dictionary, allowing us to remove a bunch
  of global state previously needed to inspect whether a user set an argument or not.

### Fixed

*

More details about these changes can be found on our GitHub repo.

## 2.6.0 - 2023-05-09

### Added

* `--dns-google-project` optionally allows for specifying the project that the DNS zone(s) reside in,
  which allows for Certbot usage in scenarios where the auth credentials reside in a different
  project to the zone(s) that are being managed.
* There is now a new `Other` annotated challenge object to allow plugins to support entirely novel challenges.

### Changed

* Optionally sign the SOA query for dns-rfc2136, to help resolve problems with split-view
  DNS setups and hidden primary setups.
  * Certbot versions prior to v1.32.0 did not sign queries with the specified TSIG key
    resulting in difficulty with split-horizon implementations.
  * Certbot v1.32.0 through v2.5.0 signed queries by default, potentially causing
    incompatibility with hidden primary setups with `allow-update-forwarding` enabled
    if the secondary did not also have the TSIG key within its config.
  * Certbot v2.6.0 and later no longer signs queries by default, but allows
    the user to optionally sign these queries by explicit configuration using the
    `dns_rfc2136_sign_query` option in the credentials .ini file.
* Lineage name validity is performed for new lineages. `--cert-name` may no longer contain
  filepath separators (i.e. `/` or `\`, depending on the platform).
* `certbot-dns-google` now loads credentials using the standard [Application Default
  Credentials](https://cloud.google.com/docs/authentication/application-default-credentials) strategy,
  rather than explicitly requiring the Google Compute metadata server to be present if a service account
  is not provided using `--dns-google-credentials`.
* `--dns-google-credentials` now supports additional types of file-based credential, such as
  [External Account Credentials](https://google.aip.dev/auth/4117) created by Workload Identity
  Federation. All file-based credentials implemented by the Google Auth library are supported.

### Fixed

* `certbot-dns-google` no longer requires deprecated `oauth2client` library.
* Certbot will no longer try to invoke plugins which do not subclass from the proper
  `certbot.interfaces.{Installer,Authenticator}` interface (e.g. `certbot -i standalone`
  will now be ignored). See [GH-9664](https://github.com/certbot/certbot/issues/9664).

More details about these changes can be found on our GitHub repo.

## 2.5.0 - 2023-04-04

### Added

* `acme.messages.OrderResource` now supports being round-tripped
  through JSON
* acme.client.ClientV2 now provides separate `begin_finalization`
  and `poll_finalization` methods, in addition to the existing
  `finalize_order` method.

### Changed

* `--dns-route53-propagation-seconds` is now deprecated. The Route53 plugin relies on the
  [GetChange API](https://docs.aws.amazon.com/Route53/latest/APIReference/API_GetChange.html)
  to determine if a DNS update is complete. The flag has never had any effect and will be
  removed in a future version of Certbot.
* Packaged tests for all Certbot components besides josepy were moved inside
  the `_internal/tests` module.

### Fixed

* Fixed `renew` sometimes not preserving the key type of RSA certificates.
  * Users who upgraded from Certbot <v1.25.0 to Certbot >=v2.0.0 may
    have had their RSA certificates inadvertently changed to ECDSA certificates. If desired,
    the key type may be changed back to RSA. See the [User Guide](https://eff-certbot.readthedocs.io/en/stable/using.html#changing-a-certificate-s-key-type).
* Deprecated flags were inadvertently not printing warnings since v1.16.0. This is now fixed.

More details about these changes can be found on our GitHub repo.

## 2.4.0 - 2023-03-07

### Added

* We deprecated support for the update_symlinks command. Support will be removed in a following
  version of Certbot.

### Changed

* Docker build and deploy scripts now generate multiarch manifests for non-architecture-specific tags, instead of defaulting to amd64 images.

### Fixed

* Reverted [#9475](https://github.com/certbot/certbot/pull/9475) due to a performance regression in large nginx deployments.

More details about these changes can be found on our GitHub repo.

## 2.3.0 - 2023-02-14

### Added

* Allow a user to modify the configuration of a certificate without renewing it using the new `reconfigure` subcommand. See `certbot help reconfigure` for details.
* `certbot show_account` now displays the [ACME Account Thumbprint](https://datatracker.ietf.org/doc/html/rfc8555#section-8.1).

### Changed

* Certbot will no longer save previous CSRs and certificate private keys to `/etc/letsencrypt/csr` and `/etc/letsencrypt/keys`, respectively. These directories may be safely deleted.
* Certbot will now only keep the current and 5 previous certificates in the `/etc/letsencrypt/archive` directory for each certificate lineage. Any prior certificates will be automatically deleted upon renewal. This number may be further lowered in future releases.
  * As always, users should only reference the certificate files within `/etc/letsencrypt/live` and never use `/etc/letsencrypt/archive` directly. See [Where are my certificates?](https://eff-certbot.readthedocs.io/en/stable/using.html#where-are-my-certificates) in the Certbot User Guide.
* `certbot.configuration.NamespaceConfig.key_dir` and `.csr_dir` are now deprecated.
* All Certbot components now require `pytest` to run tests.

### Fixed

* Fixed a crash when registering an account with BuyPass' ACME server.
* Fixed a bug where Certbot would crash with `AttributeError: can't set attribute` on ACME server errors in Python 3.11. See [GH #9539](https://github.com/certbot/certbot/issues/9539).

More details about these changes can be found on our GitHub repo.

## 2.2.0 - 2023-01-11

### Added

*

### Changed

* Certbot will no longer respect very long challenge polling intervals, which may be suggested
  by some ACME servers. Certbot will continue to wait up to 90 seconds by default, or up to a
  total of 30 minutes if requested by the server via `Retry-After`.

### Fixed

*

More details about these changes can be found on our GitHub repo.

## 1.32.2 - 2022-12-16

### Fixed

* Our snaps and Docker images were rebuilt to include updated versions of our dependencies.

This release was not pushed to PyPI since those packages were unaffected.

More details about these changes can be found on our GitHub repo.

## 2.1.1 - 2022-12-15

### Fixed

* Our snaps, Docker images, and Windows installer were rebuilt to include updated versions of our dependencies.

This release was not pushed to PyPI since those packages were unaffected.

More details about these changes can be found on our GitHub repo.

## 2.1.0 - 2022-12-07

### Added

*

### Changed

*

### Fixed

* Interfaces which plugins register themselves as implementing without inheriting from them now show up in `certbot plugins` output.
* `IPluginFactory`, `IPlugin`, `IAuthenticator` and `IInstaller` have been re-added to
  `certbot.interfaces`.
    - This is to fix compatibility with a number of third-party DNS plugins which may
      have started erroring with `AttributeError` in Certbot v2.0.0.
    - Plugin authors can find more information about Certbot 2.x compatibility
      [here](https://github.com/certbot/certbot/wiki/Certbot-v2.x-Plugin-Compatibility).
* A bug causing our certbot-apache tests to crash on some systems has been resolved.

More details about these changes can be found on our GitHub repo.

## 1.32.1 - 2022-12-05

### Fixed

* Our snaps and docker images were rebuilt to include updated versions of our dependencies.

This release was not pushed to PyPI since those packages were unaffected.

More details about these changes can be found on our GitHub repo.

## 2.0.0 - 2022-11-21

### Added

* Support for Python 3.11 was added to Certbot and all of its components.
* `acme.challenges.HTTP01Response.simple_verify` now accepts a timeout argument which defaults to 30 that causes the verification request to timeout after that many seconds.

### Changed

* The default key type for new certificates is now ECDSA `secp256r1` (P-256). It was previously RSA 2048-bit. Existing certificates are not affected.
* The Apache plugin no longer supports Apache 2.2.
* `acme` and Certbot no longer support versions of ACME from before the RFC 8555 standard.
* `acme` and Certbot no longer support the old `urn:acme:error:` ACME error prefix.
* Removed the deprecated `certbot-dns-cloudxns` plugin.
* Certbot will now error if a certificate has `--reuse-key` set and a conflicting `--key-type`, `--key-size` or `--elliptic-curve` is requested on the CLI. Use `--new-key` to change the key while preserving `--reuse-key`.
* 3rd party plugins no longer support the `dist_name:plugin_name` format on the CLI and in configuration files. Use the shorter `plugin_name` format.
* `acme.client.Client`, `acme.client.ClientBase`, `acme.client.BackwardsCompatibleClientV2`, `acme.mixins`, `acme.client.DER_CONTENT_TYPE`, `acme.fields.Resource`, `acme.fields.resource`, `acme.magic_typing`, `acme.messages.OLD_ERROR_PREFIX`, `acme.messages.Directory.register`, `acme.messages.Authorization.resolved_combinations`, `acme.messages.Authorization.combinations` have been removed.
* `acme.messages.Directory` now only supports lookups by the exact resource name string in the ACME directory (e.g. `directory['newOrder']`).
* Removed the deprecated `source_address` argument for `acme.client.ClientNetwork`.
* The `zope` based interfaces in `certbot.interfaces` have been removed in favor of the `abc` based interfaces found in the same module.
* Certbot no longer depends on `zope`.
* Removed deprecated function `certbot.util.get_strict_version`.
* Removed deprecated functions `certbot.crypto_util.init_save_csr`, `certbot.crypto_util.init_save_key`,
  and `certbot.compat.misc.execute_command`
* The attributes `FileDisplay`, `NoninteractiveDisplay`, `SIDE_FRAME`, `input_with_timeout`, `separate_list_input`, `summarize_domain_list`, `HELP`, and `ESC` from `certbot.display.util` have been removed.
* Removed deprecated functions `certbot.tests.util.patch_get_utility*`. Plugins should now
  patch `certbot.display.util` themselves in their tests or use
  `certbot.tests.util.patch_display_util` as a temporary workaround.
* Certbot's test API under `certbot.tests` now uses `unittest.mock` instead of the 3rd party `mock` library.

### Fixed

* Fixes a bug where the certbot working directory has unusably restrictive permissions on systems with stricter default umasks.
* Requests to subscribe to the EFF mailing list now time out after 60 seconds.

We plan to slowly roll out Certbot 2.0 to all of our snap users in the coming months. If you want to use the Certbot 2.0 snap now, please follow the instructions at https://community.letsencrypt.org/t/certbot-2-0-beta-call-for-testing/185945.

More details about these changes can be found on our GitHub repo.

## 1.32.0 - 2022-11-08

### Added

*

### Changed

* DNS RFC2136 module now uses the TSIG key to check for an authoritative SOA record. Helps the use of split-horizon and multiple views in BIND9 using the key in an ACL to determine which view to use.

### Fixed

* CentOS 9 and other RHEL-derived OSes now correctly use httpd instead of apachectl for
  various Apache-related commands

More details about these changes can be found on our GitHub repo.

## 1.31.0 - 2022-10-04

### Added

*

### Changed

* If Certbot exits before setting up its usual log files, the temporary directory created to save logging information will begin with the name `certbot-log-` rather than a generic name. This should not be considered a [stable aspect of Certbot](https://certbot.eff.org/docs/compatibility.html) and may change again in the future.

### Fixed

* Fixed an incompatibility in the certbot-dns-cloudflare plugin and the Cloudflare library
  which was introduced in the Cloudflare library version 2.10.1. The library would raise
  an error if a token was specified in the Certbot `--dns-cloudflare-credentials` file as
  well as the `cloudflare.cfg` configuration file of the Cloudflare library.

More details about these changes can be found on our GitHub repo.

## 1.30.0 - 2022-09-07

### Added

*

### Changed

* `acme.client.ClientBase`, `acme.messages.Authorization.resolved_combinations`,
  `acme.messages.Authorization.combinations`, `acme.mixins`, `acme.fields.resource`,
  and `acme.fields.Resource` are deprecated and will be removed in a future release.
* `acme.messages.OLD_ERROR_PREFIX` (`urn:acme:error:`) is deprecated and support for
  the old ACME error prefix in Certbot will be removed in the next major release of
  Certbot.
* `acme.messages.Directory.register` is deprecated and will be removed in the next
  major release of Certbot. Furthermore, `.Directory` will only support lookups
  by the exact resource name string in the ACME directory  (e.g. `directory['newOrder']`).
* The `certbot-dns-cloudxns` plugin is now deprecated and will be removed in the
  next major release of Certbot.
* The `source_address` argument for `acme.client.ClientNetwork` is deprecated
  and support for it will be removed in the next major release.
* Add UI text suggesting users create certs for multiple domains, when possible

### Fixed

*

More details about these changes can be found on our GitHub repo.

## 1.29.0 - 2022-07-05

### Added

* Updated Windows installer to be signed and trusted in Windows

### Changed

* `--allow-subset-of-names` will now additionally retry in cases where domains are rejected while creating or finalizing orders. This requires subproblem support from the ACME server.

### Fixed

* The `show_account` subcommand now uses the "newAccount" ACME endpoint to fetch the account
  data, so it doesn't rely on the locally stored account URL. This fixes situations where Certbot
  would use old ACMEv1 registration info with non-functional account URLs.

* The generated Certificate Signing Requests are now generated as version 1 instead of version 3. This resolves situations in where strict enforcement of PKCS#10 meant that CSRs that were generated as version 3 were rejected.

More details about these changes can be found on our GitHub repo.

## 1.28.0 - 2022-06-07

### Added

* Updated Apache/NGINX TLS configs to document contents are based on ssl-config.mozilla.org


### Changed

* A change to order finalization has been made to the `acme` module and Certbot:
  - An order's `certificate` field will only be processed if the order's `status` is `valid`.
  - An order's `error` field will only be processed if the order's `status` is `invalid`.

### Fixed

*

More details about these changes can be found on our GitHub repo.

## 1.27.0 - 2022-05-03

### Added

* Added support for RFC8555 subproblems to our acme library.

### Changed

* The PGP key `F2871B4152AE13C49519111F447BF683AA3B26C3` was added as an
  additional trusted key to sign our PyPI packages
* When `certonly` is run with an installer specified (e.g.  `--nginx`),
  `certonly` will now also run `restart` for that installer

### Fixed

*

More details about these changes can be found on our GitHub repo.

## 1.26.0 - 2022-04-05

### Added

* Added `--new-key`. When renewing or replacing a certificate that has `--reuse-key`
  set, it will force a new private key to be generated, one time.

  As before, `--reuse-key` and `--no-reuse-key` can be used to enable and disable key
  reuse.

### Changed

* The default propagation timeout for the OVH DNS plugin (`--dns-ovh-propagation-seconds`)
  has been increased from 30 seconds to 120 seconds, based on user feedback.

### Fixed

* Certbot for Windows has been upgraded to use Python 3.9.11, in response to
  https://www.openssl.org/news/secadv/20220315.txt.
* Previously, when Certbot was in the process of registering a new ACME account
  and the ACME server did not present any Terms of Service, the user was asked to
  agree with a non-existent Terms of Service ("None"). This bug is now fixed, so
  that if an ACME server does not provide any Terms of Service to agree with, the
  user is not asked to agree to a non-existent Terms of Service any longer.
* If account registration fails, Certbot did not relay the error from the ACME server
  back to the user. This is now fixed: the error message from the ACME server is now
  presented to the user when account registration fails.

More details about these changes can be found on our GitHub repo.

## 1.25.0 - 2022-03-16

### Added

*

### Changed

* Dropped 32 bit support for the Windows beta installer
* Windows beta installer is now distributed as "certbot-beta-installer-win_amd64.exe".
  Users of the Windows beta should uninstall the old version before running this.
* Added a check whether OCSP stapling is supported by the installer when requesting a
  certificate with the `run` subcommand in combination with the `--must-staple` option.
  If the installer does not support OCSP and the `--must-staple` option is used, Certbot
  will raise an error and quit.
* Certbot and its acme module now depend on josepy>=1.13.0 due to better type annotation
  support.

### Fixed

* Updated dependencies to use new version of cryptography that uses OpenSSL 1.1.1n, in
  response to https://www.openssl.org/news/secadv/20220315.txt.

More details about these changes can be found on our GitHub repo.

## 1.24.0 - 2022-03-01

### Added

* When the `--debug-challenges` option is used in combination with `-v`, Certbot
  now displays the challenge URLs (for `http-01` challenges) or FQDNs (for
  `dns-01` challenges) and their expected return values.
*

### Changed

* Support for Python 3.6 was removed.
* All Certbot components now require setuptools>=41.6.0.
* The acme library now requires requests>=2.20.0.
* Certbot and its acme library now require pytz>=2019.3.
* certbot-nginx now requires pyparsing>=2.2.1.
* certbot-dns-route53 now requires boto3>=1.15.15.

### Fixed

* Nginx plugin now checks included files for the singleton server_names_hash_bucket_size directive.
*

More details about these changes can be found on our GitHub repo.

## 1.23.0 - 2022-02-08

### Added

* Added `show_account` subcommand, which will fetch the account information
  from the ACME server and show the account details (account URL and, if
  applicable, email address or addresses)
* We deprecated support for Python 3.6 in Certbot and its ACME library.
  Support for Python 3.6 will be removed in the next major release of Certbot.

### Changed

*

### Fixed

* GCP Permission list for certbot-dns-google in plugin documentation
* dns-digitalocean used the SOA TTL for newly created records, rather than 30 seconds.
* Revoking a certificate based on an ECDSA key can now be done with `--key-path`.
  See [GH #8569](https://github.com/certbot/certbot/issues/8569).

More details about these changes can be found on our GitHub repo.

## 1.22.0 - 2021-12-07

### Added

* Support for Python 3.10 was added to Certbot and all of its components.
* The function certbot.util.parse_loose_version was added to parse version
  strings in the same way as the now deprecated distutils.version.LooseVersion
  class from the Python standard library.
* Added `--issuance-timeout`. This option specifies how long (in seconds) Certbot will wait
  for the server to issue a certificate.

### Changed

* The function certbot.util.get_strict_version was deprecated and will be
  removed in a future release.

### Fixed

* Fixed an issue on Windows where the `web.config` created by Certbot would sometimes
  conflict with preexisting configurations (#9088).
* Fixed an issue on Windows where the `webroot` plugin would crash when multiple domains
  had the same webroot. This affected Certbot 1.21.0.

More details about these changes can be found on our GitHub repo.

## 1.21.0 - 2021-11-02

### Added

* Certbot will generate a `web.config` file on Windows in the challenge path
  when the `webroot` plugin is used, if one does not exist. This `web.config` file
  lets IIS serve challenge files while they do not have an extension.

### Changed

* We changed the PGP key used to sign the packages we upload to PyPI. Going
  forward, releases will be signed with one of three different keys. All of
  these keys are available on major key servers and signed by our previous PGP
  key. The fingerprints of these new keys are:
    * BF6BCFC89E90747B9A680FD7B6029E8500F7DB16
    * 86379B4F0AF371B50CD9E5FF3402831161D1D280
    * 20F201346BF8F3F455A73F9A780CC99432A28621

### Fixed

*

More details about these changes can be found on our GitHub repo.

## 1.20.0 - 2021-10-05

### Added

* Added `--no-reuse-key`. This remains the default behavior, but the flag may be
  useful to unset the `--reuse-key` option on existing certificates.

### Changed

*

### Fixed

* The certbot-dns-rfc2136 plugin in Certbot 1.19.0 inadvertently had an implicit
  dependency on `dnspython>=2.0`. This has been relaxed to `dnspython>=1.15.0`.

More details about these changes can be found on our GitHub repo.

## 1.19.0 - 2021-09-07

### Added

* The certbot-dns-rfc2136 plugin always assumed the use of an IP address as the
  target server, but this was never checked. Until now. The plugin raises an error
  if the configured target server is not a valid IPv4 or IPv6 address.
* Our acme library now supports requesting certificates for IP addresses.
  This feature is still unsupported by Certbot and Let's Encrypt.

### Changed

* Several attributes in `certbot.display.util` module are deprecated and will
  be removed in a future release of Certbot. Any import of these attributes will
  emit a warning to prepare the transition for developers.
* `zope` based interfaces in `certbot.interfaces` module are deprecated and will
  be removed in a future release of Certbot. Any import of these interfaces will
  emit a warning to prepare the transition for developers.
* We removed the dependency on `chardet` from our acme library. Except for when
  downloading a certificate in an alternate format, our acme library now
  assumes all server responses are UTF-8 encoded which is required by RFC 8555.

### Fixed

* Fixed parsing of `Define`d values in the Apache plugin to allow for `=` in the value.
* Fixed a relatively harmless crash when issuing a certificate with `--quiet`/`-q`.

More details about these changes can be found on our GitHub repo.

## 1.18.0 - 2021-08-03

### Added

* New functions that Certbot plugins can use to interact with the user have
  been added to `certbot.display.util`. We plan to deprecate using `IDisplay`
  with `zope` in favor of these new functions in the future.
* The `Plugin`, `Authenticator` and `Installer` classes are added to
  `certbot.interfaces` module as alternatives to Certbot's current `zope` based
  plugin interfaces. The API of these interfaces is identical, but they are
  based on Python's `abc` module instead of `zope`. Certbot will continue to
  detect plugins that implement either interface, but we plan to drop support
  for `zope` based interfaces in a future version of Certbot.
* The class `certbot.configuration.NamespaceConfig` is added to the Certbot's
  public API.

### Changed

* When self-validating HTTP-01 challenges using
  acme.challenges.HTTP01Response.simple_verify, we now assume that the response
  is composed of only ASCII characters. Previously we were relying on the
  default behavior of the requests library which tries to guess the encoding of
  the response which was error prone.
* `acme`: the `.client.Client` and `.client.BackwardsCompatibleClientV2` classes
  are now deprecated in favor of `.client.ClientV2`.
* The `certbot.tests.patch_get_utility*` functions have been deprecated.
  Plugins should now patch `certbot.display.util` themselves in their tests or
  use `certbot.tests.util.patch_display_util` as a temporary workaround.
* In order to simplify the transition to Certbot's new plugin interfaces, the
  classes `Plugin` and `Installer` in `certbot.plugins.common` module and
  `certbot.plugins.dns_common.DNSAuthenticator` now implement Certbot's new
  plugin interfaces. The Certbot plugins based on these classes are now
  automatically detected as implementing these interfaces.
* We added a dependency on `chardet` to our acme library so that it will be
  used over `charset_normalizer` in newer versions of `requests`.

### Fixed

* The Apache authenticator no longer crashes with "Unable to insert label"
  when encountering a completely empty vhost. This issue affected Certbot 1.17.0.
* Users of the Certbot snap on Debian 9 (Stretch) should no longer encounter an
  "access denied" error when installing DNS plugins.

More details about these changes can be found on our GitHub repo.

## 1.17.0 - 2021-07-06

### Added

* Add Void Linux overrides for certbot-apache.

### Changed

* We changed how dependencies are specified between Certbot packages. For this
  and future releases, higher level Certbot components will require that lower
  level components are the same version or newer. More specifically, version X
  of the Certbot package will now always require acme>=X and version Y of a
  plugin package will always require acme>=Y and certbot=>Y. Specifying
  dependencies in this way simplifies testing and development.
* The Apache authenticator now always configures virtual hosts which do not have
  an explicit `ServerName`. This should make it work more reliably with the
  default Apache configuration in Debian-based environments.

### Fixed

* When we increased the logging level on our nginx "Could not parse file" message,
  it caused a previously-existing inability to parse empty files to become more
  visible. We have now added the ability to correctly parse empty files, so that
  message should only show for more significant errors.

More details about these changes can be found on our GitHub repo.

## 1.16.0 - 2021-06-01

### Added

*

### Changed

* DNS plugins based on lexicon now require dns-lexicon >= v3.1.0
* Use UTF-8 encoding for renewal configuration files
* Windows installer now cleans up old Certbot dependency packages
  before installing the new ones to avoid version conflicts.
* This release contains a substantial command-line UX overhaul,
  based on previous user research. The main goal was to streamline
  and clarify output. If you would like to see more verbose output, use
  the -v or -vv flags. UX improvements are an iterative process and
  the Certbot team welcomes constructive feedback.
* Functions `certbot.crypto_util.init_save_key` and `certbot.crypto_util.init_save_csr`,
  whose behaviors rely on the global Certbot `config` singleton, are deprecated and will
  be removed in a future release. Please use `certbot.crypto_util.generate_key` and
  `certbot.crypto_util.generate_csr` instead.

### Fixed

* Fix TypeError due to incompatibility with lexicon >= v3.6.0
* Installers (e.g. nginx, Apache) were being restarted unnecessarily after dry-run renewals.
* Colors and bold text should properly render in all supported versions of Windows.

More details about these changes can be found on our GitHub repo.

## 1.15.0 - 2021-05-04

### Added

*

### Changed

*

### Fixed

*

More details about these changes can be found on our GitHub repo.

## 1.14.0 - 2021-04-06

### Added

*

### Changed

* certbot-auto no longer checks for updates on any operating system.
* The module `acme.magic_typing` is deprecated and will be removed in a future release.
  Please use the built-in module `typing` instead.
* The DigitalOcean plugin now creates TXT records for the DNS-01 challenge with a lower 30s TTL.

### Fixed

* Don't output an empty line for a hidden certificate when `certbot certificates` is being used
  in combination with `--cert-name` or `-d`.

More details about these changes can be found on our GitHub repo.

## 1.13.0 - 2021-03-02

### Added

*

### Changed

* CLI flags `--os-packages-only`, `--no-self-upgrade`, `--no-bootstrap` and `--no-permissions-check`,
  which are related to certbot-auto, are deprecated and will be removed in a future release.
* Certbot no longer conditionally depends on an external mock module. Certbot's
  test API will continue to use it if it is available for backwards
  compatibility, however, this behavior has been deprecated and will be removed
  in a future release.
* The acme library no longer depends on the `security` extras from `requests`
  which was needed to support SNI in TLS requests when using old versions of
  Python 2.
* Certbot and all of its components no longer depend on the library `six`.
* The update of certbot-auto itself is now disabled on all RHEL-like systems.
* When revoking a certificate by `--cert-name`, it is no longer necessary to specify the `--server`
  if the certificate was obtained from a non-default ACME server.
* The nginx authenticator now configures all matching HTTP and HTTPS vhosts for the HTTP-01
  challenge. It is now compatible with external HTTPS redirection by a CDN or load balancer.

### Fixed

*

More details about these changes can be found on our GitHub repo.

## 1.12.0 - 2021-02-02

### Added

*

### Changed

* The `--preferred-chain` flag now only checks the Issuer Common Name of the
  topmost (closest to the root) certificate in the chain, instead of checking
  every certificate in the chain.
  See [#8577](https://github.com/certbot/certbot/issues/8577).
* Support for Python 2 has been removed.
* In previous releases, we caused certbot-auto to stop updating its Certbot
  installation. In this release, we are beginning to disable updates to the
  certbot-auto script itself. This release includes Amazon Linux users, and all
  other systems that are not based on Debian or RHEL. We plan to make this
  change to the certbot-auto script for all users in the coming months.

### Fixed

* Fixed the apache component on openSUSE Tumbleweed which no longer provides
  an apache2ctl symlink and uses apachectl instead.
* Fixed a typo in `certbot/crypto_util.py` causing an error upon attempting `secp521r1` key generation

More details about these changes can be found on our GitHub repo.

## 1.11.0 - 2021-01-05

### Added

*

### Changed

* We deprecated support for Python 2 in Certbot and its ACME library.
  Support for Python 2 will be removed in the next planned release of Certbot.
* certbot-auto was deprecated on all systems. For more information about this
  change, see
  https://community.letsencrypt.org/t/certbot-auto-no-longer-works-on-debian-based-systems/139702/7.
* We deprecated support for Apache 2.2 in the certbot-apache plugin and it will
  be removed in a future release of Certbot.

### Fixed

* The Certbot snap no longer loads packages installed via `pip install --user`. This
  was unintended and DNS plugins should be installed via `snap` instead.
* `certbot-dns-google` would sometimes crash with HTTP 409/412 errors when used with very large zones. See [#6036](https://github.com/certbot/certbot/issues/6036).
* `certbot-dns-google` would sometimes crash with an HTTP 412 error if preexisting records had an unexpected TTL, i.e.: different than Certbot's default TTL for this plugin. See [#8551](https://github.com/certbot/certbot/issues/8551).

More details about these changes can be found on our GitHub repo.

## 1.10.1 - 2020-12-03

### Fixed

* Fixed a bug in `certbot.util.add_deprecated_argument` that caused the
  deprecated `--manual-public-ip-logging-ok` flag to crash Certbot in some
  scenarios.

More details about these changes can be found on our GitHub repo.

## 1.10.0 - 2020-12-01

### Added

* Added timeout to DNS query function calls for dns-rfc2136 plugin.
* Confirmation when deleting certificates
* CLI flag `--key-type` has been added to specify 'rsa' or 'ecdsa' (default 'rsa').
* CLI flag `--elliptic-curve` has been added which takes an NIST/SECG elliptic curve. Any of
  `secp256r1`, `secp384r1` and `secp521r1` are accepted values.
* The command `certbot certficates` lists the which type of the private key that was used
  for the private key.
* Support for Python 3.9 was added to Certbot and all of its components.

### Changed

* certbot-auto was deprecated on Debian based systems.
* CLI flag `--manual-public-ip-logging-ok` is now a no-op, generates a
  deprecation warning, and will be removed in a future release.

### Fixed

* Fixed a Unicode-related crash in the nginx plugin when running under Python 2.

More details about these changes can be found on our GitHub repo.

## 1.9.0 - 2020-10-06

### Added

* `--preconfigured-renewal` flag, for packager use only.
  See the [packaging guide](https://certbot.eff.org/docs/packaging.html).

### Changed

* certbot-auto was deprecated on all systems except for those based on Debian or RHEL.
* Update the packaging instructions to promote usage of `python -m pytest` to test Certbot
  instead of the deprecated `python setup.py test` setuptools approach.
* Reduced CLI logging when reloading nginx, if it is not running.
* Reduced CLI logging when handling some kinds of errors.

### Fixed

* Fixed `server_name` case-sensitivity in the nginx plugin.
* The minimum version of the `acme` library required by Certbot was corrected.
  In the previous release, Certbot said it required `acme>=1.6.0` when it
  actually required `acme>=1.8.0` to properly support removing contact
  information from an ACME account.
* Upgraded the version of httplib2 used in our snaps and Docker images to add
  support for proxy environment variables and fix the plugin for Google Cloud
  DNS.

More details about these changes can be found on our GitHub repo.

## 1.8.0 - 2020-09-08

### Added

* Added the ability to remove email and phone contact information from an account
  using `update_account --register-unsafely-without-email`

### Changed

* Support for Python 3.5 has been removed.

### Fixed

* The problem causing the Apache plugin in the Certbot snap on ARM systems to
  fail to load the Augeas library it depends on has been fixed.
* The `acme` library can now tell the ACME server to clear contact information by passing an empty
  `tuple` to the `contact` field of a `Registration` message.
* Fixed the `*** stack smashing detected ***` error in the Certbot snap on some systems.

More details about these changes can be found on our GitHub repo.

## 1.7.0 - 2020-08-04

### Added

* Third-party plugins can be used without prefix (`plugin_name` instead of `dist_name:plugin_name`):
  this concerns the plugin name, CLI flags, and keys in credential files.
  The prefixed form is still supported but is deprecated, and will be removed in a future release.
* Added `--nginx-sleep-seconds` (default `1`) for environments where nginx takes a long time to reload.

### Changed

* The Linode DNS plugin now waits 120 seconds for DNS propagation, instead of 1200,
  due to https://www.linode.com/blog/linode/linode-turns-17/
* We deprecated support for Python 3.5 in Certbot and its ACME library.
  Support for Python 3.5 will be removed in the next major release of Certbot.

### Fixed


More details about these changes can be found on our GitHub repo.

## 1.6.0 - 2020-07-07

### Added

* Certbot snaps are now available for the arm64 and armhf architectures.
* Add minimal code to run Nginx plugin on NetBSD.
* Make Certbot snap find externally snapped plugins
* Function `certbot.compat.filesystem.umask` is a drop-in replacement for `os.umask`
  implementing umask for both UNIX and Windows systems.
* Support for alternative certificate chains in the `acme` module.
* Added `--preferred-chain <issuer CN>`. If a CA offers multiple certificate chains,
  it may be  used to indicate to Certbot which chain should be preferred.
  * e.g. `--preferred-chain "DST Root CA X3"`

### Changed

* Allow session tickets to be disabled in Apache when mod_ssl is statically linked.
* Generalize UI warning message on renewal rate limits
* Certbot behaves similarly on Windows to on UNIX systems regarding umask, and
  the umask `022` is applied by default: all files/directories are not writable by anyone
  other than the user running Certbot and the system/admin users.
* Read acmev1 Let's Encrypt server URL from renewal config as acmev2 URL to prepare
  for impending acmev1 deprecation.

### Fixed

* Cloudflare API Tokens may now be restricted to individual zones.
* Don't use `StrictVersion`, but `LooseVersion` to check version requirements with setuptools,
  to fix some packaging issues with libraries respecting PEP404 for version string,
  with doesn't match `StrictVersion` requirements.
* Certbot output doesn't refer to SSL Labs due to confusing scoring behavior.
* Fix paths when calling to programs outside of the Certbot Snap, fixing the apache and nginx
  plugins on, e.g., CentOS 7.

More details about these changes can be found on our GitHub repo.

## 1.5.0 - 2020-06-02

### Added

* Require explicit confirmation of snap plugin permissions before connecting.

### Changed

* Improved error message in apache installer when mod_ssl is not available.

### Fixed

* Add support for OCSP responses which use a public key hash ResponderID, fixing
  interoperability with Sectigo CAs.
* Fix TLS-ALPN test that fails when run with newer versions of OpenSSL.

More details about these changes can be found on our GitHub repo.

## 1.4.0 - 2020-05-05

### Added

* Turn off session tickets for apache plugin by default when appropriate.
* Added serial number of certificate to the output of `certbot certificates`
* Expose two new environment variables in the authenticator and cleanup scripts used by
  the `manual` plugin: `CERTBOT_REMAINING_CHALLENGES` is equal to the number of challenges
  remaining after the current challenge, `CERTBOT_ALL_DOMAINS` is a comma-separated list
  of all domains challenged for the current certificate.
* Added TLS-ALPN-01 challenge support in the `acme` library. Support of this
  challenge in the Certbot client is planned to be added in a future release.
* Added minimal proxy support for OCSP verification.
* On Windows, hooks are now executed in a Powershell shell instead of a CMD shell,
  allowing both `*.ps1` and `*.bat` as valid scripts for Certbot.

### Changed

* Reorganized error message when a user entered an invalid email address.
* Stop asking interactively if the user would like to add a redirect.
* `mock` dependency is now conditional on Python 2 in all of our packages.
* Deprecate certbot-auto on Gentoo, macOS, and FreeBSD.
* Allow existing but empty archive and live dir to be used when creating new lineage.

### Fixed

* When using an RFC 8555 compliant endpoint, the `acme` library no longer sends the
  `resource` field in any requests or the `type` field when responding to challenges.
* Fix nginx plugin crash when non-ASCII configuration file is being read (instead,
  the user will be warned that UTF-8 must be used).
* Fix hanging OCSP queries during revocation checking - added a 10 second timeout.
* Standalone servers now have a default socket timeout of 30 seconds, fixing
  cases where an idle connection can cause the standalone plugin to hang.
* Parsing of the RFC 8555 application/pem-certificate-chain now tolerates CRLF line
  endings. This should fix interoperability with Buypass' services.

More details about these changes can be found on our GitHub repo.

## 1.3.0 - 2020-03-03

### Added

* Added certbot.ocsp Certbot's API. The certbot.ocsp module can be used to
  determine the OCSP status of certificates.
* Don't verify the existing certificate in HTTP01Response.simple_verify, for
  compatibility with the real-world ACME challenge checks.
* Added support for `$hostname` in nginx `server_name` directive

### Changed

* Certbot will now renew certificates early if they have been revoked according
  to OCSP.
* Fix acme module warnings when response Content-Type includes params (e.g. charset).
* Fixed issue where webroot plugin would incorrectly raise `Read-only file system`
  error when creating challenge directories (issue #7165).

### Fixed

* Fix Apache plugin to use less restrictive umask for making the challenge directory when a restrictive umask was set when certbot was started.

More details about these changes can be found on our GitHub repo.

## 1.2.0 - 2020-02-04

### Added

* Added support for Cloudflare's limited-scope API Tokens

### Changed

* Add directory field to error message when field is missing.
* If MD5 hasher is not available, try it in non-security mode (fix for FIPS systems) -- [#1948](https://github.com/certbot/certbot/issues/1948)
* Disable old SSL versions and ciphersuites and remove `SSLCompression off` setting to follow Mozilla recommendations in Apache.
* Remove ECDHE-RSA-AES128-SHA from NGINX ciphers list now that Windows 2008 R2 and Windows 7 are EOLed
* Support for Python 3.4 has been removed.

### Fixed

* Fix collections.abc imports for Python 3.9.

More details about these changes can be found on our GitHub repo.

## 1.1.0 - 2020-01-14

### Added

*

### Changed

* Removed the fallback introduced with 0.34.0 in `acme` to retry a POST-as-GET
  request as a GET request when the targeted ACME CA server seems to not support
  POST-as-GET requests.
* certbot-auto no longer supports architectures other than x86_64 on RHEL 6
  based systems. Existing certbot-auto installations affected by this will
  continue to work, but they will no longer receive updates. To install a
  newer version of Certbot on these systems, you should update your OS.
* Support for Python 3.4 in Certbot and its ACME library is deprecated and will be
  removed in the next release of Certbot. certbot-auto users on x86_64 systems running
  RHEL 6 or derivatives will be asked to enable Software Collections (SCL) repository
  so Python 3.6 can be installed. certbot-auto can enable the SCL repo for you on CentOS 6
  while users on other RHEL 6 based systems will be asked to do this manually.

### Fixed

*

More details about these changes can be found on our GitHub repo.

## 1.0.0 - 2019-12-03

### Added

*

### Removed

* The `docs` extras for the `certbot-apache` and `certbot-nginx` packages
  have been removed.

### Changed

* certbot-auto has deprecated support for systems using OpenSSL 1.0.1 that are
  not running on x86-64. This primarily affects RHEL 6 based systems.
* Certbot's `config_changes` subcommand has been removed
* `certbot.plugins.common.TLSSNI01` has been removed.
* Deprecated attributes related to the TLS-SNI-01 challenge in
  `acme.challenges` and `acme.standalone`
  have been removed.
* The functions `certbot.client.view_config_changes`,
  `certbot.main.config_changes`,
  `certbot.plugins.common.Installer.view_config_changes`,
  `certbot.reverter.Reverter.view_config_changes`, and
  `certbot.util.get_systemd_os_info` have been removed
* Certbot's `register --update-registration` subcommand has been removed
* When possible, default to automatically configuring the webserver so all requests
  redirect to secure HTTPS access. This is mostly relevant when running Certbot
  in non-interactive mode. Previously, the default was to not redirect all requests.

### Fixed

*

More details about these changes can be found on our GitHub repo.

## 0.40.1 - 2019-11-05

### Changed

* Added back support for Python 3.4 to Certbot components and certbot-auto due
  to a bug when requiring Python 2.7 or 3.5+ on RHEL 6 based systems.

More details about these changes can be found on our GitHub repo.

## 0.40.0 - 2019-11-05

### Added

*

### Changed

* We deprecated support for Python 3.4 in Certbot and its ACME library. Support
  for Python 3.4 will be removed in the next major release of Certbot.
  certbot-auto users on RHEL 6 based systems will be asked to enable Software
  Collections (SCL) repository so Python 3.6 can be installed. certbot-auto can
  enable the SCL repo for you on CentOS 6 while users on other RHEL 6 based
  systems will be asked to do this manually.
* `--server` may now be combined with `--dry-run`. Certbot will, as before, use the
  staging server instead of the live server when `--dry-run` is used.
* `--dry-run` now requests fresh authorizations every time, fixing the issue
  where it was prone to falsely reporting success.
* Updated certbot-dns-google to depend on newer versions of
  google-api-python-client and oauth2client.
* The OS detection logic again uses distro library for Linux OSes
* certbot.plugins.common.TLSSNI01 has been deprecated and will be removed in a
  future release.
* CLI flags --tls-sni-01-port and --tls-sni-01-address have been removed.
* The values tls-sni and tls-sni-01 for the --preferred-challenges flag are no
  longer accepted.
* Removed the flags: `--agree-dev-preview`, `--dialog`, and `--apache-init-script`
* acme.standalone.BaseRequestHandlerWithLogging and
  acme.standalone.simple_tls_sni_01_server have been deprecated and will be
  removed in a future release of the library.
* certbot-dns-rfc2136 now use TCP to query SOA records.

### Fixed

*

More details about these changes can be found on our GitHub repo.

## 0.39.0 - 2019-10-01

### Added

* Support for Python 3.8 was added to Certbot and all of its components.
* Support for CentOS 8 was added to certbot-auto.

### Changed

* Don't send OCSP requests for expired certificates
* Return to using platform.linux_distribution instead of distro.linux_distribution in OS fingerprinting for Python < 3.8
* Updated the Nginx plugin's TLS configuration to keep support for some versions of IE11.

### Fixed

* Fixed OS detection in the Apache plugin on RHEL 6.

More details about these changes can be found on our GitHub repo.

## 0.38.0 - 2019-09-03

### Added

* Disable session tickets for Nginx users when appropriate.

### Changed

* If Certbot fails to rollback your server configuration, the error message
  links to the Let's Encrypt forum. Change the link to the Help category now
  that the Server category has been closed.
* Replace platform.linux_distribution with distro.linux_distribution as a step
  towards Python 3.8 support in Certbot.

### Fixed

* Fixed OS detection in the Apache plugin on Scientific Linux.

More details about these changes can be found on our GitHub repo.

## 0.37.2 - 2019-08-21

* Stop disabling TLS session tickets in Nginx as it caused TLS failures on
  some systems.

More details about these changes can be found on our GitHub repo.

## 0.37.1 - 2019-08-08

### Fixed

* Stop disabling TLS session tickets in Apache as it caused TLS failures on
  some systems.

More details about these changes can be found on our GitHub repo.

## 0.37.0 - 2019-08-07

### Added

* Turn off session tickets for apache plugin by default
* acme: Authz deactivation added to `acme` module.

### Changed

* Follow updated Mozilla recommendations for Nginx ssl_protocols, ssl_ciphers,
  and ssl_prefer_server_ciphers

### Fixed

* Fix certbot-auto failures on RHEL 8.

More details about these changes can be found on our GitHub repo.

## 0.36.0 - 2019-07-11

### Added

* Turn off session tickets for nginx plugin by default
* Added missing error types from RFC8555 to acme

### Changed

* Support for Ubuntu 14.04 Trusty has been removed.
* Update the 'manage your account' help to be more generic.
* The error message when Certbot's Apache plugin is unable to modify your
  Apache configuration has been improved.
* Certbot's config_changes subcommand has been deprecated and will be
  removed in a future release.
* `certbot config_changes` no longer accepts a --num parameter.
* The functions `certbot.plugins.common.Installer.view_config_changes` and
  `certbot.reverter.Reverter.view_config_changes` have been deprecated and will
  be removed in a future release.

### Fixed

* Replace some unnecessary platform-specific line separation.

More details about these changes can be found on our GitHub repo.

## 0.35.1 - 2019-06-10

### Fixed

* Support for specifying an authoritative base domain in our dns-rfc2136 plugin
  has been removed. This feature was added in our last release but had a bug
  which caused the plugin to fail so the feature has been removed until it can
  be added properly.

Despite us having broken lockstep, we are continuing to release new versions of
all Certbot components during releases for the time being, however, the only
package with changes other than its version number was:

* certbot-dns-rfc2136

More details about these changes can be found on our GitHub repo.

## 0.35.0 - 2019-06-05

### Added

* dns_rfc2136 plugin now supports explicitly specifying an authoritative
  base domain for cases when the automatic method does not work (e.g.
  Split horizon DNS)

### Changed

*

### Fixed

* Renewal parameter `webroot_path` is always saved, avoiding some regressions
  when `webroot` authenticator plugin is invoked with no challenge to perform.
* Certbot now accepts OCSP responses when an explicit authorized
  responder, different from the issuer, is used to sign OCSP
  responses.
* Scripts in Certbot hook directories are no longer executed when their
  filenames end in a tilde.

Despite us having broken lockstep, we are continuing to release new versions of
all Certbot components during releases for the time being, however, the only
package with changes other than its version number was:

* certbot
* certbot-dns-rfc2136

More details about these changes can be found on our GitHub repo.

## 0.34.2 - 2019-05-07

### Fixed

* certbot-auto no longer writes a check_permissions.py script at the root
  of the filesystem.

Despite us having broken lockstep, we are continuing to release new versions of
all Certbot components during releases for the time being, however, the only
changes in this release were to certbot-auto.

More details about these changes can be found on our GitHub repo.

## 0.34.1 - 2019-05-06

### Fixed

* certbot-auto no longer prints a blank line when there are no permissions
  problems.

Despite us having broken lockstep, we are continuing to release new versions of
all Certbot components during releases for the time being, however, the only
changes in this release were to certbot-auto.

More details about these changes can be found on our GitHub repo.

## 0.34.0 - 2019-05-01

### Changed

* Apache plugin now tries to restart httpd on Fedora using systemctl if a
  configuration test error is detected. This has to be done due to the way
  Fedora now generates the self signed certificate files upon first
  restart.
* Updated Certbot and its plugins to improve the handling of file system permissions
  on Windows as a step towards adding proper Windows support to Certbot.
* Updated urllib3 to 1.24.2 in certbot-auto.
* Removed the fallback introduced with 0.32.0 in `acme` to retry a challenge response
  with a `keyAuthorization` if sending the response without this field caused a
  `malformed` error to be received from the ACME server.
* Linode DNS plugin now supports api keys created from their new panel
  at [cloud.linode.com](https://cloud.linode.com)

### Fixed

* Fixed Google DNS Challenge issues when private zones exist
* Adding a warning noting that future versions of Certbot will automatically configure the
  webserver so that all requests redirect to secure HTTPS access. You can control this
  behavior and disable this warning with the --redirect and --no-redirect flags.
* certbot-auto now prints warnings when run as root with insecure file system
  permissions. If you see these messages, you should fix the problem by
  following the instructions at
  https://community.letsencrypt.org/t/certbot-auto-deployment-best-practices/91979/,
  however, these warnings can be disabled as necessary with the flag
  --no-permissions-check.
* `acme` module uses now a POST-as-GET request to retrieve the registration
  from an ACME v2 server
* Convert the tsig algorithm specified in the certbot_dns_rfc2136 configuration file to
  all uppercase letters before validating. This makes the value in the config case
  insensitive.

Despite us having broken lockstep, we are continuing to release new versions of
all Certbot components during releases for the time being, however, the only
package with changes other than its version number was:

* acme
* certbot
* certbot-apache
* certbot-dns-cloudflare
* certbot-dns-cloudxns
* certbot-dns-digitalocean
* certbot-dns-dnsimple
* certbot-dns-dnsmadeeasy
* certbot-dns-gehirn
* certbot-dns-google
* certbot-dns-linode
* certbot-dns-luadns
* certbot-dns-nsone
* certbot-dns-ovh
* certbot-dns-rfc2136
* certbot-dns-route53
* certbot-dns-sakuracloud
* certbot-nginx

More details about these changes can be found on our GitHub repo.

## 0.33.1 - 2019-04-04

### Fixed

* A bug causing certbot-auto to print warnings or crash on some RHEL based
  systems has been resolved.

Despite us having broken lockstep, we are continuing to release new versions of
all Certbot components during releases for the time being, however, the only
changes in this release were to certbot-auto.

More details about these changes can be found on our GitHub repo.

## 0.33.0 - 2019-04-03

### Added

* Fedora 29+ is now supported by certbot-auto. Since Python 2.x is on a deprecation
  path in Fedora, certbot-auto will install and use Python 3.x on Fedora 29+.
* CLI flag `--https-port` has been added for Nginx plugin exclusively, and replaces
  `--tls-sni-01-port`. It defines the HTTPS port the Nginx plugin will use while
  setting up a new SSL vhost. By default the HTTPS port is 443.

### Changed

* Support for TLS-SNI-01 has been removed from all official Certbot plugins.
* Attributes related to the TLS-SNI-01 challenge in `acme.challenges` and `acme.standalone`
  modules are deprecated and will be removed soon.
* CLI flags `--tls-sni-01-port` and `--tls-sni-01-address` are now no-op, will
  generate a deprecation warning if used, and will be removed soon.
* Options `tls-sni` and `tls-sni-01` in `--preferred-challenges` flag are now no-op,
  will generate a deprecation warning if used, and will be removed soon.
* CLI flag `--standalone-supported-challenges` has been removed.

### Fixed

* Certbot uses the Python library cryptography for OCSP when cryptography>=2.5
  is installed. We fixed a bug in Certbot causing it to interpret timestamps in
  the OCSP response as being in the local timezone rather than UTC.
* Issue causing the default CentOS 6 TLS configuration to ignore some of the
  HTTPS VirtualHosts created by Certbot. mod_ssl loading is now moved to main
  http.conf for this environment where possible.

Despite us having broken lockstep, we are continuing to release new versions of
all Certbot components during releases for the time being, however, the only
package with changes other than its version number was:

* acme
* certbot
* certbot-apache
* certbot-nginx

More details about these changes can be found on our GitHub repo.

## 0.32.0 - 2019-03-06

### Added

* If possible, Certbot uses built-in support for OCSP from recent cryptography
  versions instead of the OpenSSL binary: as a consequence Certbot does not need
  the OpenSSL binary to be installed anymore if cryptography>=2.5 is installed.

### Changed

* Certbot and its acme module now depend on josepy>=1.1.0 to avoid printing the
  warnings described at https://github.com/certbot/josepy/issues/13.
* Apache plugin now respects CERTBOT_DOCS environment variable when adding
  command line defaults.
* The running of manual plugin hooks is now always included in Certbot's log
  output.
* Tests execution for certbot, certbot-apache and certbot-nginx packages now relies on pytest.
* An ACME CA server may return a "Retry-After" HTTP header on authorization polling, as
  specified in the ACME protocol, to indicate when the next polling should occur. Certbot now
  reads this header if set and respect its value.
* The `acme` module avoids sending the `keyAuthorization` field in the JWS
  payload when responding to a challenge as the field is not included in the
  current ACME protocol. To ease the migration path for ACME CA servers,
  Certbot and its `acme` module will first try the request without the
  `keyAuthorization` field but will temporarily retry the request with the
  field included if a `malformed` error is received. This fallback will be
  removed in version 0.34.0.

Despite us having broken lockstep, we are continuing to release new versions of
all Certbot components during releases for the time being, however, the only
package with changes other than its version number was:

* acme
* certbot
* certbot-apache
* certbot-nginx

More details about these changes can be found on our GitHub repo.

## 0.31.0 - 2019-02-07

### Added

* Avoid reprocessing challenges that are already validated
  when a certificate is issued.
* Support for initiating (but not solving end-to-end) TLS-ALPN-01 challenges
  with the `acme` module.

### Changed

* Certbot's official Docker images are now based on Alpine Linux 3.9 rather
  than 3.7. The new version comes with OpenSSL 1.1.1.
* Lexicon-based DNS plugins are now fully compatible with Lexicon 3.x (support
  on 2.x branch is maintained).
* Apache plugin now attempts to configure all VirtualHosts matching requested
  domain name instead of only a single one when answering the HTTP-01 challenge.

### Fixed

* Fixed accessing josepy contents through acme.jose when the full acme.jose
  path is used.
* Clarify behavior for deleting certs as part of revocation.

Despite us having broken lockstep, we are continuing to release new versions of
all Certbot components during releases for the time being, however, the only
package with changes other than its version number was:

* acme
* certbot
* certbot-apache
* certbot-dns-cloudxns
* certbot-dns-dnsimple
* certbot-dns-dnsmadeeasy
* certbot-dns-gehirn
* certbot-dns-linode
* certbot-dns-luadns
* certbot-dns-nsone
* certbot-dns-ovh
* certbot-dns-sakuracloud

More details about these changes can be found on our GitHub repo.

## 0.30.2 - 2019-01-25

### Fixed

* Update the version of setuptools pinned in certbot-auto to 40.6.3 to
  solve installation problems on newer OSes.

Despite us having broken lockstep, we are continuing to release new versions of
all Certbot components during releases for the time being, however, this
release only affects certbot-auto.

More details about these changes can be found on our GitHub repo.

## 0.30.1 - 2019-01-24

### Fixed

* Always download the pinned version of pip in pipstrap to address breakages
* Rename old,default.conf to old-and-default.conf to address commas in filenames
  breaking recent versions of pip.
* Add VIRTUALENV_NO_DOWNLOAD=1 to all calls to virtualenv to address breakages
  from venv downloading the latest pip

Despite us having broken lockstep, we are continuing to release new versions of
all Certbot components during releases for the time being, however, the only
package with changes other than its version number was:

* certbot-apache

More details about these changes can be found on our GitHub repo.

## 0.30.0 - 2019-01-02

### Added

* Added the `update_account` subcommand for account management commands.

### Changed

* Copied account management functionality from the `register` subcommand
  to the `update_account` subcommand.
* Marked usage `register --update-registration` for deprecation and
  removal in a future release.

### Fixed

* Older modules in the josepy library can now be accessed through acme.jose
  like it could in previous versions of acme. This is only done to preserve
  backwards compatibility and support for doing this with new modules in josepy
  will not be added. Users of the acme library should switch to using josepy
  directly if they haven't done so already.

Despite us having broken lockstep, we are continuing to release new versions of
all Certbot components during releases for the time being, however, the only
package with changes other than its version number was:

* acme

More details about these changes can be found on our GitHub repo.

## 0.29.1 - 2018-12-05

### Added

*

### Changed

*

### Fixed

* The default work and log directories have been changed back to
  /var/lib/letsencrypt and /var/log/letsencrypt respectively.

Despite us having broken lockstep, we are continuing to release new versions of
all Certbot components during releases for the time being, however, the only
package with changes other than its version number was:

* certbot

More details about these changes can be found on our GitHub repo.

## 0.29.0 - 2018-12-05

### Added

* Noninteractive renewals with `certbot renew` (those not started from a
  terminal) now randomly sleep 1-480 seconds before beginning work in
  order to spread out load spikes on the server side.
* Added External Account Binding support in cli and acme library.
  Command line arguments --eab-kid and --eab-hmac-key added.

### Changed

* Private key permissioning changes: Renewal preserves existing group mode
  & gid of previous private key material. Private keys for new
  lineages (i.e. new certs, not renewed) default to 0o600.

### Fixed

* Update code and dependencies to clean up Resource and Deprecation Warnings.
* Only depend on imgconverter extension for Sphinx >= 1.6

Despite us having broken lockstep, we are continuing to release new versions of
all Certbot components during releases for the time being, however, the only
package with changes other than its version number was:

* acme
* certbot
* certbot-apache
* certbot-dns-cloudflare
* certbot-dns-digitalocean
* certbot-dns-google
* certbot-nginx

More details about these changes can be found on our GitHub repo:
https://github.com/certbot/certbot/milestone/62?closed=1

## 0.28.0 - 2018-11-7

### Added

* `revoke` accepts `--cert-name`, and doesn't accept both `--cert-name` and `--cert-path`.
* Use the ACMEv2 newNonce endpoint when a new nonce is needed, and newNonce is available in the directory.

### Changed

* Removed documentation mentions of `#letsencrypt` IRC on Freenode.
* Write README to the base of (config-dir)/live directory
* `--manual` will explicitly warn users that earlier challenges should remain in place when setting up subsequent challenges.
* Warn when using deprecated acme.challenges.TLSSNI01
* Log warning about TLS-SNI deprecation in Certbot
* Stop preferring TLS-SNI in the Apache, Nginx, and standalone plugins
* OVH DNS plugin now relies on Lexicon>=2.7.14 to support HTTP proxies
* Default time the Linode plugin waits for DNS changes to propagate is now 1200 seconds.

### Fixed

* Match Nginx parser update in allowing variable names to start with `${`.
* Fix ranking of vhosts in Nginx so that all port-matching vhosts come first
* Correct OVH integration tests on machines without internet access.
* Stop caching the results of ipv6_info in http01.py
* Test fix for Route53 plugin to prevent boto3 making outgoing connections.
* The grammar used by Augeas parser in Apache plugin was updated to fix various parsing errors.
* The CloudXNS, DNSimple, DNS Made Easy, Gehirn, Linode, LuaDNS, NS1, OVH, and
  Sakura Cloud DNS plugins are now compatible with Lexicon 3.0+.

Despite us having broken lockstep, we are continuing to release new versions of
all Certbot components during releases for the time being, however, the only
package with changes other than its version number was:

* acme
* certbot
* certbot-apache
* certbot-dns-cloudxns
* certbot-dns-dnsimple
* certbot-dns-dnsmadeeasy
* certbot-dns-gehirn
* certbot-dns-linode
* certbot-dns-luadns
* certbot-dns-nsone
* certbot-dns-ovh
* certbot-dns-route53
* certbot-dns-sakuracloud
* certbot-nginx

More details about these changes can be found on our GitHub repo:
https://github.com/certbot/certbot/milestone/59?closed=1

## 0.27.1 - 2018-09-06

### Fixed

* Fixed parameter name in OpenSUSE overrides for default parameters in the
  Apache plugin. Certbot on OpenSUSE works again.

Despite us having broken lockstep, we are continuing to release new versions of
all Certbot components during releases for the time being, however, the only
package with changes other than its version number was:

* certbot-apache

More details about these changes can be found on our GitHub repo:
https://github.com/certbot/certbot/milestone/60?closed=1

## 0.27.0 - 2018-09-05

### Added

* The Apache plugin now accepts the parameter --apache-ctl which can be
  used to configure the path to the Apache control script.

### Changed

* When using `acme.client.ClientV2` (or
 `acme.client.BackwardsCompatibleClientV2` with an ACME server that supports a
 newer version of the ACME protocol), an `acme.errors.ConflictError` will be
 raised if you try to create an ACME account with a key that has already been
 used. Previously, a JSON parsing error was raised in this scenario when using
 the library with Let's Encrypt's ACMEv2 endpoint.

### Fixed

* When Apache is not installed, Certbot's Apache plugin no longer prints
  messages about being unable to find apachectl to the terminal when the plugin
  is not selected.
* If you're using the Apache plugin with the --apache-vhost-root flag set to a
  directory containing a disabled virtual host for the domain you're requesting
  a certificate for, the virtual host will now be temporarily enabled if
  necessary to pass the HTTP challenge.
* The documentation for the Certbot package can now be built using Sphinx 1.6+.
* You can now call `query_registration` without having to first call
  `new_account` on `acme.client.ClientV2` objects.
* The requirement of `setuptools>=1.0` has been removed from `certbot-dns-ovh`.
* Names in certbot-dns-sakuracloud's tests have been updated to refer to Sakura
  Cloud rather than NS1 whose plugin certbot-dns-sakuracloud was based on.

Despite us having broken lockstep, we are continuing to release new versions of
all Certbot components during releases for the time being, however, the only
package with changes other than its version number was:

* acme
* certbot
* certbot-apache
* certbot-dns-ovh
* certbot-dns-sakuracloud

More details about these changes can be found on our GitHub repo:
https://github.com/certbot/certbot/milestone/57?closed=1

## 0.26.1 - 2018-07-17

### Fixed

* Fix a bug that was triggered when users who had previously manually set `--server` to get ACMEv2 certs tried to renew ACMEv1 certs.

Despite us having broken lockstep, we are continuing to release new versions of all Certbot components during releases for the time being, however, the only package with changes other than its version number was:

* certbot

More details about these changes can be found on our GitHub repo:
https://github.com/certbot/certbot/milestone/58?closed=1

## 0.26.0 - 2018-07-11

### Added

* A new security enhancement which we're calling AutoHSTS has been added to
  Certbot's Apache plugin. This enhancement configures your webserver to send a
  HTTP Strict Transport Security header with a low max-age value that is slowly
  increased over time. The max-age value is not increased to a large value
  until you've successfully managed to renew your certificate. This enhancement
  can be requested with the --auto-hsts flag.
* New official DNS plugins have been created for Gehirn Infrastructure Service,
  Linode, OVH, and Sakura Cloud. These plugins can be found on our Docker Hub
  page at https://hub.docker.com/u/certbot and on PyPI.
* The ability to reuse ACME accounts from Let's Encrypt's ACMEv1 endpoint on
  Let's Encrypt's ACMEv2 endpoint has been added.
* Certbot and its components now support Python 3.7.
* Certbot's install subcommand now allows you to interactively choose which
  certificate to install from the list of certificates managed by Certbot.
* Certbot now accepts the flag `--no-autorenew` which causes any obtained
  certificates to not be automatically renewed when it approaches expiration.
* Support for parsing the TLS-ALPN-01 challenge has been added back to the acme
  library.

### Changed

* Certbot's default ACME server has been changed to Let's Encrypt's ACMEv2
  endpoint. By default, this server will now be used for both new certificate
  lineages and renewals.
* The Nginx plugin is no longer marked labeled as an "Alpha" version.
* The `prepare` method of Certbot's plugins is no longer called before running
  "Updater" enhancements that are run on every invocation of `certbot renew`.

Despite us having broken lockstep, we are continuing to release new versions of
all Certbot components during releases for the time being, however, the only
packages with functional changes were:

* acme
* certbot
* certbot-apache
* certbot-dns-gehirn
* certbot-dns-linode
* certbot-dns-ovh
* certbot-dns-sakuracloud
* certbot-nginx

More details about these changes can be found on our GitHub repo:
https://github.com/certbot/certbot/milestone/55?closed=1

## 0.25.1 - 2018-06-13

### Fixed

* TLS-ALPN-01 support has been removed from our acme library. Using our current
  dependencies, we are unable to provide a correct implementation of this
  challenge so we decided to remove it from the library until we can provide
  proper support.
* Issues causing test failures when running the tests in the acme package with
  pytest<3.0 has been resolved.
* certbot-nginx now correctly depends on acme>=0.25.0.

Despite us having broken lockstep, we are continuing to release new versions of
all Certbot components during releases for the time being, however, the only
packages with changes other than their version number were:

* acme
* certbot-nginx

More details about these changes can be found on our GitHub repo:
https://github.com/certbot/certbot/milestone/56?closed=1

## 0.25.0 - 2018-06-06

### Added

* Support for the ready status type was added to acme. Without this change,
  Certbot and acme users will begin encountering errors when using Let's
  Encrypt's ACMEv2 API starting on June 19th for the staging environment and
  July 5th for production. See
  https://community.letsencrypt.org/t/acmev2-order-ready-status/62866 for more
  information.
* Certbot now accepts the flag --reuse-key which will cause the same key to be
  used in the certificate when the lineage is renewed rather than generating a
  new key.
* You can now add multiple email addresses to your ACME account with Certbot by
  providing a comma separated list of emails to the --email flag.
* Support for Let's Encrypt's upcoming TLS-ALPN-01 challenge was added to acme.
  For more information, see
  https://community.letsencrypt.org/t/tls-alpn-validation-method/63814/1.
* acme now supports specifying the source address to bind to when sending
  outgoing connections. You still cannot specify this address using Certbot.
* If you run Certbot against Let's Encrypt's ACMEv2 staging server but don't
  already have an account registered at that server URL, Certbot will
  automatically reuse your staging account from Let's Encrypt's ACMEv1 endpoint
  if it exists.
* Interfaces were added to Certbot allowing plugins to be called at additional
  points. The `GenericUpdater` interface allows plugins to perform actions
  every time `certbot renew` is run, regardless of whether any certificates are
  due for renewal, and the `RenewDeployer` interface allows plugins to perform
  actions when a certificate is renewed. See `certbot.interfaces` for more
  information.

### Changed

* When running Certbot with --dry-run and you don't already have a staging
  account, the created account does not contain an email address even if one
  was provided to avoid expiration emails from Let's Encrypt's staging server.
* certbot-nginx does a better job of automatically detecting the location of
  Nginx's configuration files when run on BSD based systems.
* acme now requires and uses pytest when running tests with setuptools with
  `python setup.py test`.
* `certbot config_changes` no longer waits for user input before exiting.

### Fixed

* Misleading log output that caused users to think that Certbot's standalone
  plugin failed to bind to a port when performing a challenge has been
  corrected.
* An issue where certbot-nginx would fail to enable HSTS if the server block
  already had an `add_header` directive has been resolved.
* certbot-nginx now does a better job detecting the server block to base the
  configuration for TLS-SNI challenges on.

Despite us having broken lockstep, we are continuing to release new versions of
all Certbot components during releases for the time being, however, the only
packages with functional changes were:

* acme
* certbot
* certbot-apache
* certbot-nginx

More details about these changes can be found on our GitHub repo:
https://github.com/certbot/certbot/milestone/54?closed=1

## 0.24.0 - 2018-05-02

### Added

* certbot now has an enhance subcommand which allows you to configure security
  enhancements like HTTP to HTTPS redirects, OCSP stapling, and HSTS without
  reinstalling a certificate.
* certbot-dns-rfc2136 now allows the user to specify the port to use to reach
  the DNS server in its credentials file.
* acme now parses the wildcard field included in authorizations so it can be
  used by users of the library.

### Changed

* certbot-dns-route53 used to wait for each DNS update to propagate before
  sending the next one, but now it sends all updates before waiting which
  speeds up issuance for multiple domains dramatically.
* Certbot's official Docker images are now based on Alpine Linux 3.7 rather
  than 3.4 because 3.4 has reached its end-of-life.
* We've doubled the time Certbot will spend polling authorizations before
  timing out.
* The level of the message logged when Certbot is being used with
  non-standard paths warning that crontabs for renewal included in Certbot
  packages from OS package managers may not work has been reduced. This stops
  the message from being written to stderr every time `certbot renew` runs.

### Fixed

* certbot-auto now works with Python 3.6.

Despite us having broken lockstep, we are continuing to release new versions of
all Certbot components during releases for the time being, however, the only
packages with changes other than their version number were:

* acme
* certbot
* certbot-apache
* certbot-dns-digitalocean (only style improvements to tests)
* certbot-dns-rfc2136

More details about these changes can be found on our GitHub repo:
https://github.com/certbot/certbot/milestone/52?closed=1

## 0.23.0 - 2018-04-04

### Added

* Support for OpenResty was added to the Nginx plugin.

### Changed

* The timestamps in Certbot's logfiles now use the system's local time zone
  rather than UTC.
* Certbot's DNS plugins that use Lexicon now rely on Lexicon>=2.2.1 to be able
  to create and delete multiple TXT records on a single domain.
* certbot-dns-google's test suite now works without an internet connection.

### Fixed

* Removed a small window that if during which an error occurred, Certbot
  wouldn't clean up performed challenges.
* The parameters `default` and `ipv6only` are now removed from `listen`
  directives when creating a new server block in the Nginx plugin.
* `server_name` directives enclosed in quotation marks in Nginx are now properly
  supported.
* Resolved an issue preventing the Apache plugin from starting Apache when it's
  not currently running on RHEL and Gentoo based systems.

Despite us having broken lockstep, we are continuing to release new versions of
all Certbot components during releases for the time being, however, the only
packages with changes other than their version number were:

* certbot
* certbot-apache
* certbot-dns-cloudxns
* certbot-dns-dnsimple
* certbot-dns-dnsmadeeasy
* certbot-dns-google
* certbot-dns-luadns
* certbot-dns-nsone
* certbot-dns-rfc2136
* certbot-nginx

More details about these changes can be found on our GitHub repo:
https://github.com/certbot/certbot/milestone/50?closed=1

## 0.22.2 - 2018-03-19

### Fixed

* A type error introduced in 0.22.1 that would occur during challenge cleanup
  when a Certbot plugin raises an exception while trying to complete the
  challenge was fixed.

Despite us having broken lockstep, we are continuing to release new versions of
all Certbot components during releases for the time being, however, the only
packages with changes other than their version number were:

* certbot

More details about these changes can be found on our GitHub repo:
https://github.com/certbot/certbot/milestone/53?closed=1

## 0.22.1 - 2018-03-19

### Changed

* The ACME server used with Certbot's --dry-run and --staging flags is now
  Let's Encrypt's ACMEv2 staging server which allows people to also test ACMEv2
  features with these flags.

### Fixed

* The HTTP Content-Type header is now set to the correct value during
  certificate revocation with new versions of the ACME protocol.
* When using Certbot with Let's Encrypt's ACMEv2 server, it would add a blank
  line to the top of chain.pem and between the certificates in fullchain.pem
  for each lineage. These blank lines have been removed.
* Resolved a bug that caused Certbot's --allow-subset-of-names flag not to
  work.
* Fixed a regression in acme.client.Client that caused the class to not work
  when it was initialized without a ClientNetwork which is done by some of the
  other projects using our ACME library.

Despite us having broken lockstep, we are continuing to release new versions of
all Certbot components during releases for the time being, however, the only
packages with changes other than their version number were:

* acme
* certbot

More details about these changes can be found on our GitHub repo:
https://github.com/certbot/certbot/milestone/51?closed=1

## 0.22.0 - 2018-03-07

### Added

* Support for obtaining wildcard certificates and a newer version of the ACME
  protocol such as the one implemented by Let's Encrypt's upcoming ACMEv2
  endpoint was added to Certbot and its ACME library. Certbot still works with
  older ACME versions and will automatically change the version of the protocol
  used based on the version the ACME CA implements.
* The Apache and Nginx plugins are now able to automatically install a wildcard
  certificate to multiple virtual hosts that you select from your server
  configuration.
* The `certbot install` command now accepts the `--cert-name` flag for
  selecting a certificate.
* `acme.client.BackwardsCompatibleClientV2` was added to Certbot's ACME library
  which automatically handles most of the differences between new and old ACME
  versions. `acme.client.ClientV2` is also available for people who only want
  to support one version of the protocol or want to handle the differences
  between versions themselves.
* certbot-auto now supports the flag --install-only which has the script
  install Certbot and its dependencies and exit without invoking Certbot.
* Support for issuing a single certificate for a wildcard and base domain was
  added to our Google Cloud DNS plugin. To do this, we now require your API
  credentials have additional permissions, however, your credentials will
  already have these permissions unless you defined a custom role with fewer
  permissions than the standard DNS administrator role provided by Google.
  These permissions are also only needed for the case described above so it
  will continue to work for existing users. For more information about the
  permissions changes, see the documentation in the plugin.

### Changed

* We have broken lockstep between our ACME library, Certbot, and its plugins.
  This means that the different components do not need to be the same version
  to work together like they did previously. This makes packaging easier
  because not every piece of Certbot needs to be repackaged to ship a change to
  a subset of its components.
* Support for Python 2.6 and Python 3.3 has been removed from ACME, Certbot,
  Certbot's plugins, and certbot-auto. If you are using certbot-auto on a RHEL
  6 based system, it will walk you through the process of installing Certbot
  with Python 3 and refuse to upgrade to a newer version of Certbot until you
  have done so.
* Certbot's components now work with older versions of setuptools to simplify
  packaging for EPEL 7.

### Fixed

* Issues caused by Certbot's Nginx plugin adding multiple ipv6only directives
  has been resolved.
* A problem where Certbot's Apache plugin would add redundant include
  directives for the TLS configuration managed by Certbot has been fixed.
* Certbot's webroot plugin now properly deletes any directories it creates.

More details about these changes can be found on our GitHub repo:
https://github.com/certbot/certbot/milestone/48?closed=1

## 0.21.1 - 2018-01-25

### Fixed

* When creating an HTTP to HTTPS redirect in Nginx, we now ensure the Host
  header of the request is set to an expected value before redirecting users to
  the domain found in the header. The previous way Certbot configured Nginx
  redirects was a potential security issue which you can read more about at
  https://community.letsencrypt.org/t/security-issue-with-redirects-added-by-certbots-nginx-plugin/51493.
* Fixed a problem where Certbot's Apache plugin could fail HTTP-01 challenges
  if basic authentication is configured for the domain you request a
  certificate for.
* certbot-auto --no-bootstrap now properly tries to use Python 3.4 on RHEL 6
  based systems rather than Python 2.6.

More details about these changes can be found on our GitHub repo:
https://github.com/certbot/certbot/milestone/49?closed=1

## 0.21.0 - 2018-01-17

### Added

* Support for the HTTP-01 challenge type was added to our Apache and Nginx
  plugins. For those not aware, Let's Encrypt disabled the TLS-SNI-01 challenge
  type which was what was previously being used by our Apache and Nginx plugins
  last week due to a security issue. For more information about Let's Encrypt's
  change, click
  [here](https://community.letsencrypt.org/t/2018-01-11-update-regarding-acme-tls-sni-and-shared-hosting-infrastructure/50188).
  Our Apache and Nginx plugins will automatically switch to use HTTP-01 so no
  changes need to be made to your Certbot configuration, however, you should
  make sure your server is accessible on port 80 and isn't behind an external
  proxy doing things like redirecting all traffic from HTTP to HTTPS. HTTP to
  HTTPS redirects inside Apache and Nginx are fine.
* IPv6 support was added to the Nginx plugin.
* Support for automatically creating server blocks based on the default server
  block was added to the Nginx plugin.
* The flags --delete-after-revoke and --no-delete-after-revoke were added
  allowing users to control whether the revoke subcommand also deletes the
  certificates it is revoking.

### Changed

* We deprecated support for Python 2.6 and Python 3.3 in Certbot and its ACME
  library. Support for these versions of Python will be removed in the next
  major release of Certbot. If you are using certbot-auto on a RHEL 6 based
  system, it will guide you through the process of installing Python 3.
* We split our implementation of JOSE (Javascript Object Signing and
  Encryption) out of our ACME library and into a separate package named josepy.
  This package is available on [PyPI](https://pypi.python.org/pypi/josepy) and
  on [GitHub](https://github.com/certbot/josepy).
* We updated the ciphersuites used in Apache to the new [values recommended by
  Mozilla](https://wiki.mozilla.org/Security/Server_Side_TLS#Intermediate_compatibility_.28default.29).
  The major change here is adding ChaCha20 to the list of supported
  ciphersuites.

### Fixed

* An issue with our Apache plugin on Gentoo due to differences in their
  apache2ctl command have been resolved.

More details about these changes can be found on our GitHub repo:
https://github.com/certbot/certbot/milestone/47?closed=1

## 0.20.0 - 2017-12-06

### Added

* Certbot's ACME library now recognizes URL fields in challenge objects in
  preparation for Let's Encrypt's new ACME endpoint. The value is still
  accessible in our ACME library through the name "uri".

### Changed

* The Apache plugin now parses some distro specific Apache configuration files
  on non-Debian systems allowing it to get a clearer picture on the running
  configuration. Internally, these changes were structured so that external
  contributors can easily write patches to make the plugin work in new Apache
  configurations.
* Certbot better reports network failures by removing information about
  connection retries from the error output.
* An unnecessary question when using Certbot's webroot plugin interactively has
  been removed.

### Fixed

* Certbot's NGINX plugin no longer sometimes incorrectly reports that it was
  unable to deploy a HTTP->HTTPS redirect when requesting Certbot to enable a
  redirect for multiple domains.
* Problems where the Apache plugin was failing to find directives and
  duplicating existing directives on openSUSE have been resolved.
* An issue running the test shipped with Certbot and some our DNS plugins with
  older versions of mock have been resolved.
* On some systems, users reported strangely interleaved output depending on
  when stdout and stderr were flushed. This problem was resolved by having
  Certbot regularly flush these streams.

More details about these changes can be found on our GitHub repo:
https://github.com/certbot/certbot/milestone/44?closed=1

## 0.19.0 - 2017-10-04

### Added

* Certbot now has renewal hook directories where executable files can be placed
  for Certbot to run with the renew subcommand. Pre-hooks, deploy-hooks, and
  post-hooks can be specified in the renewal-hooks/pre, renewal-hooks/deploy,
  and renewal-hooks/post directories respectively in Certbot's configuration
  directory (which is /etc/letsencrypt by default). Certbot will automatically
  create these directories when it is run if they do not already exist.
* After revoking a certificate with the revoke subcommand, Certbot will offer
  to delete the lineage associated with the certificate. When Certbot is run
  with --non-interactive, it will automatically try to delete the associated
  lineage.
* When using Certbot's Google Cloud DNS plugin on Google Compute Engine, you no
  longer have to provide a credential file to Certbot if you have configured
  sufficient permissions for the instance which Certbot can automatically
  obtain using Google's metadata service.

### Changed

* When deleting certificates interactively using the delete subcommand, Certbot
  will now allow you to select multiple lineages to be deleted at once.
* Certbot's Apache plugin no longer always parses Apache's sites-available on
  Debian based systems and instead only parses virtual hosts included in your
  Apache configuration. You can provide an additional directory for Certbot to
  parse using the command line flag --apache-vhost-root.

### Fixed

* The plugins subcommand can now be run without root access.
* certbot-auto now includes a timeout when updating itself so it no longer
  hangs indefinitely when it is unable to connect to the external server.
* An issue where Certbot's Apache plugin would sometimes fail to deploy a
  certificate on Debian based systems if mod_ssl wasn't already enabled has
  been resolved.
* A bug in our Docker image where the certificates subcommand could not report
  if certificates maintained by Certbot had been revoked has been fixed.
* Certbot's RFC 2136 DNS plugin (for use with software like BIND) now properly
  performs DNS challenges when the domain being verified contains a CNAME
  record.

More details about these changes can be found on our GitHub repo:
https://github.com/certbot/certbot/milestone/43?closed=1

## 0.18.2 - 2017-09-20

### Fixed

* An issue where Certbot's ACME module would raise an AttributeError trying to
  create self-signed certificates when used with pyOpenSSL 17.3.0 has been
  resolved. For Certbot users with this version of pyOpenSSL, this caused
  Certbot to crash when performing a TLS SNI challenge or when the Nginx plugin
  tried to create an SSL server block.

More details about these changes can be found on our GitHub repo:
https://github.com/certbot/certbot/milestone/46?closed=1

## 0.18.1 - 2017-09-08

### Fixed

* If certbot-auto was running as an unprivileged user and it upgraded from
  0.17.0 to 0.18.0, it would crash with a permissions error and would need to
  be run again to successfully complete the upgrade. This has been fixed and
  certbot-auto should upgrade cleanly to 0.18.1.
* Certbot usually uses "certbot-auto" or "letsencrypt-auto" in error messages
  and the User-Agent string instead of "certbot" when you are using one of
  these wrapper scripts. Proper detection of this was broken with Certbot's new
  installation path in /opt in 0.18.0 but this problem has been resolved.

More details about these changes can be found on our GitHub repo:
https://github.com/certbot/certbot/milestone/45?closed=1

## 0.18.0 - 2017-09-06

### Added

* The Nginx plugin now configures Nginx to use 2048-bit Diffie-Hellman
  parameters. Java 6 clients do not support Diffie-Hellman parameters larger
  than 1024 bits, so if you need to support these clients you will need to
  manually modify your Nginx configuration after using the Nginx installer.

### Changed

* certbot-auto now installs Certbot in directories under `/opt/eff.org`. If you
  had an existing installation from certbot-auto, a symlink is created to the
  new directory. You can configure certbot-auto to use a different path by
  setting the environment variable VENV_PATH.
* The Nginx plugin can now be selected in Certbot's interactive output.
* Output verbosity of renewal failures when running with `--quiet` has been
  reduced.
* The default revocation reason shown in Certbot help output now is a human
  readable string instead of a numerical code.
* Plugin selection is now included in normal terminal output.

### Fixed

* A newer version of ConfigArgParse is now installed when using certbot-auto
  causing values set to false in a Certbot INI configuration file to be handled
  intuitively. Setting a boolean command line flag to false is equivalent to
  not including it in the configuration file at all.
* New naming conventions preventing certbot-auto from installing OS
  dependencies on Fedora 26 have been resolved.

More details about these changes can be found on our GitHub repo:
https://github.com/certbot/certbot/milestone/42?closed=1

## 0.17.0 - 2017-08-02

### Added

* Support in our nginx plugin for modifying SSL server blocks that do
  not contain certificate or key directives.
* A `--max-log-backups` flag to allow users to configure or even completely
  disable Certbot's built in log rotation.
* A `--user-agent-comment` flag to allow people who build tools around Certbot
  to differentiate their user agent string by adding a comment to its default
  value.

### Changed

* Due to some awesome work by
  [cryptography project](https://github.com/pyca/cryptography), compilation can
  now be avoided on most systems when using certbot-auto. This eliminates many
  problems people have had in the past such as running out of memory, having
  invalid headers/libraries, and changes to the OS packages on their system
  after compilation breaking Certbot.
* The `--renew-hook` flag has been hidden in favor of `--deploy-hook`. This new
  flag works exactly the same way except it is always run when a certificate is
  issued rather than just when it is renewed.
* We have started printing deprecation warnings in certbot-auto for
  experimentally supported systems with OS packages available.
* A certificate lineage's name is included in error messages during renewal.

### Fixed

* Encoding errors that could occur when parsing error messages from the ACME
  server containing Unicode have been resolved.
* certbot-auto no longer prints misleading messages about there being a newer
  pip version available when installation fails.
* Certbot's ACME library now properly extracts domains from critical SAN
  extensions.

More details about these changes can be found on our GitHub repo:
https://github.com/certbot/certbot/issues?q=is%3Aissue+milestone%3A0.17.0+is%3Aclosed

## 0.16.0 - 2017-07-05

### Added

* A plugin for performing DNS challenges using dynamic DNS updates as defined
  in RFC 2316. This plugin is packaged separately from Certbot and is available
  at https://pypi.python.org/pypi/certbot-dns-rfc2136. It supports Python 2.6,
  2.7, and 3.3+. At this time, there isn't a good way to install this plugin
  when using certbot-auto, but this should change in the near future.
* Plugins for performing DNS challenges for the providers
  [DNS Made Easy](https://pypi.python.org/pypi/certbot-dns-dnsmadeeasy) and
  [LuaDNS](https://pypi.python.org/pypi/certbot-dns-luadns). These plugins are
  packaged separately from Certbot and support Python 2.7 and 3.3+. Currently,
  there isn't a good way to install these plugins when using certbot-auto,
  but that should change soon.
* Support for performing TLS-SNI-01 challenges when using the manual plugin.
* Automatic detection of Arch Linux in the Apache plugin providing better
  default settings for the plugin.

### Changed

* The text of the interactive question about whether a redirect from HTTP to
  HTTPS should be added by Certbot has been rewritten to better explain the
  choices to the user.
* Simplified HTTP challenge instructions in the manual plugin.

### Fixed

* Problems performing a dry run when using the Nginx plugin have been fixed.
* Resolved an issue where certbot-dns-digitalocean's test suite would sometimes
  fail when ran using Python 3.
* On some systems, previous versions of certbot-auto would error out with a
  message about a missing hash for setuptools. This has been fixed.
* A bug where Certbot would sometimes not print a space at the end of an
  interactive prompt has been resolved.
* Nonfatal tracebacks are no longer shown in rare cases where Certbot
  encounters an exception trying to close its TCP connection with the ACME
  server.

More details about these changes can be found on our GitHub repo:
https://github.com/certbot/certbot/issues?q=is%3Aissue+milestone%3A0.16.0+is%3Aclosed

## 0.15.0 - 2017-06-08

### Added

* Plugins for performing DNS challenges for popular providers. Like the Apache
  and Nginx plugins, these plugins are packaged separately and not included in
  Certbot by default. So far, we have plugins for
  [Amazon Route 53](https://pypi.python.org/pypi/certbot-dns-route53),
  [Cloudflare](https://pypi.python.org/pypi/certbot-dns-cloudflare),
  [DigitalOcean](https://pypi.python.org/pypi/certbot-dns-digitalocean), and
  [Google Cloud](https://pypi.python.org/pypi/certbot-dns-google) which all
  work on Python 2.6, 2.7, and 3.3+. Additionally, we have plugins for
  [CloudXNS](https://pypi.python.org/pypi/certbot-dns-cloudxns),
  [DNSimple](https://pypi.python.org/pypi/certbot-dns-dnsimple),
  [NS1](https://pypi.python.org/pypi/certbot-dns-nsone) which work on Python
  2.7 and 3.3+ (and not 2.6). Currently, there isn't a good way to install
  these plugins when using `certbot-auto`, but that should change soon.
* IPv6 support in the standalone plugin. When performing a challenge, the
  standalone plugin automatically handles listening for IPv4/IPv6 traffic based
  on the configuration of your system.
* A mechanism for keeping your Apache and Nginx SSL/TLS configuration up to
  date. When the Apache or Nginx plugins are used, they place SSL/TLS
  configuration options in the root of Certbot's config directory
  (`/etc/letsencrypt` by default). Now when a new version of these plugins run
  on your system, they will automatically update the file to the newest
  version if it is unmodified. If you manually modified the file, Certbot will
  display a warning giving you a path to the updated file which you can use as
  a reference to manually update your modified copy.
* `--http-01-address` and `--tls-sni-01-address` flags for controlling the
  address Certbot listens on when using the standalone plugin.
* The command `certbot certificates` that lists certificates managed by Certbot
  now performs additional validity checks to notify you if your files have
  become corrupted.

### Changed

* Messages custom hooks print to `stdout` are now displayed by Certbot when not
  running in `--quiet` mode.
* `jwk` and `alg` fields in JWS objects have been moved into the protected
  header causing Certbot to more closely follow the latest version of the ACME
  spec.

### Fixed

* Permissions on renewal configuration files are now properly preserved when
  they are updated.
* A bug causing Certbot to display strange defaults in its help output when
  using Python <= 2.7.4 has been fixed.
* Certbot now properly handles mixed case domain names found in custom CSRs.
* A number of poorly worded prompts and error messages.

### Removed

* Support for OpenSSL 1.0.0 in `certbot-auto` has been removed as we now pin a
  newer version of `cryptography` which dropped support for this version.

More details about these changes can be found on our GitHub repo:
https://github.com/certbot/certbot/issues?q=is%3Aissue+milestone%3A0.15.0+is%3Aclosed

## 0.14.2 - 2017-05-25

### Fixed

* Certbot 0.14.0 included a bug where Certbot would create a temporary log file
(usually in /tmp) if the program exited during argument parsing. If a user
provided -h/--help/help, --version, or an invalid command line argument,
Certbot would create this temporary log file. This was especially bothersome to
certbot-auto users as certbot-auto runs `certbot --version` internally to see
if the script needs to upgrade causing it to create at least one of these files
on every run. This problem has been resolved.

More details about this change can be found on our GitHub repo:
https://github.com/certbot/certbot/issues?q=is%3Aissue+milestone%3A0.14.2+is%3Aclosed

## 0.14.1 - 2017-05-16

### Fixed

* Certbot now works with configargparse 0.12.0.
* Issues with the Apache plugin and Augeas 1.7+ have been resolved.
* A problem where the Nginx plugin would fail to install certificates on
systems that had the plugin's SSL/TLS options file from 7+ months ago has been
fixed.

More details about these changes can be found on our GitHub repo:
https://github.com/certbot/certbot/issues?q=is%3Aissue+milestone%3A0.14.1+is%3Aclosed

## 0.14.0 - 2017-05-04

### Added

* Python 3.3+ support for all Certbot packages. `certbot-auto` still currently
only supports Python 2, but the `acme`, `certbot`, `certbot-apache`, and
`certbot-nginx` packages on PyPI now fully support Python 2.6, 2.7, and 3.3+.
* Certbot's Apache plugin now handles multiple virtual hosts per file.
* Lockfiles to prevent multiple versions of Certbot running simultaneously.

### Changed

* When converting an HTTP virtual host to HTTPS in Apache, Certbot only copies
the virtual host rather than the entire contents of the file it's contained
in.
* The Nginx plugin now includes SSL/TLS directives in a separate file located
in Certbot's configuration directory rather than copying the contents of the
file into every modified `server` block.

### Fixed

* Ensure logging is configured before parts of Certbot attempt to log any
messages.
* Support for the `--quiet` flag in `certbot-auto`.
* Reverted a change made in a previous release to make the `acme` and `certbot`
packages always depend on `argparse`. This dependency is conditional again on
the user's Python version.
* Small bugs in the Nginx plugin such as properly handling empty `server`
blocks and setting `server_names_hash_bucket_size` during challenges.

As always, a more complete list of changes can be found on GitHub:
https://github.com/certbot/certbot/issues?q=is%3Aissue+milestone%3A0.14.0+is%3Aclosed

## 0.13.0 - 2017-04-06

### Added

* `--debug-challenges` now pauses Certbot after setting up challenges for debugging.
* The Nginx parser can now handle all valid directives in configuration files.
* Nginx ciphersuites have changed to Mozilla Intermediate.
* `certbot-auto --no-bootstrap` provides the option to not install OS dependencies.

### Fixed

* `--register-unsafely-without-email` now respects `--quiet`.
* Hyphenated renewal parameters are now saved in renewal config files.
* `--dry-run` no longer persists keys and csrs.
* Certbot no longer hangs when trying to start Nginx in Arch Linux.
* Apache rewrite rules no longer double-encode characters.

A full list of changes is available on GitHub:
https://github.com/certbot/certbot/issues?q=is%3Aissue%20milestone%3A0.13.0%20is%3Aclosed%20

## 0.12.0 - 2017-03-02

### Added

* Certbot now allows non-camelcase Apache VirtualHost names.
* Certbot now allows more log messages to be silenced.

### Fixed

* Fixed a regression around using `--cert-name` when getting new certificates

More information about these changes can be found on our GitHub repo:
https://github.com/certbot/certbot/issues?q=is%3Aissue%20milestone%3A0.12.0

## 0.11.1 - 2017-02-01

### Fixed

* Resolved a problem where Certbot would crash while parsing command line
arguments in some cases.
* Fixed a typo.

More details about these changes can be found on our GitHub repo:
https://github.com/certbot/certbot/pulls?q=is%3Apr%20milestone%3A0.11.1%20is%3Aclosed

## 0.11.0 - 2017-02-01

### Added

* When using the standalone plugin while running Certbot interactively
and a required port is bound by another process, Certbot will give you
the option to retry to grab the port rather than immediately exiting.
* You are now able to deactivate your account with the Let's Encrypt
server using the `unregister` subcommand.
* When revoking a certificate using the `revoke` subcommand, you now
have the option to provide the reason the certificate is being revoked
to Let's Encrypt with `--reason`.

### Changed

* Providing `--quiet` to `certbot-auto` now silences package manager output.

### Removed

* Removed the optional `dnspython` dependency in our `acme` package.
Now the library does not support client side verification of the DNS
challenge.

More details about these changes can be found on our GitHub repo:
https://github.com/certbot/certbot/issues?q=is%3Aissue+milestone%3A0.11.0+is%3Aclosed

## 0.10.2 - 2017-01-25

### Added

* If Certbot receives a request with a `badNonce` error, it now
automatically retries the request. Since nonces from Let's Encrypt expire,
this helps people performing the DNS challenge with the `manual` plugin
who may have to wait an extended period of time for their DNS changes to
propagate.

### Fixed

* Certbot now saves the `--preferred-challenges` values for renewal. Previously
these values were discarded causing a different challenge type to be used when
renewing certs in some cases.

More details about these changes can be found on our GitHub repo:
https://github.com/certbot/certbot/issues?q=is%3Aissue+milestone%3A0.10.2+is%3Aclosed

## 0.10.1 - 2017-01-13

### Fixed

* Resolve problems where when asking Certbot to update a certificate at
an existing path to include different domain names, the old names would
continue to be used.
* Fix issues successfully running our unit test suite on some systems.

More details about these changes can be found on our GitHub repo:
https://github.com/certbot/certbot/issues?q=is%3Aissue+milestone%3A0.10.1+is%3Aclosed

## 0.10.0 - 2017-01-11

## Added

* Added the ability to customize and automatically complete DNS and HTTP
domain validation challenges with the manual plugin. The flags
`--manual-auth-hook` and `--manual-cleanup-hook` can now be provided
when using the manual plugin to execute commands provided by the user to
perform and clean up challenges provided by the CA. This is best used in
complicated setups where the DNS challenge must be used or Certbot's
existing plugins cannot be used to perform HTTP challenges. For more
information on how this works, see `certbot --help manual`.
* Added a `--cert-name` flag for specifying the name to use for the
certificate in Certbot's configuration directory. Using this flag in
combination with `-d/--domains`, a user can easily request a new
certificate with different domains and save it with the name provided by
`--cert-name`. Additionally, `--cert-name` can be used to select a
certificate with the `certonly` and `run` subcommands so a full list of
domains in the certificate does not have to be provided.
* Added subcommand `certificates` for listing the certificates managed by
Certbot and their properties.
* Added the `delete` subcommand for removing certificates managed by Certbot
from the configuration directory.
* Certbot now supports requesting internationalized domain names (IDNs).
* Hooks provided to Certbot are now saved to be reused during renewal.
If you run Certbot with `--pre-hook`, `--renew-hook`, or `--post-hook`
flags when obtaining a certificate, the provided commands will
automatically be saved and executed again when renewing the certificate.
A pre-hook and/or post-hook can also be given to the `certbot renew`
command either on the command line or in a [configuration
file](https://certbot.eff.org/docs/using.html#configuration-file) to run
an additional command before/after any certificate is renewed. Hooks
will only be run if a certificate is renewed.
* Support Busybox in certbot-auto.

### Changed

* Recategorized `-h/--help` output to improve documentation and
discoverability.

### Removed

* Removed the ncurses interface. This change solves problems people
were having on many systems, reduces the number of Certbot
dependencies, and simplifies our code. Certbot's only interface now is
the text interface which was available by providing `-t/--text` to
earlier versions of Certbot.

### Fixed

* Many small bug fixes.

More details about these changes can be found on our GitHub repo:
https://github.com/certbot/certbot/issues?q=is%3Aissue+milestone%3A0.10.0is%3Aclosed

## 0.9.3 - 2016-10-13

### Added

* The Apache plugin uses information about your OS to help determine the
layout of your Apache configuration directory. We added a patch to
ensure this code behaves the same way when testing on different systems
as the tests were failing in some cases.

### Changed

* Certbot adopted more conservative behavior about reporting a needed port as
unavailable when using the standalone plugin.

More details about these changes can be found on our GitHub repo:
https://github.com/certbot/certbot/milestone/27?closed=1

## 0.9.2 - 2016-10-12

### Added

* Certbot stopped requiring that all possibly required ports are available when
using the standalone plugin. It now only verifies that the ports are available
when they are necessary.

### Fixed

* Certbot now verifies that our optional dependencies version matches what is
required by Certbot.
* Certnot now properly copies the `ssl on;` directives as necessary when
performing domain validation in the Nginx plugin.
* Fixed problem where symlinks were becoming files when they were
packaged, causing errors during testing and OS packaging.

More details about these changes can be found on our GitHub repo:
https://github.com/certbot/certbot/milestone/26?closed=1

## 0.9.1 - 2016-10-06

### Fixed

* Fixed a bug that was introduced in version 0.9.0 where the command
line flag -q/--quiet wasn't respected in some cases.

More details about these changes can be found on our GitHub repo:
https://github.com/certbot/certbot/milestone/25?closed=1

## 0.9.0 - 2016-10-05

### Added

* Added an alpha version of the Nginx plugin. This plugin fully automates the
process of obtaining and installing certificates with Nginx.
Additionally, it is able to automatically configure security
enhancements such as an HTTP to HTTPS redirect and OCSP stapling. To use
this plugin, you must have the `certbot-nginx` package installed (which
is installed automatically when using `certbot-auto`) and provide
`--nginx` on the command line. This plugin is still in its early stages
so we recommend you use it with some caution and make sure you have a
backup of your Nginx configuration.
* Added support for the `DNS` challenge in the `acme` library and `DNS` in
Certbot's `manual` plugin. This allows you to create DNS records to
prove to Let's Encrypt you control the requested domain name. To use
this feature, include `--manual --preferred-challenges dns` on the
command line.
* Certbot now helps with enabling Extra Packages for Enterprise Linux (EPEL) on
CentOS 6 when using `certbot-auto`. To use `certbot-auto` on CentOS 6,
the EPEL repository has to be enabled. `certbot-auto` will now prompt
users asking them if they would like the script to enable this for them
automatically. This is done without prompting users when using
`letsencrypt-auto` or if `-n/--non-interactive/--noninteractive` is
included on the command line.

More details about these changes can be found on our GitHub repo:
https://github.com/certbot/certbot/issues?q=is%3Aissue+milestone%3A0.9.0+is%3Aclosed

## 0.8.1 - 2016-06-14

### Added

* Certbot now preserves a certificate's common name when using `renew`.
* Certbot now saves webroot values for renewal when they are entered interactively.
* Certbot now gracefully reports that the Apache plugin isn't usable when Augeas is not installed.
* Added experimental support for Mageia has been added to `certbot-auto`.

### Fixed

* Fixed problems with an invalid user-agent string on OS X.

More details about these changes can be found on our GitHub repo:
https://github.com/certbot/certbot/issues?q=is%3Aissue+milestone%3A0.8.1+

## 0.8.0 - 2016-06-02

### Added

* Added the `register` subcommand which can be used to register an account
with the Let's Encrypt CA.
* You can now run `certbot register --update-registration` to
change the e-mail address associated with your registration.

More details about these changes can be found on our GitHub repo:
https://github.com/certbot/certbot/issues?q=is%3Aissue+milestone%3A0.8.0+

## 0.7.0 - 2016-05-27

### Added

* Added `--must-staple` to request certificates from Let's Encrypt
with the OCSP must staple extension.
* Certbot now automatically configures OSCP stapling for Apache.
* Certbot now allows requesting certificates for domains found in the common name
of a custom CSR.

### Fixed

* Fixed a number of miscellaneous bugs

More details about these changes can be found on our GitHub repo:
https://github.com/certbot/certbot/issues?q=milestone%3A0.7.0+is%3Aissue

## 0.6.0 - 2016-05-12

### Added

* Versioned the datetime dependency in setup.py.

### Changed

* Renamed the client from `letsencrypt` to `certbot`.

### Fixed

* Fixed a small json deserialization error.
* Certbot now preserves domain order in generated CSRs.
* Fixed some minor bugs.

More details about these changes can be found on our GitHub repo:
https://github.com/certbot/certbot/issues?q=is%3Aissue%20milestone%3A0.6.0%20is%3Aclosed%20

## 0.5.0 - 2016-04-05

### Added

* Added the ability to use the webroot plugin interactively.
* Added the flags --pre-hook, --post-hook, and --renew-hook which can be used with
the renew subcommand to register shell commands to run in response to
renewal events. Pre-hook commands will be run before any certs are
renewed, post-hook commands will be run after any certs are renewed,
and renew-hook commands will be run after each cert is renewed. If no
certs are due for renewal, no command is run.
* Added a -q/--quiet flag which silences all output except errors.
* Added an --allow-subset-of-domains flag which can be used with the renew
command to prevent renewal failures for a subset of the requested
domains from causing the client to exit.

### Changed

* Certbot now uses renewal configuration files. In /etc/letsencrypt/renewal
by default, these files can be used to control what parameters are
used when renewing a specific certificate.

More details about these changes can be found on our GitHub repo:
https://github.com/letsencrypt/letsencrypt/issues?q=milestone%3A0.5.0+is%3Aissue

## 0.4.2 - 2016-03-03

### Fixed

* Resolved problems encountered when compiling letsencrypt
against the new OpenSSL release.
* Fixed problems encountered when using `letsencrypt renew` with configuration files
from the private beta.

More details about these changes can be found on our GitHub repo:
https://github.com/letsencrypt/letsencrypt/issues?q=is%3Aissue+milestone%3A0.4.2

## 0.4.1 - 2016-02-29

### Fixed

* Fixed Apache parsing errors encountered with some configurations.
* Fixed Werkzeug dependency problems encountered on some Red Hat systems.
* Fixed bootstrapping failures when using letsencrypt-auto with --no-self-upgrade.
* Fixed problems with parsing renewal config files from private beta.

More details about these changes can be found on our GitHub repo:
https://github.com/letsencrypt/letsencrypt/issues?q=is:issue+milestone:0.4.1

## 0.4.0 - 2016-02-10

### Added

* Added the verb/subcommand `renew` which can be used to renew your existing
certificates as they approach expiration. Running `letsencrypt renew`
will examine all existing certificate lineages and determine if any are
less than 30 days from expiration. If so, the client will use the
settings provided when you previously obtained the certificate to renew
it. The subcommand finishes by printing a summary of which renewals were
successful, failed, or not yet due.
* Added a `--dry-run` flag to help with testing configuration
without affecting production rate limits. Currently supported by the
`renew` and `certonly` subcommands, providing `--dry-run` on the command
line will obtain certificates from the staging server without saving the
resulting certificates to disk.
* Added major improvements to letsencrypt-auto. This script
has been rewritten to include full support for Python 2.6, the ability
for letsencrypt-auto to update itself, and improvements to the
stability, security, and performance of the script.
* Added support for Apache 2.2 to the Apache plugin.

More details about these changes can be found on our GitHub repo:
https://github.com/letsencrypt/letsencrypt/issues?q=is%3Aissue+milestone%3A0.4.0

## 0.3.0 - 2016-01-27

### Added

* Added a non-interactive mode which can be enabled by including `-n` or
`--non-interactive` on the command line. This can be used to guarantee
the client will not prompt when run automatically using cron/systemd.
* Added preparation for the new letsencrypt-auto script. Over the past
couple months, we've been working on increasing the reliability and
security of letsencrypt-auto. A number of changes landed in this
release to prepare for the new version of this script.

More details about these changes can be found on our GitHub repo:
https://github.com/letsencrypt/letsencrypt/issues?q=is%3Aissue+milestone%3A0.3.0

## 0.2.0 - 2016-01-14

### Added

* Added Apache plugin support for non-Debian based systems. Support has been
added for modern Red Hat based systems such as Fedora 23, Red Hat 7,
and CentOS 7 running Apache 2.4. In theory, this plugin should be
able to be configured to run on any Unix-like OS running Apache 2.4.
* Relaxed PyOpenSSL version requirements. This adds support for systems
with PyOpenSSL versions 0.13 or 0.14.
* Improved error messages from the client.

### Fixed

* Resolved issues with the Apache plugin enabling an HTTP to HTTPS
redirect on some systems.

More details about these changes can be found on our GitHub repo:
https://github.com/letsencrypt/letsencrypt/issues?q=is%3Aissue+milestone%3A0.2.0

## 0.1.1 - 2015-12-15

### Added

* Added a check that avoids attempting to issue for unqualified domain names like
"localhost".

### Fixed

* Fixed a confusing UI path that caused some users to repeatedly renew
their certs while experimenting with the client, in some cases hitting
issuance rate limits.
* Fixed numerous Apache configuration parser problems
* Fixed --webroot permission handling for non-root users

More details about these changes can be found on our GitHub repo:
https://github.com/letsencrypt/letsencrypt/issues?q=milestone%3A0.1.1<|MERGE_RESOLUTION|>--- conflicted
+++ resolved
@@ -6,13 +6,10 @@
 
 ### Added
 
-<<<<<<< HEAD
+* Add `certbot.util.LooseVersion` class. See [GH #9489](https://github.com/certbot/certbot/issues/9489).
 * The webroot plugin now also supports the `--webroot-propagation-seconds`
   option. Note that this is usually not required, but for some systems
   with distributed webroots requiring syncing this might be useful.
-=======
-* Add `certbot.util.LooseVersion` class. See [GH #9489](https://github.com/certbot/certbot/issues/9489).
->>>>>>> 4fc4d536
 
 ### Changed
 
