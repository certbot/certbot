# Certbot change log

Certbot adheres to [Semantic Versioning](https://semver.org/).

## 1.6.0 - master

### Added

* Add minimal code to run Nginx plugin on NetBSD.
* Function `certbot.compat.filesystem.umask` is a drop-in replacement for `os.umask`
  implementing umask for both UNIX and Windows systems.

### Changed

* Allow session tickets to be disabled in Apache when mod_ssl is statically linked.
<<<<<<< HEAD
* Certbot behaves similarly on Windows to on UNIX systems regarding umask, and
  the umask `022` is applied by default: all files/directories are not writable by anyone
  other than the user running Certbot and the system/admin users.
=======
* Read acmev1 Let's Encrypt server URL from renewal config as acmev2 URL to prepare
  for impending acmev1 deprecation.
>>>>>>> e31834a6

### Fixed

*

More details about these changes can be found on our GitHub repo.

## 1.5.0 - 2020-06-02

### Added

* Require explicit confirmation of snap plugin permissions before connecting.

### Changed

* Improved error message in apache installer when mod_ssl is not available.

### Fixed

* Add support for OCSP responses which use a public key hash ResponderID, fixing
  interoperability with Sectigo CAs.
* Fix TLS-ALPN test that fails when run with newer versions of OpenSSL.

More details about these changes can be found on our GitHub repo.

## 1.4.0 - 2020-05-05

### Added

* Turn off session tickets for apache plugin by default when appropriate.
* Added serial number of certificate to the output of `certbot certificates`
* Expose two new environment variables in the authenticator and cleanup scripts used by
  the `manual` plugin: `CERTBOT_REMAINING_CHALLENGES` is equal to the number of challenges
  remaining after the current challenge, `CERTBOT_ALL_DOMAINS` is a comma-separated list
  of all domains challenged for the current certificate.
* Added TLS-ALPN-01 challenge support in the `acme` library. Support of this
  challenge in the Certbot client is planned to be added in a future release.
* Added minimal proxy support for OCSP verification.
* On Windows, hooks are now executed in a Powershell shell instead of a CMD shell,
  allowing both `*.ps1` and `*.bat` as valid scripts for Certbot.

### Changed

* Reorganized error message when a user entered an invalid email address.
* Stop asking interactively if the user would like to add a redirect.
* `mock` dependency is now conditional on Python 2 in all of our packages.
* Deprecate certbot-auto on Gentoo, macOS, and FreeBSD.
* Allow existing but empty archive and live dir to be used when creating new lineage.

### Fixed

* When using an RFC 8555 compliant endpoint, the `acme` library no longer sends the
  `resource` field in any requests or the `type` field when responding to challenges.
* Fix nginx plugin crash when non-ASCII configuration file is being read (instead,
  the user will be warned that UTF-8 must be used).
* Fix hanging OCSP queries during revocation checking - added a 10 second timeout.
* Standalone servers now have a default socket timeout of 30 seconds, fixing
  cases where an idle connection can cause the standalone plugin to hang.
* Parsing of the RFC 8555 application/pem-certificate-chain now tolerates CRLF line
  endings. This should fix interoperability with Buypass' services.

More details about these changes can be found on our GitHub repo.

## 1.3.0 - 2020-03-03

### Added

* Added certbot.ocsp Certbot's API. The certbot.ocsp module can be used to
  determine the OCSP status of certificates.
* Don't verify the existing certificate in HTTP01Response.simple_verify, for
  compatibility with the real-world ACME challenge checks.
* Added support for `$hostname` in nginx `server_name` directive

### Changed

* Certbot will now renew certificates early if they have been revoked according
  to OCSP.
* Fix acme module warnings when response Content-Type includes params (e.g. charset).
* Fixed issue where webroot plugin would incorrectly raise `Read-only file system`
  error when creating challenge directories (issue #7165).

### Fixed

* Fix Apache plugin to use less restrictive umask for making the challenge directory when a restrictive umask was set when certbot was started.

More details about these changes can be found on our GitHub repo.

## 1.2.0 - 2020-02-04

### Added

* Added support for Cloudflare's limited-scope API Tokens

### Changed

* Add directory field to error message when field is missing.
* If MD5 hasher is not available, try it in non-security mode (fix for FIPS systems) -- [#1948](https://github.com/certbot/certbot/issues/1948)
* Disable old SSL versions and ciphersuites and remove `SSLCompression off` setting to follow Mozilla recommendations in Apache.
* Remove ECDHE-RSA-AES128-SHA from NGINX ciphers list now that Windows 2008 R2 and Windows 7 are EOLed
* Support for Python 3.4 has been removed.

### Fixed

* Fix collections.abc imports for Python 3.9.

More details about these changes can be found on our GitHub repo.

## 1.1.0 - 2020-01-14

### Added

*

### Changed

* Removed the fallback introduced with 0.34.0 in `acme` to retry a POST-as-GET
  request as a GET request when the targeted ACME CA server seems to not support
  POST-as-GET requests.
* certbot-auto no longer supports architectures other than x86_64 on RHEL 6
  based systems. Existing certbot-auto installations affected by this will
  continue to work, but they will no longer receive updates. To install a
  newer version of Certbot on these systems, you should update your OS.
* Support for Python 3.4 in Certbot and its ACME library is deprecated and will be
  removed in the next release of Certbot. certbot-auto users on x86_64 systems running
  RHEL 6 or derivatives will be asked to enable Software Collections (SCL) repository
  so Python 3.6 can be installed. certbot-auto can enable the SCL repo for you on CentOS 6
  while users on other RHEL 6 based systems will be asked to do this manually.

### Fixed

*

More details about these changes can be found on our GitHub repo.

## 1.0.0 - 2019-12-03

### Added

*

### Removed

* The `docs` extras for the `certbot-apache` and `certbot-nginx` packages
  have been removed.

### Changed

* certbot-auto has deprecated support for systems using OpenSSL 1.0.1 that are
  not running on x86-64. This primarily affects RHEL 6 based systems.
* Certbot's `config_changes` subcommand has been removed
* `certbot.plugins.common.TLSSNI01` has been removed.
* Deprecated attributes related to the TLS-SNI-01 challenge in
  `acme.challenges` and `acme.standalone`
  have been removed.
* The functions `certbot.client.view_config_changes`,
  `certbot.main.config_changes`,
  `certbot.plugins.common.Installer.view_config_changes`,
  `certbot.reverter.Reverter.view_config_changes`, and
  `certbot.util.get_systemd_os_info` have been removed
* Certbot's `register --update-registration` subcommand has been removed
* When possible, default to automatically configuring the webserver so all requests
  redirect to secure HTTPS access. This is mostly relevant when running Certbot
  in non-interactive mode. Previously, the default was to not redirect all requests.

### Fixed

*

More details about these changes can be found on our GitHub repo.

## 0.40.1 - 2019-11-05

### Changed

* Added back support for Python 3.4 to Certbot components and certbot-auto due
  to a bug when requiring Python 2.7 or 3.5+ on RHEL 6 based systems.

More details about these changes can be found on our GitHub repo.

## 0.40.0 - 2019-11-05

### Added

*

### Changed

* We deprecated support for Python 3.4 in Certbot and its ACME library. Support
  for Python 3.4 will be removed in the next major release of Certbot.
  certbot-auto users on RHEL 6 based systems will be asked to enable Software
  Collections (SCL) repository so Python 3.6 can be installed. certbot-auto can
  enable the SCL repo for you on CentOS 6 while users on other RHEL 6 based
  systems will be asked to do this manually.
* `--server` may now be combined with `--dry-run`. Certbot will, as before, use the
  staging server instead of the live server when `--dry-run` is used.
* `--dry-run` now requests fresh authorizations every time, fixing the issue
  where it was prone to falsely reporting success.
* Updated certbot-dns-google to depend on newer versions of
  google-api-python-client and oauth2client.
* The OS detection logic again uses distro library for Linux OSes
* certbot.plugins.common.TLSSNI01 has been deprecated and will be removed in a
  future release.
* CLI flags --tls-sni-01-port and --tls-sni-01-address have been removed.
* The values tls-sni and tls-sni-01 for the --preferred-challenges flag are no
  longer accepted.
* Removed the flags: `--agree-dev-preview`, `--dialog`, and `--apache-init-script`
* acme.standalone.BaseRequestHandlerWithLogging and
  acme.standalone.simple_tls_sni_01_server have been deprecated and will be
  removed in a future release of the library.
* certbot-dns-rfc2136 now use TCP to query SOA records.

### Fixed

*

More details about these changes can be found on our GitHub repo.

## 0.39.0 - 2019-10-01

### Added

* Support for Python 3.8 was added to Certbot and all of its components.
* Support for CentOS 8 was added to certbot-auto.

### Changed

* Don't send OCSP requests for expired certificates
* Return to using platform.linux_distribution instead of distro.linux_distribution in OS fingerprinting for Python < 3.8
* Updated the Nginx plugin's TLS configuration to keep support for some versions of IE11.

### Fixed

* Fixed OS detection in the Apache plugin on RHEL 6.

More details about these changes can be found on our GitHub repo.

## 0.38.0 - 2019-09-03

### Added

* Disable session tickets for Nginx users when appropriate.

### Changed

* If Certbot fails to rollback your server configuration, the error message
  links to the Let's Encrypt forum. Change the link to the Help category now
  that the Server category has been closed.
* Replace platform.linux_distribution with distro.linux_distribution as a step
  towards Python 3.8 support in Certbot.

### Fixed

* Fixed OS detection in the Apache plugin on Scientific Linux.

More details about these changes can be found on our GitHub repo.

## 0.37.2 - 2019-08-21

* Stop disabling TLS session tickets in Nginx as it caused TLS failures on
  some systems.

More details about these changes can be found on our GitHub repo.

## 0.37.1 - 2019-08-08

### Fixed

* Stop disabling TLS session tickets in Apache as it caused TLS failures on
  some systems.

More details about these changes can be found on our GitHub repo.

## 0.37.0 - 2019-08-07

### Added

* Turn off session tickets for apache plugin by default
* acme: Authz deactivation added to `acme` module.

### Changed

* Follow updated Mozilla recommendations for Nginx ssl_protocols, ssl_ciphers,
  and ssl_prefer_server_ciphers

### Fixed

* Fix certbot-auto failures on RHEL 8.

More details about these changes can be found on our GitHub repo.

## 0.36.0 - 2019-07-11

### Added

* Turn off session tickets for nginx plugin by default
* Added missing error types from RFC8555 to acme

### Changed

* Support for Ubuntu 14.04 Trusty has been removed.
* Update the 'manage your account' help to be more generic.
* The error message when Certbot's Apache plugin is unable to modify your
  Apache configuration has been improved.
* Certbot's config_changes subcommand has been deprecated and will be
  removed in a future release.
* `certbot config_changes` no longer accepts a --num parameter.
* The functions `certbot.plugins.common.Installer.view_config_changes` and
  `certbot.reverter.Reverter.view_config_changes` have been deprecated and will
  be removed in a future release.

### Fixed

* Replace some unnecessary platform-specific line separation.

More details about these changes can be found on our GitHub repo.

## 0.35.1 - 2019-06-10

### Fixed

* Support for specifying an authoritative base domain in our dns-rfc2136 plugin
  has been removed. This feature was added in our last release but had a bug
  which caused the plugin to fail so the feature has been removed until it can
  be added properly.

Despite us having broken lockstep, we are continuing to release new versions of
all Certbot components during releases for the time being, however, the only
package with changes other than its version number was:

* certbot-dns-rfc2136

More details about these changes can be found on our GitHub repo.

## 0.35.0 - 2019-06-05

### Added

* dns_rfc2136 plugin now supports explicitly specifying an authoritative
  base domain for cases when the automatic method does not work (e.g.
  Split horizon DNS)

### Changed

*

### Fixed

* Renewal parameter `webroot_path` is always saved, avoiding some regressions
  when `webroot` authenticator plugin is invoked with no challenge to perform.
* Certbot now accepts OCSP responses when an explicit authorized
  responder, different from the issuer, is used to sign OCSP
  responses.
* Scripts in Certbot hook directories are no longer executed when their
  filenames end in a tilde.

Despite us having broken lockstep, we are continuing to release new versions of
all Certbot components during releases for the time being, however, the only
package with changes other than its version number was:

* certbot
* certbot-dns-rfc2136

More details about these changes can be found on our GitHub repo.

## 0.34.2 - 2019-05-07

### Fixed

* certbot-auto no longer writes a check_permissions.py script at the root
  of the filesystem.

Despite us having broken lockstep, we are continuing to release new versions of
all Certbot components during releases for the time being, however, the only
changes in this release were to certbot-auto.

More details about these changes can be found on our GitHub repo.

## 0.34.1 - 2019-05-06

### Fixed

* certbot-auto no longer prints a blank line when there are no permissions
  problems.

Despite us having broken lockstep, we are continuing to release new versions of
all Certbot components during releases for the time being, however, the only
changes in this release were to certbot-auto.

More details about these changes can be found on our GitHub repo.

## 0.34.0 - 2019-05-01

### Changed

* Apache plugin now tries to restart httpd on Fedora using systemctl if a
  configuration test error is detected. This has to be done due to the way
  Fedora now generates the self signed certificate files upon first
  restart.
* Updated Certbot and its plugins to improve the handling of file system permissions
  on Windows as a step towards adding proper Windows support to Certbot.
* Updated urllib3 to 1.24.2 in certbot-auto.
* Removed the fallback introduced with 0.32.0 in `acme` to retry a challenge response
  with a `keyAuthorization` if sending the response without this field caused a
  `malformed` error to be received from the ACME server.
* Linode DNS plugin now supports api keys created from their new panel
  at [cloud.linode.com](https://cloud.linode.com)

### Fixed

* Fixed Google DNS Challenge issues when private zones exist
* Adding a warning noting that future versions of Certbot will automatically configure the
  webserver so that all requests redirect to secure HTTPS access. You can control this
  behavior and disable this warning with the --redirect and --no-redirect flags.
* certbot-auto now prints warnings when run as root with insecure file system
  permissions. If you see these messages, you should fix the problem by
  following the instructions at
  https://community.letsencrypt.org/t/certbot-auto-deployment-best-practices/91979/,
  however, these warnings can be disabled as necessary with the flag
  --no-permissions-check.
* `acme` module uses now a POST-as-GET request to retrieve the registration
  from an ACME v2 server
* Convert the tsig algorithm specified in the certbot_dns_rfc2136 configuration file to
  all uppercase letters before validating. This makes the value in the config case
  insensitive.

Despite us having broken lockstep, we are continuing to release new versions of
all Certbot components during releases for the time being, however, the only
package with changes other than its version number was:

* acme
* certbot
* certbot-apache
* certbot-dns-cloudflare
* certbot-dns-cloudxns
* certbot-dns-digitalocean
* certbot-dns-dnsimple
* certbot-dns-dnsmadeeasy
* certbot-dns-gehirn
* certbot-dns-google
* certbot-dns-linode
* certbot-dns-luadns
* certbot-dns-nsone
* certbot-dns-ovh
* certbot-dns-rfc2136
* certbot-dns-route53
* certbot-dns-sakuracloud
* certbot-nginx

More details about these changes can be found on our GitHub repo.

## 0.33.1 - 2019-04-04

### Fixed

* A bug causing certbot-auto to print warnings or crash on some RHEL based
  systems has been resolved.

Despite us having broken lockstep, we are continuing to release new versions of
all Certbot components during releases for the time being, however, the only
changes in this release were to certbot-auto.

More details about these changes can be found on our GitHub repo.

## 0.33.0 - 2019-04-03

### Added

* Fedora 29+ is now supported by certbot-auto. Since Python 2.x is on a deprecation
  path in Fedora, certbot-auto will install and use Python 3.x on Fedora 29+.
* CLI flag `--https-port` has been added for Nginx plugin exclusively, and replaces
  `--tls-sni-01-port`. It defines the HTTPS port the Nginx plugin will use while
  setting up a new SSL vhost. By default the HTTPS port is 443.

### Changed

* Support for TLS-SNI-01 has been removed from all official Certbot plugins.
* Attributes related to the TLS-SNI-01 challenge in `acme.challenges` and `acme.standalone`
  modules are deprecated and will be removed soon.
* CLI flags `--tls-sni-01-port` and `--tls-sni-01-address` are now no-op, will
  generate a deprecation warning if used, and will be removed soon.
* Options `tls-sni` and `tls-sni-01` in `--preferred-challenges` flag are now no-op,
  will generate a deprecation warning if used, and will be removed soon.
* CLI flag `--standalone-supported-challenges` has been removed.

### Fixed

* Certbot uses the Python library cryptography for OCSP when cryptography>=2.5
  is installed. We fixed a bug in Certbot causing it to interpret timestamps in
  the OCSP response as being in the local timezone rather than UTC.
* Issue causing the default CentOS 6 TLS configuration to ignore some of the
  HTTPS VirtualHosts created by Certbot. mod_ssl loading is now moved to main
  http.conf for this environment where possible.

Despite us having broken lockstep, we are continuing to release new versions of
all Certbot components during releases for the time being, however, the only
package with changes other than its version number was:

* acme
* certbot
* certbot-apache
* certbot-nginx

More details about these changes can be found on our GitHub repo.

## 0.32.0 - 2019-03-06

### Added

* If possible, Certbot uses built-in support for OCSP from recent cryptography
  versions instead of the OpenSSL binary: as a consequence Certbot does not need
  the OpenSSL binary to be installed anymore if cryptography>=2.5 is installed.

### Changed

* Certbot and its acme module now depend on josepy>=1.1.0 to avoid printing the
  warnings described at https://github.com/certbot/josepy/issues/13.
* Apache plugin now respects CERTBOT_DOCS environment variable when adding
  command line defaults.
* The running of manual plugin hooks is now always included in Certbot's log
  output.
* Tests execution for certbot, certbot-apache and certbot-nginx packages now relies on pytest.
* An ACME CA server may return a "Retry-After" HTTP header on authorization polling, as
  specified in the ACME protocol, to indicate when the next polling should occur. Certbot now
  reads this header if set and respect its value.
* The `acme` module avoids sending the `keyAuthorization` field in the JWS
  payload when responding to a challenge as the field is not included in the
  current ACME protocol. To ease the migration path for ACME CA servers,
  Certbot and its `acme` module will first try the request without the
  `keyAuthorization` field but will temporarily retry the request with the
  field included if a `malformed` error is received. This fallback will be
  removed in version 0.34.0.

Despite us having broken lockstep, we are continuing to release new versions of
all Certbot components during releases for the time being, however, the only
package with changes other than its version number was:

* acme
* certbot
* certbot-apache
* certbot-nginx

More details about these changes can be found on our GitHub repo.

## 0.31.0 - 2019-02-07

### Added

* Avoid reprocessing challenges that are already validated
  when a certificate is issued.
* Support for initiating (but not solving end-to-end) TLS-ALPN-01 challenges
  with the `acme` module.

### Changed

* Certbot's official Docker images are now based on Alpine Linux 3.9 rather
  than 3.7. The new version comes with OpenSSL 1.1.1.
* Lexicon-based DNS plugins are now fully compatible with Lexicon 3.x (support
  on 2.x branch is maintained).
* Apache plugin now attempts to configure all VirtualHosts matching requested
  domain name instead of only a single one when answering the HTTP-01 challenge.

### Fixed

* Fixed accessing josepy contents through acme.jose when the full acme.jose
  path is used.
* Clarify behavior for deleting certs as part of revocation.

Despite us having broken lockstep, we are continuing to release new versions of
all Certbot components during releases for the time being, however, the only
package with changes other than its version number was:

* acme
* certbot
* certbot-apache
* certbot-dns-cloudxns
* certbot-dns-dnsimple
* certbot-dns-dnsmadeeasy
* certbot-dns-gehirn
* certbot-dns-linode
* certbot-dns-luadns
* certbot-dns-nsone
* certbot-dns-ovh
* certbot-dns-sakuracloud

More details about these changes can be found on our GitHub repo.

## 0.30.2 - 2019-01-25

### Fixed

* Update the version of setuptools pinned in certbot-auto to 40.6.3 to
  solve installation problems on newer OSes.

Despite us having broken lockstep, we are continuing to release new versions of
all Certbot components during releases for the time being, however, this
release only affects certbot-auto.

More details about these changes can be found on our GitHub repo.

## 0.30.1 - 2019-01-24

### Fixed

* Always download the pinned version of pip in pipstrap to address breakages
* Rename old,default.conf to old-and-default.conf to address commas in filenames
  breaking recent versions of pip.
* Add VIRTUALENV_NO_DOWNLOAD=1 to all calls to virtualenv to address breakages
  from venv downloading the latest pip

Despite us having broken lockstep, we are continuing to release new versions of
all Certbot components during releases for the time being, however, the only
package with changes other than its version number was:

* certbot-apache

More details about these changes can be found on our GitHub repo.

## 0.30.0 - 2019-01-02

### Added

* Added the `update_account` subcommand for account management commands.

### Changed

* Copied account management functionality from the `register` subcommand
  to the `update_account` subcommand.
* Marked usage `register --update-registration` for deprecation and
  removal in a future release.

### Fixed

* Older modules in the josepy library can now be accessed through acme.jose
  like it could in previous versions of acme. This is only done to preserve
  backwards compatibility and support for doing this with new modules in josepy
  will not be added. Users of the acme library should switch to using josepy
  directly if they haven't done so already.

Despite us having broken lockstep, we are continuing to release new versions of
all Certbot components during releases for the time being, however, the only
package with changes other than its version number was:

* acme

More details about these changes can be found on our GitHub repo.

## 0.29.1 - 2018-12-05

### Added

*

### Changed

*

### Fixed

* The default work and log directories have been changed back to
  /var/lib/letsencrypt and /var/log/letsencrypt respectively.

Despite us having broken lockstep, we are continuing to release new versions of
all Certbot components during releases for the time being, however, the only
package with changes other than its version number was:

* certbot

More details about these changes can be found on our GitHub repo.

## 0.29.0 - 2018-12-05

### Added

* Noninteractive renewals with `certbot renew` (those not started from a
  terminal) now randomly sleep 1-480 seconds before beginning work in
  order to spread out load spikes on the server side.
* Added External Account Binding support in cli and acme library.
  Command line arguments --eab-kid and --eab-hmac-key added.

### Changed

* Private key permissioning changes: Renewal preserves existing group mode
  & gid of previous private key material. Private keys for new
  lineages (i.e. new certs, not renewed) default to 0o600.

### Fixed

* Update code and dependencies to clean up Resource and Deprecation Warnings.
* Only depend on imgconverter extension for Sphinx >= 1.6

Despite us having broken lockstep, we are continuing to release new versions of
all Certbot components during releases for the time being, however, the only
package with changes other than its version number was:

* acme
* certbot
* certbot-apache
* certbot-dns-cloudflare
* certbot-dns-digitalocean
* certbot-dns-google
* certbot-nginx

More details about these changes can be found on our GitHub repo:
https://github.com/certbot/certbot/milestone/62?closed=1

## 0.28.0 - 2018-11-7

### Added

* `revoke` accepts `--cert-name`, and doesn't accept both `--cert-name` and `--cert-path`.
* Use the ACMEv2 newNonce endpoint when a new nonce is needed, and newNonce is available in the directory.

### Changed

* Removed documentation mentions of `#letsencrypt` IRC on Freenode.
* Write README to the base of (config-dir)/live directory
* `--manual` will explicitly warn users that earlier challenges should remain in place when setting up subsequent challenges.
* Warn when using deprecated acme.challenges.TLSSNI01
* Log warning about TLS-SNI deprecation in Certbot
* Stop preferring TLS-SNI in the Apache, Nginx, and standalone plugins
* OVH DNS plugin now relies on Lexicon>=2.7.14 to support HTTP proxies
* Default time the Linode plugin waits for DNS changes to propagate is now 1200 seconds.

### Fixed

* Match Nginx parser update in allowing variable names to start with `${`.
* Fix ranking of vhosts in Nginx so that all port-matching vhosts come first
* Correct OVH integration tests on machines without internet access.
* Stop caching the results of ipv6_info in http01.py
* Test fix for Route53 plugin to prevent boto3 making outgoing connections.
* The grammar used by Augeas parser in Apache plugin was updated to fix various parsing errors.
* The CloudXNS, DNSimple, DNS Made Easy, Gehirn, Linode, LuaDNS, NS1, OVH, and
  Sakura Cloud DNS plugins are now compatible with Lexicon 3.0+.

Despite us having broken lockstep, we are continuing to release new versions of
all Certbot components during releases for the time being, however, the only
package with changes other than its version number was:

* acme
* certbot
* certbot-apache
* certbot-dns-cloudxns
* certbot-dns-dnsimple
* certbot-dns-dnsmadeeasy
* certbot-dns-gehirn
* certbot-dns-linode
* certbot-dns-luadns
* certbot-dns-nsone
* certbot-dns-ovh
* certbot-dns-route53
* certbot-dns-sakuracloud
* certbot-nginx

More details about these changes can be found on our GitHub repo:
https://github.com/certbot/certbot/milestone/59?closed=1

## 0.27.1 - 2018-09-06

### Fixed

* Fixed parameter name in OpenSUSE overrides for default parameters in the
  Apache plugin. Certbot on OpenSUSE works again.

Despite us having broken lockstep, we are continuing to release new versions of
all Certbot components during releases for the time being, however, the only
package with changes other than its version number was:

* certbot-apache

More details about these changes can be found on our GitHub repo:
https://github.com/certbot/certbot/milestone/60?closed=1

## 0.27.0 - 2018-09-05

### Added

* The Apache plugin now accepts the parameter --apache-ctl which can be
  used to configure the path to the Apache control script.

### Changed

* When using `acme.client.ClientV2` (or
 `acme.client.BackwardsCompatibleClientV2` with an ACME server that supports a
 newer version of the ACME protocol), an `acme.errors.ConflictError` will be
 raised if you try to create an ACME account with a key that has already been
 used. Previously, a JSON parsing error was raised in this scenario when using
 the library with Let's Encrypt's ACMEv2 endpoint.

### Fixed

* When Apache is not installed, Certbot's Apache plugin no longer prints
  messages about being unable to find apachectl to the terminal when the plugin
  is not selected.
* If you're using the Apache plugin with the --apache-vhost-root flag set to a
  directory containing a disabled virtual host for the domain you're requesting
  a certificate for, the virtual host will now be temporarily enabled if
  necessary to pass the HTTP challenge.
* The documentation for the Certbot package can now be built using Sphinx 1.6+.
* You can now call `query_registration` without having to first call
  `new_account` on `acme.client.ClientV2` objects.
* The requirement of `setuptools>=1.0` has been removed from `certbot-dns-ovh`.
* Names in certbot-dns-sakuracloud's tests have been updated to refer to Sakura
  Cloud rather than NS1 whose plugin certbot-dns-sakuracloud was based on.

Despite us having broken lockstep, we are continuing to release new versions of
all Certbot components during releases for the time being, however, the only
package with changes other than its version number was:

* acme
* certbot
* certbot-apache
* certbot-dns-ovh
* certbot-dns-sakuracloud

More details about these changes can be found on our GitHub repo:
https://github.com/certbot/certbot/milestone/57?closed=1

## 0.26.1 - 2018-07-17

### Fixed

* Fix a bug that was triggered when users who had previously manually set `--server` to get ACMEv2 certs tried to renew ACMEv1 certs.

Despite us having broken lockstep, we are continuing to release new versions of all Certbot components during releases for the time being, however, the only package with changes other than its version number was:

* certbot

More details about these changes can be found on our GitHub repo:
https://github.com/certbot/certbot/milestone/58?closed=1

## 0.26.0 - 2018-07-11

### Added

* A new security enhancement which we're calling AutoHSTS has been added to
  Certbot's Apache plugin. This enhancement configures your webserver to send a
  HTTP Strict Transport Security header with a low max-age value that is slowly
  increased over time. The max-age value is not increased to a large value
  until you've successfully managed to renew your certificate. This enhancement
  can be requested with the --auto-hsts flag.
* New official DNS plugins have been created for Gehirn Infrastructure Service,
  Linode, OVH, and Sakura Cloud. These plugins can be found on our Docker Hub
  page at https://hub.docker.com/u/certbot and on PyPI.
* The ability to reuse ACME accounts from Let's Encrypt's ACMEv1 endpoint on
  Let's Encrypt's ACMEv2 endpoint has been added.
* Certbot and its components now support Python 3.7.
* Certbot's install subcommand now allows you to interactively choose which
  certificate to install from the list of certificates managed by Certbot.
* Certbot now accepts the flag `--no-autorenew` which causes any obtained
  certificates to not be automatically renewed when it approaches expiration.
* Support for parsing the TLS-ALPN-01 challenge has been added back to the acme
  library.

### Changed

* Certbot's default ACME server has been changed to Let's Encrypt's ACMEv2
  endpoint. By default, this server will now be used for both new certificate
  lineages and renewals.
* The Nginx plugin is no longer marked labeled as an "Alpha" version.
* The `prepare` method of Certbot's plugins is no longer called before running
  "Updater" enhancements that are run on every invocation of `certbot renew`.

Despite us having broken lockstep, we are continuing to release new versions of
all Certbot components during releases for the time being, however, the only
packages with functional changes were:

* acme
* certbot
* certbot-apache
* certbot-dns-gehirn
* certbot-dns-linode
* certbot-dns-ovh
* certbot-dns-sakuracloud
* certbot-nginx

More details about these changes can be found on our GitHub repo:
https://github.com/certbot/certbot/milestone/55?closed=1

## 0.25.1 - 2018-06-13

### Fixed

* TLS-ALPN-01 support has been removed from our acme library. Using our current
  dependencies, we are unable to provide a correct implementation of this
  challenge so we decided to remove it from the library until we can provide
  proper support.
* Issues causing test failures when running the tests in the acme package with
  pytest<3.0 has been resolved.
* certbot-nginx now correctly depends on acme>=0.25.0.

Despite us having broken lockstep, we are continuing to release new versions of
all Certbot components during releases for the time being, however, the only
packages with changes other than their version number were:

* acme
* certbot-nginx

More details about these changes can be found on our GitHub repo:
https://github.com/certbot/certbot/milestone/56?closed=1

## 0.25.0 - 2018-06-06

### Added

* Support for the ready status type was added to acme. Without this change,
  Certbot and acme users will begin encountering errors when using Let's
  Encrypt's ACMEv2 API starting on June 19th for the staging environment and
  July 5th for production. See
  https://community.letsencrypt.org/t/acmev2-order-ready-status/62866 for more
  information.
* Certbot now accepts the flag --reuse-key which will cause the same key to be
  used in the certificate when the lineage is renewed rather than generating a
  new key.
* You can now add multiple email addresses to your ACME account with Certbot by
  providing a comma separated list of emails to the --email flag.
* Support for Let's Encrypt's upcoming TLS-ALPN-01 challenge was added to acme.
  For more information, see
  https://community.letsencrypt.org/t/tls-alpn-validation-method/63814/1.
* acme now supports specifying the source address to bind to when sending
  outgoing connections. You still cannot specify this address using Certbot.
* If you run Certbot against Let's Encrypt's ACMEv2 staging server but don't
  already have an account registered at that server URL, Certbot will
  automatically reuse your staging account from Let's Encrypt's ACMEv1 endpoint
  if it exists.
* Interfaces were added to Certbot allowing plugins to be called at additional
  points. The `GenericUpdater` interface allows plugins to perform actions
  every time `certbot renew` is run, regardless of whether any certificates are
  due for renewal, and the `RenewDeployer` interface allows plugins to perform
  actions when a certificate is renewed. See `certbot.interfaces` for more
  information.

### Changed

* When running Certbot with --dry-run and you don't already have a staging
  account, the created account does not contain an email address even if one
  was provided to avoid expiration emails from Let's Encrypt's staging server.
* certbot-nginx does a better job of automatically detecting the location of
  Nginx's configuration files when run on BSD based systems.
* acme now requires and uses pytest when running tests with setuptools with
  `python setup.py test`.
* `certbot config_changes` no longer waits for user input before exiting.

### Fixed

* Misleading log output that caused users to think that Certbot's standalone
  plugin failed to bind to a port when performing a challenge has been
  corrected.
* An issue where certbot-nginx would fail to enable HSTS if the server block
  already had an `add_header` directive has been resolved.
* certbot-nginx now does a better job detecting the server block to base the
  configuration for TLS-SNI challenges on.

Despite us having broken lockstep, we are continuing to release new versions of
all Certbot components during releases for the time being, however, the only
packages with functional changes were:

* acme
* certbot
* certbot-apache
* certbot-nginx

More details about these changes can be found on our GitHub repo:
https://github.com/certbot/certbot/milestone/54?closed=1

## 0.24.0 - 2018-05-02

### Added

* certbot now has an enhance subcommand which allows you to configure security
  enhancements like HTTP to HTTPS redirects, OCSP stapling, and HSTS without
  reinstalling a certificate.
* certbot-dns-rfc2136 now allows the user to specify the port to use to reach
  the DNS server in its credentials file.
* acme now parses the wildcard field included in authorizations so it can be
  used by users of the library.

### Changed

* certbot-dns-route53 used to wait for each DNS update to propagate before
  sending the next one, but now it sends all updates before waiting which
  speeds up issuance for multiple domains dramatically.
* Certbot's official Docker images are now based on Alpine Linux 3.7 rather
  than 3.4 because 3.4 has reached its end-of-life.
* We've doubled the time Certbot will spend polling authorizations before
  timing out.
* The level of the message logged when Certbot is being used with
  non-standard paths warning that crontabs for renewal included in Certbot
  packages from OS package managers may not work has been reduced. This stops
  the message from being written to stderr every time `certbot renew` runs.

### Fixed

* certbot-auto now works with Python 3.6.

Despite us having broken lockstep, we are continuing to release new versions of
all Certbot components during releases for the time being, however, the only
packages with changes other than their version number were:

* acme
* certbot
* certbot-apache
* certbot-dns-digitalocean (only style improvements to tests)
* certbot-dns-rfc2136

More details about these changes can be found on our GitHub repo:
https://github.com/certbot/certbot/milestone/52?closed=1

## 0.23.0 - 2018-04-04

### Added

* Support for OpenResty was added to the Nginx plugin.

### Changed

* The timestamps in Certbot's logfiles now use the system's local time zone
  rather than UTC.
* Certbot's DNS plugins that use Lexicon now rely on Lexicon>=2.2.1 to be able
  to create and delete multiple TXT records on a single domain.
* certbot-dns-google's test suite now works without an internet connection.

### Fixed

* Removed a small window that if during which an error occurred, Certbot
  wouldn't clean up performed challenges.
* The parameters `default` and `ipv6only` are now removed from `listen`
  directives when creating a new server block in the Nginx plugin.
* `server_name` directives enclosed in quotation marks in Nginx are now properly
  supported.
* Resolved an issue preventing the Apache plugin from starting Apache when it's
  not currently running on RHEL and Gentoo based systems.

Despite us having broken lockstep, we are continuing to release new versions of
all Certbot components during releases for the time being, however, the only
packages with changes other than their version number were:

* certbot
* certbot-apache
* certbot-dns-cloudxns
* certbot-dns-dnsimple
* certbot-dns-dnsmadeeasy
* certbot-dns-google
* certbot-dns-luadns
* certbot-dns-nsone
* certbot-dns-rfc2136
* certbot-nginx

More details about these changes can be found on our GitHub repo:
https://github.com/certbot/certbot/milestone/50?closed=1

## 0.22.2 - 2018-03-19

### Fixed

* A type error introduced in 0.22.1 that would occur during challenge cleanup
  when a Certbot plugin raises an exception while trying to complete the
  challenge was fixed.

Despite us having broken lockstep, we are continuing to release new versions of
all Certbot components during releases for the time being, however, the only
packages with changes other than their version number were:

* certbot

More details about these changes can be found on our GitHub repo:
https://github.com/certbot/certbot/milestone/53?closed=1

## 0.22.1 - 2018-03-19

### Changed

* The ACME server used with Certbot's --dry-run and --staging flags is now
  Let's Encrypt's ACMEv2 staging server which allows people to also test ACMEv2
  features with these flags.

### Fixed

* The HTTP Content-Type header is now set to the correct value during
  certificate revocation with new versions of the ACME protocol.
* When using Certbot with Let's Encrypt's ACMEv2 server, it would add a blank
  line to the top of chain.pem and between the certificates in fullchain.pem
  for each lineage. These blank lines have been removed.
* Resolved a bug that caused Certbot's --allow-subset-of-names flag not to
  work.
* Fixed a regression in acme.client.Client that caused the class to not work
  when it was initialized without a ClientNetwork which is done by some of the
  other projects using our ACME library.

Despite us having broken lockstep, we are continuing to release new versions of
all Certbot components during releases for the time being, however, the only
packages with changes other than their version number were:

* acme
* certbot

More details about these changes can be found on our GitHub repo:
https://github.com/certbot/certbot/milestone/51?closed=1

## 0.22.0 - 2018-03-07

### Added

* Support for obtaining wildcard certificates and a newer version of the ACME
  protocol such as the one implemented by Let's Encrypt's upcoming ACMEv2
  endpoint was added to Certbot and its ACME library. Certbot still works with
  older ACME versions and will automatically change the version of the protocol
  used based on the version the ACME CA implements.
* The Apache and Nginx plugins are now able to automatically install a wildcard
  certificate to multiple virtual hosts that you select from your server
  configuration.
* The `certbot install` command now accepts the `--cert-name` flag for
  selecting a certificate.
* `acme.client.BackwardsCompatibleClientV2` was added to Certbot's ACME library
  which automatically handles most of the differences between new and old ACME
  versions. `acme.client.ClientV2` is also available for people who only want
  to support one version of the protocol or want to handle the differences
  between versions themselves.
* certbot-auto now supports the flag --install-only which has the script
  install Certbot and its dependencies and exit without invoking Certbot.
* Support for issuing a single certificate for a wildcard and base domain was
  added to our Google Cloud DNS plugin. To do this, we now require your API
  credentials have additional permissions, however, your credentials will
  already have these permissions unless you defined a custom role with fewer
  permissions than the standard DNS administrator role provided by Google.
  These permissions are also only needed for the case described above so it
  will continue to work for existing users. For more information about the
  permissions changes, see the documentation in the plugin.

### Changed

* We have broken lockstep between our ACME library, Certbot, and its plugins.
  This means that the different components do not need to be the same version
  to work together like they did previously. This makes packaging easier
  because not every piece of Certbot needs to be repackaged to ship a change to
  a subset of its components.
* Support for Python 2.6 and Python 3.3 has been removed from ACME, Certbot,
  Certbot's plugins, and certbot-auto. If you are using certbot-auto on a RHEL
  6 based system, it will walk you through the process of installing Certbot
  with Python 3 and refuse to upgrade to a newer version of Certbot until you
  have done so.
* Certbot's components now work with older versions of setuptools to simplify
  packaging for EPEL 7.

### Fixed

* Issues caused by Certbot's Nginx plugin adding multiple ipv6only directives
  has been resolved.
* A problem where Certbot's Apache plugin would add redundant include
  directives for the TLS configuration managed by Certbot has been fixed.
* Certbot's webroot plugin now properly deletes any directories it creates.

More details about these changes can be found on our GitHub repo:
https://github.com/certbot/certbot/milestone/48?closed=1

## 0.21.1 - 2018-01-25

### Fixed

* When creating an HTTP to HTTPS redirect in Nginx, we now ensure the Host
  header of the request is set to an expected value before redirecting users to
  the domain found in the header. The previous way Certbot configured Nginx
  redirects was a potential security issue which you can read more about at
  https://community.letsencrypt.org/t/security-issue-with-redirects-added-by-certbots-nginx-plugin/51493.
* Fixed a problem where Certbot's Apache plugin could fail HTTP-01 challenges
  if basic authentication is configured for the domain you request a
  certificate for.
* certbot-auto --no-bootstrap now properly tries to use Python 3.4 on RHEL 6
  based systems rather than Python 2.6.

More details about these changes can be found on our GitHub repo:
https://github.com/certbot/certbot/milestone/49?closed=1

## 0.21.0 - 2018-01-17

### Added

* Support for the HTTP-01 challenge type was added to our Apache and Nginx
  plugins. For those not aware, Let's Encrypt disabled the TLS-SNI-01 challenge
  type which was what was previously being used by our Apache and Nginx plugins
  last week due to a security issue. For more information about Let's Encrypt's
  change, click
  [here](https://community.letsencrypt.org/t/2018-01-11-update-regarding-acme-tls-sni-and-shared-hosting-infrastructure/50188).
  Our Apache and Nginx plugins will automatically switch to use HTTP-01 so no
  changes need to be made to your Certbot configuration, however, you should
  make sure your server is accessible on port 80 and isn't behind an external
  proxy doing things like redirecting all traffic from HTTP to HTTPS. HTTP to
  HTTPS redirects inside Apache and Nginx are fine.
* IPv6 support was added to the Nginx plugin.
* Support for automatically creating server blocks based on the default server
  block was added to the Nginx plugin.
* The flags --delete-after-revoke and --no-delete-after-revoke were added
  allowing users to control whether the revoke subcommand also deletes the
  certificates it is revoking.

### Changed

* We deprecated support for Python 2.6 and Python 3.3 in Certbot and its ACME
  library. Support for these versions of Python will be removed in the next
  major release of Certbot. If you are using certbot-auto on a RHEL 6 based
  system, it will guide you through the process of installing Python 3.
* We split our implementation of JOSE (Javascript Object Signing and
  Encryption) out of our ACME library and into a separate package named josepy.
  This package is available on [PyPI](https://pypi.python.org/pypi/josepy) and
  on [GitHub](https://github.com/certbot/josepy).
* We updated the ciphersuites used in Apache to the new [values recommended by
  Mozilla](https://wiki.mozilla.org/Security/Server_Side_TLS#Intermediate_compatibility_.28default.29).
  The major change here is adding ChaCha20 to the list of supported
  ciphersuites.

### Fixed

* An issue with our Apache plugin on Gentoo due to differences in their
  apache2ctl command have been resolved.

More details about these changes can be found on our GitHub repo:
https://github.com/certbot/certbot/milestone/47?closed=1

## 0.20.0 - 2017-12-06

### Added

* Certbot's ACME library now recognizes URL fields in challenge objects in
  preparation for Let's Encrypt's new ACME endpoint. The value is still
  accessible in our ACME library through the name "uri".

### Changed

* The Apache plugin now parses some distro specific Apache configuration files
  on non-Debian systems allowing it to get a clearer picture on the running
  configuration. Internally, these changes were structured so that external
  contributors can easily write patches to make the plugin work in new Apache
  configurations.
* Certbot better reports network failures by removing information about
  connection retries from the error output.
* An unnecessary question when using Certbot's webroot plugin interactively has
  been removed.

### Fixed

* Certbot's NGINX plugin no longer sometimes incorrectly reports that it was
  unable to deploy a HTTP->HTTPS redirect when requesting Certbot to enable a
  redirect for multiple domains.
* Problems where the Apache plugin was failing to find directives and
  duplicating existing directives on openSUSE have been resolved.
* An issue running the test shipped with Certbot and some our DNS plugins with
  older versions of mock have been resolved.
* On some systems, users reported strangely interleaved output depending on
  when stdout and stderr were flushed. This problem was resolved by having
  Certbot regularly flush these streams.

More details about these changes can be found on our GitHub repo:
https://github.com/certbot/certbot/milestone/44?closed=1

## 0.19.0 - 2017-10-04

### Added

* Certbot now has renewal hook directories where executable files can be placed
  for Certbot to run with the renew subcommand. Pre-hooks, deploy-hooks, and
  post-hooks can be specified in the renewal-hooks/pre, renewal-hooks/deploy,
  and renewal-hooks/post directories respectively in Certbot's configuration
  directory (which is /etc/letsencrypt by default). Certbot will automatically
  create these directories when it is run if they do not already exist.
* After revoking a certificate with the revoke subcommand, Certbot will offer
  to delete the lineage associated with the certificate. When Certbot is run
  with --non-interactive, it will automatically try to delete the associated
  lineage.
* When using Certbot's Google Cloud DNS plugin on Google Compute Engine, you no
  longer have to provide a credential file to Certbot if you have configured
  sufficient permissions for the instance which Certbot can automatically
  obtain using Google's metadata service.

### Changed

* When deleting certificates interactively using the delete subcommand, Certbot
  will now allow you to select multiple lineages to be deleted at once.
* Certbot's Apache plugin no longer always parses Apache's sites-available on
  Debian based systems and instead only parses virtual hosts included in your
  Apache configuration. You can provide an additional directory for Certbot to
  parse using the command line flag --apache-vhost-root.

### Fixed

* The plugins subcommand can now be run without root access.
* certbot-auto now includes a timeout when updating itself so it no longer
  hangs indefinitely when it is unable to connect to the external server.
* An issue where Certbot's Apache plugin would sometimes fail to deploy a
  certificate on Debian based systems if mod_ssl wasn't already enabled has
  been resolved.
* A bug in our Docker image where the certificates subcommand could not report
  if certificates maintained by Certbot had been revoked has been fixed.
* Certbot's RFC 2136 DNS plugin (for use with software like BIND) now properly
  performs DNS challenges when the domain being verified contains a CNAME
  record.

More details about these changes can be found on our GitHub repo:
https://github.com/certbot/certbot/milestone/43?closed=1

## 0.18.2 - 2017-09-20

### Fixed

* An issue where Certbot's ACME module would raise an AttributeError trying to
  create self-signed certificates when used with pyOpenSSL 17.3.0 has been
  resolved. For Certbot users with this version of pyOpenSSL, this caused
  Certbot to crash when performing a TLS SNI challenge or when the Nginx plugin
  tried to create an SSL server block.

More details about these changes can be found on our GitHub repo:
https://github.com/certbot/certbot/milestone/46?closed=1

## 0.18.1 - 2017-09-08

### Fixed

* If certbot-auto was running as an unprivileged user and it upgraded from
  0.17.0 to 0.18.0, it would crash with a permissions error and would need to
  be run again to successfully complete the upgrade. This has been fixed and
  certbot-auto should upgrade cleanly to 0.18.1.
* Certbot usually uses "certbot-auto" or "letsencrypt-auto" in error messages
  and the User-Agent string instead of "certbot" when you are using one of
  these wrapper scripts. Proper detection of this was broken with Certbot's new
  installation path in /opt in 0.18.0 but this problem has been resolved.

More details about these changes can be found on our GitHub repo:
https://github.com/certbot/certbot/milestone/45?closed=1

## 0.18.0 - 2017-09-06

### Added

* The Nginx plugin now configures Nginx to use 2048-bit Diffie-Hellman
  parameters. Java 6 clients do not support Diffie-Hellman parameters larger
  than 1024 bits, so if you need to support these clients you will need to
  manually modify your Nginx configuration after using the Nginx installer.

### Changed

* certbot-auto now installs Certbot in directories under `/opt/eff.org`. If you
  had an existing installation from certbot-auto, a symlink is created to the
  new directory. You can configure certbot-auto to use a different path by
  setting the environment variable VENV_PATH.
* The Nginx plugin can now be selected in Certbot's interactive output.
* Output verbosity of renewal failures when running with `--quiet` has been
  reduced.
* The default revocation reason shown in Certbot help output now is a human
  readable string instead of a numerical code.
* Plugin selection is now included in normal terminal output.

### Fixed

* A newer version of ConfigArgParse is now installed when using certbot-auto
  causing values set to false in a Certbot INI configuration file to be handled
  intuitively. Setting a boolean command line flag to false is equivalent to
  not including it in the configuration file at all.
* New naming conventions preventing certbot-auto from installing OS
  dependencies on Fedora 26 have been resolved.

More details about these changes can be found on our GitHub repo:
https://github.com/certbot/certbot/milestone/42?closed=1

## 0.17.0 - 2017-08-02

### Added

* Support in our nginx plugin for modifying SSL server blocks that do
  not contain certificate or key directives.
* A `--max-log-backups` flag to allow users to configure or even completely
  disable Certbot's built in log rotation.
* A `--user-agent-comment` flag to allow people who build tools around Certbot
  to differentiate their user agent string by adding a comment to its default
  value.

### Changed

* Due to some awesome work by
  [cryptography project](https://github.com/pyca/cryptography), compilation can
  now be avoided on most systems when using certbot-auto. This eliminates many
  problems people have had in the past such as running out of memory, having
  invalid headers/libraries, and changes to the OS packages on their system
  after compilation breaking Certbot.
* The `--renew-hook` flag has been hidden in favor of `--deploy-hook`. This new
  flag works exactly the same way except it is always run when a certificate is
  issued rather than just when it is renewed.
* We have started printing deprecation warnings in certbot-auto for
  experimentally supported systems with OS packages available.
* A certificate lineage's name is included in error messages during renewal.

### Fixed

* Encoding errors that could occur when parsing error messages from the ACME
  server containing Unicode have been resolved.
* certbot-auto no longer prints misleading messages about there being a newer
  pip version available when installation fails.
* Certbot's ACME library now properly extracts domains from critical SAN
  extensions.

More details about these changes can be found on our GitHub repo:
https://github.com/certbot/certbot/issues?q=is%3Aissue+milestone%3A0.17.0+is%3Aclosed

## 0.16.0 - 2017-07-05

### Added

* A plugin for performing DNS challenges using dynamic DNS updates as defined
  in RFC 2316. This plugin is packaged separately from Certbot and is available
  at https://pypi.python.org/pypi/certbot-dns-rfc2136. It supports Python 2.6,
  2.7, and 3.3+. At this time, there isn't a good way to install this plugin
  when using certbot-auto, but this should change in the near future.
* Plugins for performing DNS challenges for the providers
  [DNS Made Easy](https://pypi.python.org/pypi/certbot-dns-dnsmadeeasy) and
  [LuaDNS](https://pypi.python.org/pypi/certbot-dns-luadns). These plugins are
  packaged separately from Certbot and support Python 2.7 and 3.3+. Currently,
  there isn't a good way to install these plugins when using certbot-auto,
  but that should change soon.
* Support for performing TLS-SNI-01 challenges when using the manual plugin.
* Automatic detection of Arch Linux in the Apache plugin providing better
  default settings for the plugin.

### Changed

* The text of the interactive question about whether a redirect from HTTP to
  HTTPS should be added by Certbot has been rewritten to better explain the
  choices to the user.
* Simplified HTTP challenge instructions in the manual plugin.

### Fixed

* Problems performing a dry run when using the Nginx plugin have been fixed.
* Resolved an issue where certbot-dns-digitalocean's test suite would sometimes
  fail when ran using Python 3.
* On some systems, previous versions of certbot-auto would error out with a
  message about a missing hash for setuptools. This has been fixed.
* A bug where Certbot would sometimes not print a space at the end of an
  interactive prompt has been resolved.
* Nonfatal tracebacks are no longer shown in rare cases where Certbot
  encounters an exception trying to close its TCP connection with the ACME
  server.

More details about these changes can be found on our GitHub repo:
https://github.com/certbot/certbot/issues?q=is%3Aissue+milestone%3A0.16.0+is%3Aclosed

## 0.15.0 - 2017-06-08

### Added

* Plugins for performing DNS challenges for popular providers. Like the Apache
  and Nginx plugins, these plugins are packaged separately and not included in
  Certbot by default. So far, we have plugins for
  [Amazon Route 53](https://pypi.python.org/pypi/certbot-dns-route53),
  [Cloudflare](https://pypi.python.org/pypi/certbot-dns-cloudflare),
  [DigitalOcean](https://pypi.python.org/pypi/certbot-dns-digitalocean), and
  [Google Cloud](https://pypi.python.org/pypi/certbot-dns-google) which all
  work on Python 2.6, 2.7, and 3.3+. Additionally, we have plugins for
  [CloudXNS](https://pypi.python.org/pypi/certbot-dns-cloudxns),
  [DNSimple](https://pypi.python.org/pypi/certbot-dns-dnsimple),
  [NS1](https://pypi.python.org/pypi/certbot-dns-nsone) which work on Python
  2.7 and 3.3+ (and not 2.6). Currently, there isn't a good way to install
  these plugins when using `certbot-auto`, but that should change soon.
* IPv6 support in the standalone plugin. When performing a challenge, the
  standalone plugin automatically handles listening for IPv4/IPv6 traffic based
  on the configuration of your system.
* A mechanism for keeping your Apache and Nginx SSL/TLS configuration up to
  date. When the Apache or Nginx plugins are used, they place SSL/TLS
  configuration options in the root of Certbot's config directory
  (`/etc/letsencrypt` by default). Now when a new version of these plugins run
  on your system, they will automatically update the file to the newest
  version if it is unmodified. If you manually modified the file, Certbot will
  display a warning giving you a path to the updated file which you can use as
  a reference to manually update your modified copy.
* `--http-01-address` and `--tls-sni-01-address` flags for controlling the
  address Certbot listens on when using the standalone plugin.
* The command `certbot certificates` that lists certificates managed by Certbot
  now performs additional validity checks to notify you if your files have
  become corrupted.

### Changed

* Messages custom hooks print to `stdout` are now displayed by Certbot when not
  running in `--quiet` mode.
* `jwk` and `alg` fields in JWS objects have been moved into the protected
  header causing Certbot to more closely follow the latest version of the ACME
  spec.

### Fixed

* Permissions on renewal configuration files are now properly preserved when
  they are updated.
* A bug causing Certbot to display strange defaults in its help output when
  using Python <= 2.7.4 has been fixed.
* Certbot now properly handles mixed case domain names found in custom CSRs.
* A number of poorly worded prompts and error messages.

### Removed

* Support for OpenSSL 1.0.0 in `certbot-auto` has been removed as we now pin a
  newer version of `cryptography` which dropped support for this version.

More details about these changes can be found on our GitHub repo:
https://github.com/certbot/certbot/issues?q=is%3Aissue+milestone%3A0.15.0+is%3Aclosed

## 0.14.2 - 2017-05-25

### Fixed

* Certbot 0.14.0 included a bug where Certbot would create a temporary log file
(usually in /tmp) if the program exited during argument parsing. If a user
provided -h/--help/help, --version, or an invalid command line argument,
Certbot would create this temporary log file. This was especially bothersome to
certbot-auto users as certbot-auto runs `certbot --version` internally to see
if the script needs to upgrade causing it to create at least one of these files
on every run. This problem has been resolved.

More details about this change can be found on our GitHub repo:
https://github.com/certbot/certbot/issues?q=is%3Aissue+milestone%3A0.14.2+is%3Aclosed

## 0.14.1 - 2017-05-16

### Fixed

* Certbot now works with configargparse 0.12.0.
* Issues with the Apache plugin and Augeas 1.7+ have been resolved.
* A problem where the Nginx plugin would fail to install certificates on
systems that had the plugin's SSL/TLS options file from 7+ months ago has been
fixed.

More details about these changes can be found on our GitHub repo:
https://github.com/certbot/certbot/issues?q=is%3Aissue+milestone%3A0.14.1+is%3Aclosed

## 0.14.0 - 2017-05-04

### Added

* Python 3.3+ support for all Certbot packages. `certbot-auto` still currently
only supports Python 2, but the `acme`, `certbot`, `certbot-apache`, and
`certbot-nginx` packages on PyPI now fully support Python 2.6, 2.7, and 3.3+.
* Certbot's Apache plugin now handles multiple virtual hosts per file.
* Lockfiles to prevent multiple versions of Certbot running simultaneously.

### Changed

* When converting an HTTP virtual host to HTTPS in Apache, Certbot only copies
the virtual host rather than the entire contents of the file it's contained
in.
* The Nginx plugin now includes SSL/TLS directives in a separate file located
in Certbot's configuration directory rather than copying the contents of the
file into every modified `server` block.

### Fixed

* Ensure logging is configured before parts of Certbot attempt to log any
messages.
* Support for the `--quiet` flag in `certbot-auto`.
* Reverted a change made in a previous release to make the `acme` and `certbot`
packages always depend on `argparse`. This dependency is conditional again on
the user's Python version.
* Small bugs in the Nginx plugin such as properly handling empty `server`
blocks and setting `server_names_hash_bucket_size` during challenges.

As always, a more complete list of changes can be found on GitHub:
https://github.com/certbot/certbot/issues?q=is%3Aissue+milestone%3A0.14.0+is%3Aclosed

## 0.13.0 - 2017-04-06

### Added

* `--debug-challenges` now pauses Certbot after setting up challenges for debugging.
* The Nginx parser can now handle all valid directives in configuration files.
* Nginx ciphersuites have changed to Mozilla Intermediate.
* `certbot-auto --no-bootstrap` provides the option to not install OS dependencies.

### Fixed

* `--register-unsafely-without-email` now respects `--quiet`.
* Hyphenated renewal parameters are now saved in renewal config files.
* `--dry-run` no longer persists keys and csrs.
* Certbot no longer hangs when trying to start Nginx in Arch Linux.
* Apache rewrite rules no longer double-encode characters.

A full list of changes is available on GitHub:
https://github.com/certbot/certbot/issues?q=is%3Aissue%20milestone%3A0.13.0%20is%3Aclosed%20

## 0.12.0 - 2017-03-02

### Added

* Certbot now allows non-camelcase Apache VirtualHost names.
* Certbot now allows more log messages to be silenced.

### Fixed

* Fixed a regression around using `--cert-name` when getting new certificates

More information about these changes can be found on our GitHub repo:
https://github.com/certbot/certbot/issues?q=is%3Aissue%20milestone%3A0.12.0

## 0.11.1 - 2017-02-01

### Fixed

* Resolved a problem where Certbot would crash while parsing command line
arguments in some cases.
* Fixed a typo.

More details about these changes can be found on our GitHub repo:
https://github.com/certbot/certbot/pulls?q=is%3Apr%20milestone%3A0.11.1%20is%3Aclosed

## 0.11.0 - 2017-02-01

### Added

* When using the standalone plugin while running Certbot interactively
and a required port is bound by another process, Certbot will give you
the option to retry to grab the port rather than immediately exiting.
* You are now able to deactivate your account with the Let's Encrypt
server using the `unregister` subcommand.
* When revoking a certificate using the `revoke` subcommand, you now
have the option to provide the reason the certificate is being revoked
to Let's Encrypt with `--reason`.

### Changed

* Providing `--quiet` to `certbot-auto` now silences package manager output.

### Removed

* Removed the optional `dnspython` dependency in our `acme` package.
Now the library does not support client side verification of the DNS
challenge.

More details about these changes can be found on our GitHub repo:
https://github.com/certbot/certbot/issues?q=is%3Aissue+milestone%3A0.11.0+is%3Aclosed

## 0.10.2 - 2017-01-25

### Added

* If Certbot receives a request with a `badNonce` error, it now
automatically retries the request. Since nonces from Let's Encrypt expire,
this helps people performing the DNS challenge with the `manual` plugin
who may have to wait an extended period of time for their DNS changes to
propagate.

### Fixed

* Certbot now saves the `--preferred-challenges` values for renewal. Previously
these values were discarded causing a different challenge type to be used when
renewing certs in some cases.

More details about these changes can be found on our GitHub repo:
https://github.com/certbot/certbot/issues?q=is%3Aissue+milestone%3A0.10.2+is%3Aclosed

## 0.10.1 - 2017-01-13

### Fixed

* Resolve problems where when asking Certbot to update a certificate at
an existing path to include different domain names, the old names would
continue to be used.
* Fix issues successfully running our unit test suite on some systems.

More details about these changes can be found on our GitHub repo:
https://github.com/certbot/certbot/issues?q=is%3Aissue+milestone%3A0.10.1+is%3Aclosed

## 0.10.0 - 2017-01-11

## Added

* Added the ability to customize and automatically complete DNS and HTTP
domain validation challenges with the manual plugin. The flags
`--manual-auth-hook` and `--manual-cleanup-hook` can now be provided
when using the manual plugin to execute commands provided by the user to
perform and clean up challenges provided by the CA. This is best used in
complicated setups where the DNS challenge must be used or Certbot's
existing plugins cannot be used to perform HTTP challenges. For more
information on how this works, see `certbot --help manual`.
* Added a `--cert-name` flag for specifying the name to use for the
certificate in Certbot's configuration directory. Using this flag in
combination with `-d/--domains`, a user can easily request a new
certificate with different domains and save it with the name provided by
`--cert-name`. Additionally, `--cert-name` can be used to select a
certificate with the `certonly` and `run` subcommands so a full list of
domains in the certificate does not have to be provided.
* Added subcommand `certificates` for listing the certificates managed by
Certbot and their properties.
* Added the `delete` subcommand for removing certificates managed by Certbot
from the configuration directory.
* Certbot now supports requesting internationalized domain names (IDNs).
* Hooks provided to Certbot are now saved to be reused during renewal.
If you run Certbot with `--pre-hook`, `--renew-hook`, or `--post-hook`
flags when obtaining a certificate, the provided commands will
automatically be saved and executed again when renewing the certificate.
A pre-hook and/or post-hook can also be given to the `certbot renew`
command either on the command line or in a [configuration
file](https://certbot.eff.org/docs/using.html#configuration-file) to run
an additional command before/after any certificate is renewed. Hooks
will only be run if a certificate is renewed.
* Support Busybox in certbot-auto.

### Changed

* Recategorized `-h/--help` output to improve documentation and
discoverability.

### Removed

* Removed the ncurses interface. This change solves problems people
were having on many systems, reduces the number of Certbot
dependencies, and simplifies our code. Certbot's only interface now is
the text interface which was available by providing `-t/--text` to
earlier versions of Certbot.

### Fixed

* Many small bug fixes.

More details about these changes can be found on our GitHub repo:
https://github.com/certbot/certbot/issues?q=is%3Aissue+milestone%3A0.10.0is%3Aclosed

## 0.9.3 - 2016-10-13

### Added

* The Apache plugin uses information about your OS to help determine the
layout of your Apache configuration directory. We added a patch to
ensure this code behaves the same way when testing on different systems
as the tests were failing in some cases.

### Changed

* Certbot adopted more conservative behavior about reporting a needed port as
unavailable when using the standalone plugin.

More details about these changes can be found on our GitHub repo:
https://github.com/certbot/certbot/milestone/27?closed=1

## 0.9.2 - 2016-10-12

### Added

* Certbot stopped requiring that all possibly required ports are available when
using the standalone plugin. It now only verifies that the ports are available
when they are necessary.

### Fixed

* Certbot now verifies that our optional dependencies version matches what is
required by Certbot.
* Certnot now properly copies the `ssl on;` directives as necessary when
performing domain validation in the Nginx plugin.
* Fixed problem where symlinks were becoming files when they were
packaged, causing errors during testing and OS packaging.

More details about these changes can be found on our GitHub repo:
https://github.com/certbot/certbot/milestone/26?closed=1

## 0.9.1 - 2016-10-06

### Fixed

* Fixed a bug that was introduced in version 0.9.0 where the command
line flag -q/--quiet wasn't respected in some cases.

More details about these changes can be found on our GitHub repo:
https://github.com/certbot/certbot/milestone/25?closed=1

## 0.9.0 - 2016-10-05

### Added

* Added an alpha version of the Nginx plugin. This plugin fully automates the
process of obtaining and installing certificates with Nginx.
Additionally, it is able to automatically configure security
enhancements such as an HTTP to HTTPS redirect and OCSP stapling. To use
this plugin, you must have the `certbot-nginx` package installed (which
is installed automatically when using `certbot-auto`) and provide
`--nginx` on the command line. This plugin is still in its early stages
so we recommend you use it with some caution and make sure you have a
backup of your Nginx configuration.
* Added support for the `DNS` challenge in the `acme` library and `DNS` in
Certbot's `manual` plugin. This allows you to create DNS records to
prove to Let's Encrypt you control the requested domain name. To use
this feature, include `--manual --preferred-challenges dns` on the
command line.
* Certbot now helps with enabling Extra Packages for Enterprise Linux (EPEL) on
CentOS 6 when using `certbot-auto`. To use `certbot-auto` on CentOS 6,
the EPEL repository has to be enabled. `certbot-auto` will now prompt
users asking them if they would like the script to enable this for them
automatically. This is done without prompting users when using
`letsencrypt-auto` or if `-n/--non-interactive/--noninteractive` is
included on the command line.

More details about these changes can be found on our GitHub repo:
https://github.com/certbot/certbot/issues?q=is%3Aissue+milestone%3A0.9.0+is%3Aclosed

## 0.8.1 - 2016-06-14

### Added

* Certbot now preserves a certificate's common name when using `renew`.
* Certbot now saves webroot values for renewal when they are entered interactively.
* Certbot now gracefully reports that the Apache plugin isn't usable when Augeas is not installed.
* Added experimental support for Mageia has been added to `certbot-auto`.

### Fixed

* Fixed problems with an invalid user-agent string on OS X.

More details about these changes can be found on our GitHub repo:
https://github.com/certbot/certbot/issues?q=is%3Aissue+milestone%3A0.8.1+

## 0.8.0 - 2016-06-02

### Added

* Added the `register` subcommand which can be used to register an account
with the Let's Encrypt CA.
* You can now run `certbot register --update-registration` to
change the e-mail address associated with your registration.

More details about these changes can be found on our GitHub repo:
https://github.com/certbot/certbot/issues?q=is%3Aissue+milestone%3A0.8.0+

## 0.7.0 - 2016-05-27

### Added

* Added `--must-staple` to request certificates from Let's Encrypt
with the OCSP must staple extension.
* Certbot now automatically configures OSCP stapling for Apache.
* Certbot now allows requesting certificates for domains found in the common name
of a custom CSR.

### Fixed

* Fixed a number of miscellaneous bugs

More details about these changes can be found on our GitHub repo:
https://github.com/certbot/certbot/issues?q=milestone%3A0.7.0+is%3Aissue

## 0.6.0 - 2016-05-12

### Added

* Versioned the datetime dependency in setup.py.

### Changed

* Renamed the client from `letsencrypt` to `certbot`.

### Fixed

* Fixed a small json deserialization error.
* Certbot now preserves domain order in generated CSRs.
* Fixed some minor bugs.

More details about these changes can be found on our GitHub repo:
https://github.com/certbot/certbot/issues?q=is%3Aissue%20milestone%3A0.6.0%20is%3Aclosed%20

## 0.5.0 - 2016-04-05

### Added

* Added the ability to use the webroot plugin interactively.
* Added the flags --pre-hook, --post-hook, and --renew-hook which can be used with
the renew subcommand to register shell commands to run in response to
renewal events. Pre-hook commands will be run before any certs are
renewed, post-hook commands will be run after any certs are renewed,
and renew-hook commands will be run after each cert is renewed. If no
certs are due for renewal, no command is run.
* Added a -q/--quiet flag which silences all output except errors.
* Added an --allow-subset-of-domains flag which can be used with the renew
command to prevent renewal failures for a subset of the requested
domains from causing the client to exit.

### Changed

* Certbot now uses renewal configuration files. In /etc/letsencrypt/renewal
by default, these files can be used to control what parameters are
used when renewing a specific certificate.

More details about these changes can be found on our GitHub repo:
https://github.com/letsencrypt/letsencrypt/issues?q=milestone%3A0.5.0+is%3Aissue

## 0.4.2 - 2016-03-03

### Fixed

* Resolved problems encountered when compiling letsencrypt
against the new OpenSSL release.
* Fixed problems encountered when using `letsencrypt renew` with configuration files
from the private beta.

More details about these changes can be found on our GitHub repo:
https://github.com/letsencrypt/letsencrypt/issues?q=is%3Aissue+milestone%3A0.4.2

## 0.4.1 - 2016-02-29

### Fixed

* Fixed Apache parsing errors encountered with some configurations.
* Fixed Werkzeug dependency problems encountered on some Red Hat systems.
* Fixed bootstrapping failures when using letsencrypt-auto with --no-self-upgrade.
* Fixed problems with parsing renewal config files from private beta.

More details about these changes can be found on our GitHub repo:
https://github.com/letsencrypt/letsencrypt/issues?q=is:issue+milestone:0.4.1

## 0.4.0 - 2016-02-10

### Added

* Added the verb/subcommand `renew` which can be used to renew your existing
certificates as they approach expiration. Running `letsencrypt renew`
will examine all existing certificate lineages and determine if any are
less than 30 days from expiration. If so, the client will use the
settings provided when you previously obtained the certificate to renew
it. The subcommand finishes by printing a summary of which renewals were
successful, failed, or not yet due.
* Added a `--dry-run` flag to help with testing configuration
without affecting production rate limits. Currently supported by the
`renew` and `certonly` subcommands, providing `--dry-run` on the command
line will obtain certificates from the staging server without saving the
resulting certificates to disk.
* Added major improvements to letsencrypt-auto. This script
has been rewritten to include full support for Python 2.6, the ability
for letsencrypt-auto to update itself, and improvements to the
stability, security, and performance of the script.
* Added support for Apache 2.2 to the Apache plugin.

More details about these changes can be found on our GitHub repo:
https://github.com/letsencrypt/letsencrypt/issues?q=is%3Aissue+milestone%3A0.4.0

## 0.3.0 - 2016-01-27

### Added

* Added a non-interactive mode which can be enabled by including `-n` or
`--non-interactive` on the command line. This can be used to guarantee
the client will not prompt when run automatically using cron/systemd.
* Added preparation for the new letsencrypt-auto script. Over the past
couple months, we've been working on increasing the reliability and
security of letsencrypt-auto. A number of changes landed in this
release to prepare for the new version of this script.

More details about these changes can be found on our GitHub repo:
https://github.com/letsencrypt/letsencrypt/issues?q=is%3Aissue+milestone%3A0.3.0

## 0.2.0 - 2016-01-14

### Added

* Added Apache plugin support for non-Debian based systems. Support has been
added for modern Red Hat based systems such as Fedora 23, Red Hat 7,
and CentOS 7 running Apache 2.4. In theory, this plugin should be
able to be configured to run on any Unix-like OS running Apache 2.4.
* Relaxed PyOpenSSL version requirements. This adds support for systems
with PyOpenSSL versions 0.13 or 0.14.
* Improved error messages from the client.

### Fixed

* Resolved issues with the Apache plugin enabling an HTTP to HTTPS
redirect on some systems.

More details about these changes can be found on our GitHub repo:
https://github.com/letsencrypt/letsencrypt/issues?q=is%3Aissue+milestone%3A0.2.0

## 0.1.1 - 2015-12-15

### Added

* Added a check that avoids attempting to issue for unqualified domain names like
"localhost".

### Fixed

* Fixed a confusing UI path that caused some users to repeatedly renew
their certs while experimenting with the client, in some cases hitting
issuance rate limits.
* Fixed numerous Apache configuration parser problems
* Fixed --webroot permission handling for non-root users

More details about these changes can be found on our GitHub repo:
https://github.com/letsencrypt/letsencrypt/issues?q=milestone%3A0.1.1<|MERGE_RESOLUTION|>--- conflicted
+++ resolved
@@ -13,14 +13,11 @@
 ### Changed
 
 * Allow session tickets to be disabled in Apache when mod_ssl is statically linked.
-<<<<<<< HEAD
 * Certbot behaves similarly on Windows to on UNIX systems regarding umask, and
   the umask `022` is applied by default: all files/directories are not writable by anyone
   other than the user running Certbot and the system/admin users.
-=======
 * Read acmev1 Let's Encrypt server URL from renewal config as acmev2 URL to prepare
   for impending acmev1 deprecation.
->>>>>>> e31834a6
 
 ### Fixed
 
