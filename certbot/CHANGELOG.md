--- conflicted
+++ resolved
@@ -6,18 +6,15 @@
 
 ### Added
 
-<<<<<<< HEAD
 * ACME component now supports NewOrder's notAfter value. This permits requesting
   certificates with a custom expiration date.
 * Certbot now supports setting a custom certificate validity (`--certificate-validity`)
   specified in relative seconds from time of the certificate issuance request.
   * Not currently supported by Let's Encrypt, the default CA for Certbot.
-=======
 * Added `--new-key`. When renewing or replacing a certificate that has `--reuse-key`
   set, it will force a new private key to be generated.
   Combining `--reuse-key` and `--new-key` will replace the certificate's private key
   and then reuse it for future renewals.
->>>>>>> 284023a1
 
 ### Changed
 
