# Certbot change log

Certbot adheres to [Semantic Versioning](https://semver.org/).

## 1.13.0 - master

### Added

*

### Changed

<<<<<<< HEAD
* Certbot no longer conditionally depends on an external mock module. Certbot's
  test API will continue to use it if it is available for backwards
  compatibility, however, this behavior has been deprecated and will be removed
  in a future release.
=======
* The acme library no longer depends on the `security` extras from `requests`
  which was needed to support SNI in TLS requests when using old versions of
  Python 2.
>>>>>>> c2ee0d29

### Fixed

*

More details about these changes can be found on our GitHub repo.

## 1.12.0 - 2021-02-02

### Added

*

### Changed

* The `--preferred-chain` flag now only checks the Issuer Common Name of the
  topmost (closest to the root) certificate in the chain, instead of checking
  every certificate in the chain.
  See [#8577](https://github.com/certbot/certbot/issues/8577).
* Support for Python 2 has been removed.
* In previous releases, we caused certbot-auto to stop updating its Certbot
  installation. In this release, we are beginning to disable updates to the
  certbot-auto script itself. This release includes Amazon Linux users, and all
  other systems that are not based on Debian or RHEL. We plan to make this
  change to the certbot-auto script for all users in the coming months.

### Fixed

* Fixed the apache component on openSUSE Tumbleweed which no longer provides
  an apache2ctl symlink and uses apachectl instead.
* Fixed a typo in `certbot/crypto_util.py` causing an error upon attempting `secp521r1` key generation

More details about these changes can be found on our GitHub repo.

## 1.11.0 - 2021-01-05

### Added

*

### Changed

* We deprecated support for Python 2 in Certbot and its ACME library.
  Support for Python 2 will be removed in the next planned release of Certbot.
* certbot-auto was deprecated on all systems. For more information about this
  change, see
  https://community.letsencrypt.org/t/certbot-auto-no-longer-works-on-debian-based-systems/139702/7.
* We deprecated support for Apache 2.2 in the certbot-apache plugin and it will
  be removed in a future release of Certbot.

### Fixed

* The Certbot snap no longer loads packages installed via `pip install --user`. This
  was unintended and DNS plugins should be installed via `snap` instead.
* `certbot-dns-google` would sometimes crash with HTTP 409/412 errors when used with very large zones. See [#6036](https://github.com/certbot/certbot/issues/6036).
* `certbot-dns-google` would sometimes crash with an HTTP 412 error if preexisting records had an unexpected TTL, i.e.: different than Certbot's default TTL for this plugin. See [#8551](https://github.com/certbot/certbot/issues/8551).

More details about these changes can be found on our GitHub repo.

## 1.10.1 - 2020-12-03

### Fixed

* Fixed a bug in `certbot.util.add_deprecated_argument` that caused the
  deprecated `--manual-public-ip-logging-ok` flag to crash Certbot in some
  scenarios.

More details about these changes can be found on our GitHub repo.

## 1.10.0 - 2020-12-01

### Added

* Added timeout to DNS query function calls for dns-rfc2136 plugin.
* Confirmation when deleting certificates
* CLI flag `--key-type` has been added to specify 'rsa' or 'ecdsa' (default 'rsa').
* CLI flag `--elliptic-curve` has been added which takes an NIST/SECG elliptic curve. Any of
  `secp256r1`, `secp384r1` and `secp521r1` are accepted values.
* The command `certbot certficates` lists the which type of the private key that was used
  for the private key.
* Support for Python 3.9 was added to Certbot and all of its components.

### Changed

* certbot-auto was deprecated on Debian based systems.
* CLI flag `--manual-public-ip-logging-ok` is now a no-op, generates a
  deprecation warning, and will be removed in a future release.

### Fixed

* Fixed a Unicode-related crash in the nginx plugin when running under Python 2.

More details about these changes can be found on our GitHub repo.

## 1.9.0 - 2020-10-06

### Added

* `--preconfigured-renewal` flag, for packager use only.
  See the [packaging guide](https://certbot.eff.org/docs/packaging.html).

### Changed

* certbot-auto was deprecated on all systems except for those based on Debian or RHEL.
* Update the packaging instructions to promote usage of `python -m pytest` to test Certbot
  instead of the deprecated `python setup.py test` setuptools approach.
* Reduced CLI logging when reloading nginx, if it is not running.
* Reduced CLI logging when handling some kinds of errors.

### Fixed

* Fixed `server_name` case-sensitivity in the nginx plugin.
* The minimum version of the `acme` library required by Certbot was corrected.
  In the previous release, Certbot said it required `acme>=1.6.0` when it
  actually required `acme>=1.8.0` to properly support removing contact
  information from an ACME account.
* Upgraded the version of httplib2 used in our snaps and Docker images to add
  support for proxy environment variables and fix the plugin for Google Cloud
  DNS.

More details about these changes can be found on our GitHub repo.

## 1.8.0 - 2020-09-08

### Added

* Added the ability to remove email and phone contact information from an account
  using `update_account --register-unsafely-without-email`

### Changed

* Support for Python 3.5 has been removed.

### Fixed

* The problem causing the Apache plugin in the Certbot snap on ARM systems to
  fail to load the Augeas library it depends on has been fixed.
* The `acme` library can now tell the ACME server to clear contact information by passing an empty
  `tuple` to the `contact` field of a `Registration` message.
* Fixed the `*** stack smashing detected ***` error in the Certbot snap on some systems.

More details about these changes can be found on our GitHub repo.

## 1.7.0 - 2020-08-04

### Added

* Third-party plugins can be used without prefix (`plugin_name` instead of `dist_name:plugin_name`):
  this concerns the plugin name, CLI flags, and keys in credential files.
  The prefixed form is still supported but is deprecated, and will be removed in a future release.
* Added `--nginx-sleep-seconds` (default `1`) for environments where nginx takes a long time to reload.

### Changed

* The Linode DNS plugin now waits 120 seconds for DNS propagation, instead of 1200,
  due to https://www.linode.com/blog/linode/linode-turns-17/
* We deprecated support for Python 3.5 in Certbot and its ACME library.
  Support for Python 3.5 will be removed in the next major release of Certbot.

### Fixed


More details about these changes can be found on our GitHub repo.

## 1.6.0 - 2020-07-07

### Added

* Certbot snaps are now available for the arm64 and armhf architectures.
* Add minimal code to run Nginx plugin on NetBSD.
* Make Certbot snap find externally snapped plugins
* Function `certbot.compat.filesystem.umask` is a drop-in replacement for `os.umask`
  implementing umask for both UNIX and Windows systems.
* Support for alternative certificate chains in the `acme` module.
* Added `--preferred-chain <issuer CN>`. If a CA offers multiple certificate chains,
  it may be  used to indicate to Certbot which chain should be preferred.
  * e.g. `--preferred-chain "DST Root CA X3"`

### Changed

* Allow session tickets to be disabled in Apache when mod_ssl is statically linked.
* Generalize UI warning message on renewal rate limits
* Certbot behaves similarly on Windows to on UNIX systems regarding umask, and
  the umask `022` is applied by default: all files/directories are not writable by anyone
  other than the user running Certbot and the system/admin users.
* Read acmev1 Let's Encrypt server URL from renewal config as acmev2 URL to prepare
  for impending acmev1 deprecation.

### Fixed

* Cloudflare API Tokens may now be restricted to individual zones.
* Don't use `StrictVersion`, but `LooseVersion` to check version requirements with setuptools,
  to fix some packaging issues with libraries respecting PEP404 for version string,
  with doesn't match `StrictVersion` requirements.
* Certbot output doesn't refer to SSL Labs due to confusing scoring behavior.
* Fix paths when calling to programs outside of the Certbot Snap, fixing the apache and nginx
  plugins on, e.g., CentOS 7.

More details about these changes can be found on our GitHub repo.

## 1.5.0 - 2020-06-02

### Added

* Require explicit confirmation of snap plugin permissions before connecting.

### Changed

* Improved error message in apache installer when mod_ssl is not available.

### Fixed

* Add support for OCSP responses which use a public key hash ResponderID, fixing
  interoperability with Sectigo CAs.
* Fix TLS-ALPN test that fails when run with newer versions of OpenSSL.

More details about these changes can be found on our GitHub repo.

## 1.4.0 - 2020-05-05

### Added

* Turn off session tickets for apache plugin by default when appropriate.
* Added serial number of certificate to the output of `certbot certificates`
* Expose two new environment variables in the authenticator and cleanup scripts used by
  the `manual` plugin: `CERTBOT_REMAINING_CHALLENGES` is equal to the number of challenges
  remaining after the current challenge, `CERTBOT_ALL_DOMAINS` is a comma-separated list
  of all domains challenged for the current certificate.
* Added TLS-ALPN-01 challenge support in the `acme` library. Support of this
  challenge in the Certbot client is planned to be added in a future release.
* Added minimal proxy support for OCSP verification.
* On Windows, hooks are now executed in a Powershell shell instead of a CMD shell,
  allowing both `*.ps1` and `*.bat` as valid scripts for Certbot.

### Changed

* Reorganized error message when a user entered an invalid email address.
* Stop asking interactively if the user would like to add a redirect.
* `mock` dependency is now conditional on Python 2 in all of our packages.
* Deprecate certbot-auto on Gentoo, macOS, and FreeBSD.
* Allow existing but empty archive and live dir to be used when creating new lineage.

### Fixed

* When using an RFC 8555 compliant endpoint, the `acme` library no longer sends the
  `resource` field in any requests or the `type` field when responding to challenges.
* Fix nginx plugin crash when non-ASCII configuration file is being read (instead,
  the user will be warned that UTF-8 must be used).
* Fix hanging OCSP queries during revocation checking - added a 10 second timeout.
* Standalone servers now have a default socket timeout of 30 seconds, fixing
  cases where an idle connection can cause the standalone plugin to hang.
* Parsing of the RFC 8555 application/pem-certificate-chain now tolerates CRLF line
  endings. This should fix interoperability with Buypass' services.

More details about these changes can be found on our GitHub repo.

## 1.3.0 - 2020-03-03

### Added

* Added certbot.ocsp Certbot's API. The certbot.ocsp module can be used to
  determine the OCSP status of certificates.
* Don't verify the existing certificate in HTTP01Response.simple_verify, for
  compatibility with the real-world ACME challenge checks.
* Added support for `$hostname` in nginx `server_name` directive

### Changed

* Certbot will now renew certificates early if they have been revoked according
  to OCSP.
* Fix acme module warnings when response Content-Type includes params (e.g. charset).
* Fixed issue where webroot plugin would incorrectly raise `Read-only file system`
  error when creating challenge directories (issue #7165).

### Fixed

* Fix Apache plugin to use less restrictive umask for making the challenge directory when a restrictive umask was set when certbot was started.

More details about these changes can be found on our GitHub repo.

## 1.2.0 - 2020-02-04

### Added

* Added support for Cloudflare's limited-scope API Tokens

### Changed

* Add directory field to error message when field is missing.
* If MD5 hasher is not available, try it in non-security mode (fix for FIPS systems) -- [#1948](https://github.com/certbot/certbot/issues/1948)
* Disable old SSL versions and ciphersuites and remove `SSLCompression off` setting to follow Mozilla recommendations in Apache.
* Remove ECDHE-RSA-AES128-SHA from NGINX ciphers list now that Windows 2008 R2 and Windows 7 are EOLed
* Support for Python 3.4 has been removed.

### Fixed

* Fix collections.abc imports for Python 3.9.

More details about these changes can be found on our GitHub repo.

## 1.1.0 - 2020-01-14

### Added

*

### Changed

* Removed the fallback introduced with 0.34.0 in `acme` to retry a POST-as-GET
  request as a GET request when the targeted ACME CA server seems to not support
  POST-as-GET requests.
* certbot-auto no longer supports architectures other than x86_64 on RHEL 6
  based systems. Existing certbot-auto installations affected by this will
  continue to work, but they will no longer receive updates. To install a
  newer version of Certbot on these systems, you should update your OS.
* Support for Python 3.4 in Certbot and its ACME library is deprecated and will be
  removed in the next release of Certbot. certbot-auto users on x86_64 systems running
  RHEL 6 or derivatives will be asked to enable Software Collections (SCL) repository
  so Python 3.6 can be installed. certbot-auto can enable the SCL repo for you on CentOS 6
  while users on other RHEL 6 based systems will be asked to do this manually.

### Fixed

*

More details about these changes can be found on our GitHub repo.

## 1.0.0 - 2019-12-03

### Added

*

### Removed

* The `docs` extras for the `certbot-apache` and `certbot-nginx` packages
  have been removed.

### Changed

* certbot-auto has deprecated support for systems using OpenSSL 1.0.1 that are
  not running on x86-64. This primarily affects RHEL 6 based systems.
* Certbot's `config_changes` subcommand has been removed
* `certbot.plugins.common.TLSSNI01` has been removed.
* Deprecated attributes related to the TLS-SNI-01 challenge in
  `acme.challenges` and `acme.standalone`
  have been removed.
* The functions `certbot.client.view_config_changes`,
  `certbot.main.config_changes`,
  `certbot.plugins.common.Installer.view_config_changes`,
  `certbot.reverter.Reverter.view_config_changes`, and
  `certbot.util.get_systemd_os_info` have been removed
* Certbot's `register --update-registration` subcommand has been removed
* When possible, default to automatically configuring the webserver so all requests
  redirect to secure HTTPS access. This is mostly relevant when running Certbot
  in non-interactive mode. Previously, the default was to not redirect all requests.

### Fixed

*

More details about these changes can be found on our GitHub repo.

## 0.40.1 - 2019-11-05

### Changed

* Added back support for Python 3.4 to Certbot components and certbot-auto due
  to a bug when requiring Python 2.7 or 3.5+ on RHEL 6 based systems.

More details about these changes can be found on our GitHub repo.

## 0.40.0 - 2019-11-05

### Added

*

### Changed

* We deprecated support for Python 3.4 in Certbot and its ACME library. Support
  for Python 3.4 will be removed in the next major release of Certbot.
  certbot-auto users on RHEL 6 based systems will be asked to enable Software
  Collections (SCL) repository so Python 3.6 can be installed. certbot-auto can
  enable the SCL repo for you on CentOS 6 while users on other RHEL 6 based
  systems will be asked to do this manually.
* `--server` may now be combined with `--dry-run`. Certbot will, as before, use the
  staging server instead of the live server when `--dry-run` is used.
* `--dry-run` now requests fresh authorizations every time, fixing the issue
  where it was prone to falsely reporting success.
* Updated certbot-dns-google to depend on newer versions of
  google-api-python-client and oauth2client.
* The OS detection logic again uses distro library for Linux OSes
* certbot.plugins.common.TLSSNI01 has been deprecated and will be removed in a
  future release.
* CLI flags --tls-sni-01-port and --tls-sni-01-address have been removed.
* The values tls-sni and tls-sni-01 for the --preferred-challenges flag are no
  longer accepted.
* Removed the flags: `--agree-dev-preview`, `--dialog`, and `--apache-init-script`
* acme.standalone.BaseRequestHandlerWithLogging and
  acme.standalone.simple_tls_sni_01_server have been deprecated and will be
  removed in a future release of the library.
* certbot-dns-rfc2136 now use TCP to query SOA records.

### Fixed

*

More details about these changes can be found on our GitHub repo.

## 0.39.0 - 2019-10-01

### Added

* Support for Python 3.8 was added to Certbot and all of its components.
* Support for CentOS 8 was added to certbot-auto.

### Changed

* Don't send OCSP requests for expired certificates
* Return to using platform.linux_distribution instead of distro.linux_distribution in OS fingerprinting for Python < 3.8
* Updated the Nginx plugin's TLS configuration to keep support for some versions of IE11.

### Fixed

* Fixed OS detection in the Apache plugin on RHEL 6.

More details about these changes can be found on our GitHub repo.

## 0.38.0 - 2019-09-03

### Added

* Disable session tickets for Nginx users when appropriate.

### Changed

* If Certbot fails to rollback your server configuration, the error message
  links to the Let's Encrypt forum. Change the link to the Help category now
  that the Server category has been closed.
* Replace platform.linux_distribution with distro.linux_distribution as a step
  towards Python 3.8 support in Certbot.

### Fixed

* Fixed OS detection in the Apache plugin on Scientific Linux.

More details about these changes can be found on our GitHub repo.

## 0.37.2 - 2019-08-21

* Stop disabling TLS session tickets in Nginx as it caused TLS failures on
  some systems.

More details about these changes can be found on our GitHub repo.

## 0.37.1 - 2019-08-08

### Fixed

* Stop disabling TLS session tickets in Apache as it caused TLS failures on
  some systems.

More details about these changes can be found on our GitHub repo.

## 0.37.0 - 2019-08-07

### Added

* Turn off session tickets for apache plugin by default
* acme: Authz deactivation added to `acme` module.

### Changed

* Follow updated Mozilla recommendations for Nginx ssl_protocols, ssl_ciphers,
  and ssl_prefer_server_ciphers

### Fixed

* Fix certbot-auto failures on RHEL 8.

More details about these changes can be found on our GitHub repo.

## 0.36.0 - 2019-07-11

### Added

* Turn off session tickets for nginx plugin by default
* Added missing error types from RFC8555 to acme

### Changed

* Support for Ubuntu 14.04 Trusty has been removed.
* Update the 'manage your account' help to be more generic.
* The error message when Certbot's Apache plugin is unable to modify your
  Apache configuration has been improved.
* Certbot's config_changes subcommand has been deprecated and will be
  removed in a future release.
* `certbot config_changes` no longer accepts a --num parameter.
* The functions `certbot.plugins.common.Installer.view_config_changes` and
  `certbot.reverter.Reverter.view_config_changes` have been deprecated and will
  be removed in a future release.

### Fixed

* Replace some unnecessary platform-specific line separation.

More details about these changes can be found on our GitHub repo.

## 0.35.1 - 2019-06-10

### Fixed

* Support for specifying an authoritative base domain in our dns-rfc2136 plugin
  has been removed. This feature was added in our last release but had a bug
  which caused the plugin to fail so the feature has been removed until it can
  be added properly.

Despite us having broken lockstep, we are continuing to release new versions of
all Certbot components during releases for the time being, however, the only
package with changes other than its version number was:

* certbot-dns-rfc2136

More details about these changes can be found on our GitHub repo.

## 0.35.0 - 2019-06-05

### Added

* dns_rfc2136 plugin now supports explicitly specifying an authoritative
  base domain for cases when the automatic method does not work (e.g.
  Split horizon DNS)

### Changed

*

### Fixed

* Renewal parameter `webroot_path` is always saved, avoiding some regressions
  when `webroot` authenticator plugin is invoked with no challenge to perform.
* Certbot now accepts OCSP responses when an explicit authorized
  responder, different from the issuer, is used to sign OCSP
  responses.
* Scripts in Certbot hook directories are no longer executed when their
  filenames end in a tilde.

Despite us having broken lockstep, we are continuing to release new versions of
all Certbot components during releases for the time being, however, the only
package with changes other than its version number was:

* certbot
* certbot-dns-rfc2136

More details about these changes can be found on our GitHub repo.

## 0.34.2 - 2019-05-07

### Fixed

* certbot-auto no longer writes a check_permissions.py script at the root
  of the filesystem.

Despite us having broken lockstep, we are continuing to release new versions of
all Certbot components during releases for the time being, however, the only
changes in this release were to certbot-auto.

More details about these changes can be found on our GitHub repo.

## 0.34.1 - 2019-05-06

### Fixed

* certbot-auto no longer prints a blank line when there are no permissions
  problems.

Despite us having broken lockstep, we are continuing to release new versions of
all Certbot components during releases for the time being, however, the only
changes in this release were to certbot-auto.

More details about these changes can be found on our GitHub repo.

## 0.34.0 - 2019-05-01

### Changed

* Apache plugin now tries to restart httpd on Fedora using systemctl if a
  configuration test error is detected. This has to be done due to the way
  Fedora now generates the self signed certificate files upon first
  restart.
* Updated Certbot and its plugins to improve the handling of file system permissions
  on Windows as a step towards adding proper Windows support to Certbot.
* Updated urllib3 to 1.24.2 in certbot-auto.
* Removed the fallback introduced with 0.32.0 in `acme` to retry a challenge response
  with a `keyAuthorization` if sending the response without this field caused a
  `malformed` error to be received from the ACME server.
* Linode DNS plugin now supports api keys created from their new panel
  at [cloud.linode.com](https://cloud.linode.com)

### Fixed

* Fixed Google DNS Challenge issues when private zones exist
* Adding a warning noting that future versions of Certbot will automatically configure the
  webserver so that all requests redirect to secure HTTPS access. You can control this
  behavior and disable this warning with the --redirect and --no-redirect flags.
* certbot-auto now prints warnings when run as root with insecure file system
  permissions. If you see these messages, you should fix the problem by
  following the instructions at
  https://community.letsencrypt.org/t/certbot-auto-deployment-best-practices/91979/,
  however, these warnings can be disabled as necessary with the flag
  --no-permissions-check.
* `acme` module uses now a POST-as-GET request to retrieve the registration
  from an ACME v2 server
* Convert the tsig algorithm specified in the certbot_dns_rfc2136 configuration file to
  all uppercase letters before validating. This makes the value in the config case
  insensitive.

Despite us having broken lockstep, we are continuing to release new versions of
all Certbot components during releases for the time being, however, the only
package with changes other than its version number was:

* acme
* certbot
* certbot-apache
* certbot-dns-cloudflare
* certbot-dns-cloudxns
* certbot-dns-digitalocean
* certbot-dns-dnsimple
* certbot-dns-dnsmadeeasy
* certbot-dns-gehirn
* certbot-dns-google
* certbot-dns-linode
* certbot-dns-luadns
* certbot-dns-nsone
* certbot-dns-ovh
* certbot-dns-rfc2136
* certbot-dns-route53
* certbot-dns-sakuracloud
* certbot-nginx

More details about these changes can be found on our GitHub repo.

## 0.33.1 - 2019-04-04

### Fixed

* A bug causing certbot-auto to print warnings or crash on some RHEL based
  systems has been resolved.

Despite us having broken lockstep, we are continuing to release new versions of
all Certbot components during releases for the time being, however, the only
changes in this release were to certbot-auto.

More details about these changes can be found on our GitHub repo.

## 0.33.0 - 2019-04-03

### Added

* Fedora 29+ is now supported by certbot-auto. Since Python 2.x is on a deprecation
  path in Fedora, certbot-auto will install and use Python 3.x on Fedora 29+.
* CLI flag `--https-port` has been added for Nginx plugin exclusively, and replaces
  `--tls-sni-01-port`. It defines the HTTPS port the Nginx plugin will use while
  setting up a new SSL vhost. By default the HTTPS port is 443.

### Changed

* Support for TLS-SNI-01 has been removed from all official Certbot plugins.
* Attributes related to the TLS-SNI-01 challenge in `acme.challenges` and `acme.standalone`
  modules are deprecated and will be removed soon.
* CLI flags `--tls-sni-01-port` and `--tls-sni-01-address` are now no-op, will
  generate a deprecation warning if used, and will be removed soon.
* Options `tls-sni` and `tls-sni-01` in `--preferred-challenges` flag are now no-op,
  will generate a deprecation warning if used, and will be removed soon.
* CLI flag `--standalone-supported-challenges` has been removed.

### Fixed

* Certbot uses the Python library cryptography for OCSP when cryptography>=2.5
  is installed. We fixed a bug in Certbot causing it to interpret timestamps in
  the OCSP response as being in the local timezone rather than UTC.
* Issue causing the default CentOS 6 TLS configuration to ignore some of the
  HTTPS VirtualHosts created by Certbot. mod_ssl loading is now moved to main
  http.conf for this environment where possible.

Despite us having broken lockstep, we are continuing to release new versions of
all Certbot components during releases for the time being, however, the only
package with changes other than its version number was:

* acme
* certbot
* certbot-apache
* certbot-nginx

More details about these changes can be found on our GitHub repo.

## 0.32.0 - 2019-03-06

### Added

* If possible, Certbot uses built-in support for OCSP from recent cryptography
  versions instead of the OpenSSL binary: as a consequence Certbot does not need
  the OpenSSL binary to be installed anymore if cryptography>=2.5 is installed.

### Changed

* Certbot and its acme module now depend on josepy>=1.1.0 to avoid printing the
  warnings described at https://github.com/certbot/josepy/issues/13.
* Apache plugin now respects CERTBOT_DOCS environment variable when adding
  command line defaults.
* The running of manual plugin hooks is now always included in Certbot's log
  output.
* Tests execution for certbot, certbot-apache and certbot-nginx packages now relies on pytest.
* An ACME CA server may return a "Retry-After" HTTP header on authorization polling, as
  specified in the ACME protocol, to indicate when the next polling should occur. Certbot now
  reads this header if set and respect its value.
* The `acme` module avoids sending the `keyAuthorization` field in the JWS
  payload when responding to a challenge as the field is not included in the
  current ACME protocol. To ease the migration path for ACME CA servers,
  Certbot and its `acme` module will first try the request without the
  `keyAuthorization` field but will temporarily retry the request with the
  field included if a `malformed` error is received. This fallback will be
  removed in version 0.34.0.

Despite us having broken lockstep, we are continuing to release new versions of
all Certbot components during releases for the time being, however, the only
package with changes other than its version number was:

* acme
* certbot
* certbot-apache
* certbot-nginx

More details about these changes can be found on our GitHub repo.

## 0.31.0 - 2019-02-07

### Added

* Avoid reprocessing challenges that are already validated
  when a certificate is issued.
* Support for initiating (but not solving end-to-end) TLS-ALPN-01 challenges
  with the `acme` module.

### Changed

* Certbot's official Docker images are now based on Alpine Linux 3.9 rather
  than 3.7. The new version comes with OpenSSL 1.1.1.
* Lexicon-based DNS plugins are now fully compatible with Lexicon 3.x (support
  on 2.x branch is maintained).
* Apache plugin now attempts to configure all VirtualHosts matching requested
  domain name instead of only a single one when answering the HTTP-01 challenge.

### Fixed

* Fixed accessing josepy contents through acme.jose when the full acme.jose
  path is used.
* Clarify behavior for deleting certs as part of revocation.

Despite us having broken lockstep, we are continuing to release new versions of
all Certbot components during releases for the time being, however, the only
package with changes other than its version number was:

* acme
* certbot
* certbot-apache
* certbot-dns-cloudxns
* certbot-dns-dnsimple
* certbot-dns-dnsmadeeasy
* certbot-dns-gehirn
* certbot-dns-linode
* certbot-dns-luadns
* certbot-dns-nsone
* certbot-dns-ovh
* certbot-dns-sakuracloud

More details about these changes can be found on our GitHub repo.

## 0.30.2 - 2019-01-25

### Fixed

* Update the version of setuptools pinned in certbot-auto to 40.6.3 to
  solve installation problems on newer OSes.

Despite us having broken lockstep, we are continuing to release new versions of
all Certbot components during releases for the time being, however, this
release only affects certbot-auto.

More details about these changes can be found on our GitHub repo.

## 0.30.1 - 2019-01-24

### Fixed

* Always download the pinned version of pip in pipstrap to address breakages
* Rename old,default.conf to old-and-default.conf to address commas in filenames
  breaking recent versions of pip.
* Add VIRTUALENV_NO_DOWNLOAD=1 to all calls to virtualenv to address breakages
  from venv downloading the latest pip

Despite us having broken lockstep, we are continuing to release new versions of
all Certbot components during releases for the time being, however, the only
package with changes other than its version number was:

* certbot-apache

More details about these changes can be found on our GitHub repo.

## 0.30.0 - 2019-01-02

### Added

* Added the `update_account` subcommand for account management commands.

### Changed

* Copied account management functionality from the `register` subcommand
  to the `update_account` subcommand.
* Marked usage `register --update-registration` for deprecation and
  removal in a future release.

### Fixed

* Older modules in the josepy library can now be accessed through acme.jose
  like it could in previous versions of acme. This is only done to preserve
  backwards compatibility and support for doing this with new modules in josepy
  will not be added. Users of the acme library should switch to using josepy
  directly if they haven't done so already.

Despite us having broken lockstep, we are continuing to release new versions of
all Certbot components during releases for the time being, however, the only
package with changes other than its version number was:

* acme

More details about these changes can be found on our GitHub repo.

## 0.29.1 - 2018-12-05

### Added

*

### Changed

*

### Fixed

* The default work and log directories have been changed back to
  /var/lib/letsencrypt and /var/log/letsencrypt respectively.

Despite us having broken lockstep, we are continuing to release new versions of
all Certbot components during releases for the time being, however, the only
package with changes other than its version number was:

* certbot

More details about these changes can be found on our GitHub repo.

## 0.29.0 - 2018-12-05

### Added

* Noninteractive renewals with `certbot renew` (those not started from a
  terminal) now randomly sleep 1-480 seconds before beginning work in
  order to spread out load spikes on the server side.
* Added External Account Binding support in cli and acme library.
  Command line arguments --eab-kid and --eab-hmac-key added.

### Changed

* Private key permissioning changes: Renewal preserves existing group mode
  & gid of previous private key material. Private keys for new
  lineages (i.e. new certs, not renewed) default to 0o600.

### Fixed

* Update code and dependencies to clean up Resource and Deprecation Warnings.
* Only depend on imgconverter extension for Sphinx >= 1.6

Despite us having broken lockstep, we are continuing to release new versions of
all Certbot components during releases for the time being, however, the only
package with changes other than its version number was:

* acme
* certbot
* certbot-apache
* certbot-dns-cloudflare
* certbot-dns-digitalocean
* certbot-dns-google
* certbot-nginx

More details about these changes can be found on our GitHub repo:
https://github.com/certbot/certbot/milestone/62?closed=1

## 0.28.0 - 2018-11-7

### Added

* `revoke` accepts `--cert-name`, and doesn't accept both `--cert-name` and `--cert-path`.
* Use the ACMEv2 newNonce endpoint when a new nonce is needed, and newNonce is available in the directory.

### Changed

* Removed documentation mentions of `#letsencrypt` IRC on Freenode.
* Write README to the base of (config-dir)/live directory
* `--manual` will explicitly warn users that earlier challenges should remain in place when setting up subsequent challenges.
* Warn when using deprecated acme.challenges.TLSSNI01
* Log warning about TLS-SNI deprecation in Certbot
* Stop preferring TLS-SNI in the Apache, Nginx, and standalone plugins
* OVH DNS plugin now relies on Lexicon>=2.7.14 to support HTTP proxies
* Default time the Linode plugin waits for DNS changes to propagate is now 1200 seconds.

### Fixed

* Match Nginx parser update in allowing variable names to start with `${`.
* Fix ranking of vhosts in Nginx so that all port-matching vhosts come first
* Correct OVH integration tests on machines without internet access.
* Stop caching the results of ipv6_info in http01.py
* Test fix for Route53 plugin to prevent boto3 making outgoing connections.
* The grammar used by Augeas parser in Apache plugin was updated to fix various parsing errors.
* The CloudXNS, DNSimple, DNS Made Easy, Gehirn, Linode, LuaDNS, NS1, OVH, and
  Sakura Cloud DNS plugins are now compatible with Lexicon 3.0+.

Despite us having broken lockstep, we are continuing to release new versions of
all Certbot components during releases for the time being, however, the only
package with changes other than its version number was:

* acme
* certbot
* certbot-apache
* certbot-dns-cloudxns
* certbot-dns-dnsimple
* certbot-dns-dnsmadeeasy
* certbot-dns-gehirn
* certbot-dns-linode
* certbot-dns-luadns
* certbot-dns-nsone
* certbot-dns-ovh
* certbot-dns-route53
* certbot-dns-sakuracloud
* certbot-nginx

More details about these changes can be found on our GitHub repo:
https://github.com/certbot/certbot/milestone/59?closed=1

## 0.27.1 - 2018-09-06

### Fixed

* Fixed parameter name in OpenSUSE overrides for default parameters in the
  Apache plugin. Certbot on OpenSUSE works again.

Despite us having broken lockstep, we are continuing to release new versions of
all Certbot components during releases for the time being, however, the only
package with changes other than its version number was:

* certbot-apache

More details about these changes can be found on our GitHub repo:
https://github.com/certbot/certbot/milestone/60?closed=1

## 0.27.0 - 2018-09-05

### Added

* The Apache plugin now accepts the parameter --apache-ctl which can be
  used to configure the path to the Apache control script.

### Changed

* When using `acme.client.ClientV2` (or
 `acme.client.BackwardsCompatibleClientV2` with an ACME server that supports a
 newer version of the ACME protocol), an `acme.errors.ConflictError` will be
 raised if you try to create an ACME account with a key that has already been
 used. Previously, a JSON parsing error was raised in this scenario when using
 the library with Let's Encrypt's ACMEv2 endpoint.

### Fixed

* When Apache is not installed, Certbot's Apache plugin no longer prints
  messages about being unable to find apachectl to the terminal when the plugin
  is not selected.
* If you're using the Apache plugin with the --apache-vhost-root flag set to a
  directory containing a disabled virtual host for the domain you're requesting
  a certificate for, the virtual host will now be temporarily enabled if
  necessary to pass the HTTP challenge.
* The documentation for the Certbot package can now be built using Sphinx 1.6+.
* You can now call `query_registration` without having to first call
  `new_account` on `acme.client.ClientV2` objects.
* The requirement of `setuptools>=1.0` has been removed from `certbot-dns-ovh`.
* Names in certbot-dns-sakuracloud's tests have been updated to refer to Sakura
  Cloud rather than NS1 whose plugin certbot-dns-sakuracloud was based on.

Despite us having broken lockstep, we are continuing to release new versions of
all Certbot components during releases for the time being, however, the only
package with changes other than its version number was:

* acme
* certbot
* certbot-apache
* certbot-dns-ovh
* certbot-dns-sakuracloud

More details about these changes can be found on our GitHub repo:
https://github.com/certbot/certbot/milestone/57?closed=1

## 0.26.1 - 2018-07-17

### Fixed

* Fix a bug that was triggered when users who had previously manually set `--server` to get ACMEv2 certs tried to renew ACMEv1 certs.

Despite us having broken lockstep, we are continuing to release new versions of all Certbot components during releases for the time being, however, the only package with changes other than its version number was:

* certbot

More details about these changes can be found on our GitHub repo:
https://github.com/certbot/certbot/milestone/58?closed=1

## 0.26.0 - 2018-07-11

### Added

* A new security enhancement which we're calling AutoHSTS has been added to
  Certbot's Apache plugin. This enhancement configures your webserver to send a
  HTTP Strict Transport Security header with a low max-age value that is slowly
  increased over time. The max-age value is not increased to a large value
  until you've successfully managed to renew your certificate. This enhancement
  can be requested with the --auto-hsts flag.
* New official DNS plugins have been created for Gehirn Infrastructure Service,
  Linode, OVH, and Sakura Cloud. These plugins can be found on our Docker Hub
  page at https://hub.docker.com/u/certbot and on PyPI.
* The ability to reuse ACME accounts from Let's Encrypt's ACMEv1 endpoint on
  Let's Encrypt's ACMEv2 endpoint has been added.
* Certbot and its components now support Python 3.7.
* Certbot's install subcommand now allows you to interactively choose which
  certificate to install from the list of certificates managed by Certbot.
* Certbot now accepts the flag `--no-autorenew` which causes any obtained
  certificates to not be automatically renewed when it approaches expiration.
* Support for parsing the TLS-ALPN-01 challenge has been added back to the acme
  library.

### Changed

* Certbot's default ACME server has been changed to Let's Encrypt's ACMEv2
  endpoint. By default, this server will now be used for both new certificate
  lineages and renewals.
* The Nginx plugin is no longer marked labeled as an "Alpha" version.
* The `prepare` method of Certbot's plugins is no longer called before running
  "Updater" enhancements that are run on every invocation of `certbot renew`.

Despite us having broken lockstep, we are continuing to release new versions of
all Certbot components during releases for the time being, however, the only
packages with functional changes were:

* acme
* certbot
* certbot-apache
* certbot-dns-gehirn
* certbot-dns-linode
* certbot-dns-ovh
* certbot-dns-sakuracloud
* certbot-nginx

More details about these changes can be found on our GitHub repo:
https://github.com/certbot/certbot/milestone/55?closed=1

## 0.25.1 - 2018-06-13

### Fixed

* TLS-ALPN-01 support has been removed from our acme library. Using our current
  dependencies, we are unable to provide a correct implementation of this
  challenge so we decided to remove it from the library until we can provide
  proper support.
* Issues causing test failures when running the tests in the acme package with
  pytest<3.0 has been resolved.
* certbot-nginx now correctly depends on acme>=0.25.0.

Despite us having broken lockstep, we are continuing to release new versions of
all Certbot components during releases for the time being, however, the only
packages with changes other than their version number were:

* acme
* certbot-nginx

More details about these changes can be found on our GitHub repo:
https://github.com/certbot/certbot/milestone/56?closed=1

## 0.25.0 - 2018-06-06

### Added

* Support for the ready status type was added to acme. Without this change,
  Certbot and acme users will begin encountering errors when using Let's
  Encrypt's ACMEv2 API starting on June 19th for the staging environment and
  July 5th for production. See
  https://community.letsencrypt.org/t/acmev2-order-ready-status/62866 for more
  information.
* Certbot now accepts the flag --reuse-key which will cause the same key to be
  used in the certificate when the lineage is renewed rather than generating a
  new key.
* You can now add multiple email addresses to your ACME account with Certbot by
  providing a comma separated list of emails to the --email flag.
* Support for Let's Encrypt's upcoming TLS-ALPN-01 challenge was added to acme.
  For more information, see
  https://community.letsencrypt.org/t/tls-alpn-validation-method/63814/1.
* acme now supports specifying the source address to bind to when sending
  outgoing connections. You still cannot specify this address using Certbot.
* If you run Certbot against Let's Encrypt's ACMEv2 staging server but don't
  already have an account registered at that server URL, Certbot will
  automatically reuse your staging account from Let's Encrypt's ACMEv1 endpoint
  if it exists.
* Interfaces were added to Certbot allowing plugins to be called at additional
  points. The `GenericUpdater` interface allows plugins to perform actions
  every time `certbot renew` is run, regardless of whether any certificates are
  due for renewal, and the `RenewDeployer` interface allows plugins to perform
  actions when a certificate is renewed. See `certbot.interfaces` for more
  information.

### Changed

* When running Certbot with --dry-run and you don't already have a staging
  account, the created account does not contain an email address even if one
  was provided to avoid expiration emails from Let's Encrypt's staging server.
* certbot-nginx does a better job of automatically detecting the location of
  Nginx's configuration files when run on BSD based systems.
* acme now requires and uses pytest when running tests with setuptools with
  `python setup.py test`.
* `certbot config_changes` no longer waits for user input before exiting.

### Fixed

* Misleading log output that caused users to think that Certbot's standalone
  plugin failed to bind to a port when performing a challenge has been
  corrected.
* An issue where certbot-nginx would fail to enable HSTS if the server block
  already had an `add_header` directive has been resolved.
* certbot-nginx now does a better job detecting the server block to base the
  configuration for TLS-SNI challenges on.

Despite us having broken lockstep, we are continuing to release new versions of
all Certbot components during releases for the time being, however, the only
packages with functional changes were:

* acme
* certbot
* certbot-apache
* certbot-nginx

More details about these changes can be found on our GitHub repo:
https://github.com/certbot/certbot/milestone/54?closed=1

## 0.24.0 - 2018-05-02

### Added

* certbot now has an enhance subcommand which allows you to configure security
  enhancements like HTTP to HTTPS redirects, OCSP stapling, and HSTS without
  reinstalling a certificate.
* certbot-dns-rfc2136 now allows the user to specify the port to use to reach
  the DNS server in its credentials file.
* acme now parses the wildcard field included in authorizations so it can be
  used by users of the library.

### Changed

* certbot-dns-route53 used to wait for each DNS update to propagate before
  sending the next one, but now it sends all updates before waiting which
  speeds up issuance for multiple domains dramatically.
* Certbot's official Docker images are now based on Alpine Linux 3.7 rather
  than 3.4 because 3.4 has reached its end-of-life.
* We've doubled the time Certbot will spend polling authorizations before
  timing out.
* The level of the message logged when Certbot is being used with
  non-standard paths warning that crontabs for renewal included in Certbot
  packages from OS package managers may not work has been reduced. This stops
  the message from being written to stderr every time `certbot renew` runs.

### Fixed

* certbot-auto now works with Python 3.6.

Despite us having broken lockstep, we are continuing to release new versions of
all Certbot components during releases for the time being, however, the only
packages with changes other than their version number were:

* acme
* certbot
* certbot-apache
* certbot-dns-digitalocean (only style improvements to tests)
* certbot-dns-rfc2136

More details about these changes can be found on our GitHub repo:
https://github.com/certbot/certbot/milestone/52?closed=1

## 0.23.0 - 2018-04-04

### Added

* Support for OpenResty was added to the Nginx plugin.

### Changed

* The timestamps in Certbot's logfiles now use the system's local time zone
  rather than UTC.
* Certbot's DNS plugins that use Lexicon now rely on Lexicon>=2.2.1 to be able
  to create and delete multiple TXT records on a single domain.
* certbot-dns-google's test suite now works without an internet connection.

### Fixed

* Removed a small window that if during which an error occurred, Certbot
  wouldn't clean up performed challenges.
* The parameters `default` and `ipv6only` are now removed from `listen`
  directives when creating a new server block in the Nginx plugin.
* `server_name` directives enclosed in quotation marks in Nginx are now properly
  supported.
* Resolved an issue preventing the Apache plugin from starting Apache when it's
  not currently running on RHEL and Gentoo based systems.

Despite us having broken lockstep, we are continuing to release new versions of
all Certbot components during releases for the time being, however, the only
packages with changes other than their version number were:

* certbot
* certbot-apache
* certbot-dns-cloudxns
* certbot-dns-dnsimple
* certbot-dns-dnsmadeeasy
* certbot-dns-google
* certbot-dns-luadns
* certbot-dns-nsone
* certbot-dns-rfc2136
* certbot-nginx

More details about these changes can be found on our GitHub repo:
https://github.com/certbot/certbot/milestone/50?closed=1

## 0.22.2 - 2018-03-19

### Fixed

* A type error introduced in 0.22.1 that would occur during challenge cleanup
  when a Certbot plugin raises an exception while trying to complete the
  challenge was fixed.

Despite us having broken lockstep, we are continuing to release new versions of
all Certbot components during releases for the time being, however, the only
packages with changes other than their version number were:

* certbot

More details about these changes can be found on our GitHub repo:
https://github.com/certbot/certbot/milestone/53?closed=1

## 0.22.1 - 2018-03-19

### Changed

* The ACME server used with Certbot's --dry-run and --staging flags is now
  Let's Encrypt's ACMEv2 staging server which allows people to also test ACMEv2
  features with these flags.

### Fixed

* The HTTP Content-Type header is now set to the correct value during
  certificate revocation with new versions of the ACME protocol.
* When using Certbot with Let's Encrypt's ACMEv2 server, it would add a blank
  line to the top of chain.pem and between the certificates in fullchain.pem
  for each lineage. These blank lines have been removed.
* Resolved a bug that caused Certbot's --allow-subset-of-names flag not to
  work.
* Fixed a regression in acme.client.Client that caused the class to not work
  when it was initialized without a ClientNetwork which is done by some of the
  other projects using our ACME library.

Despite us having broken lockstep, we are continuing to release new versions of
all Certbot components during releases for the time being, however, the only
packages with changes other than their version number were:

* acme
* certbot

More details about these changes can be found on our GitHub repo:
https://github.com/certbot/certbot/milestone/51?closed=1

## 0.22.0 - 2018-03-07

### Added

* Support for obtaining wildcard certificates and a newer version of the ACME
  protocol such as the one implemented by Let's Encrypt's upcoming ACMEv2
  endpoint was added to Certbot and its ACME library. Certbot still works with
  older ACME versions and will automatically change the version of the protocol
  used based on the version the ACME CA implements.
* The Apache and Nginx plugins are now able to automatically install a wildcard
  certificate to multiple virtual hosts that you select from your server
  configuration.
* The `certbot install` command now accepts the `--cert-name` flag for
  selecting a certificate.
* `acme.client.BackwardsCompatibleClientV2` was added to Certbot's ACME library
  which automatically handles most of the differences between new and old ACME
  versions. `acme.client.ClientV2` is also available for people who only want
  to support one version of the protocol or want to handle the differences
  between versions themselves.
* certbot-auto now supports the flag --install-only which has the script
  install Certbot and its dependencies and exit without invoking Certbot.
* Support for issuing a single certificate for a wildcard and base domain was
  added to our Google Cloud DNS plugin. To do this, we now require your API
  credentials have additional permissions, however, your credentials will
  already have these permissions unless you defined a custom role with fewer
  permissions than the standard DNS administrator role provided by Google.
  These permissions are also only needed for the case described above so it
  will continue to work for existing users. For more information about the
  permissions changes, see the documentation in the plugin.

### Changed

* We have broken lockstep between our ACME library, Certbot, and its plugins.
  This means that the different components do not need to be the same version
  to work together like they did previously. This makes packaging easier
  because not every piece of Certbot needs to be repackaged to ship a change to
  a subset of its components.
* Support for Python 2.6 and Python 3.3 has been removed from ACME, Certbot,
  Certbot's plugins, and certbot-auto. If you are using certbot-auto on a RHEL
  6 based system, it will walk you through the process of installing Certbot
  with Python 3 and refuse to upgrade to a newer version of Certbot until you
  have done so.
* Certbot's components now work with older versions of setuptools to simplify
  packaging for EPEL 7.

### Fixed

* Issues caused by Certbot's Nginx plugin adding multiple ipv6only directives
  has been resolved.
* A problem where Certbot's Apache plugin would add redundant include
  directives for the TLS configuration managed by Certbot has been fixed.
* Certbot's webroot plugin now properly deletes any directories it creates.

More details about these changes can be found on our GitHub repo:
https://github.com/certbot/certbot/milestone/48?closed=1

## 0.21.1 - 2018-01-25

### Fixed

* When creating an HTTP to HTTPS redirect in Nginx, we now ensure the Host
  header of the request is set to an expected value before redirecting users to
  the domain found in the header. The previous way Certbot configured Nginx
  redirects was a potential security issue which you can read more about at
  https://community.letsencrypt.org/t/security-issue-with-redirects-added-by-certbots-nginx-plugin/51493.
* Fixed a problem where Certbot's Apache plugin could fail HTTP-01 challenges
  if basic authentication is configured for the domain you request a
  certificate for.
* certbot-auto --no-bootstrap now properly tries to use Python 3.4 on RHEL 6
  based systems rather than Python 2.6.

More details about these changes can be found on our GitHub repo:
https://github.com/certbot/certbot/milestone/49?closed=1

## 0.21.0 - 2018-01-17

### Added

* Support for the HTTP-01 challenge type was added to our Apache and Nginx
  plugins. For those not aware, Let's Encrypt disabled the TLS-SNI-01 challenge
  type which was what was previously being used by our Apache and Nginx plugins
  last week due to a security issue. For more information about Let's Encrypt's
  change, click
  [here](https://community.letsencrypt.org/t/2018-01-11-update-regarding-acme-tls-sni-and-shared-hosting-infrastructure/50188).
  Our Apache and Nginx plugins will automatically switch to use HTTP-01 so no
  changes need to be made to your Certbot configuration, however, you should
  make sure your server is accessible on port 80 and isn't behind an external
  proxy doing things like redirecting all traffic from HTTP to HTTPS. HTTP to
  HTTPS redirects inside Apache and Nginx are fine.
* IPv6 support was added to the Nginx plugin.
* Support for automatically creating server blocks based on the default server
  block was added to the Nginx plugin.
* The flags --delete-after-revoke and --no-delete-after-revoke were added
  allowing users to control whether the revoke subcommand also deletes the
  certificates it is revoking.

### Changed

* We deprecated support for Python 2.6 and Python 3.3 in Certbot and its ACME
  library. Support for these versions of Python will be removed in the next
  major release of Certbot. If you are using certbot-auto on a RHEL 6 based
  system, it will guide you through the process of installing Python 3.
* We split our implementation of JOSE (Javascript Object Signing and
  Encryption) out of our ACME library and into a separate package named josepy.
  This package is available on [PyPI](https://pypi.python.org/pypi/josepy) and
  on [GitHub](https://github.com/certbot/josepy).
* We updated the ciphersuites used in Apache to the new [values recommended by
  Mozilla](https://wiki.mozilla.org/Security/Server_Side_TLS#Intermediate_compatibility_.28default.29).
  The major change here is adding ChaCha20 to the list of supported
  ciphersuites.

### Fixed

* An issue with our Apache plugin on Gentoo due to differences in their
  apache2ctl command have been resolved.

More details about these changes can be found on our GitHub repo:
https://github.com/certbot/certbot/milestone/47?closed=1

## 0.20.0 - 2017-12-06

### Added

* Certbot's ACME library now recognizes URL fields in challenge objects in
  preparation for Let's Encrypt's new ACME endpoint. The value is still
  accessible in our ACME library through the name "uri".

### Changed

* The Apache plugin now parses some distro specific Apache configuration files
  on non-Debian systems allowing it to get a clearer picture on the running
  configuration. Internally, these changes were structured so that external
  contributors can easily write patches to make the plugin work in new Apache
  configurations.
* Certbot better reports network failures by removing information about
  connection retries from the error output.
* An unnecessary question when using Certbot's webroot plugin interactively has
  been removed.

### Fixed

* Certbot's NGINX plugin no longer sometimes incorrectly reports that it was
  unable to deploy a HTTP->HTTPS redirect when requesting Certbot to enable a
  redirect for multiple domains.
* Problems where the Apache plugin was failing to find directives and
  duplicating existing directives on openSUSE have been resolved.
* An issue running the test shipped with Certbot and some our DNS plugins with
  older versions of mock have been resolved.
* On some systems, users reported strangely interleaved output depending on
  when stdout and stderr were flushed. This problem was resolved by having
  Certbot regularly flush these streams.

More details about these changes can be found on our GitHub repo:
https://github.com/certbot/certbot/milestone/44?closed=1

## 0.19.0 - 2017-10-04

### Added

* Certbot now has renewal hook directories where executable files can be placed
  for Certbot to run with the renew subcommand. Pre-hooks, deploy-hooks, and
  post-hooks can be specified in the renewal-hooks/pre, renewal-hooks/deploy,
  and renewal-hooks/post directories respectively in Certbot's configuration
  directory (which is /etc/letsencrypt by default). Certbot will automatically
  create these directories when it is run if they do not already exist.
* After revoking a certificate with the revoke subcommand, Certbot will offer
  to delete the lineage associated with the certificate. When Certbot is run
  with --non-interactive, it will automatically try to delete the associated
  lineage.
* When using Certbot's Google Cloud DNS plugin on Google Compute Engine, you no
  longer have to provide a credential file to Certbot if you have configured
  sufficient permissions for the instance which Certbot can automatically
  obtain using Google's metadata service.

### Changed

* When deleting certificates interactively using the delete subcommand, Certbot
  will now allow you to select multiple lineages to be deleted at once.
* Certbot's Apache plugin no longer always parses Apache's sites-available on
  Debian based systems and instead only parses virtual hosts included in your
  Apache configuration. You can provide an additional directory for Certbot to
  parse using the command line flag --apache-vhost-root.

### Fixed

* The plugins subcommand can now be run without root access.
* certbot-auto now includes a timeout when updating itself so it no longer
  hangs indefinitely when it is unable to connect to the external server.
* An issue where Certbot's Apache plugin would sometimes fail to deploy a
  certificate on Debian based systems if mod_ssl wasn't already enabled has
  been resolved.
* A bug in our Docker image where the certificates subcommand could not report
  if certificates maintained by Certbot had been revoked has been fixed.
* Certbot's RFC 2136 DNS plugin (for use with software like BIND) now properly
  performs DNS challenges when the domain being verified contains a CNAME
  record.

More details about these changes can be found on our GitHub repo:
https://github.com/certbot/certbot/milestone/43?closed=1

## 0.18.2 - 2017-09-20

### Fixed

* An issue where Certbot's ACME module would raise an AttributeError trying to
  create self-signed certificates when used with pyOpenSSL 17.3.0 has been
  resolved. For Certbot users with this version of pyOpenSSL, this caused
  Certbot to crash when performing a TLS SNI challenge or when the Nginx plugin
  tried to create an SSL server block.

More details about these changes can be found on our GitHub repo:
https://github.com/certbot/certbot/milestone/46?closed=1

## 0.18.1 - 2017-09-08

### Fixed

* If certbot-auto was running as an unprivileged user and it upgraded from
  0.17.0 to 0.18.0, it would crash with a permissions error and would need to
  be run again to successfully complete the upgrade. This has been fixed and
  certbot-auto should upgrade cleanly to 0.18.1.
* Certbot usually uses "certbot-auto" or "letsencrypt-auto" in error messages
  and the User-Agent string instead of "certbot" when you are using one of
  these wrapper scripts. Proper detection of this was broken with Certbot's new
  installation path in /opt in 0.18.0 but this problem has been resolved.

More details about these changes can be found on our GitHub repo:
https://github.com/certbot/certbot/milestone/45?closed=1

## 0.18.0 - 2017-09-06

### Added

* The Nginx plugin now configures Nginx to use 2048-bit Diffie-Hellman
  parameters. Java 6 clients do not support Diffie-Hellman parameters larger
  than 1024 bits, so if you need to support these clients you will need to
  manually modify your Nginx configuration after using the Nginx installer.

### Changed

* certbot-auto now installs Certbot in directories under `/opt/eff.org`. If you
  had an existing installation from certbot-auto, a symlink is created to the
  new directory. You can configure certbot-auto to use a different path by
  setting the environment variable VENV_PATH.
* The Nginx plugin can now be selected in Certbot's interactive output.
* Output verbosity of renewal failures when running with `--quiet` has been
  reduced.
* The default revocation reason shown in Certbot help output now is a human
  readable string instead of a numerical code.
* Plugin selection is now included in normal terminal output.

### Fixed

* A newer version of ConfigArgParse is now installed when using certbot-auto
  causing values set to false in a Certbot INI configuration file to be handled
  intuitively. Setting a boolean command line flag to false is equivalent to
  not including it in the configuration file at all.
* New naming conventions preventing certbot-auto from installing OS
  dependencies on Fedora 26 have been resolved.

More details about these changes can be found on our GitHub repo:
https://github.com/certbot/certbot/milestone/42?closed=1

## 0.17.0 - 2017-08-02

### Added

* Support in our nginx plugin for modifying SSL server blocks that do
  not contain certificate or key directives.
* A `--max-log-backups` flag to allow users to configure or even completely
  disable Certbot's built in log rotation.
* A `--user-agent-comment` flag to allow people who build tools around Certbot
  to differentiate their user agent string by adding a comment to its default
  value.

### Changed

* Due to some awesome work by
  [cryptography project](https://github.com/pyca/cryptography), compilation can
  now be avoided on most systems when using certbot-auto. This eliminates many
  problems people have had in the past such as running out of memory, having
  invalid headers/libraries, and changes to the OS packages on their system
  after compilation breaking Certbot.
* The `--renew-hook` flag has been hidden in favor of `--deploy-hook`. This new
  flag works exactly the same way except it is always run when a certificate is
  issued rather than just when it is renewed.
* We have started printing deprecation warnings in certbot-auto for
  experimentally supported systems with OS packages available.
* A certificate lineage's name is included in error messages during renewal.

### Fixed

* Encoding errors that could occur when parsing error messages from the ACME
  server containing Unicode have been resolved.
* certbot-auto no longer prints misleading messages about there being a newer
  pip version available when installation fails.
* Certbot's ACME library now properly extracts domains from critical SAN
  extensions.

More details about these changes can be found on our GitHub repo:
https://github.com/certbot/certbot/issues?q=is%3Aissue+milestone%3A0.17.0+is%3Aclosed

## 0.16.0 - 2017-07-05

### Added

* A plugin for performing DNS challenges using dynamic DNS updates as defined
  in RFC 2316. This plugin is packaged separately from Certbot and is available
  at https://pypi.python.org/pypi/certbot-dns-rfc2136. It supports Python 2.6,
  2.7, and 3.3+. At this time, there isn't a good way to install this plugin
  when using certbot-auto, but this should change in the near future.
* Plugins for performing DNS challenges for the providers
  [DNS Made Easy](https://pypi.python.org/pypi/certbot-dns-dnsmadeeasy) and
  [LuaDNS](https://pypi.python.org/pypi/certbot-dns-luadns). These plugins are
  packaged separately from Certbot and support Python 2.7 and 3.3+. Currently,
  there isn't a good way to install these plugins when using certbot-auto,
  but that should change soon.
* Support for performing TLS-SNI-01 challenges when using the manual plugin.
* Automatic detection of Arch Linux in the Apache plugin providing better
  default settings for the plugin.

### Changed

* The text of the interactive question about whether a redirect from HTTP to
  HTTPS should be added by Certbot has been rewritten to better explain the
  choices to the user.
* Simplified HTTP challenge instructions in the manual plugin.

### Fixed

* Problems performing a dry run when using the Nginx plugin have been fixed.
* Resolved an issue where certbot-dns-digitalocean's test suite would sometimes
  fail when ran using Python 3.
* On some systems, previous versions of certbot-auto would error out with a
  message about a missing hash for setuptools. This has been fixed.
* A bug where Certbot would sometimes not print a space at the end of an
  interactive prompt has been resolved.
* Nonfatal tracebacks are no longer shown in rare cases where Certbot
  encounters an exception trying to close its TCP connection with the ACME
  server.

More details about these changes can be found on our GitHub repo:
https://github.com/certbot/certbot/issues?q=is%3Aissue+milestone%3A0.16.0+is%3Aclosed

## 0.15.0 - 2017-06-08

### Added

* Plugins for performing DNS challenges for popular providers. Like the Apache
  and Nginx plugins, these plugins are packaged separately and not included in
  Certbot by default. So far, we have plugins for
  [Amazon Route 53](https://pypi.python.org/pypi/certbot-dns-route53),
  [Cloudflare](https://pypi.python.org/pypi/certbot-dns-cloudflare),
  [DigitalOcean](https://pypi.python.org/pypi/certbot-dns-digitalocean), and
  [Google Cloud](https://pypi.python.org/pypi/certbot-dns-google) which all
  work on Python 2.6, 2.7, and 3.3+. Additionally, we have plugins for
  [CloudXNS](https://pypi.python.org/pypi/certbot-dns-cloudxns),
  [DNSimple](https://pypi.python.org/pypi/certbot-dns-dnsimple),
  [NS1](https://pypi.python.org/pypi/certbot-dns-nsone) which work on Python
  2.7 and 3.3+ (and not 2.6). Currently, there isn't a good way to install
  these plugins when using `certbot-auto`, but that should change soon.
* IPv6 support in the standalone plugin. When performing a challenge, the
  standalone plugin automatically handles listening for IPv4/IPv6 traffic based
  on the configuration of your system.
* A mechanism for keeping your Apache and Nginx SSL/TLS configuration up to
  date. When the Apache or Nginx plugins are used, they place SSL/TLS
  configuration options in the root of Certbot's config directory
  (`/etc/letsencrypt` by default). Now when a new version of these plugins run
  on your system, they will automatically update the file to the newest
  version if it is unmodified. If you manually modified the file, Certbot will
  display a warning giving you a path to the updated file which you can use as
  a reference to manually update your modified copy.
* `--http-01-address` and `--tls-sni-01-address` flags for controlling the
  address Certbot listens on when using the standalone plugin.
* The command `certbot certificates` that lists certificates managed by Certbot
  now performs additional validity checks to notify you if your files have
  become corrupted.

### Changed

* Messages custom hooks print to `stdout` are now displayed by Certbot when not
  running in `--quiet` mode.
* `jwk` and `alg` fields in JWS objects have been moved into the protected
  header causing Certbot to more closely follow the latest version of the ACME
  spec.

### Fixed

* Permissions on renewal configuration files are now properly preserved when
  they are updated.
* A bug causing Certbot to display strange defaults in its help output when
  using Python <= 2.7.4 has been fixed.
* Certbot now properly handles mixed case domain names found in custom CSRs.
* A number of poorly worded prompts and error messages.

### Removed

* Support for OpenSSL 1.0.0 in `certbot-auto` has been removed as we now pin a
  newer version of `cryptography` which dropped support for this version.

More details about these changes can be found on our GitHub repo:
https://github.com/certbot/certbot/issues?q=is%3Aissue+milestone%3A0.15.0+is%3Aclosed

## 0.14.2 - 2017-05-25

### Fixed

* Certbot 0.14.0 included a bug where Certbot would create a temporary log file
(usually in /tmp) if the program exited during argument parsing. If a user
provided -h/--help/help, --version, or an invalid command line argument,
Certbot would create this temporary log file. This was especially bothersome to
certbot-auto users as certbot-auto runs `certbot --version` internally to see
if the script needs to upgrade causing it to create at least one of these files
on every run. This problem has been resolved.

More details about this change can be found on our GitHub repo:
https://github.com/certbot/certbot/issues?q=is%3Aissue+milestone%3A0.14.2+is%3Aclosed

## 0.14.1 - 2017-05-16

### Fixed

* Certbot now works with configargparse 0.12.0.
* Issues with the Apache plugin and Augeas 1.7+ have been resolved.
* A problem where the Nginx plugin would fail to install certificates on
systems that had the plugin's SSL/TLS options file from 7+ months ago has been
fixed.

More details about these changes can be found on our GitHub repo:
https://github.com/certbot/certbot/issues?q=is%3Aissue+milestone%3A0.14.1+is%3Aclosed

## 0.14.0 - 2017-05-04

### Added

* Python 3.3+ support for all Certbot packages. `certbot-auto` still currently
only supports Python 2, but the `acme`, `certbot`, `certbot-apache`, and
`certbot-nginx` packages on PyPI now fully support Python 2.6, 2.7, and 3.3+.
* Certbot's Apache plugin now handles multiple virtual hosts per file.
* Lockfiles to prevent multiple versions of Certbot running simultaneously.

### Changed

* When converting an HTTP virtual host to HTTPS in Apache, Certbot only copies
the virtual host rather than the entire contents of the file it's contained
in.
* The Nginx plugin now includes SSL/TLS directives in a separate file located
in Certbot's configuration directory rather than copying the contents of the
file into every modified `server` block.

### Fixed

* Ensure logging is configured before parts of Certbot attempt to log any
messages.
* Support for the `--quiet` flag in `certbot-auto`.
* Reverted a change made in a previous release to make the `acme` and `certbot`
packages always depend on `argparse`. This dependency is conditional again on
the user's Python version.
* Small bugs in the Nginx plugin such as properly handling empty `server`
blocks and setting `server_names_hash_bucket_size` during challenges.

As always, a more complete list of changes can be found on GitHub:
https://github.com/certbot/certbot/issues?q=is%3Aissue+milestone%3A0.14.0+is%3Aclosed

## 0.13.0 - 2017-04-06

### Added

* `--debug-challenges` now pauses Certbot after setting up challenges for debugging.
* The Nginx parser can now handle all valid directives in configuration files.
* Nginx ciphersuites have changed to Mozilla Intermediate.
* `certbot-auto --no-bootstrap` provides the option to not install OS dependencies.

### Fixed

* `--register-unsafely-without-email` now respects `--quiet`.
* Hyphenated renewal parameters are now saved in renewal config files.
* `--dry-run` no longer persists keys and csrs.
* Certbot no longer hangs when trying to start Nginx in Arch Linux.
* Apache rewrite rules no longer double-encode characters.

A full list of changes is available on GitHub:
https://github.com/certbot/certbot/issues?q=is%3Aissue%20milestone%3A0.13.0%20is%3Aclosed%20

## 0.12.0 - 2017-03-02

### Added

* Certbot now allows non-camelcase Apache VirtualHost names.
* Certbot now allows more log messages to be silenced.

### Fixed

* Fixed a regression around using `--cert-name` when getting new certificates

More information about these changes can be found on our GitHub repo:
https://github.com/certbot/certbot/issues?q=is%3Aissue%20milestone%3A0.12.0

## 0.11.1 - 2017-02-01

### Fixed

* Resolved a problem where Certbot would crash while parsing command line
arguments in some cases.
* Fixed a typo.

More details about these changes can be found on our GitHub repo:
https://github.com/certbot/certbot/pulls?q=is%3Apr%20milestone%3A0.11.1%20is%3Aclosed

## 0.11.0 - 2017-02-01

### Added

* When using the standalone plugin while running Certbot interactively
and a required port is bound by another process, Certbot will give you
the option to retry to grab the port rather than immediately exiting.
* You are now able to deactivate your account with the Let's Encrypt
server using the `unregister` subcommand.
* When revoking a certificate using the `revoke` subcommand, you now
have the option to provide the reason the certificate is being revoked
to Let's Encrypt with `--reason`.

### Changed

* Providing `--quiet` to `certbot-auto` now silences package manager output.

### Removed

* Removed the optional `dnspython` dependency in our `acme` package.
Now the library does not support client side verification of the DNS
challenge.

More details about these changes can be found on our GitHub repo:
https://github.com/certbot/certbot/issues?q=is%3Aissue+milestone%3A0.11.0+is%3Aclosed

## 0.10.2 - 2017-01-25

### Added

* If Certbot receives a request with a `badNonce` error, it now
automatically retries the request. Since nonces from Let's Encrypt expire,
this helps people performing the DNS challenge with the `manual` plugin
who may have to wait an extended period of time for their DNS changes to
propagate.

### Fixed

* Certbot now saves the `--preferred-challenges` values for renewal. Previously
these values were discarded causing a different challenge type to be used when
renewing certs in some cases.

More details about these changes can be found on our GitHub repo:
https://github.com/certbot/certbot/issues?q=is%3Aissue+milestone%3A0.10.2+is%3Aclosed

## 0.10.1 - 2017-01-13

### Fixed

* Resolve problems where when asking Certbot to update a certificate at
an existing path to include different domain names, the old names would
continue to be used.
* Fix issues successfully running our unit test suite on some systems.

More details about these changes can be found on our GitHub repo:
https://github.com/certbot/certbot/issues?q=is%3Aissue+milestone%3A0.10.1+is%3Aclosed

## 0.10.0 - 2017-01-11

## Added

* Added the ability to customize and automatically complete DNS and HTTP
domain validation challenges with the manual plugin. The flags
`--manual-auth-hook` and `--manual-cleanup-hook` can now be provided
when using the manual plugin to execute commands provided by the user to
perform and clean up challenges provided by the CA. This is best used in
complicated setups where the DNS challenge must be used or Certbot's
existing plugins cannot be used to perform HTTP challenges. For more
information on how this works, see `certbot --help manual`.
* Added a `--cert-name` flag for specifying the name to use for the
certificate in Certbot's configuration directory. Using this flag in
combination with `-d/--domains`, a user can easily request a new
certificate with different domains and save it with the name provided by
`--cert-name`. Additionally, `--cert-name` can be used to select a
certificate with the `certonly` and `run` subcommands so a full list of
domains in the certificate does not have to be provided.
* Added subcommand `certificates` for listing the certificates managed by
Certbot and their properties.
* Added the `delete` subcommand for removing certificates managed by Certbot
from the configuration directory.
* Certbot now supports requesting internationalized domain names (IDNs).
* Hooks provided to Certbot are now saved to be reused during renewal.
If you run Certbot with `--pre-hook`, `--renew-hook`, or `--post-hook`
flags when obtaining a certificate, the provided commands will
automatically be saved and executed again when renewing the certificate.
A pre-hook and/or post-hook can also be given to the `certbot renew`
command either on the command line or in a [configuration
file](https://certbot.eff.org/docs/using.html#configuration-file) to run
an additional command before/after any certificate is renewed. Hooks
will only be run if a certificate is renewed.
* Support Busybox in certbot-auto.

### Changed

* Recategorized `-h/--help` output to improve documentation and
discoverability.

### Removed

* Removed the ncurses interface. This change solves problems people
were having on many systems, reduces the number of Certbot
dependencies, and simplifies our code. Certbot's only interface now is
the text interface which was available by providing `-t/--text` to
earlier versions of Certbot.

### Fixed

* Many small bug fixes.

More details about these changes can be found on our GitHub repo:
https://github.com/certbot/certbot/issues?q=is%3Aissue+milestone%3A0.10.0is%3Aclosed

## 0.9.3 - 2016-10-13

### Added

* The Apache plugin uses information about your OS to help determine the
layout of your Apache configuration directory. We added a patch to
ensure this code behaves the same way when testing on different systems
as the tests were failing in some cases.

### Changed

* Certbot adopted more conservative behavior about reporting a needed port as
unavailable when using the standalone plugin.

More details about these changes can be found on our GitHub repo:
https://github.com/certbot/certbot/milestone/27?closed=1

## 0.9.2 - 2016-10-12

### Added

* Certbot stopped requiring that all possibly required ports are available when
using the standalone plugin. It now only verifies that the ports are available
when they are necessary.

### Fixed

* Certbot now verifies that our optional dependencies version matches what is
required by Certbot.
* Certnot now properly copies the `ssl on;` directives as necessary when
performing domain validation in the Nginx plugin.
* Fixed problem where symlinks were becoming files when they were
packaged, causing errors during testing and OS packaging.

More details about these changes can be found on our GitHub repo:
https://github.com/certbot/certbot/milestone/26?closed=1

## 0.9.1 - 2016-10-06

### Fixed

* Fixed a bug that was introduced in version 0.9.0 where the command
line flag -q/--quiet wasn't respected in some cases.

More details about these changes can be found on our GitHub repo:
https://github.com/certbot/certbot/milestone/25?closed=1

## 0.9.0 - 2016-10-05

### Added

* Added an alpha version of the Nginx plugin. This plugin fully automates the
process of obtaining and installing certificates with Nginx.
Additionally, it is able to automatically configure security
enhancements such as an HTTP to HTTPS redirect and OCSP stapling. To use
this plugin, you must have the `certbot-nginx` package installed (which
is installed automatically when using `certbot-auto`) and provide
`--nginx` on the command line. This plugin is still in its early stages
so we recommend you use it with some caution and make sure you have a
backup of your Nginx configuration.
* Added support for the `DNS` challenge in the `acme` library and `DNS` in
Certbot's `manual` plugin. This allows you to create DNS records to
prove to Let's Encrypt you control the requested domain name. To use
this feature, include `--manual --preferred-challenges dns` on the
command line.
* Certbot now helps with enabling Extra Packages for Enterprise Linux (EPEL) on
CentOS 6 when using `certbot-auto`. To use `certbot-auto` on CentOS 6,
the EPEL repository has to be enabled. `certbot-auto` will now prompt
users asking them if they would like the script to enable this for them
automatically. This is done without prompting users when using
`letsencrypt-auto` or if `-n/--non-interactive/--noninteractive` is
included on the command line.

More details about these changes can be found on our GitHub repo:
https://github.com/certbot/certbot/issues?q=is%3Aissue+milestone%3A0.9.0+is%3Aclosed

## 0.8.1 - 2016-06-14

### Added

* Certbot now preserves a certificate's common name when using `renew`.
* Certbot now saves webroot values for renewal when they are entered interactively.
* Certbot now gracefully reports that the Apache plugin isn't usable when Augeas is not installed.
* Added experimental support for Mageia has been added to `certbot-auto`.

### Fixed

* Fixed problems with an invalid user-agent string on OS X.

More details about these changes can be found on our GitHub repo:
https://github.com/certbot/certbot/issues?q=is%3Aissue+milestone%3A0.8.1+

## 0.8.0 - 2016-06-02

### Added

* Added the `register` subcommand which can be used to register an account
with the Let's Encrypt CA.
* You can now run `certbot register --update-registration` to
change the e-mail address associated with your registration.

More details about these changes can be found on our GitHub repo:
https://github.com/certbot/certbot/issues?q=is%3Aissue+milestone%3A0.8.0+

## 0.7.0 - 2016-05-27

### Added

* Added `--must-staple` to request certificates from Let's Encrypt
with the OCSP must staple extension.
* Certbot now automatically configures OSCP stapling for Apache.
* Certbot now allows requesting certificates for domains found in the common name
of a custom CSR.

### Fixed

* Fixed a number of miscellaneous bugs

More details about these changes can be found on our GitHub repo:
https://github.com/certbot/certbot/issues?q=milestone%3A0.7.0+is%3Aissue

## 0.6.0 - 2016-05-12

### Added

* Versioned the datetime dependency in setup.py.

### Changed

* Renamed the client from `letsencrypt` to `certbot`.

### Fixed

* Fixed a small json deserialization error.
* Certbot now preserves domain order in generated CSRs.
* Fixed some minor bugs.

More details about these changes can be found on our GitHub repo:
https://github.com/certbot/certbot/issues?q=is%3Aissue%20milestone%3A0.6.0%20is%3Aclosed%20

## 0.5.0 - 2016-04-05

### Added

* Added the ability to use the webroot plugin interactively.
* Added the flags --pre-hook, --post-hook, and --renew-hook which can be used with
the renew subcommand to register shell commands to run in response to
renewal events. Pre-hook commands will be run before any certs are
renewed, post-hook commands will be run after any certs are renewed,
and renew-hook commands will be run after each cert is renewed. If no
certs are due for renewal, no command is run.
* Added a -q/--quiet flag which silences all output except errors.
* Added an --allow-subset-of-domains flag which can be used with the renew
command to prevent renewal failures for a subset of the requested
domains from causing the client to exit.

### Changed

* Certbot now uses renewal configuration files. In /etc/letsencrypt/renewal
by default, these files can be used to control what parameters are
used when renewing a specific certificate.

More details about these changes can be found on our GitHub repo:
https://github.com/letsencrypt/letsencrypt/issues?q=milestone%3A0.5.0+is%3Aissue

## 0.4.2 - 2016-03-03

### Fixed

* Resolved problems encountered when compiling letsencrypt
against the new OpenSSL release.
* Fixed problems encountered when using `letsencrypt renew` with configuration files
from the private beta.

More details about these changes can be found on our GitHub repo:
https://github.com/letsencrypt/letsencrypt/issues?q=is%3Aissue+milestone%3A0.4.2

## 0.4.1 - 2016-02-29

### Fixed

* Fixed Apache parsing errors encountered with some configurations.
* Fixed Werkzeug dependency problems encountered on some Red Hat systems.
* Fixed bootstrapping failures when using letsencrypt-auto with --no-self-upgrade.
* Fixed problems with parsing renewal config files from private beta.

More details about these changes can be found on our GitHub repo:
https://github.com/letsencrypt/letsencrypt/issues?q=is:issue+milestone:0.4.1

## 0.4.0 - 2016-02-10

### Added

* Added the verb/subcommand `renew` which can be used to renew your existing
certificates as they approach expiration. Running `letsencrypt renew`
will examine all existing certificate lineages and determine if any are
less than 30 days from expiration. If so, the client will use the
settings provided when you previously obtained the certificate to renew
it. The subcommand finishes by printing a summary of which renewals were
successful, failed, or not yet due.
* Added a `--dry-run` flag to help with testing configuration
without affecting production rate limits. Currently supported by the
`renew` and `certonly` subcommands, providing `--dry-run` on the command
line will obtain certificates from the staging server without saving the
resulting certificates to disk.
* Added major improvements to letsencrypt-auto. This script
has been rewritten to include full support for Python 2.6, the ability
for letsencrypt-auto to update itself, and improvements to the
stability, security, and performance of the script.
* Added support for Apache 2.2 to the Apache plugin.

More details about these changes can be found on our GitHub repo:
https://github.com/letsencrypt/letsencrypt/issues?q=is%3Aissue+milestone%3A0.4.0

## 0.3.0 - 2016-01-27

### Added

* Added a non-interactive mode which can be enabled by including `-n` or
`--non-interactive` on the command line. This can be used to guarantee
the client will not prompt when run automatically using cron/systemd.
* Added preparation for the new letsencrypt-auto script. Over the past
couple months, we've been working on increasing the reliability and
security of letsencrypt-auto. A number of changes landed in this
release to prepare for the new version of this script.

More details about these changes can be found on our GitHub repo:
https://github.com/letsencrypt/letsencrypt/issues?q=is%3Aissue+milestone%3A0.3.0

## 0.2.0 - 2016-01-14

### Added

* Added Apache plugin support for non-Debian based systems. Support has been
added for modern Red Hat based systems such as Fedora 23, Red Hat 7,
and CentOS 7 running Apache 2.4. In theory, this plugin should be
able to be configured to run on any Unix-like OS running Apache 2.4.
* Relaxed PyOpenSSL version requirements. This adds support for systems
with PyOpenSSL versions 0.13 or 0.14.
* Improved error messages from the client.

### Fixed

* Resolved issues with the Apache plugin enabling an HTTP to HTTPS
redirect on some systems.

More details about these changes can be found on our GitHub repo:
https://github.com/letsencrypt/letsencrypt/issues?q=is%3Aissue+milestone%3A0.2.0

## 0.1.1 - 2015-12-15

### Added

* Added a check that avoids attempting to issue for unqualified domain names like
"localhost".

### Fixed

* Fixed a confusing UI path that caused some users to repeatedly renew
their certs while experimenting with the client, in some cases hitting
issuance rate limits.
* Fixed numerous Apache configuration parser problems
* Fixed --webroot permission handling for non-root users

More details about these changes can be found on our GitHub repo:
https://github.com/letsencrypt/letsencrypt/issues?q=milestone%3A0.1.1<|MERGE_RESOLUTION|>--- conflicted
+++ resolved
@@ -10,16 +10,13 @@
 
 ### Changed
 
-<<<<<<< HEAD
 * Certbot no longer conditionally depends on an external mock module. Certbot's
   test API will continue to use it if it is available for backwards
   compatibility, however, this behavior has been deprecated and will be removed
   in a future release.
-=======
 * The acme library no longer depends on the `security` extras from `requests`
   which was needed to support SNI in TLS requests when using old versions of
   Python 2.
->>>>>>> c2ee0d29
 
 ### Fixed
 
