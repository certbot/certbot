"""Certbot main entry point."""
# pylint: disable=too-many-lines
from __future__ import print_function

import functools
import logging.handlers
import sys

import configobj
import josepy as jose
import zope.component

from acme import errors as acme_errors
from acme.magic_typing import Union  # pylint: disable=unused-import, no-name-in-module

import certbot
from certbot._internal import account
from certbot._internal import cert_manager
from certbot import cli
from certbot._internal import client
<<<<<<< HEAD
from certbot._internal import configuration
from certbot import constants
=======
from certbot import configuration
from certbot._internal import constants
>>>>>>> 4792e1ee
from certbot import crypto_util
from certbot._internal import eff
from certbot import errors
from certbot import hooks
from certbot import interfaces
from certbot._internal import log
from certbot._internal import renewal
from certbot._internal import reporter
from certbot._internal import storage
from certbot._internal import updater
from certbot import util
from certbot.compat import filesystem
from certbot.compat import misc
from certbot.compat import os
from certbot.display import util as display_util, ops as display_ops
from certbot._internal.plugins import disco as plugins_disco
from certbot.plugins import enhancements
from certbot._internal.plugins import selection as plug_sel

USER_CANCELLED = ("User chose to cancel the operation and may "
                  "reinvoke the client.")


logger = logging.getLogger(__name__)


def _suggest_donation_if_appropriate(config):
    """Potentially suggest a donation to support Certbot.

    :param config: Configuration object
    :type config: interfaces.IConfig

    :returns: `None`
    :rtype: None

    """
    assert config.verb != "renew"
    if config.staging:
        # --dry-run implies --staging
        return
    reporter_util = zope.component.getUtility(interfaces.IReporter)
    msg = ("If you like Certbot, please consider supporting our work by:\n\n"
           "Donating to ISRG / Let's Encrypt:   https://letsencrypt.org/donate\n"
           "Donating to EFF:                    https://eff.org/donate-le\n\n")
    reporter_util.add_message(msg, reporter_util.LOW_PRIORITY)

def _report_successful_dry_run(config):
    """Reports on successful dry run

    :param config: Configuration object
    :type config: interfaces.IConfig

    :returns: `None`
    :rtype: None

    """
    reporter_util = zope.component.getUtility(interfaces.IReporter)
    assert config.verb != "renew"
    reporter_util.add_message("The dry run was successful.",
                              reporter_util.HIGH_PRIORITY, on_crash=False)


def _get_and_save_cert(le_client, config, domains=None, certname=None, lineage=None):
    """Authenticate and enroll certificate.

    This method finds the relevant lineage, figures out what to do with it,
    then performs that action. Includes calls to hooks, various reports,
    checks, and requests for user input.

    :param config: Configuration object
    :type config: interfaces.IConfig

    :param domains: List of domain names to get a certificate. Defaults to `None`
    :type domains: `list` of `str`

    :param certname: Name of new certificate. Defaults to `None`
    :type certname: str

    :param lineage: Certificate lineage object. Defaults to `None`
    :type lineage: storage.RenewableCert

    :returns: the issued certificate or `None` if doing a dry run
    :rtype: storage.RenewableCert or None

    :raises errors.Error: if certificate could not be obtained

    """
    hooks.pre_hook(config)
    try:
        if lineage is not None:
            # Renewal, where we already know the specific lineage we're
            # interested in
            logger.info("Renewing an existing certificate")
            renewal.renew_cert(config, domains, le_client, lineage)
        else:
            # TREAT AS NEW REQUEST
            assert domains is not None
            logger.info("Obtaining a new certificate")
            lineage = le_client.obtain_and_enroll_certificate(domains, certname)
            if lineage is False:
                raise errors.Error("Certificate could not be obtained")
            elif lineage is not None:
                hooks.deploy_hook(config, lineage.names(), lineage.live_dir)
    finally:
        hooks.post_hook(config)

    return lineage


def _handle_subset_cert_request(config, domains, cert):
    """Figure out what to do if a previous cert had a subset of the names now requested

    :param config: Configuration object
    :type config: interfaces.IConfig

    :param domains: List of domain names
    :type domains: `list` of `str`

    :param cert: Certificate object
    :type cert: storage.RenewableCert

    :returns: Tuple of (str action, cert_or_None) as per _find_lineage_for_domains_and_certname
              action can be: "newcert" | "renew" | "reinstall"
    :rtype: `tuple` of `str`

    """
    existing = ", ".join(cert.names())
    question = (
        "You have an existing certificate that contains a portion of "
        "the domains you requested (ref: {0}){br}{br}It contains these "
        "names: {1}{br}{br}You requested these names for the new "
        "certificate: {2}.{br}{br}Do you want to expand and replace this existing "
        "certificate with the new certificate?"
    ).format(cert.configfile.filename,
             existing,
             ", ".join(domains),
             br=os.linesep)
    if config.expand or config.renew_by_default or zope.component.getUtility(
            interfaces.IDisplay).yesno(question, "Expand", "Cancel",
                                       cli_flag="--expand",
                                       force_interactive=True):
        return "renew", cert
    else:
        reporter_util = zope.component.getUtility(interfaces.IReporter)
        reporter_util.add_message(
            "To obtain a new certificate that contains these names without "
            "replacing your existing certificate for {0}, you must use the "
            "--duplicate option.{br}{br}"
            "For example:{br}{br}{1} --duplicate {2}".format(
                existing,
                sys.argv[0], " ".join(sys.argv[1:]),
                br=os.linesep
            ),
            reporter_util.HIGH_PRIORITY)
        raise errors.Error(USER_CANCELLED)


def _handle_identical_cert_request(config, lineage):
    """Figure out what to do if a lineage has the same names as a previously obtained one

    :param config: Configuration object
    :type config: interfaces.IConfig

    :param lineage: Certificate lineage object
    :type lineage: storage.RenewableCert

    :returns: Tuple of (str action, cert_or_None) as per _find_lineage_for_domains_and_certname
              action can be: "newcert" | "renew" | "reinstall"
    :rtype: `tuple` of `str`

    """
    if not lineage.ensure_deployed():
        return "reinstall", lineage
    if renewal.should_renew(config, lineage):
        return "renew", lineage
    if config.reinstall:
        # Set with --reinstall, force an identical certificate to be
        # reinstalled without further prompting.
        return "reinstall", lineage
    question = (
        "You have an existing certificate that has exactly the same "
        "domains or certificate name you requested and isn't close to expiry."
        "{br}(ref: {0}){br}{br}What would you like to do?"
    ).format(lineage.configfile.filename, br=os.linesep)

    if config.verb == "run":
        keep_opt = "Attempt to reinstall this existing certificate"
    elif config.verb == "certonly":
        keep_opt = "Keep the existing certificate for now"
    choices = [keep_opt,
               "Renew & replace the cert (limit ~5 per 7 days)"]

    display = zope.component.getUtility(interfaces.IDisplay)
    response = display.menu(question, choices,
                            default=0, force_interactive=True)
    if response[0] == display_util.CANCEL:
        # TODO: Add notification related to command-line options for
        #       skipping the menu for this case.
        raise errors.Error(
            "Operation canceled. You may re-run the client.")
    elif response[1] == 0:
        return "reinstall", lineage
    elif response[1] == 1:
        return "renew", lineage
    raise AssertionError('This is impossible')


def _find_lineage_for_domains(config, domains):
    """Determine whether there are duplicated names and how to handle
    them (renew, reinstall, newcert, or raising an error to stop
    the client run if the user chooses to cancel the operation when
    prompted).

    :param config: Configuration object
    :type config: interfaces.IConfig

    :param domains: List of domain names
    :type domains: `list` of `str`

    :returns: Two-element tuple containing desired new-certificate behavior as
              a string token ("reinstall", "renew", or "newcert"), plus either
              a RenewableCert instance or `None` if renewal shouldn't occur.
    :rtype: `tuple` of `str` and :class:`storage.RenewableCert` or `None`

    :raises errors.Error: If the user would like to rerun the client again.

    """
    # Considering the possibility that the requested certificate is
    # related to an existing certificate.  (config.duplicate, which
    # is set with --duplicate, skips all of this logic and forces any
    # kind of certificate to be obtained with renewal = False.)
    if config.duplicate:
        return "newcert", None
    # TODO: Also address superset case
    ident_names_cert, subset_names_cert = cert_manager.find_duplicative_certs(config, domains)
    # XXX ^ schoen is not sure whether that correctly reads the systemwide
    # configuration file.
    if ident_names_cert is None and subset_names_cert is None:
        return "newcert", None

    if ident_names_cert is not None:
        return _handle_identical_cert_request(config, ident_names_cert)
    elif subset_names_cert is not None:
        return _handle_subset_cert_request(config, domains, subset_names_cert)
    return None, None

def _find_cert(config, domains, certname):
    """Finds an existing certificate object given domains and/or a certificate name.

    :param config: Configuration object
    :type config: interfaces.IConfig

    :param domains: List of domain names
    :type domains: `list` of `str`

    :param certname: Name of certificate
    :type certname: str

    :returns: Two-element tuple of a boolean that indicates if this function should be
              followed by a call to fetch a certificate from the server, and either a
              RenewableCert instance or None.
    :rtype: `tuple` of `bool` and :class:`storage.RenewableCert` or `None`

    """
    action, lineage = _find_lineage_for_domains_and_certname(config, domains, certname)
    if action == "reinstall":
        logger.info("Keeping the existing certificate")
    return (action != "reinstall"), lineage

def _find_lineage_for_domains_and_certname(config, domains, certname):
    """Find appropriate lineage based on given domains and/or certname.

    :param config: Configuration object
    :type config: interfaces.IConfig

    :param domains: List of domain names
    :type domains: `list` of `str`

    :param certname: Name of certificate
    :type certname: str

    :returns: Two-element tuple containing desired new-certificate behavior as
              a string token ("reinstall", "renew", or "newcert"), plus either
              a RenewableCert instance or None if renewal should not occur.

    :rtype: `tuple` of `str` and :class:`storage.RenewableCert` or `None`

    :raises errors.Error: If the user would like to rerun the client again.

    """
    if not certname:
        return _find_lineage_for_domains(config, domains)
    else:
        lineage = cert_manager.lineage_for_certname(config, certname)
        if lineage:
            if domains:
                if set(cert_manager.domains_for_certname(config, certname)) != set(domains):
                    _ask_user_to_confirm_new_names(config, domains, certname,
                        lineage.names()) # raises if no
                    return "renew", lineage
            # unnecessarily specified domains or no domains specified
            return _handle_identical_cert_request(config, lineage)
        else:
            if domains:
                return "newcert", None
            else:
                raise errors.ConfigurationError("No certificate with name {0} found. "
                    "Use -d to specify domains, or run certbot certificates to see "
                    "possible certificate names.".format(certname))

def _get_added_removed(after, before):
    """Get lists of items removed from `before`
    and a lists of items added to `after`
    """
    added = list(set(after) - set(before))
    removed = list(set(before) - set(after))
    added.sort()
    removed.sort()
    return added, removed

def _format_list(character, strings):
    """Format list with given character
    """
    if not strings:
        formatted = "{br}(None)"
    else:
        formatted = "{br}{ch} " + "{br}{ch} ".join(strings)
    return formatted.format(
        ch=character,
        br=os.linesep
    )

def _ask_user_to_confirm_new_names(config, new_domains, certname, old_domains):
    """Ask user to confirm update cert certname to contain new_domains.

    :param config: Configuration object
    :type config: interfaces.IConfig

    :param new_domains: List of new domain names
    :type new_domains: `list` of `str`

    :param certname: Name of certificate
    :type certname: str

    :param old_domains: List of old domain names
    :type old_domains: `list` of `str`

    :returns: None
    :rtype: None

    :raises errors.ConfigurationError: if cert name and domains mismatch

    """
    if config.renew_with_new_domains:
        return

    added, removed = _get_added_removed(new_domains, old_domains)

    msg = ("You are updating certificate {0} to include new domain(s): {1}{br}{br}"
           "You are also removing previously included domain(s): {2}{br}{br}"
           "Did you intend to make this change?".format(
               certname,
               _format_list("+", added),
               _format_list("-", removed),
               br=os.linesep))
    obj = zope.component.getUtility(interfaces.IDisplay)
    if not obj.yesno(msg, "Update cert", "Cancel", default=True):
        raise errors.ConfigurationError("Specified mismatched cert name and domains.")

def _find_domains_or_certname(config, installer, question=None):
    """Retrieve domains and certname from config or user input.

    :param config: Configuration object
    :type config: interfaces.IConfig

    :param installer: Installer object
    :type installer: interfaces.IInstaller

    :param `str` question: Overriding dialog question to ask the user if asked
        to choose from domain names.

    :returns: Two-part tuple of domains and certname
    :rtype: `tuple` of list of `str` and `str`

    :raises errors.Error: Usage message, if parameters are not used correctly

    """
    domains = None
    certname = config.certname
    # first, try to get domains from the config
    if config.domains:
        domains = config.domains
    # if we can't do that but we have a certname, get the domains
    # with that certname
    elif certname:
        domains = cert_manager.domains_for_certname(config, certname)

    # that certname might not have existed, or there was a problem.
    # try to get domains from the user.
    if not domains:
        domains = display_ops.choose_names(installer, question)

    if not domains and not certname:
        raise errors.Error("Please specify --domains, or --installer that "
                           "will help in domain names autodiscovery, or "
                           "--cert-name for an existing certificate name.")

    return domains, certname


def _report_new_cert(config, cert_path, fullchain_path, key_path=None):
    """Reports the creation of a new certificate to the user.

    :param cert_path: path to certificate
    :type cert_path: str

    :param fullchain_path: path to full chain
    :type fullchain_path: str

    :param key_path: path to private key, if available
    :type key_path: str

    :returns: `None`
    :rtype: None

    """
    if config.dry_run:
        _report_successful_dry_run(config)
        return

    assert cert_path and fullchain_path, "No certificates saved to report."

    expiry = crypto_util.notAfter(cert_path).date()
    reporter_util = zope.component.getUtility(interfaces.IReporter)
    # Print the path to fullchain.pem because that's what modern webservers
    # (Nginx and Apache2.4) will want.

    verbswitch = ' with the "certonly" option' if config.verb == "run" else ""
    privkey_statement = 'Your key file has been saved at:{br}{0}{br}'.format(
            key_path, br=os.linesep) if key_path else ""
    # XXX Perhaps one day we could detect the presence of known old webservers
    # and say something more informative here.
    msg = ('Congratulations! Your certificate and chain have been saved at:{br}'
           '{0}{br}{1}'
           'Your cert will expire on {2}. To obtain a new or tweaked version of this '
           'certificate in the future, simply run {3} again{4}. '
           'To non-interactively renew *all* of your certificates, run "{3} renew"'
           .format(fullchain_path, privkey_statement, expiry, cli.cli_command, verbswitch,
               br=os.linesep))
    reporter_util.add_message(msg, reporter_util.MEDIUM_PRIORITY)


def _determine_account(config):
    """Determine which account to use.

    If ``config.account`` is ``None``, it will be updated based on the
    user input. Same for ``config.email``.

    :param config: Configuration object
    :type config: interfaces.IConfig

    :returns: Account and optionally ACME client API (biproduct of new
        registration).
    :rtype: tuple of :class:`certbot._internal.account.Account` and :class:`acme.client.Client`

    :raises errors.Error: If unable to register an account with ACME server

    """
    def _tos_cb(terms_of_service):
        if config.tos:
            return True
        msg = ("Please read the Terms of Service at {0}. You "
               "must agree in order to register with the ACME "
               "server at {1}".format(
                   terms_of_service, config.server))
        obj = zope.component.getUtility(interfaces.IDisplay)
        result = obj.yesno(msg, "Agree", "Cancel",
                         cli_flag="--agree-tos", force_interactive=True)
        if not result:
            raise errors.Error(
                "Registration cannot proceed without accepting "
                "Terms of Service.")
        return None

    account_storage = account.AccountFileStorage(config)
    acme = None

    if config.account is not None:
        acc = account_storage.load(config.account)
    else:
        accounts = account_storage.find_all()
        if len(accounts) > 1:
            acc = display_ops.choose_account(accounts)
        elif len(accounts) == 1:
            acc = accounts[0]
        else:  # no account registered yet
            if config.email is None and not config.register_unsafely_without_email:
                config.email = display_ops.get_email()
            try:
                acc, acme = client.register(
                    config, account_storage, tos_cb=_tos_cb)
            except errors.MissingCommandlineFlag:
                raise
            except errors.Error:
                logger.debug("", exc_info=True)
                raise errors.Error(
                    "Unable to register an account with ACME server")

    config.account = acc.id
    return acc, acme


def _delete_if_appropriate(config): # pylint: disable=too-many-locals,too-many-branches
    """Does the user want to delete their now-revoked certs? If run in non-interactive mode,
    deleting happens automatically.

    :param config: parsed command line arguments
    :type config: interfaces.IConfig

    :returns: `None`
    :rtype: None

    :raises errors.Error: If anything goes wrong, including bad user input, if an overlapping
        archive dir is found for the specified lineage, etc ...
    """
    display = zope.component.getUtility(interfaces.IDisplay)
    reporter_util = zope.component.getUtility(interfaces.IReporter)

    attempt_deletion = config.delete_after_revoke
    if attempt_deletion is None:
        msg = ("Would you like to delete the cert(s) you just revoked, along with all earlier and "
            "later versions of the cert?")
        attempt_deletion = display.yesno(msg, yes_label="Yes (recommended)", no_label="No",
                force_interactive=True, default=True)

    if not attempt_deletion:
        reporter_util.add_message("Not deleting revoked certs.", reporter_util.LOW_PRIORITY)
        return

    # config.cert_path must have been set
    # config.certname may have been set
    assert config.cert_path

    if not config.certname:
        config.certname = cert_manager.cert_path_to_lineage(config)

    # don't delete if the archive_dir is used by some other lineage
    archive_dir = storage.full_archive_path(
            configobj.ConfigObj(storage.renewal_file_for_certname(config, config.certname)),
            config, config.certname)
    try:
        cert_manager.match_and_check_overlaps(config, [lambda x: archive_dir],
            lambda x: x.archive_dir, lambda x: x)
    except errors.OverlappingMatchFound:
        msg = ('Not deleting revoked certs due to overlapping archive dirs. More than '
                'one lineage is using {0}'.format(archive_dir))
        reporter_util.add_message(''.join(msg), reporter_util.MEDIUM_PRIORITY)
        return
    except Exception as e:
        msg = ('config.default_archive_dir: {0}, config.live_dir: {1}, archive_dir: {2},'
        'original exception: {3}')
        msg = msg.format(config.default_archive_dir, config.live_dir, archive_dir, e)
        raise errors.Error(msg)

    cert_manager.delete(config)


def _init_le_client(config, authenticator, installer):
    """Initialize Let's Encrypt Client

    :param config: Configuration object
    :type config: interfaces.IConfig

    :param authenticator: Acme authentication handler
    :type authenticator: interfaces.IAuthenticator
    :param installer: Installer object
    :type installer: interfaces.IInstaller

    :returns: client: Client object
    :rtype: client.Client

    """
    if authenticator is not None:
        # if authenticator was given, then we will need account...
        acc, acme = _determine_account(config)
        logger.debug("Picked account: %r", acc)
        # XXX
        #crypto_util.validate_key_csr(acc.key)
    else:
        acc, acme = None, None

    return client.Client(config, acc, authenticator, installer, acme=acme)


def unregister(config, unused_plugins):
    """Deactivate account on server

    :param config: Configuration object
    :type config: interfaces.IConfig

    :param unused_plugins: List of plugins (deprecated)
    :type unused_plugins: `list` of `str`

    :returns: `None`
    :rtype: None

    """
    account_storage = account.AccountFileStorage(config)
    accounts = account_storage.find_all()
    reporter_util = zope.component.getUtility(interfaces.IReporter)

    if not accounts:
        return "Could not find existing account to deactivate."
    yesno = zope.component.getUtility(interfaces.IDisplay).yesno
    prompt = ("Are you sure you would like to irrevocably deactivate "
              "your account?")
    wants_deactivate = yesno(prompt, yes_label='Deactivate', no_label='Abort',
                             default=True)

    if not wants_deactivate:
        return "Deactivation aborted."

    acc, acme = _determine_account(config)
    cb_client = client.Client(config, acc, None, None, acme=acme)

    # delete on boulder
    cb_client.acme.deactivate_registration(acc.regr)
    account_files = account.AccountFileStorage(config)
    # delete local account files
    account_files.delete(config.account)

    reporter_util.add_message("Account deactivated.", reporter_util.MEDIUM_PRIORITY)
    return None


def register(config, unused_plugins):
    """Create accounts on the server.

    :param config: Configuration object
    :type config: interfaces.IConfig

    :param unused_plugins: List of plugins (deprecated)
    :type unused_plugins: `list` of `str`

    :returns: `None` or a string indicating and error
    :rtype: None or str

    """
    # TODO: When `certbot register --update-registration` is fully deprecated,
    # delete the true case of if block
    if config.update_registration:
        msg = ("Usage 'certbot register --update-registration' is deprecated.\n"
               "Please use 'certbot update_account [options]' instead.\n")
        logger.warning(msg)
        return update_account(config, unused_plugins)

    # Portion of _determine_account logic to see whether accounts already
    # exist or not.
    account_storage = account.AccountFileStorage(config)
    accounts = account_storage.find_all()

    if accounts:
        # TODO: add a flag to register a duplicate account (this will
        #       also require extending _determine_account's behavior
        #       or else extracting the registration code from there)
        return ("There is an existing account; registration of a "
                "duplicate account with this command is currently "
                "unsupported.")
    # _determine_account will register an account
    _determine_account(config)
    return None


def update_account(config, unused_plugins):
    """Modify accounts on the server.

    :param config: Configuration object
    :type config: interfaces.IConfig

    :param unused_plugins: List of plugins (deprecated)
    :type unused_plugins: `list` of `str`

    :returns: `None` or a string indicating and error
    :rtype: None or str

    """
    # Portion of _determine_account logic to see whether accounts already
    # exist or not.
    account_storage = account.AccountFileStorage(config)
    accounts = account_storage.find_all()
    reporter_util = zope.component.getUtility(interfaces.IReporter)
    add_msg = lambda m: reporter_util.add_message(m, reporter_util.MEDIUM_PRIORITY)

    if not accounts:
        return "Could not find an existing account to update."
    if config.email is None:
        if config.register_unsafely_without_email:
            return ("--register-unsafely-without-email provided, however, a "
                    "new e-mail address must\ncurrently be provided when "
                    "updating a registration.")
        config.email = display_ops.get_email(optional=False)

    acc, acme = _determine_account(config)
    cb_client = client.Client(config, acc, None, None, acme=acme)
    # We rely on an exception to interrupt this process if it didn't work.
    acc_contacts = ['mailto:' + email for email in config.email.split(',')]
    prev_regr_uri = acc.regr.uri
    acc.regr = cb_client.acme.update_registration(acc.regr.update(
        body=acc.regr.body.update(contact=acc_contacts)))
    # A v1 account being used as a v2 account will result in changing the uri to
    # the v2 uri. Since it's the same object on disk, put it back to the v1 uri
    # so that we can also continue to use the account object with acmev1.
    acc.regr = acc.regr.update(uri=prev_regr_uri)
    account_storage.save_regr(acc, cb_client.acme)
    eff.handle_subscription(config)
    add_msg("Your e-mail address was updated to {0}.".format(config.email))
    return None

def _install_cert(config, le_client, domains, lineage=None):
    """Install a cert

    :param config: Configuration object
    :type config: interfaces.IConfig

    :param le_client: Client object
    :type le_client: client.Client

    :param domains: List of domains
    :type domains: `list` of `str`

    :param lineage: Certificate lineage object. Defaults to `None`
    :type lineage: storage.RenewableCert

    :returns: `None`
    :rtype: None

    """
    path_provider = lineage if lineage else config
    assert path_provider.cert_path is not None

    le_client.deploy_certificate(domains, path_provider.key_path,
        path_provider.cert_path, path_provider.chain_path, path_provider.fullchain_path)
    le_client.enhance_config(domains, path_provider.chain_path)


def install(config, plugins):
    """Install a previously obtained cert in a server.

    :param config: Configuration object
    :type config: interfaces.IConfig

    :param plugins: List of plugins
    :type plugins: `list` of `str`

    :returns: `None`
    :rtype: None

    """
    # XXX: Update for renewer/RenewableCert
    # FIXME: be consistent about whether errors are raised or returned from
    # this function ...

    try:
        installer, _ = plug_sel.choose_configurator_plugins(config, plugins, "install")
    except errors.PluginSelectionError as e:
        return str(e)

    custom_cert = (config.key_path and config.cert_path)
    if not config.certname and not custom_cert:
        certname_question = "Which certificate would you like to install?"
        config.certname = cert_manager.get_certnames(
            config, "install", allow_multiple=False,
            custom_prompt=certname_question)[0]

    if not enhancements.are_supported(config, installer):
        raise errors.NotSupportedError("One ore more of the requested enhancements "
                                       "are not supported by the selected installer")
    # If cert-path is defined, populate missing (ie. not overridden) values.
    # Unfortunately this can't be done in argument parser, as certificate
    # manager needs the access to renewal directory paths
    if config.certname:
        config = _populate_from_certname(config)
    elif enhancements.are_requested(config):
        # Preflight config check
        raise errors.ConfigurationError("One or more of the requested enhancements "
                                        "require --cert-name to be provided")

    if config.key_path and config.cert_path:
        _check_certificate_and_key(config)
        domains, _ = _find_domains_or_certname(config, installer)
        le_client = _init_le_client(config, authenticator=None, installer=installer)
        _install_cert(config, le_client, domains)
    else:
        raise errors.ConfigurationError("Path to certificate or key was not defined. "
            "If your certificate is managed by Certbot, please use --cert-name "
            "to define which certificate you would like to install.")

    if enhancements.are_requested(config):
        # In the case where we don't have certname, we have errored out already
        lineage = cert_manager.lineage_for_certname(config, config.certname)
        enhancements.enable(lineage, domains, installer, config)

    return None

def _populate_from_certname(config):
    """Helper function for install to populate missing config values from lineage
    defined by --cert-name."""

    lineage = cert_manager.lineage_for_certname(config, config.certname)
    if not lineage:
        return config
    if not config.key_path:
        config.namespace.key_path = lineage.key_path
    if not config.cert_path:
        config.namespace.cert_path = lineage.cert_path
    if not config.chain_path:
        config.namespace.chain_path = lineage.chain_path
    if not config.fullchain_path:
        config.namespace.fullchain_path = lineage.fullchain_path
    return config

def _check_certificate_and_key(config):
    if not os.path.isfile(filesystem.realpath(config.cert_path)):
        raise errors.ConfigurationError("Error while reading certificate from path "
                                        "{0}".format(config.cert_path))
    if not os.path.isfile(filesystem.realpath(config.key_path)):
        raise errors.ConfigurationError("Error while reading private key from path "
                                        "{0}".format(config.key_path))
def plugins_cmd(config, plugins):
    """List server software plugins.

    :param config: Configuration object
    :type config: interfaces.IConfig

    :param plugins: List of plugins
    :type plugins: `list` of `str`

    :returns: `None`
    :rtype: None

    """
    logger.debug("Expected interfaces: %s", config.ifaces)

    ifaces = [] if config.ifaces is None else config.ifaces
    filtered = plugins.visible().ifaces(ifaces)
    logger.debug("Filtered plugins: %r", filtered)

    notify = functools.partial(zope.component.getUtility(
        interfaces.IDisplay).notification, pause=False)
    if not config.init and not config.prepare:
        notify(str(filtered))
        return

    filtered.init(config)
    verified = filtered.verify(ifaces)
    logger.debug("Verified plugins: %r", verified)

    if not config.prepare:
        notify(str(verified))
        return

    verified.prepare()
    available = verified.available()
    logger.debug("Prepared plugins: %s", available)
    notify(str(available))


def enhance(config, plugins):
    """Add security enhancements to existing configuration

    :param config: Configuration object
    :type config: interfaces.IConfig

    :param plugins: List of plugins
    :type plugins: `list` of `str`

    :returns: `None`
    :rtype: None

    """
    supported_enhancements = ["hsts", "redirect", "uir", "staple"]
    # Check that at least one enhancement was requested on command line
    oldstyle_enh = any([getattr(config, enh) for enh in supported_enhancements])
    if not enhancements.are_requested(config) and not oldstyle_enh:
        msg = ("Please specify one or more enhancement types to configure. To list "
               "the available enhancement types, run:\n\n%s --help enhance\n")
        logger.warning(msg, sys.argv[0])
        raise errors.MisconfigurationError("No enhancements requested, exiting.")

    try:
        installer, _ = plug_sel.choose_configurator_plugins(config, plugins, "enhance")
    except errors.PluginSelectionError as e:
        return str(e)

    if not enhancements.are_supported(config, installer):
        raise errors.NotSupportedError("One ore more of the requested enhancements "
                                       "are not supported by the selected installer")

    certname_question = ("Which certificate would you like to use to enhance "
                         "your configuration?")
    config.certname = cert_manager.get_certnames(
        config, "enhance", allow_multiple=False,
        custom_prompt=certname_question)[0]
    cert_domains = cert_manager.domains_for_certname(config, config.certname)
    if config.noninteractive_mode:
        domains = cert_domains
    else:
        domain_question = ("Which domain names would you like to enable the "
                           "selected enhancements for?")
        domains = display_ops.choose_values(cert_domains, domain_question)
        if not domains:
            raise errors.Error("User cancelled the domain selection. No domains "
                               "defined, exiting.")

    lineage = cert_manager.lineage_for_certname(config, config.certname)
    if not config.chain_path:
        config.chain_path = lineage.chain_path
    if oldstyle_enh:
        le_client = _init_le_client(config, authenticator=None, installer=installer)
        le_client.enhance_config(domains, config.chain_path, ask_redirect=False)
    if enhancements.are_requested(config):
        enhancements.enable(lineage, domains, installer, config)

    return None


def rollback(config, plugins):
    """Rollback server configuration changes made during install.

    :param config: Configuration object
    :type config: interfaces.IConfig

    :param plugins: List of plugins
    :type plugins: `list` of `str`

    :returns: `None`
    :rtype: None

    """
    client.rollback(config.installer, config.checkpoints, config, plugins)

def update_symlinks(config, unused_plugins):
    """Update the certificate file family symlinks

    Use the information in the config file to make symlinks point to
    the correct archive directory.

    :param config: Configuration object
    :type config: interfaces.IConfig

    :param unused_plugins: List of plugins (deprecated)
    :type unused_plugins: `list` of `str`

    :returns: `None`
    :rtype: None

    """
    cert_manager.update_live_symlinks(config)

def rename(config, unused_plugins):
    """Rename a certificate

    Use the information in the config file to rename an existing
    lineage.

    :param config: Configuration object
    :type config: interfaces.IConfig

    :param unused_plugins: List of plugins (deprecated)
    :type unused_plugins: `list` of `str`

    :returns: `None`
    :rtype: None

    """
    cert_manager.rename_lineage(config)

def delete(config, unused_plugins):
    """Delete a certificate

    Use the information in the config file to delete an existing
    lineage.

    :param config: Configuration object
    :type config: interfaces.IConfig

    :param unused_plugins: List of plugins (deprecated)
    :type unused_plugins: `list` of `str`

    :returns: `None`
    :rtype: None

    """
    cert_manager.delete(config)

def certificates(config, unused_plugins):
    """Display information about certs configured with Certbot

    :param config: Configuration object
    :type config: interfaces.IConfig

    :param unused_plugins: List of plugins (deprecated)
    :type unused_plugins: `list` of `str`

    :returns: `None`
    :rtype: None

    """
    cert_manager.certificates(config)

# TODO: coop with renewal config
def revoke(config, unused_plugins):
    """Revoke a previously obtained certificate.

    :param config: Configuration object
    :type config: interfaces.IConfig

    :param unused_plugins: List of plugins (deprecated)
    :type unused_plugins: `list` of `str`

    :returns: `None` or string indicating error in case of error
    :rtype: None or str

    """
    # For user-agent construction
    config.installer = config.authenticator = None

    if config.cert_path is None and config.certname:
        config.cert_path = storage.cert_path_for_cert_name(config, config.certname)
    elif not config.cert_path or (config.cert_path and config.certname):
        # intentionally not supporting --cert-path & --cert-name together,
        # to avoid dealing with mismatched values
        raise errors.Error("Error! Exactly one of --cert-path or --cert-name must be specified!")

    if config.key_path is not None:  # revocation by cert key
        logger.debug("Revoking %s using cert key %s",
                     config.cert_path[0], config.key_path[0])
        crypto_util.verify_cert_matches_priv_key(config.cert_path[0], config.key_path[0])
        key = jose.JWK.load(config.key_path[1])
        acme = client.acme_from_config_key(config, key)
    else:  # revocation by account key
        logger.debug("Revoking %s using Account Key", config.cert_path[0])
        acc, _ = _determine_account(config)
        acme = client.acme_from_config_key(config, acc.key, acc.regr)
    cert = crypto_util.pyopenssl_load_certificate(config.cert_path[1])[0]
    logger.debug("Reason code for revocation: %s", config.reason)
    try:
        acme.revoke(jose.ComparableX509(cert), config.reason)
        _delete_if_appropriate(config)
    except acme_errors.ClientError as e:
        return str(e)

    display_ops.success_revocation(config.cert_path[0])
    return None


def run(config, plugins):  # pylint: disable=too-many-branches,too-many-locals
    """Obtain a certificate and install.

    :param config: Configuration object
    :type config: interfaces.IConfig

    :param plugins: List of plugins
    :type plugins: `list` of `str`

    :returns: `None`
    :rtype: None

    """
    # TODO: Make run as close to auth + install as possible
    # Possible difficulties: config.csr was hacked into auth
    try:
        installer, authenticator = plug_sel.choose_configurator_plugins(config, plugins, "run")
    except errors.PluginSelectionError as e:
        return str(e)

    # Preflight check for enhancement support by the selected installer
    if not enhancements.are_supported(config, installer):
        raise errors.NotSupportedError("One ore more of the requested enhancements "
                                       "are not supported by the selected installer")

    # TODO: Handle errors from _init_le_client?
    le_client = _init_le_client(config, authenticator, installer)

    domains, certname = _find_domains_or_certname(config, installer)
    should_get_cert, lineage = _find_cert(config, domains, certname)

    new_lineage = lineage
    if should_get_cert:
        new_lineage = _get_and_save_cert(le_client, config, domains,
            certname, lineage)

    cert_path = new_lineage.cert_path if new_lineage else None
    fullchain_path = new_lineage.fullchain_path if new_lineage else None
    key_path = new_lineage.key_path if new_lineage else None
    _report_new_cert(config, cert_path, fullchain_path, key_path)

    _install_cert(config, le_client, domains, new_lineage)

    if enhancements.are_requested(config) and new_lineage:
        enhancements.enable(new_lineage, domains, installer, config)

    if lineage is None or not should_get_cert:
        display_ops.success_installation(domains)
    else:
        display_ops.success_renewal(domains)

    _suggest_donation_if_appropriate(config)
    return None


def _csr_get_and_save_cert(config, le_client):
    """Obtain a cert using a user-supplied CSR

    This works differently in the CSR case (for now) because we don't
    have the privkey, and therefore can't construct the files for a lineage.
    So we just save the cert & chain to disk :/

    :param config: Configuration object
    :type config: interfaces.IConfig

    :param client: Client object
    :type client: client.Client

    :returns: `cert_path` and `fullchain_path` as absolute paths to the actual files
    :rtype: `tuple` of `str`

    """
    csr, _ = config.actual_csr
    cert, chain = le_client.obtain_certificate_from_csr(csr)
    if config.dry_run:
        logger.debug(
            "Dry run: skipping saving certificate to %s", config.cert_path)
        return None, None
    cert_path, _, fullchain_path = le_client.save_certificate(
        cert, chain, os.path.normpath(config.cert_path),
        os.path.normpath(config.chain_path), os.path.normpath(config.fullchain_path))
    return cert_path, fullchain_path

def renew_cert(config, plugins, lineage):
    """Renew & save an existing cert. Do not install it.

    :param config: Configuration object
    :type config: interfaces.IConfig

    :param plugins: List of plugins
    :type plugins: `list` of `str`

    :param lineage: Certificate lineage object
    :type lineage: storage.RenewableCert

    :returns: `None`
    :rtype: None

    :raises errors.PluginSelectionError: MissingCommandlineFlag if supplied parameters do not pass

    """
    try:
        # installers are used in auth mode to determine domain names
        installer, auth = plug_sel.choose_configurator_plugins(config, plugins, "certonly")
    except errors.PluginSelectionError as e:
        logger.info("Could not choose appropriate plugin: %s", e)
        raise
    le_client = _init_le_client(config, auth, installer)

    renewed_lineage = _get_and_save_cert(le_client, config, lineage=lineage)

    notify = zope.component.getUtility(interfaces.IDisplay).notification
    if installer is None:
        notify("new certificate deployed without reload, fullchain is {0}".format(
               lineage.fullchain), pause=False)
    else:
        # In case of a renewal, reload server to pick up new certificate.
        # In principle we could have a configuration option to inhibit this
        # from happening.
        # Run deployer
        updater.run_renewal_deployer(config, renewed_lineage, installer)
        installer.restart()
        notify("new certificate deployed with reload of {0} server; fullchain is {1}".format(
               config.installer, lineage.fullchain), pause=False)

def certonly(config, plugins):
    """Authenticate & obtain cert, but do not install it.

    This implements the 'certonly' subcommand.

    :param config: Configuration object
    :type config: interfaces.IConfig

    :param plugins: List of plugins
    :type plugins: `list` of `str`

    :returns: `None`
    :rtype: None

    :raises errors.Error: If specified plugin could not be used

    """
    # SETUP: Select plugins and construct a client instance
    try:
        # installers are used in auth mode to determine domain names
        installer, auth = plug_sel.choose_configurator_plugins(config, plugins, "certonly")
    except errors.PluginSelectionError as e:
        logger.info("Could not choose appropriate plugin: %s", e)
        raise

    le_client = _init_le_client(config, auth, installer)

    if config.csr:
        cert_path, fullchain_path = _csr_get_and_save_cert(config, le_client)
        _report_new_cert(config, cert_path, fullchain_path)
        _suggest_donation_if_appropriate(config)
        return

    domains, certname = _find_domains_or_certname(config, installer)
    should_get_cert, lineage = _find_cert(config, domains, certname)

    if not should_get_cert:
        notify = zope.component.getUtility(interfaces.IDisplay).notification
        notify("Certificate not yet due for renewal; no action taken.", pause=False)
        return

    lineage = _get_and_save_cert(le_client, config, domains, certname, lineage)

    cert_path = lineage.cert_path if lineage else None
    fullchain_path = lineage.fullchain_path if lineage else None
    key_path = lineage.key_path if lineage else None
    _report_new_cert(config, cert_path, fullchain_path, key_path)
    _suggest_donation_if_appropriate(config)

def renew(config, unused_plugins):
    """Renew previously-obtained certificates.

    :param config: Configuration object
    :type config: interfaces.IConfig

    :param unused_plugins: List of plugins (deprecated)
    :type unused_plugins: `list` of `str`

    :returns: `None`
    :rtype: None

    """
    try:
        renewal.handle_renewal_request(config)
    finally:
        hooks.run_saved_post_hooks()


def make_or_verify_needed_dirs(config):
    """Create or verify existence of config, work, and hook directories.

    :param config: Configuration object
    :type config: interfaces.IConfig

    :returns: `None`
    :rtype: None

    """
    util.set_up_core_dir(config.config_dir, constants.CONFIG_DIRS_MODE, config.strict_permissions)
    util.set_up_core_dir(config.work_dir, constants.CONFIG_DIRS_MODE, config.strict_permissions)

    hook_dirs = (config.renewal_pre_hooks_dir,
                 config.renewal_deploy_hooks_dir,
                 config.renewal_post_hooks_dir,)
    for hook_dir in hook_dirs:
        util.make_or_verify_dir(hook_dir, strict=config.strict_permissions)


def set_displayer(config):
    """Set the displayer

    :param config: Configuration object
    :type config: interfaces.IConfig

    :returns: `None`
    :rtype: None

    """
    if config.quiet:
        config.noninteractive_mode = True
        displayer = display_util.NoninteractiveDisplay(open(os.devnull, "w")) \
        # type: Union[None, display_util.NoninteractiveDisplay, display_util.FileDisplay]
    elif config.noninteractive_mode:
        displayer = display_util.NoninteractiveDisplay(sys.stdout)
    else:
        displayer = display_util.FileDisplay(sys.stdout,
                                             config.force_interactive)
    zope.component.provideUtility(displayer)


def main(cli_args=None):
    """Command line argument parsing and main script execution.

    :returns: result of requested command

    :raises errors.Error: OS errors triggered by wrong permissions
    :raises errors.Error: error if plugin command is not supported

    """
    if not cli_args:
        cli_args = sys.argv[1:]

    log.pre_arg_parse_setup()

    plugins = plugins_disco.PluginsRegistry.find_all()
    logger.debug("certbot version: %s", certbot.__version__)
    # do not log `config`, as it contains sensitive data (e.g. revoke --key)!
    logger.debug("Arguments: %r", cli_args)
    logger.debug("Discovered plugins: %r", plugins)

    # note: arg parser internally handles --help (and exits afterwards)
    args = cli.prepare_and_parse_args(plugins, cli_args)
    config = configuration.NamespaceConfig(args)
    zope.component.provideUtility(config)

    # On windows, shell without administrative right cannot create symlinks required by certbot.
    # So we check the rights before continuing.
    misc.raise_for_non_administrative_windows_rights()

    try:
        log.post_arg_parse_setup(config)
        make_or_verify_needed_dirs(config)
    except errors.Error:
        # Let plugins_cmd be run as un-privileged user.
        if config.func != plugins_cmd:
            raise

    set_displayer(config)

    # Reporter
    report = reporter.Reporter(config)
    zope.component.provideUtility(report)
    util.atexit_register(report.print_messages)

    return config.func(config, plugins)


if __name__ == "__main__":
    err_string = main()
    if err_string:
        logger.warning("Exiting with message %s", err_string)
    sys.exit(err_string)  # pragma: no cover<|MERGE_RESOLUTION|>--- conflicted
+++ resolved
@@ -18,13 +18,8 @@
 from certbot._internal import cert_manager
 from certbot import cli
 from certbot._internal import client
-<<<<<<< HEAD
 from certbot._internal import configuration
-from certbot import constants
-=======
-from certbot import configuration
 from certbot._internal import constants
->>>>>>> 4792e1ee
 from certbot import crypto_util
 from certbot._internal import eff
 from certbot import errors
