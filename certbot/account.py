--- conflicted
+++ resolved
@@ -20,10 +20,6 @@
 from certbot import errors
 from certbot import interfaces
 from certbot import util
-<<<<<<< HEAD
-=======
-from certbot.compat import misc
->>>>>>> 4fe217df
 from certbot.compat import os
 
 logger = logging.getLogger(__name__)
@@ -142,11 +138,7 @@
     """
     def __init__(self, config):
         self.config = config
-<<<<<<< HEAD
         util.make_or_verify_dir(config.accounts_dir, 0o700,
-=======
-        util.make_or_verify_dir(config.accounts_dir, 0o700, misc.os_geteuid(),
->>>>>>> 4fe217df
                                 self.config.strict_permissions)
 
     def _account_dir_path(self, account_id):
@@ -329,11 +321,7 @@
 
     def _save(self, account, acme, regr_only):
         account_dir_path = self._account_dir_path(account.id)
-<<<<<<< HEAD
         util.make_or_verify_dir(account_dir_path, 0o700,
-=======
-        util.make_or_verify_dir(account_dir_path, 0o700, misc.os_geteuid(),
->>>>>>> 4fe217df
                                 self.config.strict_permissions)
         try:
             with open(self._regr_path(account_dir_path), "w") as regr_file:
