"""Tools for managing certificates."""
import datetime
import logging
import os
import pytz
import traceback
import zope.component

from certbot import errors
from certbot import interfaces
from certbot import storage
from certbot import util

from certbot.display import util as display_util

logger = logging.getLogger(__name__)

###################
# Commands
###################

def update_live_symlinks(config):
    """Update the certificate file family symlinks to use archive_dir.

    Use the information in the config file to make symlinks point to
    the correct archive directory.

    .. note:: This assumes that the installation is using a Reverter object.

    :param config: Configuration.
    :type config: :class:`certbot.configuration.NamespaceConfig`

    """
    for renewal_file in storage.renewal_conf_files(config):
        storage.RenewableCert(renewal_file, config, update_symlinks=True)

def rename_lineage(config):
    """Rename the specified lineage to the new name.

    :param config: Configuration.
    :type config: :class:`certbot.configuration.NamespaceConfig`

    """
    disp = zope.component.getUtility(interfaces.IDisplay)

<<<<<<< HEAD
    certname = config.certname
    if not certname:
        filenames = renewal.renewal_conf_files(renewer_config)
        choices = [storage.lineagename_for_filename(name) for name in filenames]
        if not choices:
            raise errors.Error("No existing certificates found.")
        code, index = disp.menu("Which certificate would you like to rename?",
            choices, ok_label="Select", flag="--cert-name",
            force_interactive=True)
        if code != display_util.OK or not index in range(0, len(choices)):
            raise errors.Error("User ended interaction.")
        certname = choices[index]
=======
    certname = _get_certname(config, "rename")
>>>>>>> 81fd0cd3

    new_certname = config.new_certname
    if not new_certname:
        code, new_certname = disp.input(
            "Enter the new name for certificate {0}".format(certname),
            flag="--updated-cert-name", force_interactive=True)
        if code != display_util.OK or not new_certname:
            raise errors.Error("User ended interaction.")

    lineage = lineage_for_certname(config, certname)
    if not lineage:
        raise errors.ConfigurationError("No existing certificate with name "
            "{0} found.".format(certname))
    storage.rename_renewal_config(certname, new_certname, config)
    disp.notification("Successfully renamed {0} to {1}."
        .format(certname, new_certname), pause=False)

def certificates(config):
    """Display information about certs configured with Certbot

    :param config: Configuration.
    :type config: :class:`certbot.configuration.NamespaceConfig`
    """
    parsed_certs = []
    parse_failures = []
    for renewal_file in storage.renewal_conf_files(config):
        try:
            renewal_candidate = storage.RenewableCert(renewal_file, config)
            parsed_certs.append(renewal_candidate)
        except Exception as e:  # pylint: disable=broad-except
            logger.warning("Renewal configuration file %s produced an "
                           "unexpected error: %s. Skipping.", renewal_file, e)
            logger.debug("Traceback was:\n%s", traceback.format_exc())
            parse_failures.append(renewal_file)

    # Describe all the certs
    _describe_certs(parsed_certs, parse_failures)

def delete(config):
    """Delete Certbot files associated with a certificate lineage."""
    certname = _get_certname(config, "delete")
    storage.delete_files(config, certname)
    disp = zope.component.getUtility(interfaces.IDisplay)
    disp.notification("Deleted all files relating to certificate {0}."
        .format(certname), pause=False)

###################
# Public Helpers
###################

def lineage_for_certname(config, certname):
    """Find a lineage object with name certname."""
    def update_cert_for_name_match(candidate_lineage, rv):
        """Return cert if it has name certname, else return rv
        """
        matching_lineage_name_cert = rv
        if candidate_lineage.lineagename == certname:
            matching_lineage_name_cert = candidate_lineage
        return matching_lineage_name_cert
    return _search_lineages(config, update_cert_for_name_match, None)

def domains_for_certname(config, certname):
    """Find the domains in the cert with name certname."""
    def update_domains_for_name_match(candidate_lineage, rv):
        """Return domains if certname matches, else return rv
        """
        matching_domains = rv
        if candidate_lineage.lineagename == certname:
            matching_domains = candidate_lineage.names()
        return matching_domains
    return _search_lineages(config, update_domains_for_name_match, None)

def find_duplicative_certs(config, domains):
    """Find existing certs that duplicate the request."""
    def update_certs_for_domain_matches(candidate_lineage, rv):
        """Return cert as identical_names_cert if it matches,
           or subset_names_cert if it matches as subset
        """
        # TODO: Handle these differently depending on whether they are
        #       expired or still valid?
        identical_names_cert, subset_names_cert = rv
        candidate_names = set(candidate_lineage.names())
        if candidate_names == set(domains):
            identical_names_cert = candidate_lineage
        elif candidate_names.issubset(set(domains)):
            # This logic finds and returns the largest subset-names cert
            # in the case where there are several available.
            if subset_names_cert is None:
                subset_names_cert = candidate_lineage
            elif len(candidate_names) > len(subset_names_cert.names()):
                subset_names_cert = candidate_lineage
        return (identical_names_cert, subset_names_cert)

    return _search_lineages(config, update_certs_for_domain_matches, (None, None))


###################
# Private Helpers
###################

def _get_certname(config, verb):
    """Get certname from flag, interactively, or error out.
    """
    certname = config.certname
    if not certname:
        disp = zope.component.getUtility(interfaces.IDisplay)
        filenames = storage.renewal_conf_files(config)
        choices = [storage.lineagename_for_filename(name) for name in filenames]
        if not choices:
            raise errors.Error("No existing certificates found.")
        code, index = disp.menu("Which certificate would you like to {0}?".format(verb),
            choices, ok_label="Select", flag="--cert-name")
        if code != display_util.OK or not index in range(0, len(choices)):
            raise errors.Error("User ended interaction.")
        certname = choices[index]
    return certname

def _report_lines(msgs):
    """Format a results report for a category of single-line renewal outcomes"""
    return "  " + "\n  ".join(str(msg) for msg in msgs)

def _report_human_readable(parsed_certs):
    """Format a results report for a parsed cert"""
    certinfo = []
    for cert in parsed_certs:
        now = pytz.UTC.fromutc(datetime.datetime.utcnow())
        if cert.is_test_cert:
            expiration_text = "INVALID: TEST CERT"
        elif cert.target_expiry <= now:
            expiration_text = "INVALID: EXPIRED"
        else:
            diff = cert.target_expiry - now
            if diff.days == 1:
                expiration_text = "VALID: 1 day"
            elif diff.days < 1:
                expiration_text = "VALID: {0} hour(s)".format(diff.seconds // 3600)
            else:
                expiration_text = "VALID: {0} days".format(diff.days)
        valid_string = "{0} ({1})".format(cert.target_expiry, expiration_text)
        certinfo.append("  Certificate Name: {0}\n"
                        "    Domains: {1}\n"
                        "    Expiry Date: {2}\n"
                        "    Certificate Path: {3}\n"
                        "    Private Key Path: {4}".format(
                            cert.lineagename,
                            " ".join(cert.names()),
                            valid_string,
                            cert.fullchain,
                            cert.privkey))
    return "\n".join(certinfo)

def _describe_certs(parsed_certs, parse_failures):
    """Print information about the certs we know about"""
    out = []

    notify = out.append

    if not parsed_certs and not parse_failures:
        notify("No certs found.")
    else:
        if parsed_certs:
            notify("Found the following certs:")
            notify(_report_human_readable(parsed_certs))
        if parse_failures:
            notify("\nThe following renewal configuration files "
               "were invalid:")
            notify(_report_lines(parse_failures))

    disp = zope.component.getUtility(interfaces.IDisplay)
    disp.notification("\n".join(out), pause=False, wrap=False)

def _search_lineages(cli_config, func, initial_rv):
    """Iterate func over unbroken lineages, allowing custom return conditions.

    Allows flexible customization of return values, including multiple
    return values and complex checks.
    """
    configs_dir = cli_config.renewal_configs_dir
    # Verify the directory is there
    util.make_or_verify_dir(configs_dir, mode=0o755, uid=os.geteuid())

    rv = initial_rv
    for renewal_file in storage.renewal_conf_files(cli_config):
        try:
            candidate_lineage = storage.RenewableCert(renewal_file, cli_config)
        except (errors.CertStorageError, IOError):
            logger.debug("Renewal conf file %s is broken. Skipping.", renewal_file)
            logger.debug("Traceback was:\n%s", traceback.format_exc())
            continue
        rv = func(candidate_lineage, rv)
    return rv<|MERGE_RESOLUTION|>--- conflicted
+++ resolved
@@ -43,22 +43,7 @@
     """
     disp = zope.component.getUtility(interfaces.IDisplay)
 
-<<<<<<< HEAD
-    certname = config.certname
-    if not certname:
-        filenames = renewal.renewal_conf_files(renewer_config)
-        choices = [storage.lineagename_for_filename(name) for name in filenames]
-        if not choices:
-            raise errors.Error("No existing certificates found.")
-        code, index = disp.menu("Which certificate would you like to rename?",
-            choices, ok_label="Select", flag="--cert-name",
-            force_interactive=True)
-        if code != display_util.OK or not index in range(0, len(choices)):
-            raise errors.Error("User ended interaction.")
-        certname = choices[index]
-=======
     certname = _get_certname(config, "rename")
->>>>>>> 81fd0cd3
 
     new_certname = config.new_certname
     if not new_certname:
