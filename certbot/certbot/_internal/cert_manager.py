"""Tools for managing certificates."""
import datetime
import json
import logging
import re
import sys
import traceback
from typing import List

import pytz
import zope.component

from certbot import crypto_util
from certbot import errors
from certbot import interfaces
from certbot import ocsp
from certbot import util
from certbot._internal import storage
from certbot.compat import os
from certbot.display import util as display_util

logger = logging.getLogger(__name__)

###################
# Commands
###################

def update_live_symlinks(config):
    """Update the certificate file family symlinks to use archive_dir.

    Use the information in the config file to make symlinks point to
    the correct archive directory.

    .. note:: This assumes that the installation is using a Reverter object.

    :param config: Configuration.
    :type config: :class:`certbot._internal.configuration.NamespaceConfig`

    """
    for renewal_file in storage.renewal_conf_files(config):
        storage.RenewableCert(renewal_file, config, update_symlinks=True)

def rename_lineage(config):
    """Rename the specified lineage to the new name.

    :param config: Configuration.
    :type config: :class:`certbot._internal.configuration.NamespaceConfig`

    """
    disp = zope.component.getUtility(interfaces.IDisplay)

    certname = get_certnames(config, "rename")[0]

    new_certname = config.new_certname
    if not new_certname:
        code, new_certname = disp.input(
            "Enter the new name for certificate {0}".format(certname),
            flag="--updated-cert-name", force_interactive=True)
        if code != display_util.OK or not new_certname:
            raise errors.Error("User ended interaction.")

    lineage = lineage_for_certname(config, certname)
    if not lineage:
        raise errors.ConfigurationError("No existing certificate with name "
            "{0} found.".format(certname))
    storage.rename_renewal_config(certname, new_certname, config)
    disp.notification("Successfully renamed {0} to {1}."
        .format(certname, new_certname), pause=False)


def certificates(config):
    """Display information about certs configured with Certbot

    :param config: Configuration.
    :type config: :class:`certbot._internal.configuration.NamespaceConfig`
    """
    parsed_certs = []
    parse_failures = []
    format_json = config.format_json
    for renewal_file in storage.renewal_conf_files(config):
        try:
            renewal_candidate = storage.RenewableCert(renewal_file, config)
            crypto_util.verify_renewable_cert(renewal_candidate)
            parsed_certs.append(renewal_candidate)
        except Exception as e:  # pylint: disable=broad-except
            logger.warning("Renewal configuration file %s produced an "
                           "unexpected error: %s. Skipping.", renewal_file, e)
            logger.debug("Traceback was:\n%s", traceback.format_exc())
            if format_json:
                parse_failures.append({'renewal_file': renewal_file, 'error': str(e)})
            else:
                parse_failures.append(renewal_file)

    # Describe all the certs
    _describe_certs(config, parsed_certs, parse_failures)


def delete(config):
    """Delete Certbot files associated with a certificate lineage."""
    certnames = get_certnames(config, "delete", allow_multiple=True)
    disp = zope.component.getUtility(interfaces.IDisplay)
    msg = ["The following certificate(s) are selected for deletion:\n"]
    for certname in certnames:
        msg.append("  * " + certname)
    msg.append("\nAre you sure you want to delete the above certificate(s)?")
    if not disp.yesno("\n".join(msg), default=True):
        logger.info("Deletion of certificate(s) canceled.")
        return
    for certname in certnames:
        storage.delete_files(config, certname)
        display_util.notify("Deleted all files relating to certificate {0}."
                            .format(certname))

###################
# Public Helpers
###################

def lineage_for_certname(cli_config, certname):
    """Find a lineage object with name certname."""
    configs_dir = cli_config.renewal_configs_dir
    # Verify the directory is there
    util.make_or_verify_dir(configs_dir, mode=0o755)
    try:
        renewal_file = storage.renewal_file_for_certname(cli_config, certname)
    except errors.CertStorageError:
        return None
    try:
        return storage.RenewableCert(renewal_file, cli_config)
    except (errors.CertStorageError, IOError):
        logger.debug("Renewal conf file %s is broken.", renewal_file)
        logger.debug("Traceback was:\n%s", traceback.format_exc())
        return None


def domains_for_certname(config, certname):
    """Find the domains in the cert with name certname."""
    lineage = lineage_for_certname(config, certname)
    return lineage.names() if lineage else None


def find_duplicative_certs(config, domains):
    """Find existing certs that match the given domain names.

    This function searches for certificates whose domains are equal to
    the `domains` parameter and certificates whose domains are a subset
    of the domains in the `domains` parameter. If multiple certificates
    are found whose names are a subset of `domains`, the one whose names
    are the largest subset of `domains` is returned.

    If multiple certificates' domains are an exact match or equally
    sized subsets, which matching certificates are returned is
    undefined.

    :param config: Configuration.
    :type config: :class:`certbot._internal.configuration.NamespaceConfig`
    :param domains: List of domain names
    :type domains: `list` of `str`

    :returns: lineages representing the identically matching cert and the
        largest subset if they exist
    :rtype: `tuple` of `storage.RenewableCert` or `None`

    """
    def update_certs_for_domain_matches(candidate_lineage, rv):
        """Return cert as identical_names_cert if it matches,
           or subset_names_cert if it matches as subset
        """
        # TODO: Handle these differently depending on whether they are
        #       expired or still valid?
        identical_names_cert, subset_names_cert = rv
        candidate_names = set(candidate_lineage.names())
        if candidate_names == set(domains):
            identical_names_cert = candidate_lineage
        elif candidate_names.issubset(set(domains)):
            # This logic finds and returns the largest subset-names cert
            # in the case where there are several available.
            if subset_names_cert is None:
                subset_names_cert = candidate_lineage
            elif len(candidate_names) > len(subset_names_cert.names()):
                subset_names_cert = candidate_lineage
        return (identical_names_cert, subset_names_cert)

    return _search_lineages(config, update_certs_for_domain_matches, (None, None))


def _archive_files(candidate_lineage, filetype):
    """ In order to match things like:
        /etc/letsencrypt/archive/example.com/chain1.pem.

        Anonymous functions which call this function are eventually passed (in a list) to
        `match_and_check_overlaps` to help specify the acceptable_matches.

        :param `.storage.RenewableCert` candidate_lineage: Lineage whose archive dir is to
            be searched.
        :param str filetype: main file name prefix e.g. "fullchain" or "chain".

        :returns: Files in candidate_lineage's archive dir that match the provided filetype.
        :rtype: list of str or None
    """
    archive_dir = candidate_lineage.archive_dir
    pattern = [os.path.join(archive_dir, f) for f in os.listdir(archive_dir)
                    if re.match("{0}[0-9]*.pem".format(filetype), f)]
    if pattern:
        return pattern
    return None


def _acceptable_matches():
    """ Generates the list that's passed to match_and_check_overlaps. Is its own function to
    make unit testing easier.

    :returns: list of functions
    :rtype: list
    """
    return [lambda x: x.fullchain_path, lambda x: x.cert_path,
            lambda x: _archive_files(x, "cert"), lambda x: _archive_files(x, "fullchain")]


def cert_path_to_lineage(cli_config):
    """ If config.cert_path is defined, try to find an appropriate value for config.certname.

    :param `configuration.NamespaceConfig` cli_config: parsed command line arguments

    :returns: a lineage name
    :rtype: str

    :raises `errors.Error`: If the specified cert path can't be matched to a lineage name.
    :raises `errors.OverlappingMatchFound`: If the matched lineage's archive is shared.
    """
    acceptable_matches = _acceptable_matches()
    match = match_and_check_overlaps(cli_config, acceptable_matches,
            lambda x: cli_config.cert_path, lambda x: x.lineagename)
    return match[0]


def match_and_check_overlaps(cli_config, acceptable_matches, match_func, rv_func):
    """ Searches through all lineages for a match, and checks for duplicates.
    If a duplicate is found, an error is raised, as performing operations on lineages
    that have their properties incorrectly duplicated elsewhere is probably a bad idea.

    :param `configuration.NamespaceConfig` cli_config: parsed command line arguments
    :param list acceptable_matches: a list of functions that specify acceptable matches
    :param function match_func: specifies what to match
    :param function rv_func: specifies what to return

    """
    def find_matches(candidate_lineage, return_value, acceptable_matches):
        """Returns a list of matches using _search_lineages."""
        acceptable_matches = [func(candidate_lineage) for func in acceptable_matches]
        acceptable_matches_rv: List[str] = []
        for item in acceptable_matches:
            if isinstance(item, list):
                acceptable_matches_rv += item
            else:
                acceptable_matches_rv.append(item)
        match = match_func(candidate_lineage)
        if match in acceptable_matches_rv:
            return_value.append(rv_func(candidate_lineage))
        return return_value

    matched = _search_lineages(cli_config, find_matches, [], acceptable_matches)
    if not matched:
        raise errors.Error("No match found for cert-path {0}!".format(cli_config.cert_path))
    elif len(matched) > 1:
        raise errors.OverlappingMatchFound()
    return matched

def json_parsable_cert_info(config, cert, skip_filter_checks=False):
    """ Returns a JSON formatted parsable description of info about a RenewableCert object"""
    checker = ocsp.RevocationChecker()

    if config.certname and cert.lineagename != config.certname and not skip_filter_checks:
        return None
    if config.domains and not set(config.domains).issubset(cert.names()):
        return None
    now = pytz.UTC.fromutc(datetime.datetime.utcnow())

    reasons = []
    if cert.is_test_cert:
        reasons.append('test_cert')
    if cert.target_expiry <= now:
        reasons.append('expired')
    elif checker.ocsp_revoked(cert):
        reasons.append('revoked')

    status = "invalid" if reasons else "valid"
    serial = format(crypto_util.get_serial_from_cert(cert.cert_path), 'x')

    if sys.version_info[0] > 2:
        expiry_date = cert.target_expiry.timestamp()
    else:
        expiry_date = (cert.target_expiry.replace(tzinfo=None) -
                       datetime.datetime(1970, 1, 1)).total_seconds()

    certinfo = {
        "cert_name": cert.lineagename,
        "serial": serial,
        "domains": cert.names(),
        "expiry_date": int(expiry_date),
        "status": {
            "validity": status,
            "reason": reasons
        },
        "renewal_configuration": cert.configfile
    }

    return certinfo

def human_readable_cert_info(config, cert, skip_filter_checks=False):
    """ Returns a human readable description of info about a RenewableCert object"""
    certinfo = []
    checker = ocsp.RevocationChecker()

    if config.certname and cert.lineagename != config.certname and not skip_filter_checks:
        return None
    if config.domains and not set(config.domains).issubset(cert.names()):
        return None
    now = pytz.UTC.fromutc(datetime.datetime.utcnow())

    reasons = []
    if cert.is_test_cert:
        reasons.append('TEST_CERT')
    if cert.target_expiry <= now:
        reasons.append('EXPIRED')
    elif checker.ocsp_revoked(cert):
        reasons.append('REVOKED')

    if reasons:
        status = "INVALID: " + ", ".join(reasons)
    else:
        diff = cert.target_expiry - now
        if diff.days == 1:
            status = "VALID: 1 day"
        elif diff.days < 1:
            status = "VALID: {0} hour(s)".format(diff.seconds // 3600)
        else:
            status = "VALID: {0} days".format(diff.days)

    valid_string = "{0} ({1})".format(cert.target_expiry, status)
    serial = format(crypto_util.get_serial_from_cert(cert.cert_path), 'x')
    certinfo.append("  Certificate Name: {}\n"
                    "    Serial Number: {}\n"
                    "    Key Type: {}\n"
                    "    Domains: {}\n"
                    "    Expiry Date: {}\n"
                    "    Certificate Path: {}\n"
                    "    Private Key Path: {}".format(
                         cert.lineagename,
                         serial,
                         cert.private_key_type,
                         " ".join(cert.names()),
                         valid_string,
                         cert.fullchain,
                         cert.privkey))
    return "".join(certinfo)


def get_certnames(config, verb, allow_multiple=False, custom_prompt=None):
    """Get certname from flag, interactively, or error out.
    """
    certname = config.certname
    if certname:
        certnames = [certname]
    else:
        disp = zope.component.getUtility(interfaces.IDisplay)
        filenames = storage.renewal_conf_files(config)
        choices = [storage.lineagename_for_filename(name) for name in filenames]
        if not choices:
            raise errors.Error("No existing certificates found.")
        if allow_multiple:
            if not custom_prompt:
                prompt = "Which certificate(s) would you like to {0}?".format(verb)
            else:
                prompt = custom_prompt
            code, certnames = disp.checklist(
                prompt, choices, cli_flag="--cert-name", force_interactive=True)
            if code != display_util.OK:
                raise errors.Error("User ended interaction.")
        else:
            if not custom_prompt:
                prompt = "Which certificate would you like to {0}?".format(verb)
            else:
                prompt = custom_prompt

            code, index = disp.menu(
                prompt, choices, cli_flag="--cert-name", force_interactive=True)

            if code != display_util.OK or index not in range(0, len(choices)):
                raise errors.Error("User ended interaction.")
            certnames = [choices[index]]
    return certnames

###################
# Private Helpers
###################


def _report_lines(msgs):
    """Format a results report for a category of single-line renewal outcomes"""
    return "  " + "\n  ".join(str(msg) for msg in msgs)

<<<<<<< HEAD
def _report_human_readable(config, parsed_certs, output_format="human"):
=======

def _report_human_readable(config, parsed_certs):
>>>>>>> 2ed4e0a1
    """Format a results report for a parsed cert"""
    certinfo = []

    if output_format == "human":
        cert_info = human_readable_cert_info
    elif output_format == "json":
        cert_info = json_parsable_cert_info
    for cert in parsed_certs:
<<<<<<< HEAD
        info = cert_info(config, cert)
        if info:
            certinfo.append(info)
    return "\n".join(certinfo) if output_format == "human" else certinfo
=======
        cert_info = human_readable_cert_info(config, cert)
        if cert_info is not None:
            certinfo.append(cert_info)
    return "\n".join(certinfo)
>>>>>>> 2ed4e0a1


def _describe_certs(config, parsed_certs, parse_failures):
    """Print information about the certs we know about"""
<<<<<<< HEAD
    format_json = config.format_json

    out = []  # type: List[str]
    out_json = {}  # type: ignore
=======
    out: List[str] = []
>>>>>>> 2ed4e0a1

    notify = out.append
    notify_json = out_json.update

    if not parsed_certs and not parse_failures:
<<<<<<< HEAD
        if format_json:
            notify_json({'certificates': []})
        else:
            notify("No certs found.")
=======
        notify("No certificates found.")
>>>>>>> 2ed4e0a1
    else:
        if parsed_certs:
            if format_json:
                notify_json({'certificates': _report_human_readable(config, parsed_certs,
                    output_format="json")})
            else:
                match = "matching " if config.certname or config.domains else ""
                notify("Found the following {0}certs:".format(match))
                notify(_report_human_readable(config, parsed_certs))
        if parse_failures and not format_json:
            notify("\nThe following renewal configurations "
               "were invalid:")
            notify(_report_lines(parse_failures))
        if format_json:
            notify_json({'parse_failures': parse_failures})

    output = json.dumps(out_json, sort_keys=True, indent=4) if format_json else "\n".join(out)
    display_util.notify(output)


def _search_lineages(cli_config, func, initial_rv, *args):
    """Iterate func over unbroken lineages, allowing custom return conditions.

    Allows flexible customization of return values, including multiple
    return values and complex checks.

    :param `configuration.NamespaceConfig` cli_config: parsed command line arguments
    :param function func: function used while searching over lineages
    :param initial_rv: initial return value of the function (any type)

    :returns: Whatever was specified by `func` if a match is found.
    """
    configs_dir = cli_config.renewal_configs_dir
    # Verify the directory is there
    util.make_or_verify_dir(configs_dir, mode=0o755)

    rv = initial_rv
    for renewal_file in storage.renewal_conf_files(cli_config):
        try:
            candidate_lineage = storage.RenewableCert(renewal_file, cli_config)
        except (errors.CertStorageError, IOError):
            logger.debug("Renewal conf file %s is broken. Skipping.", renewal_file)
            logger.debug("Traceback was:\n%s", traceback.format_exc())
            continue
        rv = func(candidate_lineage, rv, *args)
    return rv<|MERGE_RESOLUTION|>--- conflicted
+++ resolved
@@ -399,56 +399,37 @@
     """Format a results report for a category of single-line renewal outcomes"""
     return "  " + "\n  ".join(str(msg) for msg in msgs)
 
-<<<<<<< HEAD
+
 def _report_human_readable(config, parsed_certs, output_format="human"):
-=======
-
-def _report_human_readable(config, parsed_certs):
->>>>>>> 2ed4e0a1
     """Format a results report for a parsed cert"""
     certinfo = []
 
     if output_format == "human":
-        cert_info = human_readable_cert_info
+        cert_info_function = human_readable_cert_info
     elif output_format == "json":
-        cert_info = json_parsable_cert_info
+        cert_info_function = json_parsable_cert_info
     for cert in parsed_certs:
-<<<<<<< HEAD
-        info = cert_info(config, cert)
+        info = cert_info_function(config, cert)
         if info:
             certinfo.append(info)
     return "\n".join(certinfo) if output_format == "human" else certinfo
-=======
-        cert_info = human_readable_cert_info(config, cert)
-        if cert_info is not None:
-            certinfo.append(cert_info)
-    return "\n".join(certinfo)
->>>>>>> 2ed4e0a1
 
 
 def _describe_certs(config, parsed_certs, parse_failures):
     """Print information about the certs we know about"""
-<<<<<<< HEAD
     format_json = config.format_json
 
-    out = []  # type: List[str]
+    out: List[str] = []
     out_json = {}  # type: ignore
-=======
-    out: List[str] = []
->>>>>>> 2ed4e0a1
 
     notify = out.append
     notify_json = out_json.update
 
     if not parsed_certs and not parse_failures:
-<<<<<<< HEAD
         if format_json:
             notify_json({'certificates': []})
         else:
-            notify("No certs found.")
-=======
-        notify("No certificates found.")
->>>>>>> 2ed4e0a1
+            notify("No certificates found.")
     else:
         if parsed_certs:
             if format_json:
