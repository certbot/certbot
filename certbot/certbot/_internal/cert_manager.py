"""Tools for managing certificates."""
import datetime
import logging
import re
import traceback
from typing import List

import pytz

from certbot import crypto_util
from certbot import errors
from certbot import ocsp
from certbot import util
from certbot._internal import storage
from certbot.compat import os
from certbot.display import util as display_util

logger = logging.getLogger(__name__)

###################
# Commands
###################


def update_live_symlinks(config):
    """Update the certificate file family symlinks to use archive_dir.

    Use the information in the config file to make symlinks point to
    the correct archive directory.

    .. note:: This assumes that the installation is using a Reverter object.

    :param config: Configuration.
    :type config: :class:`certbot._internal.configuration.NamespaceConfig`

    """
    for renewal_file in storage.renewal_conf_files(config):
        storage.RenewableCert(renewal_file, config, update_symlinks=True)


def rename_lineage(config):
    """Rename the specified lineage to the new name.

    :param config: Configuration.
    :type config: :class:`certbot._internal.configuration.NamespaceConfig`

    """
    certname = get_certnames(config, "rename")[0]

    new_certname = config.new_certname
    if not new_certname:
<<<<<<< HEAD
        code, new_certname = disp.input(
            "Enter the new name for certificate {0}".format(certname), force_interactive=True)
=======
        code, new_certname = display_util.input_text(
            "Enter the new name for certificate {0}".format(certname),
            force_interactive=True)
>>>>>>> d2c5917c
        if code != display_util.OK or not new_certname:
            raise errors.Error("User ended interaction.")

    lineage = lineage_for_certname(config, certname)
    if not lineage:
        raise errors.ConfigurationError("No existing certificate with name "
            "{0} found.".format(certname))
    storage.rename_renewal_config(certname, new_certname, config)
    display_util.notification("Successfully renamed {0} to {1}."
                                 .format(certname, new_certname), pause=False)


def certificates(config):
    """Display information about certs configured with Certbot

    :param config: Configuration.
    :type config: :class:`certbot._internal.configuration.NamespaceConfig`
    """
    parsed_certs = []
    parse_failures = []
    for renewal_file in storage.renewal_conf_files(config):
        try:
            renewal_candidate = storage.RenewableCert(renewal_file, config)
            crypto_util.verify_renewable_cert(renewal_candidate)
            parsed_certs.append(renewal_candidate)
        except Exception as e:  # pylint: disable=broad-except
            logger.warning("Renewal configuration file %s produced an "
                           "unexpected error: %s. Skipping.", renewal_file, e)
            logger.debug("Traceback was:\n%s", traceback.format_exc())
            parse_failures.append(renewal_file)

    # Describe all the certs
    _describe_certs(config, parsed_certs, parse_failures)


def delete(config):
    """Delete Certbot files associated with a certificate lineage."""
    certnames = get_certnames(config, "delete", allow_multiple=True)
    msg = ["The following certificate(s) are selected for deletion:\n"]
    for certname in certnames:
        msg.append("  * " + certname)
    msg.append("\nAre you sure you want to delete the above certificate(s)?")
    if not display_util.yesno("\n".join(msg), default=True):
        logger.info("Deletion of certificate(s) canceled.")
        return
    for certname in certnames:
        storage.delete_files(config, certname)
        display_util.notify("Deleted all files relating to certificate {0}."
                            .format(certname))

###################
# Public Helpers
###################

def lineage_for_certname(cli_config, certname):
    """Find a lineage object with name certname."""
    configs_dir = cli_config.renewal_configs_dir
    # Verify the directory is there
    util.make_or_verify_dir(configs_dir, mode=0o755)
    try:
        renewal_file = storage.renewal_file_for_certname(cli_config, certname)
    except errors.CertStorageError:
        return None
    try:
        return storage.RenewableCert(renewal_file, cli_config)
    except (errors.CertStorageError, IOError):
        logger.debug("Renewal conf file %s is broken.", renewal_file)
        logger.debug("Traceback was:\n%s", traceback.format_exc())
        return None


def domains_for_certname(config, certname):
    """Find the domains in the cert with name certname."""
    lineage = lineage_for_certname(config, certname)
    return lineage.names() if lineage else None


def find_duplicative_certs(config, domains):
    """Find existing certs that match the given domain names.

    This function searches for certificates whose domains are equal to
    the `domains` parameter and certificates whose domains are a subset
    of the domains in the `domains` parameter. If multiple certificates
    are found whose names are a subset of `domains`, the one whose names
    are the largest subset of `domains` is returned.

    If multiple certificates' domains are an exact match or equally
    sized subsets, which matching certificates are returned is
    undefined.

    :param config: Configuration.
    :type config: :class:`certbot._internal.configuration.NamespaceConfig`
    :param domains: List of domain names
    :type domains: `list` of `str`

    :returns: lineages representing the identically matching cert and the
        largest subset if they exist
    :rtype: `tuple` of `storage.RenewableCert` or `None`

    """
    def update_certs_for_domain_matches(candidate_lineage, rv):
        """Return cert as identical_names_cert if it matches,
           or subset_names_cert if it matches as subset
        """
        # TODO: Handle these differently depending on whether they are
        #       expired or still valid?
        identical_names_cert, subset_names_cert = rv
        candidate_names = set(candidate_lineage.names())
        if candidate_names == set(domains):
            identical_names_cert = candidate_lineage
        elif candidate_names.issubset(set(domains)):
            # This logic finds and returns the largest subset-names cert
            # in the case where there are several available.
            if subset_names_cert is None:
                subset_names_cert = candidate_lineage
            elif len(candidate_names) > len(subset_names_cert.names()):
                subset_names_cert = candidate_lineage
        return (identical_names_cert, subset_names_cert)

    return _search_lineages(config, update_certs_for_domain_matches, (None, None))


def _archive_files(candidate_lineage, filetype):
    """ In order to match things like:
        /etc/letsencrypt/archive/example.com/chain1.pem.

        Anonymous functions which call this function are eventually passed (in a list) to
        `match_and_check_overlaps` to help specify the acceptable_matches.

        :param `.storage.RenewableCert` candidate_lineage: Lineage whose archive dir is to
            be searched.
        :param str filetype: main file name prefix e.g. "fullchain" or "chain".

        :returns: Files in candidate_lineage's archive dir that match the provided filetype.
        :rtype: list of str or None
    """
    archive_dir = candidate_lineage.archive_dir
    pattern = [os.path.join(archive_dir, f) for f in os.listdir(archive_dir)
                    if re.match("{0}[0-9]*.pem".format(filetype), f)]
    if pattern:
        return pattern
    return None


def _acceptable_matches():
    """ Generates the list that's passed to match_and_check_overlaps. Is its own function to
    make unit testing easier.

    :returns: list of functions
    :rtype: list
    """
    return [lambda x: x.fullchain_path, lambda x: x.cert_path,
            lambda x: _archive_files(x, "cert"), lambda x: _archive_files(x, "fullchain")]


def cert_path_to_lineage(cli_config):
    """ If config.cert_path is defined, try to find an appropriate value for config.certname.

    :param `configuration.NamespaceConfig` cli_config: parsed command line arguments

    :returns: a lineage name
    :rtype: str

    :raises `errors.Error`: If the specified cert path can't be matched to a lineage name.
    :raises `errors.OverlappingMatchFound`: If the matched lineage's archive is shared.
    """
    acceptable_matches = _acceptable_matches()
    match = match_and_check_overlaps(cli_config, acceptable_matches,
            lambda x: cli_config.cert_path, lambda x: x.lineagename)
    return match[0]


def match_and_check_overlaps(cli_config, acceptable_matches, match_func, rv_func):
    """ Searches through all lineages for a match, and checks for duplicates.
    If a duplicate is found, an error is raised, as performing operations on lineages
    that have their properties incorrectly duplicated elsewhere is probably a bad idea.

    :param `configuration.NamespaceConfig` cli_config: parsed command line arguments
    :param list acceptable_matches: a list of functions that specify acceptable matches
    :param function match_func: specifies what to match
    :param function rv_func: specifies what to return

    """
    def find_matches(candidate_lineage, return_value, acceptable_matches):
        """Returns a list of matches using _search_lineages."""
        acceptable_matches = [func(candidate_lineage) for func in acceptable_matches]
        acceptable_matches_rv: List[str] = []
        for item in acceptable_matches:
            if isinstance(item, list):
                acceptable_matches_rv += item
            else:
                acceptable_matches_rv.append(item)
        match = match_func(candidate_lineage)
        if match in acceptable_matches_rv:
            return_value.append(rv_func(candidate_lineage))
        return return_value

    matched = _search_lineages(cli_config, find_matches, [], acceptable_matches)
    if not matched:
        raise errors.Error("No match found for cert-path {0}!".format(cli_config.cert_path))
    elif len(matched) > 1:
        raise errors.OverlappingMatchFound()
    return matched


def human_readable_cert_info(config, cert, skip_filter_checks=False):
    """ Returns a human readable description of info about a RenewableCert object"""
    certinfo = []
    checker = ocsp.RevocationChecker()

    if config.certname and cert.lineagename != config.certname and not skip_filter_checks:
        return None
    if config.domains and not set(config.domains).issubset(cert.names()):
        return None
    now = pytz.UTC.fromutc(datetime.datetime.utcnow())

    reasons = []
    if cert.is_test_cert:
        reasons.append('TEST_CERT')
    if cert.target_expiry <= now:
        reasons.append('EXPIRED')
    elif checker.ocsp_revoked(cert):
        reasons.append('REVOKED')

    if reasons:
        status = "INVALID: " + ", ".join(reasons)
    else:
        diff = cert.target_expiry - now
        if diff.days == 1:
            status = "VALID: 1 day"
        elif diff.days < 1:
            status = "VALID: {0} hour(s)".format(diff.seconds // 3600)
        else:
            status = "VALID: {0} days".format(diff.days)

    valid_string = "{0} ({1})".format(cert.target_expiry, status)
    serial = format(crypto_util.get_serial_from_cert(cert.cert_path), 'x')
    certinfo.append("  Certificate Name: {}\n"
                    "    Serial Number: {}\n"
                    "    Key Type: {}\n"
                    "    Domains: {}\n"
                    "    Expiry Date: {}\n"
                    "    Certificate Path: {}\n"
                    "    Private Key Path: {}".format(
                         cert.lineagename,
                         serial,
                         cert.private_key_type,
                         " ".join(cert.names()),
                         valid_string,
                         cert.fullchain,
                         cert.privkey))
    return "".join(certinfo)


def get_certnames(config, verb, allow_multiple=False, custom_prompt=None):
    """Get certname from flag, interactively, or error out."""
    certname = config.certname
    if certname:
        certnames = [certname]
    else:
        filenames = storage.renewal_conf_files(config)
        choices = [storage.lineagename_for_filename(name) for name in filenames]
        if not choices:
            raise errors.Error("No existing certificates found.")
        if allow_multiple:
            if not custom_prompt:
                prompt = "Which certificate(s) would you like to {0}?".format(verb)
            else:
                prompt = custom_prompt
            code, certnames = display_util.checklist(
                prompt, choices, cli_flag="--cert-name", force_interactive=True)
            if code != display_util.OK:
                raise errors.Error("User ended interaction.")
        else:
            if not custom_prompt:
                prompt = "Which certificate would you like to {0}?".format(verb)
            else:
                prompt = custom_prompt

            code, index = display_util.menu(
                prompt, choices, cli_flag="--cert-name", force_interactive=True)

            if code != display_util.OK or index not in range(0, len(choices)):
                raise errors.Error("User ended interaction.")
            certnames = [choices[index]]
    return certnames

###################
# Private Helpers
###################


def _report_lines(msgs):
    """Format a results report for a category of single-line renewal outcomes"""
    return "  " + "\n  ".join(str(msg) for msg in msgs)


def _report_human_readable(config, parsed_certs):
    """Format a results report for a parsed cert"""
    certinfo = []
    for cert in parsed_certs:
        cert_info = human_readable_cert_info(config, cert)
        if cert_info is not None:
            certinfo.append(cert_info)
    return "\n".join(certinfo)


def _describe_certs(config, parsed_certs, parse_failures):
    """Print information about the certs we know about"""
    out: List[str] = []

    notify = out.append

    if not parsed_certs and not parse_failures:
        notify("No certificates found.")
    else:
        if parsed_certs:
            match = "matching " if config.certname or config.domains else ""
            notify("Found the following {0}certs:".format(match))
            notify(_report_human_readable(config, parsed_certs))
        if parse_failures:
            notify("\nThe following renewal configurations "
               "were invalid:")
            notify(_report_lines(parse_failures))

    display_util.notification("\n".join(out), pause=False, wrap=False)


def _search_lineages(cli_config, func, initial_rv, *args):
    """Iterate func over unbroken lineages, allowing custom return conditions.

    Allows flexible customization of return values, including multiple
    return values and complex checks.

    :param `configuration.NamespaceConfig` cli_config: parsed command line arguments
    :param function func: function used while searching over lineages
    :param initial_rv: initial return value of the function (any type)

    :returns: Whatever was specified by `func` if a match is found.
    """
    configs_dir = cli_config.renewal_configs_dir
    # Verify the directory is there
    util.make_or_verify_dir(configs_dir, mode=0o755)

    rv = initial_rv
    for renewal_file in storage.renewal_conf_files(cli_config):
        try:
            candidate_lineage = storage.RenewableCert(renewal_file, cli_config)
        except (errors.CertStorageError, IOError):
            logger.debug("Renewal conf file %s is broken. Skipping.", renewal_file)
            logger.debug("Traceback was:\n%s", traceback.format_exc())
            continue
        rv = func(candidate_lineage, rv, *args)
    return rv<|MERGE_RESOLUTION|>--- conflicted
+++ resolved
@@ -49,14 +49,9 @@
 
     new_certname = config.new_certname
     if not new_certname:
-<<<<<<< HEAD
-        code, new_certname = disp.input(
-            "Enter the new name for certificate {0}".format(certname), force_interactive=True)
-=======
         code, new_certname = display_util.input_text(
             "Enter the new name for certificate {0}".format(certname),
             force_interactive=True)
->>>>>>> d2c5917c
         if code != display_util.OK or not new_certname:
             raise errors.Error("User ended interaction.")
 
