--- conflicted
+++ resolved
@@ -444,12 +444,8 @@
         if format_json:
             notify_json({'parse_failures': parse_failures})
 
-<<<<<<< HEAD
     output = json.dumps(out_json, sort_keys=True, indent=4) if format_json else "\n".join(out)
     display_util.notify(output)
-=======
-    display_util.notification("\n".join(out), pause=False, wrap=False)
->>>>>>> 08839758
 
 
 def _search_lineages(cli_config, func, initial_rv, *args):
