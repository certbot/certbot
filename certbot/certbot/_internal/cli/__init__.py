--- conflicted
+++ resolved
@@ -409,7 +409,6 @@
         "renew", "--no-autorenew", action="store_false",
         default=flag_default("autorenew"), dest="autorenew",
         help="Disable auto renewal of certificates.")
-<<<<<<< HEAD
     helpful.add(
         [None,"automation", "certonly", "run","renew"], "--max-retry",type=int,
         dest="max_retry",
@@ -419,7 +418,6 @@
         dest="retry_interval",
         default=flag_default("retry_interval"), help=config_help("retry_interval"))
     
-=======
 
     # Deprecated arguments
     helpful.add_deprecated_argument("--os-packages-only", 0)
@@ -427,7 +425,6 @@
     helpful.add_deprecated_argument("--no-bootstrap", 0)
     helpful.add_deprecated_argument("--no-permissions-check", 0)
 
->>>>>>> 2df279bc
     # Populate the command line parameters for new style enhancements
     enhancements.populate_cli(helpful.add)
 
