--- conflicted
+++ resolved
@@ -5,10 +5,6 @@
 import logging.handlers
 import sys
 from typing import Any
-<<<<<<< HEAD
-from typing import Iterable
-=======
->>>>>>> 86406ab6
 from typing import List
 from typing import Optional
 from typing import Type
