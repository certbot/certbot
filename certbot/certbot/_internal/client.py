"""Certbot client API."""
import datetime
import logging
import platform
from typing import cast
from typing import Any
from typing import Callable
from typing import cast
from typing import Dict
from typing import IO
from typing import List
from typing import Optional
from typing import Tuple
from typing import Union
import warnings

from cryptography.hazmat.backends import default_backend
from cryptography.hazmat.primitives.asymmetric.rsa import generate_private_key
import josepy as jose
import OpenSSL

from acme import client as acme_client
from acme import crypto_util as acme_crypto_util
from acme import errors as acme_errors
from acme import messages
import certbot
from certbot import configuration
from certbot import crypto_util
from certbot import errors
from certbot import interfaces
from certbot import util
from certbot._internal import account
from certbot._internal import auth_handler
from certbot._internal import cli
from certbot._internal import constants
from certbot._internal import eff
from certbot._internal import error_handler
from certbot._internal import storage
from certbot._internal.plugins import disco as plugin_disco
from certbot._internal.plugins import selection as plugin_selection
from certbot.compat import os
from certbot.display import ops as display_ops
from certbot.display import util as display_util
from certbot.interfaces import AccountStorage

logger = logging.getLogger(__name__)


def acme_from_config_key(config: configuration.NamespaceConfig, key: jose.JWK,
                         regr: Optional[messages.RegistrationResource] = None
                         ) -> acme_client.ClientV2:
    """Wrangle ACME client construction"""
    # TODO: Allow for other alg types besides RS256
    net = acme_client.ClientNetwork(key, account=regr, verify_ssl=(not config.no_verify_ssl),
                                    user_agent=determine_user_agent(config))

    with warnings.catch_warnings():
        warnings.simplefilter("ignore", DeprecationWarning)

        client = acme_client.BackwardsCompatibleClientV2(net, key, config.server)
        if client.acme_version == 1:
            logger.warning(
                "Certbot is configured to use an ACMEv1 server (%s). ACMEv1 support is deprecated"
                " and will soon be removed. See https://community.letsencrypt.org/t/143839 for "
                "more information.", config.server)
        return cast(acme_client.ClientV2, client)


def determine_user_agent(config: configuration.NamespaceConfig) -> str:
    """
    Set a user_agent string in the config based on the choice of plugins.
    (this wasn't knowable at construction time)

    :returns: the client's User-Agent string
    :rtype: `str`
    """

    # WARNING: To ensure changes are in line with Certbot's privacy
    # policy, talk to a core Certbot team member before making any
    # changes here.
    if config.user_agent is None:
        ua = ("CertbotACMEClient/{0} ({1}; {2}{8}) Authenticator/{3} Installer/{4} "
              "({5}; flags: {6}) Py/{7}")
        if os.environ.get("CERTBOT_DOCS") == "1":
            cli_command = "certbot"
            os_info = "OS_NAME OS_VERSION"
            python_version = "major.minor.patchlevel"
        else:
            cli_command = cli.cli_command
            os_info = util.get_os_info_ua()
            python_version = platform.python_version()
        ua = ua.format(certbot.__version__, cli_command, os_info,
                       config.authenticator, config.installer, config.verb,
                       ua_flags(config), python_version,
                       "; " + config.user_agent_comment if config.user_agent_comment else "")
    else:
        ua = config.user_agent
    return ua


def ua_flags(config: configuration.NamespaceConfig) -> str:
    """Turn some very important CLI flags into clues in the user agent."""
    if isinstance(config, DummyConfig):
        return "FLAGS"
    flags = []
    if config.duplicate:
        flags.append("dup")
    if config.renew_by_default:
        flags.append("frn")
    if config.allow_subset_of_names:
        flags.append("asn")
    if config.noninteractive_mode:
        flags.append("n")
    hook_names = ("pre", "post", "renew", "manual_auth", "manual_cleanup")
    hooks = [getattr(config, h + "_hook") for h in hook_names]
    if any(hooks):
        flags.append("hook")
    return " ".join(flags)


class DummyConfig:
    """Shim for computing a sample user agent."""
    def __init__(self) -> None:
        self.authenticator = "XXX"
        self.installer = "YYY"
        self.user_agent = None
        self.verb = "SUBCOMMAND"

    def __getattr__(self, name: str) -> Any:
        """Any config properties we might have are None."""
        return None


def sample_user_agent() -> str:
    """Document what this Certbot's user agent string will be like."""
    # DummyConfig is designed to mock certbot.configuration.NamespaceConfig.
    # Let mypy accept that.
    return determine_user_agent(cast(configuration.NamespaceConfig, DummyConfig()))


def register(config: configuration.NamespaceConfig, account_storage: AccountStorage,
             tos_cb: Optional[Callable[[str], None]] = None
             ) -> Tuple[account.Account, acme_client.ClientV2]:
    """Register new account with an ACME CA.

    This function takes care of generating fresh private key,
    registering the account, optionally accepting CA Terms of Service
    and finally saving the account. It should be called prior to
    initialization of `Client`, unless account has already been created.

    :param certbot.configuration.NamespaceConfig config: Client configuration.

    :param .AccountStorage account_storage: Account storage where newly
        registered account will be saved to. Save happens only after TOS
        acceptance step, so any account private keys or
        `.RegistrationResource` will not be persisted if `tos_cb`
        returns ``False``.

    :param tos_cb: If ACME CA requires the user to accept a Terms of
        Service before registering account, client action is
        necessary. For example, a CLI tool would prompt the user
        acceptance. `tos_cb` must be a callable that should accept
        a Term of Service URL as a string, and raise an exception
        if the TOS is not accepted by the client. ``tos_cb`` will be
        called only if the client action is necessary, i.e. when
        ``terms_of_service is not None``. This argument is optional,
        if not supplied it will default to automatic acceptance!

    :raises certbot.errors.Error: In case of any client problems, in
        particular registration failure, or unaccepted Terms of Service.
    :raises acme.errors.Error: In case of any protocol problems.

    :returns: Newly registered and saved account, as well as protocol
        API handle (should be used in `Client` initialization).
    :rtype: `tuple` of `.Account` and `acme.client.Client`

    """
    # Log non-standard actions, potentially wrong API calls
    if account_storage.find_all():
        logger.info("There are already existing accounts for %s", config.server)
    if config.email is None:
        if not config.register_unsafely_without_email:
            msg = ("No email was provided and "
                   "--register-unsafely-without-email was not present.")
            logger.error(msg)
            raise errors.Error(msg)
        if not config.dry_run:
            logger.debug("Registering without email!")

    # If --dry-run is used, and there is no staging account, create one with no email.
    if config.dry_run:
        config.email = None

    # Each new registration shall use a fresh new key
    rsa_key = generate_private_key(
            public_exponent=65537,
            key_size=config.rsa_key_size,
            backend=default_backend())
    key = jose.JWKRSA(key=jose.ComparableRSAKey(rsa_key))
    acme = acme_from_config_key(config, key)
    # TODO: add phone?
    regr = perform_registration(acme, config, tos_cb)

    acc = account.Account(regr, key)
    account_storage.save(acc, acme)

    eff.prepare_subscription(config, acc)

    return acc, acme


def perform_registration(acme: acme_client.ClientV2, config: configuration.NamespaceConfig,
                         tos_cb: Optional[Callable[[str], None]]) -> messages.RegistrationResource:
    """
    Actually register new account, trying repeatedly if there are email
    problems

    :param acme.client.Client acme: ACME client object.
    :param certbot.configuration.NamespaceConfig config: Client configuration.
    :param Callable tos_cb: a callback to handle Term of Service agreement.

    :returns: Registration Resource.
    :rtype: `acme.messages.RegistrationResource`
    """

    eab_credentials_supplied = config.eab_kid and config.eab_hmac_key
    eab: Optional[Dict[str, Any]]
    if eab_credentials_supplied:
        account_public_key = acme.net.key.public_key()
        eab = messages.ExternalAccountBinding.from_data(account_public_key=account_public_key,
                                                        kid=config.eab_kid,
                                                        hmac_key=config.eab_hmac_key,
                                                        directory=acme.directory)
    else:
        eab = None

    if acme.external_account_required():
        if not eab_credentials_supplied:
            msg = ("Server requires external account binding."
                   " Please use --eab-kid and --eab-hmac-key.")
            raise errors.Error(msg)

    try:
<<<<<<< HEAD
        newreg = messages.NewRegistration.from_data(email=config.email,
                                                    external_account_binding=eab)
        # Until ACME v1 support is removed from Certbot, we actually need the provided
        # ACME client to be a wrapper of type BackwardsCompatibleClientV2.
        # TODO: Remove this cast and rewrite the logic when the client is actually a ClientV2
        try:
            return cast(acme_client.BackwardsCompatibleClientV2,
                        acme).new_account_and_tos(newreg, tos_cb)
        except AttributeError:
            raise errors.Error("The ACME client must be an instance of "
                               "acme.client.BackwardsCompatibleClientV2")
=======
        # TODO: Remove the cast once certbot package is fully typed
        newreg = messages.NewRegistration.from_data(
            email=config.email,
            external_account_binding=cast(Optional[messages.ExternalAccountBinding], eab))
        return acme.new_account_and_tos(newreg, tos_cb)
>>>>>>> 2746fc57
    except messages.Error as e:
        if e.code == "invalidEmail" or e.code == "invalidContact":
            if config.noninteractive_mode:
                msg = ("The ACME server believes %s is an invalid email address. "
                       "Please ensure it is a valid email and attempt "
                       "registration again." % config.email)
                raise errors.Error(msg)
            config.email = display_ops.get_email(invalid=True)
            return perform_registration(acme, config, tos_cb)
        raise


class Client:
    """Certbot's client.

    :ivar certbot.configuration.NamespaceConfig config: Client configuration.
    :ivar .Account account: Account registered with `register`.
    :ivar .AuthHandler auth_handler: Authorizations handler that will
        dispatch DV challenges to appropriate authenticators
        (providing `.Authenticator` interface).
    :ivar .Authenticator auth: Prepared (`.Authenticator.prepare`)
        authenticator that can solve ACME challenges.
    :ivar .Installer installer: Installer.
    :ivar acme.client.BackwardsCompatibleClientV2 acme: Optional ACME
        client API handle. You might already have one from `register`.

    """

    def __init__(self, config: configuration.NamespaceConfig, account_: Optional[account.Account],
                 auth: Optional[interfaces.Authenticator],
                 installer: Optional[interfaces.Installer],
                 acme: Optional[acme_client.ClientV2] = None) -> None:
        """Initialize a client."""
        self.config = config
        self.account = account_
        self.auth = auth
        self.installer = installer

        # Initialize ACME if account is provided
        if acme is None and self.account is not None:
            acme = acme_from_config_key(config, self.account.key, self.account.regr)
        self.acme = acme

        self.auth_handler: Optional[auth_handler.AuthHandler]
        if auth is not None:
            self.auth_handler = auth_handler.AuthHandler(
                auth, self.acme, self.account, self.config.pref_challs)
        else:
            self.auth_handler = None

    def obtain_certificate_from_csr(self, csr: util.CSR,
                                    orderr: Optional[messages.OrderResource] = None
                                    ) -> Tuple[bytes, bytes]:
        """Obtain certificate.

        :param .util.CSR csr: PEM-encoded Certificate Signing
            Request. The key used to generate this CSR can be different
            than `authkey`.
        :param acme.messages.OrderResource orderr: contains authzrs

        :returns: certificate and chain as PEM byte strings
        :rtype: tuple

        """
        if self.auth_handler is None:
            msg = ("Unable to obtain certificate because authenticator is "
                   "not set.")
            logger.error(msg)
            raise errors.Error(msg)
        if self.account is None or self.account.regr is None:
            raise errors.Error("Please register with the ACME server first.")
        if self.acme is None:
            raise errors.Error("ACME client is not set.")

        logger.debug("CSR: %s", csr)

        if orderr is None:
            orderr = self._get_order_and_authorizations(csr.data, best_effort=False)

        deadline = datetime.datetime.now() + datetime.timedelta(seconds=90)
        orderr = self.acme.finalize_order(
            orderr, deadline, fetch_alternative_chains=self.config.preferred_chain is not None)
        fullchain = orderr.fullchain_pem
        if self.config.preferred_chain and orderr.alternative_fullchains_pem:
            fullchain = crypto_util.find_chain_with_issuer(
                [fullchain] + orderr.alternative_fullchains_pem,
                self.config.preferred_chain, not self.config.dry_run)
        cert, chain = crypto_util.cert_and_chain_from_fullchain(fullchain)
        return cert.encode(), chain.encode()

    def obtain_certificate(self, domains: List[str], old_keypath: Optional[str] = None
                           ) -> Tuple[bytes, bytes, util.Key, util.CSR]:
        """Obtains a certificate from the ACME server.

        `.register` must be called before `.obtain_certificate`

        :param list domains: domains to get a certificate

        :returns: certificate as PEM string, chain as PEM string,
            newly generated private key (`.util.Key`), and DER-encoded
            Certificate Signing Request (`.util.CSR`).
        :rtype: tuple

        """
        # We need to determine the key path, key PEM data, CSR path,
        # and CSR PEM data.  For a dry run, the paths are None because
        # they aren't permanently saved to disk.  For a lineage with
        # --reuse-key, the key path and PEM data are derived from an
        # existing file.

        if old_keypath is not None:
            # We've been asked to reuse a specific existing private key.
            # Therefore, we'll read it now and not generate a new one in
            # either case below.
            #
            # We read in bytes here because the type of `key.pem`
            # created below is also bytes.
            with open(old_keypath, "rb") as f:
                keypath = old_keypath
                keypem = f.read()
            key: Optional[util.Key] = util.Key(file=keypath, pem=keypem)
            logger.info("Reusing existing private key from %s.", old_keypath)
        else:
            # The key is set to None here but will be created below.
            key = None

        key_size = self.config.rsa_key_size
        elliptic_curve = "secp256r1"

        # key-type defaults to a list, but we are only handling 1 currently
        if isinstance(self.config.key_type, list):
            self.config.key_type = self.config.key_type[0]
        if self.config.elliptic_curve and self.config.key_type == 'ecdsa':
            elliptic_curve = self.config.elliptic_curve
            self.config.auth_chain_path = "./chain-ecdsa.pem"
            self.config.auth_cert_path = "./cert-ecdsa.pem"
            self.config.key_path = "./key-ecdsa.pem"
        elif self.config.rsa_key_size and self.config.key_type.lower() == 'rsa':
            key_size = self.config.rsa_key_size

        # Create CSR from names
        if self.config.dry_run:
            key = key or util.Key(
                file=None,
                pem=crypto_util.make_key(
                    bits=key_size,
                    elliptic_curve=elliptic_curve,
                    key_type=self.config.key_type,

                ),
            )
            csr = util.CSR(file=None, form="pem",
                           data=acme_crypto_util.make_csr(
                               key.pem, domains, self.config.must_staple))
        else:
            key = key or crypto_util.generate_key(
                key_size=key_size,
                key_dir=self.config.key_dir,
                key_type=self.config.key_type,
                elliptic_curve=elliptic_curve,
                strict_permissions=self.config.strict_permissions,
            )
            csr = crypto_util.generate_csr(key, domains, self.config.csr_dir,
                                           self.config.must_staple, self.config.strict_permissions)

        orderr = self._get_order_and_authorizations(csr.data, self.config.allow_subset_of_names)
        authzr = orderr.authorizations
        auth_domains = set(a.body.identifier.value for a in authzr)
        successful_domains = [d for d in domains if d in auth_domains]

        # allow_subset_of_names is currently disabled for wildcard
        # certificates. The reason for this and checking allow_subset_of_names
        # below is because successful_domains == domains is never true if
        # domains contains a wildcard because the ACME spec forbids identifiers
        # in authzs from containing a wildcard character.
        if self.config.allow_subset_of_names and successful_domains != domains:
            if not self.config.dry_run:
                os.remove(key.file)
                os.remove(csr.file)
            return self.obtain_certificate(successful_domains)
        else:
            cert, chain = self.obtain_certificate_from_csr(csr, orderr)
            return cert, chain, key, csr

    def _get_order_and_authorizations(self, csr_pem: bytes,
                                      best_effort: bool) -> messages.OrderResource:
        """Request a new order and complete its authorizations.

        :param bytes csr_pem: A CSR in PEM format.
        :param bool best_effort: True if failing to complete all
            authorizations should not raise an exception

        :returns: order resource containing its completed authorizations
        :rtype: acme.messages.OrderResource

        """
        if not self.acme:
            raise errors.Error("ACME client is not set.")
        try:
            orderr = self.acme.new_order(csr_pem)
        except acme_errors.WildcardUnsupportedError:
            raise errors.Error("The currently selected ACME CA endpoint does"
                               " not support issuing wildcard certificates.")

        if not self.auth_handler:
            raise errors.Error("No authorization handler has been set.")

        # For a dry run, ensure we have an order with fresh authorizations
        if orderr and self.config.dry_run:
            deactivated, failed = self.auth_handler.deactivate_valid_authorizations(orderr)
            if deactivated:
                logger.debug("Recreating order after authz deactivations")
                orderr = self.acme.new_order(csr_pem)
            if failed:
                logger.warning("Certbot was unable to obtain fresh authorizations for every domain"
                               ". The dry run will continue, but results may not be accurate.")

        authzr = self.auth_handler.handle_authorizations(orderr, self.config, best_effort)
        return orderr.update(authorizations=authzr)

    def obtain_and_enroll_certificate(self, domains: List[str], certname: Optional[str]
                                      ) -> Optional[storage.RenewableCert]:
        """Obtain and enroll certificate.

        Get a new certificate for the specified domains using the specified
        authenticator and installer, and then create a new renewable lineage
        containing it.

        :param domains: domains to request a certificate for
        :type domains: `list` of `str`
        :param certname: requested name of lineage
        :type certname: `str` or `None`

        :returns: A new :class:`certbot._internal.storage.RenewableCert` instance
            referred to the enrolled cert lineage, or None if doing a successful dry run.

        """
        cert, chain, key, _ = self.obtain_certificate(domains)

        if (self.config.config_dir != constants.CLI_DEFAULTS["config_dir"] or
                self.config.work_dir != constants.CLI_DEFAULTS["work_dir"]):
            logger.info(
                "Non-standard path(s), might not work with crontab installed "
                "by your operating system package manager")

        new_name = self._choose_lineagename(domains, certname)

        if self.config.dry_run:
            logger.debug("Dry run: Skipping creating new lineage for %s", new_name)
            return None
        return storage.RenewableCert.new_lineage(
            new_name, cert,
            key.pem, chain,
            self.config)

    def _choose_lineagename(self, domains: List[str], certname: Optional[str]) -> str:
        """Chooses a name for the new lineage.

        :param domains: domains in certificate request
        :type domains: `list` of `str`
        :param certname: requested name of lineage
        :type certname: `str` or `None`

        :returns: lineage name that should be used
        :rtype: str

        """
        if certname:
            return certname
        elif util.is_wildcard_domain(domains[0]):
            # Don't make files and directories starting with *.
            return domains[0][2:]
        return domains[0]

    def save_certificate(self, cert_pem: bytes, chain_pem: bytes,
                         cert_path: str, chain_path: str, fullchain_path: str
                         ) -> Tuple[str, str, str]:
        """Saves the certificate received from the ACME server.

        :param bytes cert_pem:
        :param bytes chain_pem:
        :param str cert_path: Candidate path to a certificate.
        :param str chain_path: Candidate path to a certificate chain.
        :param str fullchain_path: Candidate path to a full cert chain.

        :returns: cert_path, chain_path, and fullchain_path as absolute
            paths to the actual files
        :rtype: `tuple` of `str`

        :raises IOError: If unable to find room to write the cert files

        """
        for path in cert_path, chain_path, fullchain_path:
            util.make_or_verify_dir(os.path.dirname(path), 0o755, self.config.strict_permissions)

        cert_file, abs_cert_path = _open_pem_file('cert_path', cert_path)

        try:
            cert_file.write(cert_pem)
        finally:
            cert_file.close()

        chain_file, abs_chain_path = _open_pem_file('chain_path', chain_path)
        fullchain_file, abs_fullchain_path = _open_pem_file('fullchain_path', fullchain_path)

        _save_chain(chain_pem, chain_file)
        _save_chain(cert_pem + chain_pem, fullchain_file)

        return abs_cert_path, abs_chain_path, abs_fullchain_path

    def deploy_certificate(self, domains: List[str], privkey_path: str, cert_path: str,
                           chain_path: str, fullchain_path: str) -> None:
        """Install certificate

        :param list domains: list of domains to install the certificate
        :param str privkey_path: path to certificate private key
        :param str cert_path: certificate file path (optional)
        :param str chain_path: chain file path

        """
        if self.installer is None:
            logger.error("No installer specified, client is unable to deploy"
                           "the certificate")
            raise errors.Error("No installer available")

        chain_path = None if chain_path is None else os.path.abspath(chain_path)

        display_util.notify("Deploying certificate")

        msg = "Could not install certificate"
        with error_handler.ErrorHandler(self._recovery_routine_with_msg, msg):
            for dom in domains:
                self.installer.deploy_cert(
                    domain=dom, cert_path=os.path.abspath(cert_path),
                    key_path=os.path.abspath(privkey_path),
                    chain_path=chain_path,
                    fullchain_path=fullchain_path)
                self.installer.save()  # needed by the Apache plugin

            self.installer.save("Deployed ACME Certificate")

        msg = ("We were unable to install your certificate, "
               "however, we successfully restored your "
               "server to its prior configuration.")
        with error_handler.ErrorHandler(self._rollback_and_restart, msg):
            # sites may have been enabled / final cleanup
            self.installer.restart()

    def enhance_config(self, domains: List[str], chain_path: str,
                       redirect_default: bool = True) -> None:
        """Enhance the configuration.

        :param list domains: list of domains to configure
        :param chain_path: chain file path
        :type chain_path: `str` or `None`
        :param redirect_default: boolean value that the "redirect" flag should default to

        :raises .errors.Error: if no installer is specified in the
            client.

        """
        if self.installer is None:
            logger.error("No installer is specified, there isn't any "
                           "configuration to enhance.")
            raise errors.Error("No installer available")

        enhanced = False
        enhancement_info = (
            ("hsts", "ensure-http-header", "Strict-Transport-Security"),
            ("redirect", "redirect", None),
            ("staple", "staple-ocsp", chain_path),
            ("uir", "ensure-http-header", "Upgrade-Insecure-Requests"),)
        supported = self.installer.supported_enhancements()

        for config_name, enhancement_name, option in enhancement_info:
            config_value = getattr(self.config, config_name)
            if enhancement_name in supported:
                if config_name == "redirect" and config_value is None:
                    config_value = redirect_default
                if config_value:
                    self.apply_enhancement(domains, enhancement_name, option)
                    enhanced = True
            elif config_value:
                logger.error(
                    "Option %s is not supported by the selected installer. "
                    "Skipping enhancement.", config_name)

        msg = ("We were unable to restart web server")
        if enhanced:
            with error_handler.ErrorHandler(self._rollback_and_restart, msg):
                self.installer.restart()

    def apply_enhancement(self, domains: List[str], enhancement: str,
                          options: Optional[Union[List[str], str]] = None) -> None:
        """Applies an enhancement on all domains.

        :param list domains: list of ssl_vhosts (as strings)
        :param str enhancement: name of enhancement, e.g. ensure-http-header
        :param str options: options to enhancement, e.g. Strict-Transport-Security

            .. note:: When more `options` are needed, make options a list.

        :raises .errors.PluginError: If Enhancement is not supported, or if
            there is any other problem with the enhancement.


        """
        if not self.installer:
            raise errors.Error("No installer plugin has been set.")
        enh_label = options if enhancement == "ensure-http-header" else enhancement
        with error_handler.ErrorHandler(self._recovery_routine_with_msg, None):
            for dom in domains:
                try:
                    self.installer.enhance(dom, enhancement, options)
                except errors.PluginEnhancementAlreadyPresent:
                    logger.info("Enhancement %s was already set.", enh_label)
                except errors.PluginError:
                    logger.error("Unable to set the %s enhancement for %s.", enh_label, dom)
                    raise

            self.installer.save(f"Add enhancement {enh_label}")

    def _recovery_routine_with_msg(self, success_msg: Optional[str]) -> None:
        """Calls the installer's recovery routine and prints success_msg

        :param str success_msg: message to show on successful recovery

        """
        if self.installer:
            self.installer.recovery_routine()
            if success_msg:
                display_util.notify(success_msg)
        else:
            display_util.notify("No installer plugin as been set, "
                                "so no recovery routing has been executed.")

    def _rollback_and_restart(self, success_msg: str) -> None:
        """Rollback the most recent checkpoint and restart the webserver

        :param str success_msg: message to show on successful rollback

        """
        if self.installer:
            logger.info("Rolling back to previous server configuration...")
            try:
                self.installer.rollback_checkpoints()
                self.installer.restart()
            except:
                logger.error(
                    "An error occurred and we failed to restore your config and "
                    "restart your server. Please post to "
                    "https://community.letsencrypt.org/c/help "
                    "with details about your configuration and this error you received."
                )
                raise
            display_util.notify(success_msg)
        else:
            display_util.notify("No installer plugin has been set, "
                                "so no rollback has been executed.")


def validate_key_csr(privkey: util.Key, csr: Optional[util.CSR] = None) -> None:
    """Validate Key and CSR files.

    Verifies that the client key and csr arguments are valid and correspond to
    one another. This does not currently check the names in the CSR due to
    the inability to read SANs from CSRs in python crypto libraries.

    If csr is left as None, only the key will be validated.

    :param privkey: Key associated with CSR
    :type privkey: :class:`certbot.util.Key`

    :param .util.CSR csr: CSR

    :raises .errors.Error: when validation fails

    """
    # TODO: Handle all of these problems appropriately
    # The client can eventually do things like prompt the user
    # and allow the user to take more appropriate actions

    # Key must be readable and valid.
    if privkey.pem and not crypto_util.valid_privkey(privkey.pem):
        raise errors.Error("The provided key is not a valid key")

    if csr:
        if csr.form == "der":
            csr_obj = OpenSSL.crypto.load_certificate_request(
                OpenSSL.crypto.FILETYPE_ASN1, csr.data)
            cert_buffer = OpenSSL.crypto.dump_certificate_request(
                OpenSSL.crypto.FILETYPE_PEM, csr_obj
            )
            csr = util.CSR(csr.file, cert_buffer, "pem")

        # If CSR is provided, it must be readable and valid.
        if csr.data and not crypto_util.valid_csr(csr.data):
            raise errors.Error("The provided CSR is not a valid CSR")

        # If both CSR and key are provided, the key must be the same key used
        # in the CSR.
        if csr.data and privkey.pem:
            if not crypto_util.csr_matches_pubkey(
                    csr.data, privkey.pem):
                raise errors.Error("The key and CSR do not match")


def rollback(default_installer: str, checkpoints: int,
             config: configuration.NamespaceConfig, plugins: plugin_disco.PluginsRegistry) -> None:
    """Revert configuration the specified number of checkpoints.

    :param str default_installer: Default installer name to use for the rollback
    :param int checkpoints: Number of checkpoints to revert.
    :param config: Configuration.
    :type config: :class:`certbot.configuration.NamespaceConfiguration`
    :param plugins: Plugins available
    :type plugins: :class:`certbot._internal.plugins.disco.PluginsRegistry`

    """
    # Misconfigurations are only a slight problems... allow the user to rollback
    installer = plugin_selection.pick_installer(
        config, default_installer, plugins, question="Which installer "
        "should be used for rollback?")

    # No Errors occurred during init... proceed normally
    # If installer is None... couldn't find an installer... there shouldn't be
    # anything to rollback
    if installer is not None:
        installer.rollback_checkpoints(checkpoints)
        installer.restart()


def _open_pem_file(cli_arg_path: str, pem_path: str) -> Tuple[IO, str]:
    """Open a pem file.

    If cli_arg_path was set by the client, open that.
    Otherwise, uniquify the file path.

    :param str cli_arg_path: the cli arg name, e.g. cert_path
    :param str pem_path: the pem file path to open

    :returns: a tuple of file object and its absolute file path

    """
    if cli.set_by_cli(cli_arg_path):
        return util.safe_open(pem_path, chmod=0o644, mode="wb"),\
            os.path.abspath(pem_path)
    uniq = util.unique_file(pem_path, 0o644, "wb")
    return uniq[0], os.path.abspath(uniq[1])


def _save_chain(chain_pem: bytes, chain_file: IO) -> None:
    """Saves chain_pem at a unique path based on chain_path.

    :param bytes chain_pem: certificate chain in PEM format
    :param str chain_file: chain file object

    """
    try:
        chain_file.write(chain_pem)
    finally:
        chain_file.close()<|MERGE_RESOLUTION|>--- conflicted
+++ resolved
@@ -241,25 +241,8 @@
             raise errors.Error(msg)
 
     try:
-<<<<<<< HEAD
-        newreg = messages.NewRegistration.from_data(email=config.email,
-                                                    external_account_binding=eab)
-        # Until ACME v1 support is removed from Certbot, we actually need the provided
-        # ACME client to be a wrapper of type BackwardsCompatibleClientV2.
-        # TODO: Remove this cast and rewrite the logic when the client is actually a ClientV2
-        try:
-            return cast(acme_client.BackwardsCompatibleClientV2,
-                        acme).new_account_and_tos(newreg, tos_cb)
-        except AttributeError:
-            raise errors.Error("The ACME client must be an instance of "
-                               "acme.client.BackwardsCompatibleClientV2")
-=======
-        # TODO: Remove the cast once certbot package is fully typed
-        newreg = messages.NewRegistration.from_data(
-            email=config.email,
-            external_account_binding=cast(Optional[messages.ExternalAccountBinding], eab))
+        newreg = messages.NewRegistration.from_data(email=config.email, external_account_binding=eab)
         return acme.new_account_and_tos(newreg, tos_cb)
->>>>>>> 2746fc57
     except messages.Error as e:
         if e.code == "invalidEmail" or e.code == "invalidContact":
             if config.noninteractive_mode:
