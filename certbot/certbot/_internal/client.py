"""Certbot client API."""
import datetime
import logging
import platform
from typing import Any
from typing import Callable
from typing import cast
from typing import Dict
from typing import IO
from typing import List
from typing import Optional
from typing import Tuple

from cryptography import x509
from cryptography.hazmat.backends import default_backend
from cryptography.hazmat.primitives import serialization
from cryptography.hazmat.primitives.asymmetric.rsa import generate_private_key
import josepy as jose
from josepy import ES256
from josepy import ES384
from josepy import ES512
from josepy import RS256

from acme import client as acme_client
from acme import crypto_util as acme_crypto_util
from acme import errors as acme_errors
from acme import messages
import certbot
from certbot import configuration
from certbot import crypto_util
from certbot import errors
from certbot import interfaces
from certbot import util
from certbot._internal import account
from certbot._internal import auth_handler
from certbot._internal import cli
from certbot._internal import constants
from certbot._internal import eff
from certbot._internal import error_handler
from certbot._internal import storage
from certbot._internal.plugins import disco as plugin_disco
from certbot._internal.plugins import selection as plugin_selection
from certbot.compat import os
from certbot.display import ops as display_ops
from certbot.display import util as display_util
from certbot.interfaces import AccountStorage

logger = logging.getLogger(__name__)


def acme_from_config_key(config: configuration.NamespaceConfig,
                         key: jose.JWK,
                         regr: Optional[messages.RegistrationResource] = None,
                         ) -> acme_client.ClientV2:
    """Wrangle ACME client construction"""
    if key.typ == 'EC':
        public_key = key.key
        if public_key.key_size == 256:
            alg = ES256
        elif public_key.key_size == 384:
            alg = ES384
        elif public_key.key_size == 521:
            alg = ES512
        else:
            raise errors.NotSupportedError(
                "No matching signing algorithm can be found for the key"
            )
    else:
        alg = RS256
    net = acme_client.ClientNetwork(key, alg=alg, account=regr,
                                    verify_ssl=(not config.no_verify_ssl),
                                    user_agent=determine_user_agent(config))

    directory = acme_client.ClientV2.get_directory(config.server, net)
    return acme_client.ClientV2(directory, net)


def determine_user_agent(config: configuration.NamespaceConfig) -> str:
    """
    Set a user_agent string in the config based on the choice of plugins.
    (this wasn't knowable at construction time)

    :returns: the client's User-Agent string
    :rtype: `str`
    """

    # WARNING: To ensure changes are in line with Certbot's privacy
    # policy, talk to a core Certbot team member before making any
    # changes here.
    if config.user_agent is None:
        ua = ("CertbotACMEClient/{0} ({1}; {2}{8}) Authenticator/{3} Installer/{4} "
              "({5}; flags: {6}) Py/{7}")
        if os.environ.get("CERTBOT_DOCS") == "1":
            cli_command = "certbot"
            os_info = "OS_NAME OS_VERSION"
            python_version = "major.minor.patchlevel"
        else:
            cli_command = cli.cli_command
            os_info = util.get_os_info_ua()
            python_version = platform.python_version()
        ua = ua.format(certbot.__version__, cli_command, os_info,
                       config.authenticator, config.installer, config.verb,
                       ua_flags(config), python_version,
                       "; " + config.user_agent_comment if config.user_agent_comment else "")
    else:
        ua = config.user_agent
    return ua


def ua_flags(config: configuration.NamespaceConfig) -> str:
    """Turn some very important CLI flags into clues in the user agent."""
    if isinstance(config, DummyConfig):
        return "FLAGS"
    flags = []
    if config.duplicate:
        flags.append("dup")
    if config.renew_by_default:
        flags.append("frn")
    if config.allow_subset_of_names:
        flags.append("asn")
    if config.noninteractive_mode:
        flags.append("n")
    hook_names = ("pre", "post", "renew", "manual_auth", "manual_cleanup")
    hooks = [getattr(config, h + "_hook") for h in hook_names]
    if any(hooks):
        flags.append("hook")
    return " ".join(flags)


class DummyConfig:
    """Shim for computing a sample user agent."""
    def __init__(self) -> None:
        self.authenticator = "XXX"
        self.installer = "YYY"
        self.user_agent = None
        self.verb = "SUBCOMMAND"

    def __getattr__(self, name: str) -> Any:
        """Any config properties we might have are None."""
        return None


def sample_user_agent() -> str:
    """Document what this Certbot's user agent string will be like."""
    # DummyConfig is designed to mock certbot.configuration.NamespaceConfig.
    # Let mypy accept that.
    return determine_user_agent(cast(configuration.NamespaceConfig, DummyConfig()))


def register(config: configuration.NamespaceConfig, account_storage: AccountStorage,
             tos_cb: Optional[Callable[[str], None]] = None
             ) -> Tuple[account.Account, acme_client.ClientV2]:
    """Register new account with an ACME CA.

    This function takes care of generating fresh private key,
    registering the account, optionally accepting CA Terms of Service
    and finally saving the account. It should be called prior to
    initialization of `Client`, unless account has already been created.

    :param certbot.configuration.NamespaceConfig config: Client configuration.

    :param .AccountStorage account_storage: Account storage where newly
        registered account will be saved to. Save happens only after TOS
        acceptance step, so any account private keys or
        `.RegistrationResource` will not be persisted if `tos_cb`
        returns ``False``.

    :param tos_cb: If ACME CA requires the user to accept a Terms of
        Service before registering account, client action is
        necessary. For example, a CLI tool would prompt the user
        acceptance. `tos_cb` must be a callable that should accept
        a Term of Service URL as a string, and raise an exception
        if the TOS is not accepted by the client. ``tos_cb`` will be
        called only if the client action is necessary, i.e. when
        ``terms_of_service is not None``. This argument is optional,
        if not supplied it will default to automatic acceptance!

    :raises certbot.errors.Error: In case of any client problems, in
        particular registration failure, or unaccepted Terms of Service.
    :raises acme.errors.Error: In case of any protocol problems.

    :returns: Newly registered and saved account, as well as protocol
        API handle (should be used in `Client` initialization).
    :rtype: `tuple` of `.Account` and `acme.client.Client`

    """
    # Log non-standard actions, potentially wrong API calls
    if account_storage.find_all():
        logger.info("There are already existing accounts for %s", config.server)

    if config.email == "":
        config.email = None
    # If --dry-run is used, and there is no staging account, create one with no email.
    if config.dry_run:
        config.email = None

    # Each new registration shall use a fresh new key
    rsa_key = generate_private_key(
            public_exponent=65537,
            key_size=config.rsa_key_size,
            backend=default_backend())
    key = jose.JWKRSA(key=jose.ComparableRSAKey(rsa_key))
    acme = acme_from_config_key(config, key)
    # TODO: add phone?
    regr = perform_registration(acme, config, tos_cb)

    acc = account.Account(regr, key)
    account_storage.save(acc, acme)

    eff.prepare_subscription(config, acc)

    return acc, acme


def perform_registration(acme: acme_client.ClientV2, config: configuration.NamespaceConfig,
                         tos_cb: Optional[Callable[[str], None]]) -> messages.RegistrationResource:
    """
    Actually register new account, trying repeatedly if there are email
    problems

    :param acme.client.Client acme: ACME client object.
    :param certbot.configuration.NamespaceConfig config: Client configuration.
    :param Callable tos_cb: a callback to handle Term of Service agreement.

    :returns: Registration Resource.
    :rtype: `acme.messages.RegistrationResource`
    """

    eab_credentials_supplied = config.eab_kid and config.eab_hmac_key
    eab: Optional[Dict[str, Any]]
    if eab_credentials_supplied:
        account_public_key = acme.net.key.public_key()
        eab = messages.ExternalAccountBinding.from_data(account_public_key=account_public_key,
                                                        kid=config.eab_kid,
                                                        hmac_key=config.eab_hmac_key,
                                                        directory=acme.directory)
    else:
        eab = None

    if acme.external_account_required():
        if not eab_credentials_supplied:
            msg = ("Server requires external account binding."
                   " Please use --eab-kid and --eab-hmac-key.")
            raise errors.Error(msg)

    tos = acme.directory.meta.terms_of_service
    if tos_cb and tos:
        tos_cb(tos)

    try:
        return acme.new_account(messages.NewRegistration.from_data(
                email=config.email, terms_of_service_agreed=True, external_account_binding=eab))
    except messages.Error as e:
        if e.code in ("invalidEmail", "invalidContact"):
            if config.noninteractive_mode:
                msg = (f"The ACME server believes {config.email} is an invalid email address. "
                       "Please ensure it is a valid email and attempt "
                       "registration again.")
                raise errors.Error(msg)
            config.email = display_ops.get_email(invalid=True)
            return perform_registration(acme, config, tos_cb)
        raise


class Client:
    """Certbot's client.

    :ivar certbot.configuration.NamespaceConfig config: Client configuration.
    :ivar .Account account: Account registered with `register`.
    :ivar .AuthHandler auth_handler: Authorizations handler that will
        dispatch DV challenges to appropriate authenticators
        (providing `.Authenticator` interface).
    :ivar .Authenticator auth: Prepared (`.Authenticator.prepare`)
        authenticator that can solve ACME challenges.
    :ivar .Installer installer: Installer.
    :ivar acme.client.ClientV2 acme: Optional ACME client API handle. You might
        already have one from `register`.

    """

    def __init__(self, config: configuration.NamespaceConfig, account_: Optional[account.Account],
                 auth: Optional[interfaces.Authenticator],
                 installer: Optional[interfaces.Installer],
                 acme: Optional[acme_client.ClientV2] = None) -> None:
        """Initialize a client."""
        self.config = config
        self.account = account_
        self.auth = auth
        self.installer = installer

        # Initialize ACME if account is provided
        if acme is None and self.account is not None:
            acme = acme_from_config_key(config, self.account.key, self.account.regr)
        self.acme = acme

        self.auth_handler: Optional[auth_handler.AuthHandler]
        if auth is not None:
            self.auth_handler = auth_handler.AuthHandler(
                auth, self.acme, self.account, self.config.pref_challs)
        else:
            self.auth_handler = None

    def obtain_certificate_from_csr(self, csr: util.CSR,
                                    orderr: Optional[messages.OrderResource] = None
                                    ) -> Tuple[bytes, bytes]:
        """Obtain certificate.

        :param .util.CSR csr: PEM-encoded Certificate Signing
            Request. The key used to generate this CSR can be different
            than `authkey`.
        :param acme.messages.OrderResource orderr: contains authzrs

        :returns: certificate and chain as PEM byte strings
        :rtype: tuple

        """
        if self.auth_handler is None:
            msg = ("Unable to obtain certificate because authenticator is "
                   "not set.")
            logger.error(msg)
            raise errors.Error(msg)
        if self.account is None or self.account.regr is None:
            raise errors.Error("Please register with the ACME server first.")
        if self.acme is None:
            raise errors.Error("ACME client is not set.")

        logger.debug("CSR: %s", csr)

        if orderr is None:
            orderr = self._get_order_and_authorizations(csr.data, best_effort=False)

        deadline = datetime.datetime.now() + datetime.timedelta(
            seconds=self.config.issuance_timeout)

        logger.debug("Will poll for certificate issuance until %s", deadline)

        orderr = self.acme.finalize_order(
            orderr, deadline, fetch_alternative_chains=self.config.preferred_chain is not None)

        fullchain = orderr.fullchain_pem
        if self.config.preferred_chain and orderr.alternative_fullchains_pem:
            fullchain = crypto_util.find_chain_with_issuer(
                [fullchain] + orderr.alternative_fullchains_pem,
                self.config.preferred_chain, not self.config.dry_run)
        cert, chain = crypto_util.cert_and_chain_from_fullchain(fullchain)
        return cert.encode(), chain.encode()

    def obtain_certificate(self, domains: List[str], old_keypath: Optional[str] = None,
                           certid: str = '') -> Tuple[bytes, bytes, util.Key, util.CSR]:
        """Obtains a certificate from the ACME server.

        `.register` must be called before `.obtain_certificate`

        :param list domains: domains to get a certificate
        :param str certid: draft-ietf-acme-ari identifier for cert replaced

        :returns: certificate as PEM string, chain as PEM string,
            newly generated private key (`.util.Key`), and DER-encoded
            Certificate Signing Request (`.util.CSR`).
        :rtype: tuple

        """
        # We need to determine the key path, key PEM data, CSR path,
        # and CSR PEM data.  For a dry run, the paths are None because
        # they aren't permanently saved to disk.  For a lineage with
        # --reuse-key, the key path and PEM data are derived from an
        # existing file.

        if old_keypath is not None:
            # We've been asked to reuse a specific existing private key.
            # Therefore, we'll read it now and not generate a new one in
            # either case below.
            #
            # We read in bytes here because the type of `key.pem`
            # created below is also bytes.
            with open(old_keypath, "rb") as f:
                keypath = old_keypath
                keypem = f.read()
            key: Optional[util.Key] = util.Key(file=keypath, pem=keypem)
            logger.info("Reusing existing private key from %s.", old_keypath)
        else:
            # The key is set to None here but will be created below.
            key = None

        key_size = self.config.rsa_key_size
        elliptic_curve = "secp256r1"

        # key-type defaults to a list, but we are only handling 1 currently
        if isinstance(self.config.key_type, list):
            self.config.key_type = self.config.key_type[0]
        if self.config.elliptic_curve and self.config.key_type == 'ecdsa':
            elliptic_curve = self.config.elliptic_curve
            self.config.auth_chain_path = "./chain-ecdsa.pem"
            self.config.auth_cert_path = "./cert-ecdsa.pem"
            self.config.key_path = "./key-ecdsa.pem"
        elif self.config.rsa_key_size and self.config.key_type.lower() == 'rsa':
            key_size = self.config.rsa_key_size

        # Create CSR from names
        if self.config.dry_run:
            key = key or util.Key(
                file=None,
                pem=crypto_util.make_key(
                    bits=key_size,
                    elliptic_curve=elliptic_curve,
                    key_type=self.config.key_type,

                ),
            )
            csr = util.CSR(file=None, form="pem",
                           data=acme_crypto_util.make_csr(
                               key.pem, domains, self.config.must_staple))
        else:
            key = key or crypto_util.generate_key(
                key_size=key_size,
                key_dir=None,
                key_type=self.config.key_type,
                elliptic_curve=elliptic_curve,
                strict_permissions=self.config.strict_permissions,
            )
            csr = crypto_util.generate_csr(
                key, domains, None, self.config.must_staple, self.config.strict_permissions)

        try:
            orderr = self._get_order_and_authorizations(csr.data,
                                                        self.config.allow_subset_of_names, certid)
        except messages.Error as error:
            # Some domains may be rejected during order creation.
            # Certbot can retry the operation without the rejected
            # domains contained within subproblems.
            if self.config.allow_subset_of_names:
                successful_domains = self._successful_domains_from_error(error, domains)
                if successful_domains != domains and len(successful_domains) != 0:
                    return self._retry_obtain_certificate(domains, successful_domains, old_keypath)
            raise
        authzr = orderr.authorizations
        auth_domains = {a.body.identifier.value for a in authzr}
        successful_domains = [d for d in domains if d in auth_domains]

        # allow_subset_of_names is currently disabled for wildcard
        # certificates. The reason for this and checking allow_subset_of_names
        # below is because successful_domains == domains is never true if
        # domains contains a wildcard because the ACME spec forbids identifiers
        # in authzs from containing a wildcard character.
        if self.config.allow_subset_of_names and successful_domains != domains:
            return self._retry_obtain_certificate(domains, successful_domains, old_keypath)
        else:
            try:
                cert, chain = self.obtain_certificate_from_csr(csr, orderr)
                return cert, chain, key, csr
            except messages.Error as error:
                # Some domains may be rejected during the very late stage of
                # order finalization. Certbot can retry the operation without
                # the rejected domains contained within subproblems.
                if self.config.allow_subset_of_names:
                    successful_domains = self._successful_domains_from_error(error, domains)
                    if successful_domains != domains and len(successful_domains) != 0:
                        return self._retry_obtain_certificate(
                            domains, successful_domains, old_keypath)
                raise

    def _get_order_and_authorizations(self, csr_pem: bytes,
                                      best_effort: bool,
                                      certid: str = '') -> messages.OrderResource:
        """Request a new order and complete its authorizations.

        :param bytes csr_pem: A CSR in PEM format.
        :param bool best_effort: True if failing to complete all
            authorizations should not raise an exception

        :returns: order resource containing its completed authorizations
        :rtype: acme.messages.OrderResource

        """
        if not self.acme:
            raise errors.Error("ACME client is not set.")

        profile = None
        available_profiles = self.acme.directory.meta.profiles
        preferred_profile = self.config.preferred_profile
        if self.config.required_profile is not None:
            profile = self.config.required_profile
        elif (preferred_profile and available_profiles and
              preferred_profile in available_profiles):
            profile = preferred_profile
        try:
<<<<<<< HEAD
            orderr = self.acme.new_order(csr_pem, certid = certid)
=======
            orderr = self.acme.new_order(csr_pem, profile=profile)
>>>>>>> cb5d579a
        except acme_errors.WildcardUnsupportedError:
            raise errors.Error("The currently selected ACME CA endpoint does"
                               " not support issuing wildcard certificates.")

        if not self.auth_handler:
            raise errors.Error("No authorization handler has been set.")

        # For a dry run, ensure we have an order with fresh authorizations
        if orderr and self.config.dry_run:
            deactivated, failed = self.auth_handler.deactivate_valid_authorizations(orderr)
            if deactivated:
                logger.debug("Recreating order after authz deactivations")
                orderr = self.acme.new_order(csr_pem, profile=profile)
            if failed:
                logger.warning("Certbot was unable to obtain fresh authorizations for every domain"
                               ". The dry run will continue, but results may not be accurate.")

        authzr = self.auth_handler.handle_authorizations(orderr, self.config, best_effort)
        return orderr.update(authorizations=authzr)

    def obtain_and_enroll_certificate(self, domains: List[str], certname: Optional[str]
                                      ) -> Optional[storage.RenewableCert]:
        """Obtain and enroll certificate.

        Get a new certificate for the specified domains using the specified
        authenticator and installer, and then create a new renewable lineage
        containing it.

        :param domains: domains to request a certificate for
        :type domains: `list` of `str`
        :param certname: requested name of lineage
        :type certname: `str` or `None`

        :returns: A new :class:`certbot._internal.storage.RenewableCert` instance
            referred to the enrolled cert lineage, or None if doing a successful dry run.

        """
        new_name = self._choose_lineagename(domains, certname)
        cert, chain, key, _ = self.obtain_certificate(domains)

        if (self.config.config_dir != constants.CLI_DEFAULTS["config_dir"] or
                self.config.work_dir != constants.CLI_DEFAULTS["work_dir"]):
            logger.info(
                "Non-standard path(s), might not work with crontab installed "
                "by your operating system package manager")

        if self.config.dry_run:
            logger.debug("Dry run: Skipping creating new lineage for %s", new_name)
            return None
        return storage.RenewableCert.new_lineage(
            new_name, cert,
            key.pem, chain,
            self.config)

    def _successful_domains_from_error(self, error: messages.Error, domains: List[str],
                                ) -> List[str]:
        if error.subproblems is not None:
            failed_domains = [problem.identifier.value for problem in error.subproblems
                                if problem.identifier is not None]
            successful_domains = [x for x in domains if x not in failed_domains]
            return successful_domains
        return []

    def _retry_obtain_certificate(self, domains: List[str], successful_domains: List[str],
                                old_keypath: Optional[str]
                                ) -> Tuple[bytes, bytes, util.Key, util.CSR]:
        failed_domains = [d for d in domains if d not in successful_domains]
        domains_list = ", ".join(failed_domains)
        display_util.notify("Unable to obtain a certificate with every requested "
            f"domain. Retrying without: {domains_list}")
        return self.obtain_certificate(successful_domains, old_keypath)

    def _choose_lineagename(self, domains: List[str], certname: Optional[str]) -> str:
        """Chooses a name for the new lineage.

        :param domains: domains in certificate request
        :type domains: `list` of `str`
        :param certname: requested name of lineage
        :type certname: `str` or `None`

        :returns: lineage name that should be used
        :rtype: str

        :raises errors.Error: If the chosen lineage name is invalid.

        """
        # Remember chosen name for new lineage
        lineagename = None
        if certname:
            lineagename = certname
        elif util.is_wildcard_domain(domains[0]):
            # Don't make files and directories starting with *.
            lineagename = domains[0][2:]
        else:
            lineagename = domains[0]
        # Verify whether chosen lineage is valid
        if self._is_valid_lineagename(lineagename):
            return lineagename
        else:
            raise errors.Error(
                "The provided certname cannot be used as a lineage name because it contains "
                "an illegal character (i.e. filepath separator)." if certname else
                "Cannot use domain name as lineage name because it contains an illegal "
                "character (i.e. filepath separator). Specify an explicit lineage name "
                "with --cert-name.")

    def _is_valid_lineagename(self, name: str) -> bool:
        """Determines whether the provided name is a valid lineagename. A lineagename
        is invalid when it contains filepath separators.

        :param name: the lineage name to determine validity for
        :type name: `str`

        :returns: Whether the provided string constitutes a valid lineage name.
        :rtype: bool

        """
        return os.path.sep not in name

    def save_certificate(self, cert_pem: bytes, chain_pem: bytes,
                         cert_path: str, chain_path: str, fullchain_path: str
                         ) -> Tuple[str, str, str]:
        """Saves the certificate received from the ACME server.

        :param bytes cert_pem:
        :param bytes chain_pem:
        :param str cert_path: Candidate path to a certificate.
        :param str chain_path: Candidate path to a certificate chain.
        :param str fullchain_path: Candidate path to a full cert chain.

        :returns: cert_path, chain_path, and fullchain_path as absolute
            paths to the actual files
        :rtype: `tuple` of `str`

        :raises IOError: If unable to find room to write the cert files

        """
        for path in cert_path, chain_path, fullchain_path:
            util.make_or_verify_dir(os.path.dirname(path), 0o755, self.config.strict_permissions)

        cert_file, abs_cert_path = _open_pem_file(self.config, 'cert_path', cert_path)

        try:
            cert_file.write(cert_pem)
        finally:
            cert_file.close()

        chain_file, abs_chain_path = _open_pem_file(self.config, 'chain_path', chain_path)
        fullchain_file, abs_fullchain_path = _open_pem_file(
            self.config, 'fullchain_path', fullchain_path)

        _save_chain(chain_pem, chain_file)
        _save_chain(cert_pem + chain_pem, fullchain_file)

        return abs_cert_path, abs_chain_path, abs_fullchain_path

    def deploy_certificate(self, domains: List[str], privkey_path: str, cert_path: str,
                           chain_path: str, fullchain_path: str) -> None:
        """Install certificate

        :param list domains: list of domains to install the certificate
        :param str privkey_path: path to certificate private key
        :param str cert_path: certificate file path (optional)
        :param str fullchain_path: path to the full chain of the certificate
        :param str chain_path: chain file path

        """
        if self.installer is None:
            logger.error("No installer specified, client is unable to deploy"
                           "the certificate")
            raise errors.Error("No installer available")

        chain_path = None if chain_path is None else os.path.abspath(chain_path)

        display_util.notify("Deploying certificate")

        msg = "Could not install certificate"
        with error_handler.ErrorHandler(self._recovery_routine_with_msg, msg):
            for dom in domains:
                self.installer.deploy_cert(
                    domain=dom, cert_path=os.path.abspath(cert_path),
                    key_path=os.path.abspath(privkey_path),
                    chain_path=chain_path,
                    fullchain_path=fullchain_path)
                self.installer.save()  # needed by the Apache plugin

            self.installer.save("Deployed ACME Certificate")

        msg = ("We were unable to install your certificate, "
               "however, we successfully restored your "
               "server to its prior configuration.")
        with error_handler.ErrorHandler(self._rollback_and_restart, msg):
            # sites may have been enabled / final cleanup
            self.installer.restart()

    def enhance_config(self, domains: List[str], chain_path: str,
                       redirect_default: bool = True) -> None:
        """Enhance the configuration.

        :param list domains: list of domains to configure
        :param chain_path: chain file path
        :type chain_path: `str` or `None`
        :param redirect_default: boolean value that the "redirect" flag should default to

        :raises .errors.Error: if no installer is specified in the
            client.

        """
        if self.installer is None:
            logger.error("No installer is specified, there isn't any "
                           "configuration to enhance.")
            raise errors.Error("No installer available")

        enhanced = False
        enhancement_info = (
            ("hsts", "ensure-http-header", "Strict-Transport-Security"),
            ("redirect", "redirect", None),
            ("staple", "staple-ocsp", chain_path),
            ("uir", "ensure-http-header", "Upgrade-Insecure-Requests"),)
        supported = self.installer.supported_enhancements()

        for config_name, enhancement_name, option in enhancement_info:
            config_value = getattr(self.config, config_name)
            if enhancement_name in supported:
                if config_name == "redirect" and config_value is None:
                    config_value = redirect_default
                if config_value:
                    self.apply_enhancement(domains, enhancement_name, option)
                    enhanced = True
            elif config_value:
                logger.error(
                    "Option %s is not supported by the selected installer. "
                    "Skipping enhancement.", config_name)

        msg = "We were unable to restart web server"
        if enhanced:
            with error_handler.ErrorHandler(self._rollback_and_restart, msg):
                self.installer.restart()

    def apply_enhancement(self, domains: List[str], enhancement: str,
                          options: Optional[str] = None) -> None:
        """Applies an enhancement on all domains.

        :param list domains: list of ssl_vhosts (as strings)
        :param str enhancement: name of enhancement, e.g. ensure-http-header
        :param str options: options to enhancement, e.g. Strict-Transport-Security

            .. note:: When more `options` are needed, make options a list.

        :raises .errors.PluginError: If Enhancement is not supported, or if
            there is any other problem with the enhancement.


        """
        if not self.installer:
            raise errors.Error("No installer plugin has been set.")
        enh_label = options if enhancement == "ensure-http-header" else enhancement
        with error_handler.ErrorHandler(self._recovery_routine_with_msg, None):
            for dom in domains:
                try:
                    self.installer.enhance(dom, enhancement, options)
                except errors.PluginEnhancementAlreadyPresent:
                    logger.info("Enhancement %s was already set.", enh_label)
                except errors.PluginError:
                    logger.error("Unable to set the %s enhancement for %s.", enh_label, dom)
                    raise

            self.installer.save(f"Add enhancement {enh_label}")

    def _recovery_routine_with_msg(self, success_msg: Optional[str]) -> None:
        """Calls the installer's recovery routine and prints success_msg

        :param str success_msg: message to show on successful recovery

        """
        if self.installer:
            self.installer.recovery_routine()
            if success_msg:
                display_util.notify(success_msg)

    def _rollback_and_restart(self, success_msg: str) -> None:
        """Rollback the most recent checkpoint and restart the webserver

        :param str success_msg: message to show on successful rollback

        """
        if self.installer:
            logger.info("Rolling back to previous server configuration...")
            try:
                self.installer.rollback_checkpoints()
                self.installer.restart()
            except:
                logger.error(
                    "An error occurred and we failed to restore your config and "
                    "restart your server. Please post to "
                    "https://community.letsencrypt.org/c/help "
                    "with details about your configuration and this error you received."
                )
                raise
            display_util.notify(success_msg)


def validate_key_csr(privkey: util.Key, csr: Optional[util.CSR] = None) -> None:
    """Validate Key and CSR files.

    Verifies that the client key and csr arguments are valid and correspond to
    one another. This does not currently check the names in the CSR due to
    the inability to read SANs from CSRs in python crypto libraries.

    If csr is left as None, only the key will be validated.

    :param privkey: Key associated with CSR
    :type privkey: :class:`certbot.util.Key`

    :param .util.CSR csr: CSR

    :raises .errors.Error: when validation fails

    """
    # TODO: Handle all of these problems appropriately
    # The client can eventually do things like prompt the user
    # and allow the user to take more appropriate actions

    # Key must be readable and valid.
    if privkey.pem and not crypto_util.valid_privkey(privkey.pem):
        raise errors.Error("The provided key is not a valid key")

    if csr:
        if csr.form == "der":
            csr_obj = x509.load_der_x509_csr(csr.data)
            csr_pem = csr_obj.public_bytes(serialization.Encoding.PEM)
            csr = util.CSR(csr.file, csr_pem, "pem")

        # If CSR is provided, it must be readable and valid.
        if csr.data and not crypto_util.valid_csr(csr.data):
            raise errors.Error("The provided CSR is not a valid CSR")

        # If both CSR and key are provided, the key must be the same key used
        # in the CSR.
        if csr.data and privkey.pem:
            if not crypto_util.csr_matches_pubkey(
                    csr.data, privkey.pem):
                raise errors.Error("The key and CSR do not match")


def rollback(default_installer: str, checkpoints: int,
             config: configuration.NamespaceConfig, plugins: plugin_disco.PluginsRegistry) -> None:
    """Revert configuration the specified number of checkpoints.

    :param str default_installer: Default installer name to use for the rollback
    :param int checkpoints: Number of checkpoints to revert.
    :param config: Configuration.
    :type config: :class:`certbot.configuration.NamespaceConfiguration`
    :param plugins: Plugins available
    :type plugins: :class:`certbot._internal.plugins.disco.PluginsRegistry`

    """
    # Misconfigurations are only a slight problems... allow the user to rollback
    installer = plugin_selection.pick_installer(
        config, default_installer, plugins, question="Which installer "
        "should be used for rollback?")

    # No Errors occurred during init... proceed normally
    # If installer is None... couldn't find an installer... there shouldn't be
    # anything to rollback
    if installer is not None:
        installer.rollback_checkpoints(checkpoints)
        installer.restart()


def _open_pem_file(config: configuration.NamespaceConfig,
                   cli_arg_path: str, pem_path: str) -> Tuple[IO, str]:
    """Open a pem file.

    If cli_arg_path was set by the client, open that.
    Otherwise, uniquify the file path.

    :param str cli_arg_path: the cli arg name, e.g. cert_path
    :param str pem_path: the pem file path to open

    :returns: a tuple of file object and its absolute file path

    """
    if config.set_by_user(cli_arg_path):
        return util.safe_open(pem_path, chmod=0o644, mode="wb"),\
            os.path.abspath(pem_path)
    uniq = util.unique_file(pem_path, 0o644, "wb")
    return uniq[0], os.path.abspath(uniq[1])


def _save_chain(chain_pem: bytes, chain_file: IO) -> None:
    """Saves chain_pem at a unique path based on chain_path.

    :param bytes chain_pem: certificate chain in PEM format
    :param str chain_file: chain file object

    """
    try:
        chain_file.write(chain_pem)
    finally:
        chain_file.close()<|MERGE_RESOLUTION|>--- conflicted
+++ resolved
@@ -484,11 +484,7 @@
               preferred_profile in available_profiles):
             profile = preferred_profile
         try:
-<<<<<<< HEAD
-            orderr = self.acme.new_order(csr_pem, certid = certid)
-=======
-            orderr = self.acme.new_order(csr_pem, profile=profile)
->>>>>>> cb5d579a
+            orderr = self.acme.new_order(csr_pem, profile=profile, certid = certid)
         except acme_errors.WildcardUnsupportedError:
             raise errors.Error("The currently selected ACME CA endpoint does"
                                " not support issuing wildcard certificates.")
