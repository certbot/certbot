"""Certbot client API."""
import datetime
import logging
import platform
from typing import cast
from typing import Any
from typing import Dict
from typing import List
from typing import Optional
from typing import Union
import warnings

from cryptography.hazmat.backends import default_backend
from cryptography.hazmat.primitives.asymmetric.rsa import generate_private_key
import josepy as jose
import OpenSSL

from acme import client as acme_client
from acme import crypto_util as acme_crypto_util
from acme import errors as acme_errors
from acme import messages
import certbot
from certbot import crypto_util
from certbot import errors
from certbot import util
from certbot._internal import account
from certbot._internal import auth_handler
from certbot._internal import cli
from certbot._internal import constants
from certbot._internal import eff
from certbot._internal import error_handler
from certbot._internal import storage
from certbot._internal.plugins import selection as plugin_selection
from certbot.compat import os
from certbot.display import ops as display_ops
from certbot.display import util as display_util

logger = logging.getLogger(__name__)

def acme_from_config_key(config, key, regr=None):
    "Wrangle ACME client construction"
    # TODO: Allow for other alg types besides RS256
    net = acme_client.ClientNetwork(key, account=regr, verify_ssl=(not config.no_verify_ssl),
                                    user_agent=determine_user_agent(config))

    with warnings.catch_warnings():
        warnings.simplefilter("ignore", DeprecationWarning)

        client = acme_client.BackwardsCompatibleClientV2(net, key, config.server)
        if client.acme_version == 1:
            logger.warning(
                "Certbot is configured to use an ACMEv1 server (%s). ACMEv1 support is deprecated"
                " and will soon be removed. See https://community.letsencrypt.org/t/143839 for "
                "more information.", config.server)
        return client


def determine_user_agent(config):
    """
    Set a user_agent string in the config based on the choice of plugins.
    (this wasn't knowable at construction time)

    :returns: the client's User-Agent string
    :rtype: `str`
    """

    # WARNING: To ensure changes are in line with Certbot's privacy
    # policy, talk to a core Certbot team member before making any
    # changes here.
    if config.user_agent is None:
        ua = ("CertbotACMEClient/{0} ({1}; {2}{8}) Authenticator/{3} Installer/{4} "
              "({5}; flags: {6}) Py/{7}")
        if os.environ.get("CERTBOT_DOCS") == "1":
            cli_command = "certbot"
            os_info = "OS_NAME OS_VERSION"
            python_version = "major.minor.patchlevel"
        else:
            cli_command = cli.cli_command
            os_info = util.get_os_info_ua()
            python_version = platform.python_version()
        ua = ua.format(certbot.__version__, cli_command, os_info,
                       config.authenticator, config.installer, config.verb,
                       ua_flags(config), python_version,
                       "; " + config.user_agent_comment if config.user_agent_comment else "")
    else:
        ua = config.user_agent
    return ua

def ua_flags(config):
    "Turn some very important CLI flags into clues in the user agent."
    if isinstance(config, DummyConfig):
        return "FLAGS"
    flags = []
    if config.duplicate:
        flags.append("dup")
    if config.renew_by_default:
        flags.append("frn")
    if config.allow_subset_of_names:
        flags.append("asn")
    if config.noninteractive_mode:
        flags.append("n")
    hook_names = ("pre", "post", "renew", "manual_auth", "manual_cleanup")
    hooks = [getattr(config, h + "_hook") for h in hook_names]
    if any(hooks):
        flags.append("hook")
    return " ".join(flags)

class DummyConfig:
    "Shim for computing a sample user agent."
    def __init__(self):
        self.authenticator = "XXX"
        self.installer = "YYY"
        self.user_agent = None
        self.verb = "SUBCOMMAND"

    def __getattr__(self, name):
        "Any config properties we might have are None."
        return None

def sample_user_agent():
    "Document what this Certbot's user agent string will be like."

    return determine_user_agent(DummyConfig())


def register(config, account_storage, tos_cb=None):
    """Register new account with an ACME CA.

    This function takes care of generating fresh private key,
    registering the account, optionally accepting CA Terms of Service
    and finally saving the account. It should be called prior to
    initialization of `Client`, unless account has already been created.

    :param certbot.configuration.NamespaceConfig config: Client configuration.

    :param .AccountStorage account_storage: Account storage where newly
        registered account will be saved to. Save happens only after TOS
        acceptance step, so any account private keys or
        `.RegistrationResource` will not be persisted if `tos_cb`
        returns ``False``.

    :param tos_cb: If ACME CA requires the user to accept a Terms of
        Service before registering account, client action is
        necessary. For example, a CLI tool would prompt the user
        acceptance. `tos_cb` must be a callable that should accept
        `.RegistrationResource` and return a `bool`: ``True`` iff the
        Terms of Service present in the contained
        `.Registration.terms_of_service` is accepted by the client, and
        ``False`` otherwise. ``tos_cb`` will be called only if the
        client action is necessary, i.e. when ``terms_of_service is not
        None``. This argument is optional, if not supplied it will
        default to automatic acceptance!

    :raises certbot.errors.Error: In case of any client problems, in
        particular registration failure, or unaccepted Terms of Service.
    :raises acme.errors.Error: In case of any protocol problems.

    :returns: Newly registered and saved account, as well as protocol
        API handle (should be used in `Client` initialization).
    :rtype: `tuple` of `.Account` and `acme.client.Client`

    """
    # Log non-standard actions, potentially wrong API calls
    if account_storage.find_all():
        logger.info("There are already existing accounts for %s", config.server)
    if config.email is None:
        if not config.register_unsafely_without_email:
            msg = ("No email was provided and "
                   "--register-unsafely-without-email was not present.")
            logger.error(msg)
            raise errors.Error(msg)
        if not config.dry_run:
            logger.debug("Registering without email!")

    # If --dry-run is used, and there is no staging account, create one with no email.
    if config.dry_run:
        config.email = None

    # Each new registration shall use a fresh new key
    rsa_key = generate_private_key(
            public_exponent=65537,
            key_size=config.rsa_key_size,
            backend=default_backend())
    key = jose.JWKRSA(key=jose.ComparableRSAKey(rsa_key))
    acme = acme_from_config_key(config, key)
    # TODO: add phone?
    regr = perform_registration(acme, config, tos_cb)

    acc = account.Account(regr, key)
    account_storage.save(acc, acme)

    eff.prepare_subscription(config, acc)

    return acc, acme


def perform_registration(acme, config, tos_cb):
    """
    Actually register new account, trying repeatedly if there are email
    problems

    :param acme.client.Client client: ACME client object.
    :param certbot.configuration.NamespaceConfig config: Client configuration.
    :param Callable tos_cb: a callback to handle Term of Service agreement.

    :returns: Registration Resource.
    :rtype: `acme.messages.RegistrationResource`
    """

    eab_credentials_supplied = config.eab_kid and config.eab_hmac_key
    eab: Optional[Dict[str, Any]]
    if eab_credentials_supplied:
        account_public_key = acme.client.net.key.public_key()
        eab = messages.ExternalAccountBinding.from_data(account_public_key=account_public_key,
                                                        kid=config.eab_kid,
                                                        hmac_key=config.eab_hmac_key,
                                                        directory=acme.client.directory)
    else:
        eab = None

    if acme.external_account_required():
        if not eab_credentials_supplied:
            msg = ("Server requires external account binding."
                   " Please use --eab-kid and --eab-hmac-key.")
            raise errors.Error(msg)

    try:
        # TODO: Remove the cast once certbot package is fully typed
        newreg = messages.NewRegistration.from_data(
            email=config.email,
<<<<<<< HEAD
            external_account_binding=cast(messages.ExternalAccountBinding, eab))
=======
            external_account_binding=cast(Optional[messages.ExternalAccountBinding], eab))
>>>>>>> 2746fc57
        return acme.new_account_and_tos(newreg, tos_cb)
    except messages.Error as e:
        if e.code == "invalidEmail" or e.code == "invalidContact":
            if config.noninteractive_mode:
                msg = ("The ACME server believes %s is an invalid email address. "
                       "Please ensure it is a valid email and attempt "
                       "registration again." % config.email)
                raise errors.Error(msg)
            config.email = display_ops.get_email(invalid=True)
            return perform_registration(acme, config, tos_cb)
        raise


class Client:
    """Certbot's client.

    :ivar certbot.configuration.NamespaceConfig config: Client configuration.
    :ivar .Account account: Account registered with `register`.
    :ivar .AuthHandler auth_handler: Authorizations handler that will
        dispatch DV challenges to appropriate authenticators
        (providing `.Authenticator` interface).
    :ivar .Authenticator auth: Prepared (`.Authenticator.prepare`)
        authenticator that can solve ACME challenges.
    :ivar .Installer installer: Installer.
    :ivar acme.client.BackwardsCompatibleClientV2 acme: Optional ACME
        client API handle. You might already have one from `register`.

    """

    def __init__(self, config, account_, auth, installer, acme=None):
        """Initialize a client."""
        self.config = config
        self.account = account_
        self.auth = auth
        self.installer = installer

        # Initialize ACME if account is provided
        if acme is None and self.account is not None:
            acme = acme_from_config_key(config, self.account.key, self.account.regr)
        self.acme = acme

        self.auth_handler: Optional[auth_handler.AuthHandler]
        if auth is not None:
            self.auth_handler = auth_handler.AuthHandler(
                auth, self.acme, self.account, self.config.pref_challs)
        else:
            self.auth_handler = None

    def obtain_certificate_from_csr(self, csr, orderr=None):
        """Obtain certificate.

        :param .util.CSR csr: PEM-encoded Certificate Signing
            Request. The key used to generate this CSR can be different
            than `authkey`.
        :param acme.messages.OrderResource orderr: contains authzrs

        :returns: certificate and chain as PEM byte strings
        :rtype: tuple

        """
        if self.auth_handler is None:
            msg = ("Unable to obtain certificate because authenticator is "
                   "not set.")
            logger.error(msg)
            raise errors.Error(msg)
        if self.account.regr is None:
            raise errors.Error("Please register with the ACME server first.")

        logger.debug("CSR: %s", csr)

        if orderr is None:
            orderr = self._get_order_and_authorizations(csr.data, best_effort=False)

        deadline = datetime.datetime.now() + datetime.timedelta(seconds=90)
        get_alt_chains = self.config.preferred_chain is not None
        orderr = self.acme.finalize_order(orderr, deadline,
                                          fetch_alternative_chains=get_alt_chains)
        fullchain = orderr.fullchain_pem
        if get_alt_chains and orderr.alternative_fullchains_pem:
            fullchain = crypto_util.find_chain_with_issuer([fullchain] + \
                                                           orderr.alternative_fullchains_pem,
                                                           self.config.preferred_chain,
                                                           not self.config.dry_run)
        cert, chain = crypto_util.cert_and_chain_from_fullchain(fullchain)
        return cert.encode(), chain.encode()

    def obtain_certificate(self, domains, old_keypath=None):
        """Obtains a certificate from the ACME server.

        `.register` must be called before `.obtain_certificate`

        :param list domains: domains to get a certificate

        :returns: certificate as PEM string, chain as PEM string,
            newly generated private key (`.util.Key`), and DER-encoded
            Certificate Signing Request (`.util.CSR`).
        :rtype: tuple

        """
        # We need to determine the key path, key PEM data, CSR path,
        # and CSR PEM data.  For a dry run, the paths are None because
        # they aren't permanently saved to disk.  For a lineage with
        # --reuse-key, the key path and PEM data are derived from an
        # existing file.

        if old_keypath is not None:
            # We've been asked to reuse a specific existing private key.
            # Therefore, we'll read it now and not generate a new one in
            # either case below.
            #
            # We read in bytes here because the type of `key.pem`
            # created below is also bytes.
            with open(old_keypath, "rb") as f:
                keypath = old_keypath
                keypem = f.read()
            key: Optional[util.Key] = util.Key(file=keypath, pem=keypem)
            logger.info("Reusing existing private key from %s.", old_keypath)
        else:
            # The key is set to None here but will be created below.
            key = None

        key_size = self.config.rsa_key_size
        elliptic_curve = "secp256r1"

        # key-type defaults to a list, but we are only handling 1 currently
        if isinstance(self.config.key_type, list):
            self.config.key_type = self.config.key_type[0]
        if self.config.elliptic_curve and self.config.key_type == 'ecdsa':
            elliptic_curve = self.config.elliptic_curve
            self.config.auth_chain_path = "./chain-ecdsa.pem"
            self.config.auth_cert_path = "./cert-ecdsa.pem"
            self.config.key_path = "./key-ecdsa.pem"
        elif self.config.rsa_key_size and self.config.key_type.lower() == 'rsa':
            key_size = self.config.rsa_key_size

        # Create CSR from names
        if self.config.dry_run:
            key = key or util.Key(
                file=None,
                pem=crypto_util.make_key(
                    bits=key_size,
                    elliptic_curve=elliptic_curve,
                    key_type=self.config.key_type,

                ),
            )
            csr = util.CSR(file=None, form="pem",
                           data=acme_crypto_util.make_csr(
                               key.pem, domains, self.config.must_staple))
        else:
            key = key or crypto_util.generate_key(
                key_size=key_size,
                key_dir=self.config.key_dir,
                key_type=self.config.key_type,
                elliptic_curve=elliptic_curve,
                strict_permissions=self.config.strict_permissions,
            )
            csr = crypto_util.generate_csr(key, domains, self.config.csr_dir,
                                           self.config.must_staple, self.config.strict_permissions)

        orderr = self._get_order_and_authorizations(csr.data, self.config.allow_subset_of_names)
        authzr = orderr.authorizations
        auth_domains = set(a.body.identifier.value for a in authzr)
        successful_domains = [d for d in domains if d in auth_domains]

        # allow_subset_of_names is currently disabled for wildcard
        # certificates. The reason for this and checking allow_subset_of_names
        # below is because successful_domains == domains is never true if
        # domains contains a wildcard because the ACME spec forbids identifiers
        # in authzs from containing a wildcard character.
        if self.config.allow_subset_of_names and successful_domains != domains:
            if not self.config.dry_run:
                os.remove(key.file)
                os.remove(csr.file)
            return self.obtain_certificate(successful_domains)
        else:
            cert, chain = self.obtain_certificate_from_csr(csr, orderr)
            return cert, chain, key, csr

    def _get_order_and_authorizations(self, csr_pem: str,
                                      best_effort: bool) -> messages.OrderResource:
        """Request a new order and complete its authorizations.

        :param str csr_pem: A CSR in PEM format.
        :param bool best_effort: True if failing to complete all
            authorizations should not raise an exception

        :returns: order resource containing its completed authorizations
        :rtype: acme.messages.OrderResource

        """
        try:
            orderr = self.acme.new_order(csr_pem)
        except acme_errors.WildcardUnsupportedError:
            raise errors.Error("The currently selected ACME CA endpoint does"
                               " not support issuing wildcard certificates.")

        if not self.auth_handler:
            raise errors.Error("No authorization handler has been set.")

        # For a dry run, ensure we have an order with fresh authorizations
        if orderr and self.config.dry_run:
            deactivated, failed = self.auth_handler.deactivate_valid_authorizations(orderr)
            if deactivated:
                logger.debug("Recreating order after authz deactivations")
                orderr = self.acme.new_order(csr_pem)
            if failed:
                logger.warning("Certbot was unable to obtain fresh authorizations for every domain"
                               ". The dry run will continue, but results may not be accurate.")

        authzr = self.auth_handler.handle_authorizations(orderr, self.config, best_effort)
        return orderr.update(authorizations=authzr)

    def obtain_and_enroll_certificate(self, domains, certname):
        """Obtain and enroll certificate.

        Get a new certificate for the specified domains using the specified
        authenticator and installer, and then create a new renewable lineage
        containing it.

        :param domains: domains to request a certificate for
        :type domains: `list` of `str`
        :param certname: requested name of lineage
        :type certname: `str` or `None`

        :returns: A new :class:`certbot._internal.storage.RenewableCert` instance
            referred to the enrolled cert lineage, False if the cert could not
            be obtained, or None if doing a successful dry run.

        """
        cert, chain, key, _ = self.obtain_certificate(domains)

        if (self.config.config_dir != constants.CLI_DEFAULTS["config_dir"] or
                self.config.work_dir != constants.CLI_DEFAULTS["work_dir"]):
            logger.info(
                "Non-standard path(s), might not work with crontab installed "
                "by your operating system package manager")

        new_name = self._choose_lineagename(domains, certname)

        if self.config.dry_run:
            logger.debug("Dry run: Skipping creating new lineage for %s",
                        new_name)
            return None
        return storage.RenewableCert.new_lineage(
            new_name, cert,
            key.pem, chain,
            self.config)

    def _choose_lineagename(self, domains, certname):
        """Chooses a name for the new lineage.

        :param domains: domains in certificate request
        :type domains: `list` of `str`
        :param certname: requested name of lineage
        :type certname: `str` or `None`

        :returns: lineage name that should be used
        :rtype: str

        """
        if certname:
            return certname
        elif util.is_wildcard_domain(domains[0]):
            # Don't make files and directories starting with *.
            return domains[0][2:]
        return domains[0]

    def save_certificate(self, cert_pem, chain_pem,
                         cert_path, chain_path, fullchain_path):
        """Saves the certificate received from the ACME server.

        :param str cert_pem:
        :param str chain_pem:
        :param str cert_path: Candidate path to a certificate.
        :param str chain_path: Candidate path to a certificate chain.
        :param str fullchain_path: Candidate path to a full cert chain.

        :returns: cert_path, chain_path, and fullchain_path as absolute
            paths to the actual files
        :rtype: `tuple` of `str`

        :raises IOError: If unable to find room to write the cert files

        """
        for path in cert_path, chain_path, fullchain_path:
            util.make_or_verify_dir(os.path.dirname(path), 0o755, self.config.strict_permissions)


        cert_file, abs_cert_path = _open_pem_file('cert_path', cert_path)

        try:
            cert_file.write(cert_pem)
        finally:
            cert_file.close()

        chain_file, abs_chain_path =\
                _open_pem_file('chain_path', chain_path)
        fullchain_file, abs_fullchain_path =\
                _open_pem_file('fullchain_path', fullchain_path)

        _save_chain(chain_pem, chain_file)
        _save_chain(cert_pem + chain_pem, fullchain_file)

        return abs_cert_path, abs_chain_path, abs_fullchain_path

    def deploy_certificate(self, domains, privkey_path, cert_path, chain_path, fullchain_path):
        """Install certificate

        :param list domains: list of domains to install the certificate
        :param str privkey_path: path to certificate private key
        :param str cert_path: certificate file path (optional)
        :param str chain_path: chain file path

        """
        if self.installer is None:
            logger.error("No installer specified, client is unable to deploy"
                           "the certificate")
            raise errors.Error("No installer available")

        chain_path = None if chain_path is None else os.path.abspath(chain_path)

        display_util.notify("Deploying certificate")

        msg = "Could not install certificate"
        with error_handler.ErrorHandler(self._recovery_routine_with_msg, msg):
            for dom in domains:
                self.installer.deploy_cert(
                    domain=dom, cert_path=os.path.abspath(cert_path),
                    key_path=os.path.abspath(privkey_path),
                    chain_path=chain_path,
                    fullchain_path=fullchain_path)
                self.installer.save()  # needed by the Apache plugin

            self.installer.save("Deployed ACME Certificate")

        msg = ("We were unable to install your certificate, "
               "however, we successfully restored your "
               "server to its prior configuration.")
        with error_handler.ErrorHandler(self._rollback_and_restart, msg):
            # sites may have been enabled / final cleanup
            self.installer.restart()

    def enhance_config(self, domains, chain_path, redirect_default=True):
        """Enhance the configuration.

        :param list domains: list of domains to configure
        :param chain_path: chain file path
        :type chain_path: `str` or `None`
        :param redirect_default: boolean value that the "redirect" flag should default to

        :raises .errors.Error: if no installer is specified in the
            client.

        """
        if self.installer is None:
            logger.error("No installer is specified, there isn't any "
                           "configuration to enhance.")
            raise errors.Error("No installer available")

        enhanced = False
        enhancement_info = (
            ("hsts", "ensure-http-header", "Strict-Transport-Security"),
            ("redirect", "redirect", None),
            ("staple", "staple-ocsp", chain_path),
            ("uir", "ensure-http-header", "Upgrade-Insecure-Requests"),)
        supported = self.installer.supported_enhancements()

        for config_name, enhancement_name, option in enhancement_info:
            config_value = getattr(self.config, config_name)
            if enhancement_name in supported:
                if config_name == "redirect" and config_value is None:
                    config_value = redirect_default
                if config_value:
                    self.apply_enhancement(domains, enhancement_name, option)
                    enhanced = True
            elif config_value:
                logger.error(
                    "Option %s is not supported by the selected installer. "
                    "Skipping enhancement.", config_name)

        msg = ("We were unable to restart web server")
        if enhanced:
            with error_handler.ErrorHandler(self._rollback_and_restart, msg):
                self.installer.restart()

    def apply_enhancement(self, domains: List[str], enhancement: str,
                          options: Optional[Union[List[str], str]] = None) -> None:
        """Applies an enhancement on all domains.

        :param list domains: list of ssl_vhosts (as strings)
        :param str enhancement: name of enhancement, e.g. ensure-http-header
        :param str options: options to enhancement, e.g. Strict-Transport-Security

            .. note:: When more `options` are needed, make options a list.

        :raises .errors.PluginError: If Enhancement is not supported, or if
            there is any other problem with the enhancement.


        """
        enh_label = options if enhancement == "ensure-http-header" else enhancement
        with error_handler.ErrorHandler(self._recovery_routine_with_msg, None):
            for dom in domains:
                try:
                    self.installer.enhance(dom, enhancement, options)
                except errors.PluginEnhancementAlreadyPresent:
                    logger.info("Enhancement %s was already set.", enh_label)
                except errors.PluginError:
                    logger.error("Unable to set the %s enhancement for %s.", enh_label, dom)
                    raise

            self.installer.save(f"Add enhancement {enh_label}")

    def _recovery_routine_with_msg(self, success_msg: Optional[str]) -> None:
        """Calls the installer's recovery routine and prints success_msg

        :param str success_msg: message to show on successful recovery

        """
        self.installer.recovery_routine()
        if success_msg:
            display_util.notify(success_msg)

    def _rollback_and_restart(self, success_msg):
        """Rollback the most recent checkpoint and restart the webserver

        :param str success_msg: message to show on successful rollback

        """
        logger.info("Rolling back to previous server configuration...")
        try:
            self.installer.rollback_checkpoints()
            self.installer.restart()
        except:
            logger.error(
                "An error occurred and we failed to restore your config and "
                "restart your server. Please post to "
                "https://community.letsencrypt.org/c/help "
                "with details about your configuration and this error you received."
            )
            raise
        display_util.notify(success_msg)


def validate_key_csr(privkey, csr=None):
    """Validate Key and CSR files.

    Verifies that the client key and csr arguments are valid and correspond to
    one another. This does not currently check the names in the CSR due to
    the inability to read SANs from CSRs in python crypto libraries.

    If csr is left as None, only the key will be validated.

    :param privkey: Key associated with CSR
    :type privkey: :class:`certbot.util.Key`

    :param .util.CSR csr: CSR

    :raises .errors.Error: when validation fails

    """
    # TODO: Handle all of these problems appropriately
    # The client can eventually do things like prompt the user
    # and allow the user to take more appropriate actions

    # Key must be readable and valid.
    if privkey.pem and not crypto_util.valid_privkey(privkey.pem):
        raise errors.Error("The provided key is not a valid key")

    if csr:
        if csr.form == "der":
            csr_obj = OpenSSL.crypto.load_certificate_request(
                OpenSSL.crypto.FILETYPE_ASN1, csr.data)
            cert_buffer = OpenSSL.crypto.dump_certificate_request(
                OpenSSL.crypto.FILETYPE_PEM, csr_obj
            )
            csr = util.CSR(csr.file, cert_buffer, "pem")

        # If CSR is provided, it must be readable and valid.
        if csr.data and not crypto_util.valid_csr(csr.data):
            raise errors.Error("The provided CSR is not a valid CSR")

        # If both CSR and key are provided, the key must be the same key used
        # in the CSR.
        if csr.data and privkey.pem:
            if not crypto_util.csr_matches_pubkey(
                    csr.data, privkey.pem):
                raise errors.Error("The key and CSR do not match")


def rollback(default_installer, checkpoints, config, plugins):
    """Revert configuration the specified number of checkpoints.

    :param int checkpoints: Number of checkpoints to revert.

    :param config: Configuration.
    :type config: :class:`certbot.configuration.NamespaceConfiguration`

    """
    # Misconfigurations are only a slight problems... allow the user to rollback
    installer = plugin_selection.pick_installer(
        config, default_installer, plugins, question="Which installer "
        "should be used for rollback?")

    # No Errors occurred during init... proceed normally
    # If installer is None... couldn't find an installer... there shouldn't be
    # anything to rollback
    if installer is not None:
        installer.rollback_checkpoints(checkpoints)
        installer.restart()

def _open_pem_file(cli_arg_path, pem_path):
    """Open a pem file.

    If cli_arg_path was set by the client, open that.
    Otherwise, uniquify the file path.

    :param str cli_arg_path: the cli arg name, e.g. cert_path
    :param str pem_path: the pem file path to open

    :returns: a tuple of file object and its absolute file path

    """
    if cli.set_by_cli(cli_arg_path):
        return util.safe_open(pem_path, chmod=0o644, mode="wb"),\
            os.path.abspath(pem_path)
    uniq = util.unique_file(pem_path, 0o644, "wb")
    return uniq[0], os.path.abspath(uniq[1])

def _save_chain(chain_pem, chain_file):
    """Saves chain_pem at a unique path based on chain_path.

    :param str chain_pem: certificate chain in PEM format
    :param str chain_file: chain file object

    """
    try:
        chain_file.write(chain_pem)
    finally:
        chain_file.close()<|MERGE_RESOLUTION|>--- conflicted
+++ resolved
@@ -228,11 +228,7 @@
         # TODO: Remove the cast once certbot package is fully typed
         newreg = messages.NewRegistration.from_data(
             email=config.email,
-<<<<<<< HEAD
-            external_account_binding=cast(messages.ExternalAccountBinding, eab))
-=======
             external_account_binding=cast(Optional[messages.ExternalAccountBinding], eab))
->>>>>>> 2746fc57
         return acme.new_account_and_tos(newreg, tos_cb)
     except messages.Error as e:
         if e.code == "invalidEmail" or e.code == "invalidContact":
