--- conflicted
+++ resolved
@@ -17,15 +17,13 @@
 from cryptography.hazmat.primitives.asymmetric import rsa
 import josepy as jose
 import OpenSSL
-<<<<<<< HEAD
-from josepy.jwk import JWKEC
-from josepy.util import ComparableECKey
-=======
 from josepy import ES256
 from josepy import ES384
 from josepy import ES512
 from josepy import RS256
->>>>>>> 6c278c33
+from josepy.jwk import JWKEC
+from josepy.util import ComparableECKey
+
 
 from acme import client as acme_client
 from acme import crypto_util as acme_crypto_util
