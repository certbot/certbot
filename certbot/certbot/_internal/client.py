--- conflicted
+++ resolved
@@ -15,16 +15,8 @@
 from cryptography.hazmat.primitives.asymmetric import ec
 from cryptography.hazmat.primitives.asymmetric import rsa
 import josepy as jose
-<<<<<<< HEAD
 import OpenSSL
 from josepy import ES256, ES384, ES512, RS256
-=======
-from josepy import ES256
-from josepy import ES384
-from josepy import ES512
-from josepy import RS256
-import OpenSSL
->>>>>>> da01846d
 
 from acme import client as acme_client
 from acme import crypto_util as acme_crypto_util
