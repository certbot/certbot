"""Certbot client API."""
import datetime
import logging
import platform
from typing import Optional

from cryptography.hazmat.backends import default_backend
# See https://github.com/pyca/cryptography/issues/4275
from cryptography.hazmat.primitives.asymmetric.rsa import generate_private_key  # type: ignore
import josepy as jose
import OpenSSL

from acme import client as acme_client
from acme import crypto_util as acme_crypto_util
from acme import errors as acme_errors
from acme import messages
import certbot
from certbot import crypto_util
from certbot import errors
from certbot import util
from certbot._internal import account
from certbot._internal import auth_handler
from certbot._internal import cli
from certbot._internal import constants
from certbot._internal import eff
from certbot._internal import error_handler
from certbot._internal import storage
from certbot._internal.plugins import selection as plugin_selection
from certbot.compat import os
from certbot.display import ops as display_ops
from certbot.display import util as display_util

logger = logging.getLogger(__name__)


def acme_from_config_key(config, key, regr=None):
    "Wrangle ACME client construction"
    # TODO: Allow for other alg types besides RS256
    net = acme_client.ClientNetwork(key, account=regr, verify_ssl=(not config.no_verify_ssl),
                                    user_agent=determine_user_agent(config))
    return acme_client.BackwardsCompatibleClientV2(net, key, config.server)


def determine_user_agent(config):
    """
    Set a user_agent string in the config based on the choice of plugins.
    (this wasn't knowable at construction time)

    :returns: the client's User-Agent string
    :rtype: `str`
    """

    # WARNING: To ensure changes are in line with Certbot's privacy
    # policy, talk to a core Certbot team member before making any
    # changes here.
    if config.user_agent is None:
        ua = ("CertbotACMEClient/{0} ({1}; {2}{8}) Authenticator/{3} Installer/{4} "
              "({5}; flags: {6}) Py/{7}")
        if os.environ.get("CERTBOT_DOCS") == "1":
            cli_command = "certbot"
            os_info = "OS_NAME OS_VERSION"
            python_version = "major.minor.patchlevel"
        else:
            cli_command = cli.cli_command
            os_info = util.get_os_info_ua()
            python_version = platform.python_version()
        ua = ua.format(certbot.__version__, cli_command, os_info,
                       config.authenticator, config.installer, config.verb,
                       ua_flags(config), python_version,
                       "; " + config.user_agent_comment if config.user_agent_comment else "")
    else:
        ua = config.user_agent
    return ua

def ua_flags(config):
    "Turn some very important CLI flags into clues in the user agent."
    if isinstance(config, DummyConfig):
        return "FLAGS"
    flags = []
    if config.duplicate:
        flags.append("dup")
    if config.renew_by_default:
        flags.append("frn")
    if config.allow_subset_of_names:
        flags.append("asn")
    if config.noninteractive_mode:
        flags.append("n")
    hook_names = ("pre", "post", "renew", "manual_auth", "manual_cleanup")
    hooks = [getattr(config, h + "_hook") for h in hook_names]
    if any(hooks):
        flags.append("hook")
    return " ".join(flags)

class DummyConfig:
    "Shim for computing a sample user agent."
    def __init__(self):
        self.authenticator = "XXX"
        self.installer = "YYY"
        self.user_agent = None
        self.verb = "SUBCOMMAND"

    def __getattr__(self, name):
        "Any config properties we might have are None."
        return None

def sample_user_agent():
    "Document what this Certbot's user agent string will be like."

    return determine_user_agent(DummyConfig())


def register(config, account_storage, tos_cb=None):
    """Register new account with an ACME CA.

    This function takes care of generating fresh private key,
    registering the account, optionally accepting CA Terms of Service
    and finally saving the account. It should be called prior to
    initialization of `Client`, unless account has already been created.

    :param .IConfig config: Client configuration.

    :param .AccountStorage account_storage: Account storage where newly
        registered account will be saved to. Save happens only after TOS
        acceptance step, so any account private keys or
        `.RegistrationResource` will not be persisted if `tos_cb`
        returns ``False``.

    :param tos_cb: If ACME CA requires the user to accept a Terms of
        Service before registering account, client action is
        necessary. For example, a CLI tool would prompt the user
        acceptance. `tos_cb` must be a callable that should accept
        `.RegistrationResource` and return a `bool`: ``True`` iff the
        Terms of Service present in the contained
        `.Registration.terms_of_service` is accepted by the client, and
        ``False`` otherwise. ``tos_cb`` will be called only if the
        client action is necessary, i.e. when ``terms_of_service is not
        None``. This argument is optional, if not supplied it will
        default to automatic acceptance!

    :raises certbot.errors.Error: In case of any client problems, in
        particular registration failure, or unaccepted Terms of Service.
    :raises acme.errors.Error: In case of any protocol problems.

    :returns: Newly registered and saved account, as well as protocol
        API handle (should be used in `Client` initialization).
    :rtype: `tuple` of `.Account` and `acme.client.Client`

    """
    # Log non-standard actions, potentially wrong API calls
    if account_storage.find_all():
        logger.info("There are already existing accounts for %s", config.server)
    if config.email is None:
        if not config.register_unsafely_without_email:
            msg = ("No email was provided and "
                   "--register-unsafely-without-email was not present.")
            logger.error(msg)
            raise errors.Error(msg)
        if not config.dry_run:
            logger.debug("Registering without email!")

    # If --dry-run is used, and there is no staging account, create one with no email.
    if config.dry_run:
        config.email = None

    # Each new registration shall use a fresh new key
    rsa_key = generate_private_key(
            public_exponent=65537,
            key_size=config.rsa_key_size,
            backend=default_backend())
    key = jose.JWKRSA(key=jose.ComparableRSAKey(rsa_key))
    acme = acme_from_config_key(config, key)
    # TODO: add phone?
    regr = perform_registration(acme, config, tos_cb)

    acc = account.Account(regr, key)
    account_storage.save(acc, acme)

    eff.prepare_subscription(config, acc)

    return acc, acme


def perform_registration(acme, config, tos_cb):
    """
    Actually register new account, trying repeatedly if there are email
    problems

    :param acme.client.Client client: ACME client object.
    :param .IConfig config: Client configuration.
    :param Callable tos_cb: a callback to handle Term of Service agreement.

    :returns: Registration Resource.
    :rtype: `acme.messages.RegistrationResource`
    """

    eab_credentials_supplied = config.eab_kid and config.eab_hmac_key
    if eab_credentials_supplied:
        account_public_key = acme.client.net.key.public_key()
        eab = messages.ExternalAccountBinding.from_data(account_public_key=account_public_key,
                                                        kid=config.eab_kid,
                                                        hmac_key=config.eab_hmac_key,
                                                        directory=acme.client.directory)
    else:
        eab = None

    if acme.external_account_required():
        if not eab_credentials_supplied:
            msg = ("Server requires external account binding."
                   " Please use --eab-kid and --eab-hmac-key.")
            raise errors.Error(msg)

    try:
        newreg = messages.NewRegistration.from_data(email=config.email,
                                                    external_account_binding=eab)
        return acme.new_account_and_tos(newreg, tos_cb)
    except messages.Error as e:
        if e.code == "invalidEmail" or e.code == "invalidContact":
            if config.noninteractive_mode:
                msg = ("The ACME server believes %s is an invalid email address. "
                       "Please ensure it is a valid email and attempt "
                       "registration again." % config.email)
                raise errors.Error(msg)
            config.email = display_ops.get_email(invalid=True)
            return perform_registration(acme, config, tos_cb)
        raise


class Client:
    """Certbot's client.

    :ivar .IConfig config: Client configuration.
    :ivar .Account account: Account registered with `register`.
    :ivar .AuthHandler auth_handler: Authorizations handler that will
        dispatch DV challenges to appropriate authenticators
        (providing `.IAuthenticator` interface).
    :ivar .IAuthenticator auth: Prepared (`.IAuthenticator.prepare`)
        authenticator that can solve ACME challenges.
    :ivar .IInstaller installer: Installer.
    :ivar acme.client.BackwardsCompatibleClientV2 acme: Optional ACME
        client API handle. You might already have one from `register`.

    """

    def __init__(self, config, account_, auth, installer, acme=None):
        """Initialize a client."""
        self.config = config
        self.account = account_
        self.auth = auth
        self.installer = installer

        # Initialize ACME if account is provided
        if acme is None and self.account is not None:
            acme = acme_from_config_key(config, self.account.key, self.account.regr)
        self.acme = acme

        self.auth_handler: Optional[auth_handler.AuthHandler]
        if auth is not None:
            self.auth_handler = auth_handler.AuthHandler(
                auth, self.acme, self.account, self.config.pref_challs)
        else:
            self.auth_handler = None

    def obtain_certificate_from_csr(self, csr, orderr=None):
        """Obtain certificate.

        :param .util.CSR csr: PEM-encoded Certificate Signing
            Request. The key used to generate this CSR can be different
            than `authkey`.
        :param acme.messages.OrderResource orderr: contains authzrs

        :returns: certificate and chain as PEM byte strings
        :rtype: tuple

        """
        if self.auth_handler is None:
            msg = ("Unable to obtain certificate because authenticator is "
                   "not set.")
            logger.error(msg)
            raise errors.Error(msg)
        if self.account.regr is None:
            raise errors.Error("Please register with the ACME server first.")

        logger.debug("CSR: %s", csr)

        if orderr is None:
            orderr = self._get_order_and_authorizations(csr.data, best_effort=False)

        deadline = datetime.datetime.now() + datetime.timedelta(seconds=90)
        get_alt_chains = self.config.preferred_chain is not None
        orderr = self.acme.finalize_order(orderr, deadline,
                                          fetch_alternative_chains=get_alt_chains)
        fullchain = orderr.fullchain_pem
        if get_alt_chains and orderr.alternative_fullchains_pem:
            fullchain = crypto_util.find_chain_with_issuer([fullchain] + \
                                                           orderr.alternative_fullchains_pem,
                                                           self.config.preferred_chain,
                                                           not self.config.dry_run)
        cert, chain = crypto_util.cert_and_chain_from_fullchain(fullchain)
        return cert.encode(), chain.encode()

    def obtain_certificate(self, domains, old_keypath=None):
        """Obtains a certificate from the ACME server.

        `.register` must be called before `.obtain_certificate`

        :param list domains: domains to get a certificate

        :returns: certificate as PEM string, chain as PEM string,
            newly generated private key (`.util.Key`), and DER-encoded
            Certificate Signing Request (`.util.CSR`).
        :rtype: tuple

        """
        # We need to determine the key path, key PEM data, CSR path,
        # and CSR PEM data.  For a dry run, the paths are None because
        # they aren't permanently saved to disk.  For a lineage with
        # --reuse-key, the key path and PEM data are derived from an
        # existing file.

        if old_keypath is not None:
            # We've been asked to reuse a specific existing private key.
            # Therefore, we'll read it now and not generate a new one in
            # either case below.
            #
            # We read in bytes here because the type of `key.pem`
            # created below is also bytes.
            with open(old_keypath, "rb") as f:
                keypath = old_keypath
                keypem = f.read()
            key: Optional[util.Key] = util.Key(file=keypath, pem=keypem)
            logger.info("Reusing existing private key from %s.", old_keypath)
        else:
            # The key is set to None here but will be created below.
            key = None

        key_size = self.config.rsa_key_size
        elliptic_curve = None

        # key-type defaults to a list, but we are only handling 1 currently
        if isinstance(self.config.key_type, list):
            self.config.key_type = self.config.key_type[0]
        if self.config.elliptic_curve and self.config.key_type == 'ecdsa':
            elliptic_curve = self.config.elliptic_curve
            self.config.auth_chain_path = "./chain-ecdsa.pem"
            self.config.auth_cert_path = "./cert-ecdsa.pem"
            self.config.key_path = "./key-ecdsa.pem"
        elif self.config.rsa_key_size and self.config.key_type.lower() == 'rsa':
            key_size = self.config.rsa_key_size

        # Create CSR from names
        if self.config.dry_run:
            key = key or util.Key(
                file=None,
                pem=crypto_util.make_key(
                    bits=key_size,
                    elliptic_curve=elliptic_curve,
                    key_type=self.config.key_type,

                ),
            )
            csr = util.CSR(file=None, form="pem",
                           data=acme_crypto_util.make_csr(
                               key.pem, domains, self.config.must_staple))
        else:
            key = key or crypto_util.init_save_key(
                key_size=key_size,
                key_dir=self.config.key_dir,
                key_type=self.config.key_type,
                elliptic_curve=elliptic_curve,
            )
            csr = crypto_util.init_save_csr(key, domains, self.config.csr_dir)

        orderr = self._get_order_and_authorizations(csr.data, self.config.allow_subset_of_names)
        authzr = orderr.authorizations
        auth_domains = set(a.body.identifier.value for a in authzr)
        successful_domains = [d for d in domains if d in auth_domains]

        # allow_subset_of_names is currently disabled for wildcard
        # certificates. The reason for this and checking allow_subset_of_names
        # below is because successful_domains == domains is never true if
        # domains contains a wildcard because the ACME spec forbids identifiers
        # in authzs from containing a wildcard character.
        if self.config.allow_subset_of_names and successful_domains != domains:
            if not self.config.dry_run:
                os.remove(key.file)
                os.remove(csr.file)
            return self.obtain_certificate(successful_domains)
        else:
            cert, chain = self.obtain_certificate_from_csr(csr, orderr)
            return cert, chain, key, csr

    def _get_order_and_authorizations(self, csr_pem: str,
                                      best_effort: bool) -> messages.OrderResource:
        """Request a new order and complete its authorizations.

        :param str csr_pem: A CSR in PEM format.
        :param bool best_effort: True if failing to complete all
            authorizations should not raise an exception

        :returns: order resource containing its completed authorizations
        :rtype: acme.messages.OrderResource

        """
        try:
            orderr = self.acme.new_order(csr_pem)
        except acme_errors.WildcardUnsupportedError:
            raise errors.Error("The currently selected ACME CA endpoint does"
                               " not support issuing wildcard certificates.")

        if not self.auth_handler:
            raise errors.Error("No authorization handler has been set.")

        # For a dry run, ensure we have an order with fresh authorizations
        if orderr and self.config.dry_run:
            deactivated, failed = self.auth_handler.deactivate_valid_authorizations(orderr)
            if deactivated:
                logger.debug("Recreating order after authz deactivations")
                orderr = self.acme.new_order(csr_pem)
            if failed:
                logger.warning("Certbot was unable to obtain fresh authorizations for every domain"
                               ". The dry run will continue, but results may not be accurate.")

        authzr = self.auth_handler.handle_authorizations(orderr, best_effort)
        return orderr.update(authorizations=authzr)

    def obtain_and_enroll_certificate(self, domains, certname):
        """Obtain and enroll certificate.

        Get a new certificate for the specified domains using the specified
        authenticator and installer, and then create a new renewable lineage
        containing it.

        :param domains: domains to request a certificate for
        :type domains: `list` of `str`
        :param certname: requested name of lineage
        :type certname: `str` or `None`

        :returns: A new :class:`certbot._internal.storage.RenewableCert` instance
            referred to the enrolled cert lineage, False if the cert could not
            be obtained, or None if doing a successful dry run.

        """
        cert, chain, key, _ = self.obtain_certificate(domains)

        if (self.config.config_dir != constants.CLI_DEFAULTS["config_dir"] or
                self.config.work_dir != constants.CLI_DEFAULTS["work_dir"]):
            logger.info(
                "Non-standard path(s), might not work with crontab installed "
                "by your operating system package manager")

        new_name = self._choose_lineagename(domains, certname)

        if self.config.dry_run:
            logger.debug("Dry run: Skipping creating new lineage for %s",
                        new_name)
            return None
        return storage.RenewableCert.new_lineage(
            new_name, cert,
            key.pem, chain,
            self.config)

    def _choose_lineagename(self, domains, certname):
        """Chooses a name for the new lineage.

        :param domains: domains in certificate request
        :type domains: `list` of `str`
        :param certname: requested name of lineage
        :type certname: `str` or `None`

        :returns: lineage name that should be used
        :rtype: str

        """
        if certname:
            return certname
        elif util.is_wildcard_domain(domains[0]):
            # Don't make files and directories starting with *.
            return domains[0][2:]
        return domains[0]

    def save_certificate(self, cert_pem, chain_pem,
                         cert_path, chain_path, fullchain_path):
        """Saves the certificate received from the ACME server.

        :param str cert_pem:
        :param str chain_pem:
        :param str cert_path: Candidate path to a certificate.
        :param str chain_path: Candidate path to a certificate chain.
        :param str fullchain_path: Candidate path to a full cert chain.

        :returns: cert_path, chain_path, and fullchain_path as absolute
            paths to the actual files
        :rtype: `tuple` of `str`

        :raises IOError: If unable to find room to write the cert files

        """
        for path in cert_path, chain_path, fullchain_path:
            util.make_or_verify_dir(os.path.dirname(path), 0o755, self.config.strict_permissions)


        cert_file, abs_cert_path = _open_pem_file('cert_path', cert_path)

        try:
            cert_file.write(cert_pem)
        finally:
            cert_file.close()

        chain_file, abs_chain_path =\
                _open_pem_file('chain_path', chain_path)
        fullchain_file, abs_fullchain_path =\
                _open_pem_file('fullchain_path', fullchain_path)

        _save_chain(chain_pem, chain_file)
        _save_chain(cert_pem + chain_pem, fullchain_file)

        return abs_cert_path, abs_chain_path, abs_fullchain_path

    def deploy_certificate(self, cert_name, domains, privkey_path,
                           cert_path, chain_path, fullchain_path):
        """Install certificate

        :param str cert_name: name of the certificate lineage (optional)
        :param list domains: list of domains to install the certificate
        :param str privkey_path: path to certificate private key
        :param str cert_path: certificate file path (optional)
        :param str chain_path: chain file path

        """
        if self.installer is None:
            logger.error("No installer specified, client is unable to deploy"
                           "the certificate")
            raise errors.Error("No installer available")

        chain_path = None if chain_path is None else os.path.abspath(chain_path)

        display_util.notify("Deploying certificate")

        msg = f"Failed to install the certificate (installer: {self.config.installer})."
        if cert_name:
            msg += (" Try again by running:\n\n"
                    f"  {cli.cli_constants.cli_command} install --cert-name {cert_name}\n")

        with error_handler.ErrorHandler(self._recovery_routine_with_msg, msg):
            for dom in domains:
                self.installer.deploy_cert(
                    domain=dom, cert_path=os.path.abspath(cert_path),
                    key_path=os.path.abspath(privkey_path),
                    chain_path=chain_path,
                    fullchain_path=fullchain_path)
                self.installer.save()  # needed by the Apache plugin

            self.installer.save("Deployed ACME Certificate")

        msg = ("We were unable to install your certificate, "
               "however, we successfully restored your "
               "server to its prior configuration.")
        with error_handler.ErrorHandler(self._rollback_and_restart, msg):
            # sites may have been enabled / final cleanup
            self.installer.restart()

    def enhance_config(self, domains, chain_path, redirect_default=True):
        """Enhance the configuration.

        :param list domains: list of domains to configure
        :param chain_path: chain file path
        :type chain_path: `str` or `None`
        :param redirect_default: boolean value that the "redirect" flag should default to

        :raises .errors.Error: if no installer is specified in the
            client.

        """
        if self.installer is None:
            logger.error("No installer is specified, there isn't any "
                           "configuration to enhance.")
            raise errors.Error("No installer available")

        enhanced = False
        enhancement_info = (
            ("hsts", "ensure-http-header", "Strict-Transport-Security"),
            ("redirect", "redirect", None),
            ("staple", "staple-ocsp", chain_path),
            ("uir", "ensure-http-header", "Upgrade-Insecure-Requests"),)
        supported = self.installer.supported_enhancements()

        for config_name, enhancement_name, option in enhancement_info:
            config_value = getattr(self.config, config_name)
            if enhancement_name in supported:
                if config_name == "redirect" and config_value is None:
                    config_value = redirect_default
                if config_value:
                    self.apply_enhancement(domains, enhancement_name, option)
                    enhanced = True
            elif config_value:
                logger.error(
                    "Option %s is not supported by the selected installer. "
                    "Skipping enhancement.", config_name)

        msg = ("We were unable to restart web server")
        if enhanced:
            with error_handler.ErrorHandler(self._rollback_and_restart, msg):
                self.installer.restart()

    def apply_enhancement(self, domains, enhancement, options=None):
        """Applies an enhancement on all domains.

        :param list domains: list of ssl_vhosts (as strings)
        :param str enhancement: name of enhancement, e.g. ensure-http-header
        :param str options: options to enhancement, e.g. Strict-Transport-Security

            .. note:: When more `options` are needed, make options a list.

        :raises .errors.PluginError: If Enhancement is not supported, or if
            there is any other problem with the enhancement.


        """
        msg = ("We were unable to set up enhancement %s for your server, "
               "however, we successfully installed your certificate."
               % (enhancement))
        with error_handler.ErrorHandler(self._recovery_routine_with_msg, msg):
            for dom in domains:
                try:
                    self.installer.enhance(dom, enhancement, options)
                except errors.PluginEnhancementAlreadyPresent:
                    if enhancement == "ensure-http-header":
                        logger.info("Enhancement %s was already set.",
                                options)
                    else:
                        logger.info("Enhancement %s was already set.",
                                enhancement)
                except errors.PluginError:
                    logger.error("Unable to set enhancement %s for %s",
                            enhancement, dom)
                    raise

            self.installer.save("Add enhancement %s" % (enhancement))

    def _recovery_routine_with_msg(self, success_msg):
        """Calls the installer's recovery routine and prints success_msg

        :param str success_msg: message to show on successful recovery

        """
        self.installer.recovery_routine()
        display_util.notify(success_msg)

    def _rollback_and_restart(self, success_msg):
        """Rollback the most recent checkpoint and restart the webserver

        :param str success_msg: message to show on successful rollback

        """
<<<<<<< HEAD
        logger.critical("Rolling back to previous server configuration...")
=======
        logger.info("Rolling back to previous server configuration...")
        reporter = zope.component.getUtility(interfaces.IReporter)
>>>>>>> 06773ae3
        try:
            self.installer.rollback_checkpoints()
            self.installer.restart()
        except:
            logger.error(
                "An error occurred and we failed to restore your config and "
                "restart your server. Please post to "
                "https://community.letsencrypt.org/c/help "
                "with details about your configuration and this error you received."
            )
            raise
        display_util.notify(success_msg)


def validate_key_csr(privkey, csr=None):
    """Validate Key and CSR files.

    Verifies that the client key and csr arguments are valid and correspond to
    one another. This does not currently check the names in the CSR due to
    the inability to read SANs from CSRs in python crypto libraries.

    If csr is left as None, only the key will be validated.

    :param privkey: Key associated with CSR
    :type privkey: :class:`certbot.util.Key`

    :param .util.CSR csr: CSR

    :raises .errors.Error: when validation fails

    """
    # TODO: Handle all of these problems appropriately
    # The client can eventually do things like prompt the user
    # and allow the user to take more appropriate actions

    # Key must be readable and valid.
    if privkey.pem and not crypto_util.valid_privkey(privkey.pem):
        raise errors.Error("The provided key is not a valid key")

    if csr:
        if csr.form == "der":
            csr_obj = OpenSSL.crypto.load_certificate_request(
                OpenSSL.crypto.FILETYPE_ASN1, csr.data)
            cert_buffer = OpenSSL.crypto.dump_certificate_request(
                OpenSSL.crypto.FILETYPE_PEM, csr_obj
            )
            csr = util.CSR(csr.file, cert_buffer, "pem")

        # If CSR is provided, it must be readable and valid.
        if csr.data and not crypto_util.valid_csr(csr.data):
            raise errors.Error("The provided CSR is not a valid CSR")

        # If both CSR and key are provided, the key must be the same key used
        # in the CSR.
        if csr.data and privkey.pem:
            if not crypto_util.csr_matches_pubkey(
                    csr.data, privkey.pem):
                raise errors.Error("The key and CSR do not match")


def rollback(default_installer, checkpoints, config, plugins):
    """Revert configuration the specified number of checkpoints.

    :param int checkpoints: Number of checkpoints to revert.

    :param config: Configuration.
    :type config: :class:`certbot.interfaces.IConfig`

    """
    # Misconfigurations are only a slight problems... allow the user to rollback
    installer = plugin_selection.pick_installer(
        config, default_installer, plugins, question="Which installer "
        "should be used for rollback?")

    # No Errors occurred during init... proceed normally
    # If installer is None... couldn't find an installer... there shouldn't be
    # anything to rollback
    if installer is not None:
        installer.rollback_checkpoints(checkpoints)
        installer.restart()

def _open_pem_file(cli_arg_path, pem_path):
    """Open a pem file.

    If cli_arg_path was set by the client, open that.
    Otherwise, uniquify the file path.

    :param str cli_arg_path: the cli arg name, e.g. cert_path
    :param str pem_path: the pem file path to open

    :returns: a tuple of file object and its absolute file path

    """
    if cli.set_by_cli(cli_arg_path):
        return util.safe_open(pem_path, chmod=0o644, mode="wb"),\
            os.path.abspath(pem_path)
    uniq = util.unique_file(pem_path, 0o644, "wb")
    return uniq[0], os.path.abspath(uniq[1])

def _save_chain(chain_pem, chain_file):
    """Saves chain_pem at a unique path based on chain_path.

    :param str chain_pem: certificate chain in PEM format
    :param str chain_file: chain file object

    """
    try:
        chain_file.write(chain_pem)
    finally:
        chain_file.close()<|MERGE_RESOLUTION|>--- conflicted
+++ resolved
@@ -652,12 +652,7 @@
         :param str success_msg: message to show on successful rollback
 
         """
-<<<<<<< HEAD
-        logger.critical("Rolling back to previous server configuration...")
-=======
         logger.info("Rolling back to previous server configuration...")
-        reporter = zope.component.getUtility(interfaces.IReporter)
->>>>>>> 06773ae3
         try:
             self.installer.rollback_checkpoints()
             self.installer.restart()
