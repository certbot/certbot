--- conflicted
+++ resolved
@@ -79,13 +79,10 @@
     random_sleep_on_renew=True,
     eab_hmac_key=None,
     eab_kid=None,
-<<<<<<< HEAD
     max_retry=10,
     retry_interval=30,
-=======
     issuance_timeout=90,
     run_deploy_hooks=False,
->>>>>>> 399b932a
 
     # Subparsers
     num=None,
