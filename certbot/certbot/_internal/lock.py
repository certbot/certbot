"""Implements file locks compatible with Linux and Windows for locking files and directories."""
import errno
import logging
from typing import Optional

from certbot import errors
from certbot.compat import filesystem
from certbot.compat import os

try:
    import fcntl
except ImportError:
    import msvcrt
    POSIX_MODE = False
else:
    POSIX_MODE = True


logger = logging.getLogger(__name__)


class LockFile:
    """
    Platform independent file lock system.
    LockFile accepts a parameter, the path to a file acting as a lock. Once the LockFile,
    instance is created, the associated file is 'locked from the point of view of the OS,
    meaning that if another instance of Certbot try at the same time to acquire the same lock,
    it will raise an Exception. Calling release method will release the lock, and make it
    available to every other instance.
    Upon exit, Certbot will also release all the locks.
    This allows us to protect a file or directory from being concurrently accessed
    or modified by two Certbot instances.
    LockFile is platform independent: it will proceed to the appropriate OS lock mechanism
    depending on Linux or Windows.
    """
    def __init__(self, path: str) -> None:
        """
        Create a LockFile instance on the given file path, and acquire lock.
        :param str path: the path to the file that will hold a lock
        """
        self._path = path
        mechanism = _UnixLockMechanism if POSIX_MODE else _WindowsLockMechanism
        self._lock_mechanism = mechanism(path)

        self.acquire()

    def __repr__(self) -> str:
        repr_str = '{0}({1}) <'.format(self.__class__.__name__, self._path)
        if self.is_locked():
            repr_str += 'acquired>'
        else:
            repr_str += 'released>'
        return repr_str

    def acquire(self) -> None:
        """
        Acquire the lock on the file, forbidding any other Certbot instance to acquire it.
        :raises errors.LockError: if unable to acquire the lock
        """
        self._lock_mechanism.acquire()

    def release(self) -> None:
        """
        Release the lock on the file, allowing any other Certbot instance to acquire it.
        """
        self._lock_mechanism.release()

    def is_locked(self) -> bool:
        """
        Check if the file is currently locked.
        :return: True if the file is locked, False otherwise
        """
        return self._lock_mechanism.is_locked()


class _BaseLockMechanism:
    def __init__(self, path: str) -> None:
        """
        Create a lock file mechanism for Unix.
        :param str path: the path to the lock file
        """
        self._path = path
        self._fd: Optional[int] = None

    def is_locked(self) -> bool:
        """Check if lock file is currently locked.
        :return: True if the lock file is locked
        :rtype: bool
        """
        return self._fd is not None

    def acquire(self):  # pylint: disable=missing-function-docstring
        pass  # pragma: no cover

    def release(self):  # pylint: disable=missing-function-docstring
        pass  # pragma: no cover


class _UnixLockMechanism(_BaseLockMechanism):
    """
    A UNIX lock file mechanism.
    This lock file is released when the locked file is closed or the
    process exits. It cannot be used to provide synchronization between
    threads. It is based on the lock_file package by Martin Horcicka.
    """
    def acquire(self) -> None:
        """Acquire the lock."""
        while self._fd is None:
            # Open the file
            fd = filesystem.open(self._path, os.O_CREAT | os.O_WRONLY, 0o600)
            try:
                self._try_lock(fd)
                if self._lock_success(fd):
                    self._fd = fd
            finally:
                # Close the file if it is not the required one
                if self._fd is None:
                    os.close(fd)

    def _try_lock(self, fd: int) -> None:
        """
        Try to acquire the lock file without blocking.
        :param int fd: file descriptor of the opened file to lock
        """
        try:
            fcntl.lockf(fd, fcntl.LOCK_EX | fcntl.LOCK_NB)
        except IOError as err:
            if err.errno in (errno.EACCES, errno.EAGAIN):
                logger.debug('A lock on %s is held by another process.', self._path)
                raise errors.LockError('Another instance of Certbot is already running.')
            raise

    def _lock_success(self, fd: int) -> bool:
        """
        Did we successfully grab the lock?
        Because this class deletes the locked file when the lock is
        released, it is possible another process removed and recreated
        the file between us opening the file and acquiring the lock.
        :param int fd: file descriptor of the opened file to lock
        :returns: True if the lock was successfully acquired
        :rtype: bool
        """
        # Normally os module should not be imported in certbot codebase except in certbot.compat
        # for the sake of compatibility over Windows and Linux.
        # We make an exception here, since _lock_success is private and called only on Linux.
        from os import stat, fstat  # pylint: disable=os-module-forbidden
        try:
            stat1 = stat(self._path)
        except OSError as err:
            if err.errno == errno.ENOENT:
                return False
            raise

        stat2 = fstat(fd)
        # If our locked file descriptor and the file on disk refer to
        # the same device and inode, they're the same file.
        return stat1.st_dev == stat2.st_dev and stat1.st_ino == stat2.st_ino

    def release(self) -> None:
        """Remove, close, and release the lock file."""
        # It is important the lock file is removed before it's released,
        # otherwise:
        #
        # process A: open lock file
        # process B: release lock file
        # process A: lock file
        # process A: check device and inode
        # process B: delete file
        # process C: open and lock a different file at the same path
        try:
            os.remove(self._path)
        finally:
            # Following check is done to make mypy happy: it ensure that self._fd, marked
            # as Optional[int] is effectively int to make it compatible with os.close signature.
            if self._fd is None:  # pragma: no cover
                raise TypeError('Error, self._fd is None.')
            try:
                os.close(self._fd)
            finally:
                self._fd = None


class _WindowsLockMechanism(_BaseLockMechanism):
    """
    A Windows lock file mechanism.
    By default on Windows, acquiring a file handler gives exclusive access to the process
    and results in an effective lock. However, it is possible to explicitly acquire the
    file handler in shared access in terms of read and write, and this is done by os.open
    and io.open in Python. So an explicit lock needs to be done through the call of
    msvcrt.locking, that will lock the first byte of the file. In theory, it is also
    possible to access a file in shared delete access, allowing other processes to delete an
    opened file. But this needs also to be done explicitly by all processes using the Windows
    low level APIs, and Python does not do it. As of Python 3.7 and below, Python developers
    state that deleting a file opened by a process from another process is not possible with
    os.open and io.open.
    Consequently, mscvrt.locking is sufficient to obtain an effective lock, and the race
    condition encountered on Linux is not possible on Windows, leading to a simpler workflow.
    """
    def acquire(self):
        """Acquire the lock"""
        open_mode = os.O_RDWR | os.O_CREAT | os.O_TRUNC

        fd = None
        try:
            # Under Windows, filesystem.open will raise directly an EACCES error
            # if the lock file is already locked.
            fd = filesystem.open(self._path, open_mode, 0o600)
            # This "type: ignore" is currently needed because msvcrt methods
            # are only defined on Windows. See
            # https://github.com/python/typeshed/blob/16ae4c61201cd8b96b8b22cdfb2ab9e89ba5bcf2/stdlib/msvcrt.pyi.
            msvcrt.locking(fd, msvcrt.LK_NBLCK, 1)  # type: ignore
        except (IOError, OSError) as err:
            if fd:
                os.close(fd)
            # Anything except EACCES is unexpected. Raise directly the error in that case.
            if err.errno != errno.EACCES:
                raise
            logger.debug('A lock on %s is held by another process.', self._path)
            raise errors.LockError('Another instance of Certbot is already running.')

        self._fd = fd

    def release(self):
        """Release the lock."""
        try:
<<<<<<< HEAD
            # The need for this "type: ignore" was fixed in
            # https://github.com/python/typeshed/pull/3607 and included in
            # newer versions of mypy so it can be removed when mypy is
            # upgraded.
            if not self._fd:
                raise errors.Error("The lock has not been acquired first.")

=======
            # This "type: ignore" is currently needed because msvcrt methods
            # are only defined on Windows. See
            # https://github.com/python/typeshed/blob/16ae4c61201cd8b96b8b22cdfb2ab9e89ba5bcf2/stdlib/msvcrt.pyi.
>>>>>>> 2622a700
            msvcrt.locking(self._fd, msvcrt.LK_UNLCK, 1)  # type: ignore
            os.close(self._fd)

            try:
                os.remove(self._path)
            except OSError as e:
                # If the lock file cannot be removed, it is not a big deal.
                # Likely another instance is acquiring the lock we just released.
                logger.debug(str(e))
        finally:
            self._fd = None


def lock_dir(dir_path: str) -> LockFile:
    """Place a lock file on the directory at dir_path.

    The lock file is placed in the root of dir_path with the name
    .certbot.lock.

    :param str dir_path: path to directory

    :returns: the locked LockFile object
    :rtype: LockFile

    :raises errors.LockError: if unable to acquire the lock

    """
    return LockFile(os.path.join(dir_path, '.certbot.lock'))<|MERGE_RESOLUTION|>--- conflicted
+++ resolved
@@ -223,19 +223,11 @@
     def release(self):
         """Release the lock."""
         try:
-<<<<<<< HEAD
-            # The need for this "type: ignore" was fixed in
-            # https://github.com/python/typeshed/pull/3607 and included in
-            # newer versions of mypy so it can be removed when mypy is
-            # upgraded.
             if not self._fd:
                 raise errors.Error("The lock has not been acquired first.")
-
-=======
             # This "type: ignore" is currently needed because msvcrt methods
             # are only defined on Windows. See
             # https://github.com/python/typeshed/blob/16ae4c61201cd8b96b8b22cdfb2ab9e89ba5bcf2/stdlib/msvcrt.pyi.
->>>>>>> 2622a700
             msvcrt.locking(self._fd, msvcrt.LK_UNLCK, 1)  # type: ignore
             os.close(self._fd)
 
