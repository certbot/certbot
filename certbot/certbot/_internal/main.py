"""Certbot main entry point."""
# pylint: disable=too-many-lines
from __future__ import print_function

import functools
import logging.handlers
import sys
import warnings

import configobj
import josepy as jose
import zope.component

from acme import errors as acme_errors
from acme.magic_typing import Union, Iterable, Optional, List, Tuple  # pylint: disable=unused-import
import certbot
from certbot import crypto_util
from certbot import errors
from certbot import interfaces
from certbot import util
from certbot._internal import account
from certbot._internal import cert_manager
from certbot._internal import cli
from certbot._internal import client
from certbot._internal import configuration
from certbot._internal import constants
from certbot._internal import eff
from certbot._internal import hooks
from certbot._internal import log
from certbot._internal import renewal
from certbot._internal import reporter
from certbot._internal import snap_config
from certbot._internal import storage
from certbot._internal import updater
from certbot._internal.plugins import disco as plugins_disco
from certbot._internal.plugins import selection as plug_sel
from certbot.compat import filesystem
from certbot.compat import misc
from certbot.compat import os
from certbot.display import ops as display_ops
from certbot.display import util as display_util
from certbot.plugins import enhancements

USER_CANCELLED = ("User chose to cancel the operation and may "
                  "reinvoke the client.")


logger = logging.getLogger(__name__)


def _suggest_donation_if_appropriate(config):
    """Potentially suggest a donation to support Certbot.

    :param config: Configuration object
    :type config: interfaces.IConfig

    :returns: `None`
    :rtype: None

    """
    assert config.verb != "renew"
    if config.staging:
        # --dry-run implies --staging
        return
    reporter_util = zope.component.getUtility(interfaces.IReporter)
    msg = ("If you like Certbot, please consider supporting our work by:\n\n"
           "Donating to ISRG / Let's Encrypt:   https://letsencrypt.org/donate\n"
           "Donating to EFF:                    https://eff.org/donate-le\n\n")
    reporter_util.add_message(msg, reporter_util.LOW_PRIORITY)


def _get_and_save_cert(le_client, config, domains=None, certname=None, lineage=None):
    """Authenticate and enroll certificate.

    This method finds the relevant lineage, figures out what to do with it,
    then performs that action. Includes calls to hooks, various reports,
    checks, and requests for user input.

    :param config: Configuration object
    :type config: interfaces.IConfig

    :param domains: List of domain names to get a certificate. Defaults to `None`
    :type domains: `list` of `str`

    :param certname: Name of new certificate. Defaults to `None`
    :type certname: str

    :param lineage: Certificate lineage object. Defaults to `None`
    :type lineage: storage.RenewableCert

    :returns: the issued certificate or `None` if doing a dry run
    :rtype: storage.RenewableCert or None

    :raises errors.Error: if certificate could not be obtained

    """
    hooks.pre_hook(config)
    try:
        if lineage is not None:
            # Renewal, where we already know the specific lineage we're
            # interested in
            display_util.notify(
                "{action} for {domains}".format(
                    action="Simulating renewal of an existing certificate"
                            if config.dry_run else "Renewing an existing certificate",
                    domains=display_util.summarize_domain_list(domains or lineage.names())
                )
            )
            renewal.renew_cert(config, domains, le_client, lineage)
        else:
            # TREAT AS NEW REQUEST
            assert domains is not None
            display_util.notify(
                "{action} for {domains}".format(
                    action="Simulating a certificate request" if config.dry_run else
                           "Requesting a certificate",
                    domains=display_util.summarize_domain_list(domains)
                )
            )
            lineage = le_client.obtain_and_enroll_certificate(domains, certname)
            if lineage is False:
                raise errors.Error("Certificate could not be obtained")
            if lineage is not None:
                hooks.deploy_hook(config, lineage.names(), lineage.live_dir)
    finally:
        hooks.post_hook(config)

    return lineage


def _handle_unexpected_key_type_migration(config, cert):
    # type: (configuration.NamespaceConfig, storage.RenewableCert) -> None
    """
    This function ensures that the user will not implicitly migrate an existing key
    from one type to another in the situation where a certificate for that lineage
    already exist and they have not provided explicitly --key-type and --cert-name.
    :param config: Current configuration provided by the client
    :param cert: Matching certificate that could be renewed
    """
    if not cli.set_by_cli("key_type") or not cli.set_by_cli("certname"):

        new_key_type = config.key_type.upper()
        cur_key_type = cert.private_key_type.upper()

        if new_key_type != cur_key_type:
            msg = ('Are you trying to change the key type of the certificate named {0} '
                   'from {1} to {2}? Please provide both --cert-name and --key-type on '
                   'the command line confirm the change you are trying to make.')
            msg = msg.format(cert.lineagename, cur_key_type, new_key_type)
            raise errors.Error(msg)


def _handle_subset_cert_request(config,  # type: configuration.NamespaceConfig
                                domains,  # type: List[str]
                                cert  # type: storage.RenewableCert
                                ):
    # type: (...) -> Tuple[str, Optional[storage.RenewableCert]]
    """Figure out what to do if a previous cert had a subset of the names now requested

    :param config: Configuration object
    :type config: interfaces.IConfig

    :param domains: List of domain names
    :type domains: `list` of `str`

    :param cert: Certificate object
    :type cert: storage.RenewableCert

    :returns: Tuple of (str action, cert_or_None) as per _find_lineage_for_domains_and_certname
              action can be: "newcert" | "renew" | "reinstall"
    :rtype: `tuple` of `str`

    """
    _handle_unexpected_key_type_migration(config, cert)

    existing = ", ".join(cert.names())
    question = (
        "You have an existing certificate that contains a portion of "
        "the domains you requested (ref: {0}){br}{br}It contains these "
        "names: {1}{br}{br}You requested these names for the new "
        "certificate: {2}.{br}{br}Do you want to expand and replace this existing "
        "certificate with the new certificate?"
    ).format(cert.configfile.filename,
             existing,
             ", ".join(domains),
             br=os.linesep)
    if config.expand or config.renew_by_default or zope.component.getUtility(
            interfaces.IDisplay).yesno(question, "Expand", "Cancel",
                                       cli_flag="--expand",
                                       force_interactive=True):
        return "renew", cert
    display_util.notify(
        "To obtain a new certificate that contains these names without "
        "replacing your existing certificate for {0}, you must use the "
        "--duplicate option.{br}{br}"
        "For example:{br}{br}{1} --duplicate {2}".format(
            existing,
            sys.argv[0], " ".join(sys.argv[1:]),
            br=os.linesep
        ))
    raise errors.Error(USER_CANCELLED)


def _handle_identical_cert_request(config,  # type: configuration.NamespaceConfig
                                   lineage,  # type: storage.RenewableCert
                                   ):
    # type: (...) -> Tuple[str, Optional[storage.RenewableCert]]
    """Figure out what to do if a lineage has the same names as a previously obtained one

    :param config: Configuration object
    :type config: interfaces.IConfig

    :param lineage: Certificate lineage object
    :type lineage: storage.RenewableCert

    :returns: Tuple of (str action, cert_or_None) as per _find_lineage_for_domains_and_certname
              action can be: "newcert" | "renew" | "reinstall"
    :rtype: `tuple` of `str`

    """
    _handle_unexpected_key_type_migration(config, lineage)

    if not lineage.ensure_deployed():
        return "reinstall", lineage
    if renewal.should_renew(config, lineage):
        return "renew", lineage
    if config.reinstall:
        # Set with --reinstall, force an identical certificate to be
        # reinstalled without further prompting.
        return "reinstall", lineage
    question = (
        "You have an existing certificate that has exactly the same "
        "domains or certificate name you requested and isn't close to expiry."
        "{br}(ref: {0}){br}{br}What would you like to do?"
    ).format(lineage.configfile.filename, br=os.linesep)

    if config.verb == "run":
        keep_opt = "Attempt to reinstall this existing certificate"
    elif config.verb == "certonly":
        keep_opt = "Keep the existing certificate for now"
    choices = [keep_opt,
               "Renew & replace the certificate (may be subject to CA rate limits)"]

    display = zope.component.getUtility(interfaces.IDisplay)
    response = display.menu(question, choices,
                            default=0, force_interactive=True)
    if response[0] == display_util.CANCEL:
        # TODO: Add notification related to command-line options for
        #       skipping the menu for this case.
        raise errors.Error(
            "Operation canceled. You may re-run the client.")
    if response[1] == 0:
        return "reinstall", lineage
    elif response[1] == 1:
        return "renew", lineage
    raise AssertionError('This is impossible')


def _find_lineage_for_domains(config, domains):
    """Determine whether there are duplicated names and how to handle
    them (renew, reinstall, newcert, or raising an error to stop
    the client run if the user chooses to cancel the operation when
    prompted).

    :param config: Configuration object
    :type config: interfaces.IConfig

    :param domains: List of domain names
    :type domains: `list` of `str`

    :returns: Two-element tuple containing desired new-certificate behavior as
              a string token ("reinstall", "renew", or "newcert"), plus either
              a RenewableCert instance or `None` if renewal shouldn't occur.
    :rtype: `tuple` of `str` and :class:`storage.RenewableCert` or `None`

    :raises errors.Error: If the user would like to rerun the client again.

    """
    # Considering the possibility that the requested certificate is
    # related to an existing certificate.  (config.duplicate, which
    # is set with --duplicate, skips all of this logic and forces any
    # kind of certificate to be obtained with renewal = False.)
    if config.duplicate:
        return "newcert", None
    # TODO: Also address superset case
    ident_names_cert, subset_names_cert = cert_manager.find_duplicative_certs(config, domains)
    # XXX ^ schoen is not sure whether that correctly reads the systemwide
    # configuration file.
    if ident_names_cert is None and subset_names_cert is None:
        return "newcert", None

    if ident_names_cert is not None:
        return _handle_identical_cert_request(config, ident_names_cert)
    elif subset_names_cert is not None:
        return _handle_subset_cert_request(config, domains, subset_names_cert)
    return None, None


def _find_cert(config, domains, certname):
    """Finds an existing certificate object given domains and/or a certificate name.

    :param config: Configuration object
    :type config: interfaces.IConfig

    :param domains: List of domain names
    :type domains: `list` of `str`

    :param certname: Name of certificate
    :type certname: str

    :returns: Two-element tuple of a boolean that indicates if this function should be
              followed by a call to fetch a certificate from the server, and either a
              RenewableCert instance or None.
    :rtype: `tuple` of `bool` and :class:`storage.RenewableCert` or `None`

    """
    action, lineage = _find_lineage_for_domains_and_certname(config, domains, certname)
    if action == "reinstall":
        logger.info("Keeping the existing certificate")
    return (action != "reinstall"), lineage


def _find_lineage_for_domains_and_certname(config,  # type: configuration.NamespaceConfig
                                           domains,  # type: List[str]
                                           certname  # type: str
                                           ):
    # type: (...) -> Tuple[str, Optional[storage.RenewableCert]]
    """Find appropriate lineage based on given domains and/or certname.

    :param config: Configuration object
    :type config: interfaces.IConfig

    :param domains: List of domain names
    :type domains: `list` of `str`

    :param certname: Name of certificate
    :type certname: str

    :returns: Two-element tuple containing desired new-certificate behavior as
              a string token ("reinstall", "renew", or "newcert"), plus either
              a RenewableCert instance or None if renewal should not occur.

    :rtype: `tuple` of `str` and :class:`storage.RenewableCert` or `None`

    :raises errors.Error: If the user would like to rerun the client again.

    """
    if not certname:
        return _find_lineage_for_domains(config, domains)
    lineage = cert_manager.lineage_for_certname(config, certname)
    if lineage:
        if domains:
            if set(cert_manager.domains_for_certname(config, certname)) != set(domains):
                _handle_unexpected_key_type_migration(config, lineage)
                _ask_user_to_confirm_new_names(config, domains, certname,
                                               lineage.names())  # raises if no
                return "renew", lineage
        # unnecessarily specified domains or no domains specified
        return _handle_identical_cert_request(config, lineage)
    elif domains:
        return "newcert", None
    raise errors.ConfigurationError("No certificate with name {0} found. "
        "Use -d to specify domains, or run certbot certificates to see "
        "possible certificate names.".format(certname))

def _get_added_removed(after, before):
    """Get lists of items removed from `before`
    and a lists of items added to `after`
    """
    added = list(set(after) - set(before))
    removed = list(set(before) - set(after))
    added.sort()
    removed.sort()
    return added, removed

def _format_list(character, strings):
    """Format list with given character
    """
    if not strings:
        formatted = "{br}(None)"
    else:
        formatted = "{br}{ch} " + "{br}{ch} ".join(strings)
    return formatted.format(
        ch=character,
        br=os.linesep
    )

def _ask_user_to_confirm_new_names(config, new_domains, certname, old_domains):
    """Ask user to confirm update cert certname to contain new_domains.

    :param config: Configuration object
    :type config: interfaces.IConfig

    :param new_domains: List of new domain names
    :type new_domains: `list` of `str`

    :param certname: Name of certificate
    :type certname: str

    :param old_domains: List of old domain names
    :type old_domains: `list` of `str`

    :returns: None
    :rtype: None

    :raises errors.ConfigurationError: if cert name and domains mismatch

    """
    if config.renew_with_new_domains:
        return

    added, removed = _get_added_removed(new_domains, old_domains)

    msg = ("You are updating certificate {0} to include new domain(s): {1}{br}{br}"
           "You are also removing previously included domain(s): {2}{br}{br}"
           "Did you intend to make this change?".format(
               certname,
               _format_list("+", added),
               _format_list("-", removed),
               br=os.linesep))
    obj = zope.component.getUtility(interfaces.IDisplay)
    if not obj.yesno(msg, "Update certificate", "Cancel", default=True):
        raise errors.ConfigurationError("Specified mismatched certificate name and domains.")


def _find_domains_or_certname(config, installer, question=None):
    """Retrieve domains and certname from config or user input.

    :param config: Configuration object
    :type config: interfaces.IConfig

    :param installer: Installer object
    :type installer: interfaces.IInstaller

    :param `str` question: Overriding default question to ask the user if asked
        to choose from domain names.

    :returns: Two-part tuple of domains and certname
    :rtype: `tuple` of list of `str` and `str`

    :raises errors.Error: Usage message, if parameters are not used correctly

    """
    domains = None
    certname = config.certname
    # first, try to get domains from the config
    if config.domains:
        domains = config.domains
    # if we can't do that but we have a certname, get the domains
    # with that certname
    elif certname:
        domains = cert_manager.domains_for_certname(config, certname)

    # that certname might not have existed, or there was a problem.
    # try to get domains from the user.
    if not domains:
        domains = display_ops.choose_names(installer, question)

    if not domains and not certname:
        raise errors.Error("Please specify --domains, or --installer that "
                           "will help in domain names autodiscovery, or "
                           "--cert-name for an existing certificate name.")

    return domains, certname


def _report_new_cert(config, cert_path, fullchain_path, key_path=None):
    # type: (interfaces.IConfig, Optional[str], Optional[str], Optional[str]) -> None
    """Reports the creation of a new certificate to the user.

    :param config: Configuration object
    :type config: interfaces.IConfig

    :param cert_path: path to certificate
    :type cert_path: str

    :param fullchain_path: path to full chain
    :type fullchain_path: str

    :param key_path: path to private key, if available
    :type key_path: str

    :returns: `None`
    :rtype: None

    """
    if config.dry_run:
        display_util.notify("The dry run was successful.")
        return

    assert cert_path and fullchain_path, "No certificates saved to report."

    expiry = crypto_util.notAfter(cert_path).date()
<<<<<<< HEAD

    display_util.notify(
        ("\nSuccessfully received certificate.\n"
        "Certificate is saved at: {cert_path}\n{key_msg}{symlink_msg}"
        "This certificate expires on {expiry}.").format(
            cert_path=fullchain_path,
            expiry=expiry,
            key_msg="Key is saved at:         {}\n".format(key_path) if key_path else "",
            symlink_msg="These files will be automatically updated "
            "every time the certificate is renewed.\n",
        )
    )


def _csr_report_new_cert(config, cert_path, chain_path, fullchain_path):
    # type: (interfaces.IConfig, Optional[str], Optional[str], Optional[str]) -> None
    """ --csr variant of _report_new_cert.

    Until --csr is overhauled (#8332) this is transitional function to report the creation
    of a new certificate using --csr.
    TODO: remove this function and just call _report_new_cert when --csr is overhauled.

    :param config: Configuration object
    :type config: interfaces.IConfig

    :param cert_path: path to cert.pem
    :type cert_path: str

    :param chain_path: path to chain.pem
    :type chain_path: str

    :param fullchain_path: path to fullchain.pem
    :type fullchain_path: str

    """
    if config.dry_run:
        display_util.notify("The dry run was successful.")
        return

    assert cert_path and fullchain_path, "No certificates saved to report."

    expiry = crypto_util.notAfter(cert_path).date()

    display_util.notify(
        ("\nSuccessfully received certificate.\n"
        "Certificate is saved at:            {cert_path}\n"
        "Intermediate CA chain is saved at:  {chain_path}\n"
        "Full certificate chain is saved at: {fullchain_path}\n"
        "This certificate expires on {expiry}.").format(
            cert_path=cert_path, chain_path=chain_path,
            fullchain_path=fullchain_path, expiry=expiry,
        )
    )
=======
    reporter_util = zope.component.getUtility(interfaces.IReporter)
    # Print the path to fullchain.pem because that's what modern webservers
    # (Nginx and Apache2.4) will want.

    verbswitch = ' with the "certonly" option' if config.verb == "run" else ""
    privkey_statement = 'Your key file has been saved at:{br}{0}{br}'.format(
            key_path, br=os.linesep) if key_path else ""
    # XXX Perhaps one day we could detect the presence of known old webservers
    # and say something more informative here.
    msg = ('Congratulations! Your certificate and chain have been saved at:{br}'
           '{0}{br}{1}'
           'Your certificate will expire on {2}. To obtain a new or tweaked version of this '
           'certificate in the future, simply run {3} again{4}. '
           'To non-interactively renew *all* of your certificates, run "{3} renew"'
           .format(fullchain_path, privkey_statement, expiry, cli.cli_command, verbswitch,
               br=os.linesep))
    reporter_util.add_message(msg, reporter_util.MEDIUM_PRIORITY)
>>>>>>> 32fb89df


def _determine_account(config):
    """Determine which account to use.

    If ``config.account`` is ``None``, it will be updated based on the
    user input. Same for ``config.email``.

    :param config: Configuration object
    :type config: interfaces.IConfig

    :returns: Account and optionally ACME client API (biproduct of new
        registration).
    :rtype: tuple of :class:`certbot._internal.account.Account` and :class:`acme.client.Client`

    :raises errors.Error: If unable to register an account with ACME server

    """
    def _tos_cb(terms_of_service):
        if config.tos:
            return True
        msg = ("Please read the Terms of Service at {0}. You "
               "must agree in order to register with the ACME "
               "server. Do you agree?".format(terms_of_service))
        obj = zope.component.getUtility(interfaces.IDisplay)
        result = obj.yesno(msg, cli_flag="--agree-tos", force_interactive=True)
        if not result:
            raise errors.Error(
                "Registration cannot proceed without accepting "
                "Terms of Service.")
        return None

    account_storage = account.AccountFileStorage(config)
    acme = None

    if config.account is not None:
        acc = account_storage.load(config.account)
    else:
        accounts = account_storage.find_all()
        if len(accounts) > 1:
            acc = display_ops.choose_account(accounts)
        elif len(accounts) == 1:
            acc = accounts[0]
        else:  # no account registered yet
            if config.email is None and not config.register_unsafely_without_email:
                config.email = display_ops.get_email()
            try:
                acc, acme = client.register(
                    config, account_storage, tos_cb=_tos_cb)
                display_util.notify("Account registered.")
            except errors.MissingCommandlineFlag:
                raise
            except errors.Error:
                logger.debug("", exc_info=True)
                raise errors.Error(
                    "Unable to register an account with ACME server")

    config.account = acc.id
    return acc, acme


def _delete_if_appropriate(config):
    """Does the user want to delete their now-revoked certs? If run in non-interactive mode,
    deleting happens automatically.

    :param config: parsed command line arguments
    :type config: interfaces.IConfig

    :returns: `None`
    :rtype: None

    :raises errors.Error: If anything goes wrong, including bad user input, if an overlapping
        archive dir is found for the specified lineage, etc ...
    """
    display = zope.component.getUtility(interfaces.IDisplay)

    attempt_deletion = config.delete_after_revoke
    if attempt_deletion is None:
        msg = ("Would you like to delete the certificate(s) you just revoked, "
               "along with all earlier and later versions of the certificate?")
        attempt_deletion = display.yesno(msg, yes_label="Yes (recommended)", no_label="No",
                force_interactive=True, default=True)

    if not attempt_deletion:
        return

    # config.cert_path must have been set
    # config.certname may have been set
    assert config.cert_path

    if not config.certname:
        config.certname = cert_manager.cert_path_to_lineage(config)

    # don't delete if the archive_dir is used by some other lineage
    archive_dir = storage.full_archive_path(
            configobj.ConfigObj(storage.renewal_file_for_certname(config, config.certname)),
            config, config.certname)
    try:
        cert_manager.match_and_check_overlaps(config, [lambda x: archive_dir],
            lambda x: x.archive_dir, lambda x: x)
    except errors.OverlappingMatchFound:
        logger.warning("Not deleting revoked certificates due to overlapping archive dirs. "
                       "More than one certificate is using %s", archive_dir)
        return
    except Exception as e:
        msg = ('config.default_archive_dir: {0}, config.live_dir: {1}, archive_dir: {2},'
        'original exception: {3}')
        msg = msg.format(config.default_archive_dir, config.live_dir, archive_dir, e)
        raise errors.Error(msg)

    cert_manager.delete(config)


def _init_le_client(config, authenticator, installer):
    """Initialize Let's Encrypt Client

    :param config: Configuration object
    :type config: interfaces.IConfig

    :param authenticator: Acme authentication handler
    :type authenticator: Optional[interfaces.IAuthenticator]
    :param installer: Installer object
    :type installer: interfaces.IInstaller

    :returns: client: Client object
    :rtype: client.Client

    """
    if authenticator is not None:
        # if authenticator was given, then we will need account...
        acc, acme = _determine_account(config)
        logger.debug("Picked account: %r", acc)
        # XXX
        #crypto_util.validate_key_csr(acc.key)
    else:
        acc, acme = None, None

    return client.Client(config, acc, authenticator, installer, acme=acme)


def unregister(config, unused_plugins):
    """Deactivate account on server

    :param config: Configuration object
    :type config: interfaces.IConfig

    :param unused_plugins: List of plugins (deprecated)
    :type unused_plugins: `list` of `str`

    :returns: `None`
    :rtype: None

    """
    account_storage = account.AccountFileStorage(config)
    accounts = account_storage.find_all()

    if not accounts:
        return "Could not find existing account to deactivate."
    yesno = zope.component.getUtility(interfaces.IDisplay).yesno
    prompt = ("Are you sure you would like to irrevocably deactivate "
              "your account?")
    wants_deactivate = yesno(prompt, yes_label='Deactivate', no_label='Abort',
                             default=True)

    if not wants_deactivate:
        return "Deactivation aborted."

    acc, acme = _determine_account(config)
    cb_client = client.Client(config, acc, None, None, acme=acme)

    # delete on boulder
    cb_client.acme.deactivate_registration(acc.regr)
    account_files = account.AccountFileStorage(config)
    # delete local account files
    account_files.delete(config.account)

    display_util.notify("Account deactivated.")
    return None


def register(config, unused_plugins):
    """Create accounts on the server.

    :param config: Configuration object
    :type config: interfaces.IConfig

    :param unused_plugins: List of plugins (deprecated)
    :type unused_plugins: `list` of `str`

    :returns: `None` or a string indicating and error
    :rtype: None or str

    """
    # Portion of _determine_account logic to see whether accounts already
    # exist or not.
    account_storage = account.AccountFileStorage(config)
    accounts = account_storage.find_all()

    if accounts:
        # TODO: add a flag to register a duplicate account (this will
        #       also require extending _determine_account's behavior
        #       or else extracting the registration code from there)
        return ("There is an existing account; registration of a "
                "duplicate account with this command is currently "
                "unsupported.")
    # _determine_account will register an account
    _determine_account(config)
    return None


def update_account(config, unused_plugins):
    """Modify accounts on the server.

    :param config: Configuration object
    :type config: interfaces.IConfig

    :param unused_plugins: List of plugins (deprecated)
    :type unused_plugins: `list` of `str`

    :returns: `None` or a string indicating and error
    :rtype: None or str

    """
    # Portion of _determine_account logic to see whether accounts already
    # exist or not.
    account_storage = account.AccountFileStorage(config)
    accounts = account_storage.find_all()

    if not accounts:
        return "Could not find an existing account to update."
    if config.email is None and not config.register_unsafely_without_email:
        config.email = display_ops.get_email(optional=False)

    acc, acme = _determine_account(config)
    cb_client = client.Client(config, acc, None, None, acme=acme)
    # Empty list of contacts in case the user is removing all emails

    acc_contacts = () # type: Iterable[str]
    if config.email:
        acc_contacts = ['mailto:' + email for email in config.email.split(',')]
    # We rely on an exception to interrupt this process if it didn't work.
    prev_regr_uri = acc.regr.uri
    acc.regr = cb_client.acme.update_registration(acc.regr.update(
        body=acc.regr.body.update(contact=acc_contacts)))
    # A v1 account being used as a v2 account will result in changing the uri to
    # the v2 uri. Since it's the same object on disk, put it back to the v1 uri
    # so that we can also continue to use the account object with acmev1.
    acc.regr = acc.regr.update(uri=prev_regr_uri)
    account_storage.update_regr(acc, cb_client.acme)

    if not config.email:
        display_util.notify("Any contact information associated "
                            "with this account has been removed.")
    else:
        eff.prepare_subscription(config, acc)
        display_util.notify("Your e-mail address was updated to {0}.".format(config.email))

    return None


def _install_cert(config, le_client, domains, lineage=None):
    """Install a cert

    :param config: Configuration object
    :type config: interfaces.IConfig

    :param le_client: Client object
    :type le_client: client.Client

    :param domains: List of domains
    :type domains: `list` of `str`

    :param lineage: Certificate lineage object. Defaults to `None`
    :type lineage: storage.RenewableCert

    :returns: `None`
    :rtype: None

    """
    path_provider = lineage if lineage else config
    assert path_provider.cert_path is not None

    le_client.deploy_certificate(domains, path_provider.key_path,
        path_provider.cert_path, path_provider.chain_path, path_provider.fullchain_path)
    le_client.enhance_config(domains, path_provider.chain_path)


def install(config, plugins):
    """Install a previously obtained cert in a server.

    :param config: Configuration object
    :type config: interfaces.IConfig

    :param plugins: List of plugins
    :type plugins: `list` of `str`

    :returns: `None`
    :rtype: None

    """
    # XXX: Update for renewer/RenewableCert
    # FIXME: be consistent about whether errors are raised or returned from
    # this function ...

    try:
        installer, _ = plug_sel.choose_configurator_plugins(config, plugins, "install")
    except errors.PluginSelectionError as e:
        return str(e)

    custom_cert = (config.key_path and config.cert_path)
    if not config.certname and not custom_cert:
        certname_question = "Which certificate would you like to install?"
        config.certname = cert_manager.get_certnames(
            config, "install", allow_multiple=False,
            custom_prompt=certname_question)[0]

    if not enhancements.are_supported(config, installer):
        raise errors.NotSupportedError("One ore more of the requested enhancements "
                                       "are not supported by the selected installer")
    # If cert-path is defined, populate missing (ie. not overridden) values.
    # Unfortunately this can't be done in argument parser, as certificate
    # manager needs the access to renewal directory paths
    if config.certname:
        config = _populate_from_certname(config)
    elif enhancements.are_requested(config):
        # Preflight config check
        raise errors.ConfigurationError("One or more of the requested enhancements "
                                        "require --cert-name to be provided")

    if config.key_path and config.cert_path:
        _check_certificate_and_key(config)
        domains, _ = _find_domains_or_certname(config, installer)
        le_client = _init_le_client(config, authenticator=None, installer=installer)
        _install_cert(config, le_client, domains)
    else:
        raise errors.ConfigurationError("Path to certificate or key was not defined. "
            "If your certificate is managed by Certbot, please use --cert-name "
            "to define which certificate you would like to install.")

    if enhancements.are_requested(config):
        # In the case where we don't have certname, we have errored out already
        lineage = cert_manager.lineage_for_certname(config, config.certname)
        enhancements.enable(lineage, domains, installer, config)

    return None

def _populate_from_certname(config):
    """Helper function for install to populate missing config values from lineage
    defined by --cert-name."""

    lineage = cert_manager.lineage_for_certname(config, config.certname)
    if not lineage:
        return config
    if not config.key_path:
        config.namespace.key_path = lineage.key_path
    if not config.cert_path:
        config.namespace.cert_path = lineage.cert_path
    if not config.chain_path:
        config.namespace.chain_path = lineage.chain_path
    if not config.fullchain_path:
        config.namespace.fullchain_path = lineage.fullchain_path
    return config

def _check_certificate_and_key(config):
    if not os.path.isfile(filesystem.realpath(config.cert_path)):
        raise errors.ConfigurationError("Error while reading certificate from path "
                                        "{0}".format(config.cert_path))
    if not os.path.isfile(filesystem.realpath(config.key_path)):
        raise errors.ConfigurationError("Error while reading private key from path "
                                        "{0}".format(config.key_path))
def plugins_cmd(config, plugins):
    """List server software plugins.

    :param config: Configuration object
    :type config: interfaces.IConfig

    :param plugins: List of plugins
    :type plugins: `list` of `str`

    :returns: `None`
    :rtype: None

    """
    logger.debug("Expected interfaces: %s", config.ifaces)

    ifaces = [] if config.ifaces is None else config.ifaces
    filtered = plugins.visible().ifaces(ifaces)
    logger.debug("Filtered plugins: %r", filtered)

    notify = functools.partial(zope.component.getUtility(
        interfaces.IDisplay).notification, pause=False)
    if not config.init and not config.prepare:
        notify(str(filtered))
        return

    filtered.init(config)
    verified = filtered.verify(ifaces)
    logger.debug("Verified plugins: %r", verified)

    if not config.prepare:
        notify(str(verified))
        return

    verified.prepare()
    available = verified.available()
    logger.debug("Prepared plugins: %s", available)
    notify(str(available))


def enhance(config, plugins):
    """Add security enhancements to existing configuration

    :param config: Configuration object
    :type config: interfaces.IConfig

    :param plugins: List of plugins
    :type plugins: `list` of `str`

    :returns: `None`
    :rtype: None

    """
    supported_enhancements = ["hsts", "redirect", "uir", "staple"]
    # Check that at least one enhancement was requested on command line
    oldstyle_enh = any(getattr(config, enh) for enh in supported_enhancements)
    if not enhancements.are_requested(config) and not oldstyle_enh:
        msg = ("Please specify one or more enhancement types to configure. To list "
               "the available enhancement types, run:\n\n%s --help enhance\n")
        logger.warning(msg, sys.argv[0])
        raise errors.MisconfigurationError("No enhancements requested, exiting.")

    try:
        installer, _ = plug_sel.choose_configurator_plugins(config, plugins, "enhance")
    except errors.PluginSelectionError as e:
        return str(e)

    if not enhancements.are_supported(config, installer):
        raise errors.NotSupportedError("One ore more of the requested enhancements "
                                       "are not supported by the selected installer")

    certname_question = ("Which certificate would you like to use to enhance "
                         "your configuration?")
    config.certname = cert_manager.get_certnames(
        config, "enhance", allow_multiple=False,
        custom_prompt=certname_question)[0]
    cert_domains = cert_manager.domains_for_certname(config, config.certname)
    if config.noninteractive_mode:
        domains = cert_domains
    else:
        domain_question = ("Which domain names would you like to enable the "
                           "selected enhancements for?")
        domains = display_ops.choose_values(cert_domains, domain_question)
        if not domains:
            raise errors.Error("User cancelled the domain selection. No domains "
                               "defined, exiting.")

    lineage = cert_manager.lineage_for_certname(config, config.certname)
    if not config.chain_path:
        config.chain_path = lineage.chain_path
    if oldstyle_enh:
        le_client = _init_le_client(config, authenticator=None, installer=installer)
        le_client.enhance_config(domains, config.chain_path, redirect_default=False)
    if enhancements.are_requested(config):
        enhancements.enable(lineage, domains, installer, config)

    return None


def rollback(config, plugins):
    """Rollback server configuration changes made during install.

    :param config: Configuration object
    :type config: interfaces.IConfig

    :param plugins: List of plugins
    :type plugins: `list` of `str`

    :returns: `None`
    :rtype: None

    """
    client.rollback(config.installer, config.checkpoints, config, plugins)

def update_symlinks(config, unused_plugins):
    """Update the certificate file family symlinks

    Use the information in the config file to make symlinks point to
    the correct archive directory.

    :param config: Configuration object
    :type config: interfaces.IConfig

    :param unused_plugins: List of plugins (deprecated)
    :type unused_plugins: `list` of `str`

    :returns: `None`
    :rtype: None

    """
    cert_manager.update_live_symlinks(config)

def rename(config, unused_plugins):
    """Rename a certificate

    Use the information in the config file to rename an existing
    lineage.

    :param config: Configuration object
    :type config: interfaces.IConfig

    :param unused_plugins: List of plugins (deprecated)
    :type unused_plugins: `list` of `str`

    :returns: `None`
    :rtype: None

    """
    cert_manager.rename_lineage(config)

def delete(config, unused_plugins):
    """Delete a certificate

    Use the information in the config file to delete an existing
    lineage.

    :param config: Configuration object
    :type config: interfaces.IConfig

    :param unused_plugins: List of plugins (deprecated)
    :type unused_plugins: `list` of `str`

    :returns: `None`
    :rtype: None

    """
    cert_manager.delete(config)


def certificates(config, unused_plugins):
    """Display information about certs configured with Certbot

    :param config: Configuration object
    :type config: interfaces.IConfig

    :param unused_plugins: List of plugins (deprecated)
    :type unused_plugins: `list` of `str`

    :returns: `None`
    :rtype: None

    """
    cert_manager.certificates(config)


# TODO: coop with renewal config
def revoke(config, unused_plugins):
    """Revoke a previously obtained certificate.

    :param config: Configuration object
    :type config: interfaces.IConfig

    :param unused_plugins: List of plugins (deprecated)
    :type unused_plugins: `list` of `str`

    :returns: `None` or string indicating error in case of error
    :rtype: None or str

    """
    # For user-agent construction
    config.installer = config.authenticator = None

    if config.cert_path is None and config.certname:
        config.cert_path = storage.cert_path_for_cert_name(config, config.certname)
    elif not config.cert_path or (config.cert_path and config.certname):
        # intentionally not supporting --cert-path & --cert-name together,
        # to avoid dealing with mismatched values
        raise errors.Error("Error! Exactly one of --cert-path or --cert-name must be specified!")

    if config.key_path is not None:  # revocation by cert key
        logger.debug("Revoking %s using certificate key %s",
                     config.cert_path[0], config.key_path[0])
        crypto_util.verify_cert_matches_priv_key(config.cert_path[0], config.key_path[0])
        key = jose.JWK.load(config.key_path[1])
        acme = client.acme_from_config_key(config, key)
    else:  # revocation by account key
        logger.debug("Revoking %s using Account Key", config.cert_path[0])
        acc, _ = _determine_account(config)
        acme = client.acme_from_config_key(config, acc.key, acc.regr)
    cert = crypto_util.pyopenssl_load_certificate(config.cert_path[1])[0]
    logger.debug("Reason code for revocation: %s", config.reason)
    try:
        acme.revoke(jose.ComparableX509(cert), config.reason)
        _delete_if_appropriate(config)
    except acme_errors.ClientError as e:
        return str(e)

    display_ops.success_revocation(config.cert_path[0])
    return None


def run(config, plugins):
    """Obtain a certificate and install.

    :param config: Configuration object
    :type config: interfaces.IConfig

    :param plugins: List of plugins
    :type plugins: `list` of `str`

    :returns: `None`
    :rtype: None

    """
    # TODO: Make run as close to auth + install as possible
    # Possible difficulties: config.csr was hacked into auth
    try:
        installer, authenticator = plug_sel.choose_configurator_plugins(config, plugins, "run")
    except errors.PluginSelectionError as e:
        return str(e)

    # Preflight check for enhancement support by the selected installer
    if not enhancements.are_supported(config, installer):
        raise errors.NotSupportedError("One ore more of the requested enhancements "
                                       "are not supported by the selected installer")

    # TODO: Handle errors from _init_le_client?
    le_client = _init_le_client(config, authenticator, installer)

    domains, certname = _find_domains_or_certname(config, installer)
    should_get_cert, lineage = _find_cert(config, domains, certname)

    new_lineage = lineage
    if should_get_cert:
        new_lineage = _get_and_save_cert(le_client, config, domains,
            certname, lineage)

    cert_path = new_lineage.cert_path if new_lineage else None
    fullchain_path = new_lineage.fullchain_path if new_lineage else None
    key_path = new_lineage.key_path if new_lineage else None

    if should_get_cert:
        _report_new_cert(config, cert_path, fullchain_path, key_path)

    _install_cert(config, le_client, domains, new_lineage)

    if enhancements.are_requested(config) and new_lineage:
        enhancements.enable(new_lineage, domains, installer, config)

    if lineage is None or not should_get_cert:
        display_ops.success_installation(domains)
    else:
        display_ops.success_renewal(domains)

    _suggest_donation_if_appropriate(config)
    eff.handle_subscription(config, le_client.account)
    return None


def _csr_get_and_save_cert(config, le_client):
    # type: (interfaces.IConfig, client.Client) -> Tuple[Optional[str], Optional[str], Optional[str]] # pylint: disable=line-too-long
    """Obtain a cert using a user-supplied CSR

    This works differently in the CSR case (for now) because we don't
    have the privkey, and therefore can't construct the files for a lineage.
    So we just save the cert & chain to disk :/

    :param config: Configuration object
    :type config: interfaces.IConfig

    :param client: Client object
    :type client: client.Client

    :returns: `cert_path`, `chain_path` and `fullchain_path` as absolute
              paths to the actual files, or None for each if it's a dry-run.
    :rtype: `tuple` of `str`

    """
    csr, _ = config.actual_csr
    csr_names = crypto_util.get_names_from_req(csr.data)
    display_util.notify(
        "{action} for {domains}".format(
            action="Simulating a certificate request" if config.dry_run else
                    "Requesting a certificate",
            domains=display_util.summarize_domain_list(csr_names)
        )
    )
    cert, chain = le_client.obtain_certificate_from_csr(csr)
    if config.dry_run:
        logger.debug(
            "Dry run: skipping saving certificate to %s", config.cert_path)
        return None, None, None
    cert_path, chain_path, fullchain_path = le_client.save_certificate(
        cert, chain, os.path.normpath(config.cert_path),
        os.path.normpath(config.chain_path), os.path.normpath(config.fullchain_path))
    return cert_path, chain_path, fullchain_path


def renew_cert(config, plugins, lineage):
    """Renew & save an existing cert. Do not install it.

    :param config: Configuration object
    :type config: interfaces.IConfig

    :param plugins: List of plugins
    :type plugins: `list` of `str`

    :param lineage: Certificate lineage object
    :type lineage: storage.RenewableCert

    :returns: `None`
    :rtype: None

    :raises errors.PluginSelectionError: MissingCommandlineFlag if supplied parameters do not pass

    """
    try:
        # installers are used in auth mode to determine domain names
        installer, auth = plug_sel.choose_configurator_plugins(config, plugins, "certonly")
    except errors.PluginSelectionError as e:
        logger.info("Could not choose appropriate plugin: %s", e)
        raise
    le_client = _init_le_client(config, auth, installer)

    renewed_lineage = _get_and_save_cert(le_client, config, lineage=lineage)

    notify = zope.component.getUtility(interfaces.IDisplay).notification
    if installer is None:
        notify("new certificate deployed without reload, fullchain is {0}".format(
               lineage.fullchain), pause=False)
    else:
        # In case of a renewal, reload server to pick up new certificate.
        # In principle we could have a configuration option to inhibit this
        # from happening.
        # Run deployer
        updater.run_renewal_deployer(config, renewed_lineage, installer)
        installer.restart()
        notify("new certificate deployed with reload of {0} server; fullchain is {1}".format(
               config.installer, lineage.fullchain), pause=False)


def certonly(config, plugins):
    """Authenticate & obtain cert, but do not install it.

    This implements the 'certonly' subcommand.

    :param config: Configuration object
    :type config: interfaces.IConfig

    :param plugins: List of plugins
    :type plugins: `list` of `str`

    :returns: `None`
    :rtype: None

    :raises errors.Error: If specified plugin could not be used

    """
    # SETUP: Select plugins and construct a client instance
    try:
        # installers are used in auth mode to determine domain names
        installer, auth = plug_sel.choose_configurator_plugins(config, plugins, "certonly")
    except errors.PluginSelectionError as e:
        logger.info("Could not choose appropriate plugin: %s", e)
        raise

    le_client = _init_le_client(config, auth, installer)

    if config.csr:
        cert_path, chain_path, fullchain_path = _csr_get_and_save_cert(config, le_client)
        _csr_report_new_cert(config, cert_path, chain_path, fullchain_path)
        _suggest_donation_if_appropriate(config)
        eff.handle_subscription(config, le_client.account)
        return

    domains, certname = _find_domains_or_certname(config, installer)
    should_get_cert, lineage = _find_cert(config, domains, certname)

    if not should_get_cert:
        notify = zope.component.getUtility(interfaces.IDisplay).notification
        notify("Certificate not yet due for renewal; no action taken.", pause=False)
        return

    lineage = _get_and_save_cert(le_client, config, domains, certname, lineage)

    cert_path = lineage.cert_path if lineage else None
    fullchain_path = lineage.fullchain_path if lineage else None
    key_path = lineage.key_path if lineage else None
    _report_new_cert(config, cert_path, fullchain_path, key_path)
    _suggest_donation_if_appropriate(config)
    eff.handle_subscription(config, le_client.account)


def renew(config, unused_plugins):
    """Renew previously-obtained certificates.

    :param config: Configuration object
    :type config: interfaces.IConfig

    :param unused_plugins: List of plugins (deprecated)
    :type unused_plugins: `list` of `str`

    :returns: `None`
    :rtype: None

    """
    try:
        renewal.handle_renewal_request(config)
    finally:
        hooks.run_saved_post_hooks()


def make_or_verify_needed_dirs(config):
    """Create or verify existence of config, work, and hook directories.

    :param config: Configuration object
    :type config: interfaces.IConfig

    :returns: `None`
    :rtype: None

    """
    util.set_up_core_dir(config.config_dir, constants.CONFIG_DIRS_MODE, config.strict_permissions)
    util.set_up_core_dir(config.work_dir, constants.CONFIG_DIRS_MODE, config.strict_permissions)

    hook_dirs = (config.renewal_pre_hooks_dir,
                 config.renewal_deploy_hooks_dir,
                 config.renewal_post_hooks_dir,)
    for hook_dir in hook_dirs:
        util.make_or_verify_dir(hook_dir, strict=config.strict_permissions)


def set_displayer(config):
    """Set the displayer

    :param config: Configuration object
    :type config: interfaces.IConfig

    :returns: `None`
    :rtype: None

    """
    if config.quiet:
        config.noninteractive_mode = True
        displayer = display_util.NoninteractiveDisplay(open(os.devnull, "w")) \
        # type: Union[None, display_util.NoninteractiveDisplay, display_util.FileDisplay]
    elif config.noninteractive_mode:
        displayer = display_util.NoninteractiveDisplay(sys.stdout)
    else:
        displayer = display_util.FileDisplay(sys.stdout,
                                             config.force_interactive)
    zope.component.provideUtility(displayer)


def main(cli_args=None):
    """Run Certbot.

    :param cli_args: command line to Certbot, defaults to ``sys.argv[1:]``
    :type cli_args: `list` of `str`

    :returns: value for `sys.exit` about the exit status of Certbot
    :rtype: `str` or `int` or `None`

    """
    if not cli_args:
        cli_args = sys.argv[1:]

    log.pre_arg_parse_setup()

    if os.environ.get('CERTBOT_SNAPPED') == 'True':
        cli_args = snap_config.prepare_env(cli_args)

    plugins = plugins_disco.PluginsRegistry.find_all()
    logger.debug("certbot version: %s", certbot.__version__)
    logger.debug("Location of certbot entry point: %s", sys.argv[0])
    # do not log `config`, as it contains sensitive data (e.g. revoke --key)!
    logger.debug("Arguments: %r", cli_args)
    logger.debug("Discovered plugins: %r", plugins)

    # note: arg parser internally handles --help (and exits afterwards)
    args = cli.prepare_and_parse_args(plugins, cli_args)
    config = configuration.NamespaceConfig(args)
    zope.component.provideUtility(config)

    # On windows, shell without administrative right cannot create symlinks required by certbot.
    # So we check the rights before continuing.
    misc.raise_for_non_administrative_windows_rights()

    try:
        log.post_arg_parse_setup(config)
        make_or_verify_needed_dirs(config)
    except errors.Error:
        # Let plugins_cmd be run as un-privileged user.
        if config.func != plugins_cmd:  # pylint: disable=comparison-with-callable
            raise

    if sys.version_info[0] == 2:
        warnings.warn(
            "Python 2 support will be dropped in the next release of Certbot. "
            "Please upgrade your Python version.",
            PendingDeprecationWarning,
        )  # pragma: no cover

    set_displayer(config)

    # Reporter
    report = reporter.Reporter(config)
    zope.component.provideUtility(report)
    util.atexit_register(report.print_messages)

    return config.func(config, plugins)<|MERGE_RESOLUTION|>--- conflicted
+++ resolved
@@ -491,7 +491,6 @@
     assert cert_path and fullchain_path, "No certificates saved to report."
 
     expiry = crypto_util.notAfter(cert_path).date()
-<<<<<<< HEAD
 
     display_util.notify(
         ("\nSuccessfully received certificate.\n"
@@ -545,25 +544,6 @@
             fullchain_path=fullchain_path, expiry=expiry,
         )
     )
-=======
-    reporter_util = zope.component.getUtility(interfaces.IReporter)
-    # Print the path to fullchain.pem because that's what modern webservers
-    # (Nginx and Apache2.4) will want.
-
-    verbswitch = ' with the "certonly" option' if config.verb == "run" else ""
-    privkey_statement = 'Your key file has been saved at:{br}{0}{br}'.format(
-            key_path, br=os.linesep) if key_path else ""
-    # XXX Perhaps one day we could detect the presence of known old webservers
-    # and say something more informative here.
-    msg = ('Congratulations! Your certificate and chain have been saved at:{br}'
-           '{0}{br}{1}'
-           'Your certificate will expire on {2}. To obtain a new or tweaked version of this '
-           'certificate in the future, simply run {3} again{4}. '
-           'To non-interactively renew *all* of your certificates, run "{3} renew"'
-           .format(fullchain_path, privkey_statement, expiry, cli.cli_command, verbswitch,
-               br=os.linesep))
-    reporter_util.add_message(msg, reporter_util.MEDIUM_PRIORITY)
->>>>>>> 32fb89df
 
 
 def _determine_account(config):
