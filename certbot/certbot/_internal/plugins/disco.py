--- conflicted
+++ resolved
@@ -48,12 +48,9 @@
 
     def __init__(self, entry_point: pkg_resources.EntryPoint, with_prefix=False):
         self.name = self.entry_point_to_plugin_name(entry_point, with_prefix)
-<<<<<<< HEAD
         self.version = entry_point.dist.version
-        self.plugin_cls = entry_point.load()
-=======
+        logger.debug("Plugin version: %s", self.version)
         self.plugin_cls: interfaces.IPluginFactory = entry_point.load()
->>>>>>> a7a9a848
         self.entry_point = entry_point
         self.warning_message: Optional[str] = None
         self._initialized: Optional[interfaces.IPlugin] = None
