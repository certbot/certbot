"""Decide which plugins to use for authentication & installation"""

import logging
from typing import cast
from typing import Iterable
from typing import List
from typing import Optional
from typing import Tuple
from typing import Type
from typing import TypeVar

from certbot import configuration
from certbot import errors
from certbot import interfaces
from certbot._internal.plugins import disco
from certbot.compat import os
from certbot.display import util as display_util

logger = logging.getLogger(__name__)


<<<<<<< HEAD
def pick_configurator(config: configuration.NamespaceConfig, default: str,
=======
def pick_configurator(config: configuration.NamespaceConfig, default: Optional[str],
>>>>>>> 86406ab6
                      plugins: disco.PluginsRegistry,
                      question: str = "How would you like to authenticate and install "
                                      "certificates?") -> Optional[interfaces.Plugin]:
    """Pick configurator plugin."""
    return pick_plugin(
        config, default, plugins, question,
        (interfaces.Authenticator, interfaces.Installer))


<<<<<<< HEAD
def pick_installer(config: configuration.NamespaceConfig, default: str,
=======
def pick_installer(config: configuration.NamespaceConfig, default: Optional[str],
>>>>>>> 86406ab6
                   plugins: disco.PluginsRegistry,
                   question: str = "How would you like to install certificates?"
                   ) -> Optional[interfaces.Installer]:
    """Pick installer plugin."""
    return pick_plugin(config, default, plugins, question, (interfaces.Installer,))


<<<<<<< HEAD
def pick_authenticator(config: configuration.NamespaceConfig, default: str,
=======
def pick_authenticator(config: configuration.NamespaceConfig, default: Optional[str],
>>>>>>> 86406ab6
                       plugins: disco.PluginsRegistry,
                       question: str = "How would you "
                                       "like to authenticate with the ACME CA?"
                       ) -> Optional[interfaces.Authenticator]:
    """Pick authentication plugin."""
    return pick_plugin(
        config, default, plugins, question, (interfaces.Authenticator,))


def get_unprepared_installer(config: configuration.NamespaceConfig,
                             plugins: disco.PluginsRegistry) -> Optional[interfaces.Installer]:
    """
    Get an unprepared interfaces.Installer object.

    :param certbot.configuration.NamespaceConfig config: Configuration
    :param certbot._internal.plugins.disco.PluginsRegistry plugins:
        All plugins registered as entry points.

    :returns: Unprepared installer plugin or None
    :rtype: Plugin or None
    """

    _, req_inst = cli_plugin_requests(config)
    if not req_inst:
        return None
    installers = plugins.filter(lambda p_ep: p_ep.check_name(req_inst))
    installers.init(config)
    installers = installers.verify((interfaces.Installer,))
    if len(installers) > 1:
        raise errors.PluginSelectionError(
            "Found multiple installers with the name %s, Certbot is unable to "
            "determine which one to use. Skipping." % req_inst)
    if installers:
        inst = list(installers.values())[0]
        logger.debug("Selecting plugin: %s", inst)
        return inst.init(config)
    raise errors.PluginSelectionError(
        "Could not select or initialize the requested installer %s." % req_inst)


P = TypeVar('P', bound=interfaces.Plugin)


<<<<<<< HEAD
def pick_plugin(config: configuration.NamespaceConfig, default: str, plugins: disco.PluginsRegistry,
                question: str, ifaces: Iterable[Type]) -> Optional[P]:
=======
def pick_plugin(config: configuration.NamespaceConfig, default: Optional[str],
                plugins: disco.PluginsRegistry, question: str,
                ifaces: Iterable[Type]) -> Optional[P]:
>>>>>>> 86406ab6
    """Pick plugin.

    :param certbot.configuration.NamespaceConfig config: Configuration
    :param str default: Plugin name supplied by user or ``None``.
    :param certbot._internal.plugins.disco.PluginsRegistry plugins:
        All plugins registered as entry points.
    :param str question: Question to be presented to the user in case
        multiple candidates are found.
    :param list ifaces: Interfaces that plugins must provide.

    :returns: Initialized plugin.
    :rtype: Plugin

    """
    if default is not None:
        # throw more UX-friendly error if default not in plugins
        filtered = plugins.filter(lambda p_ep: p_ep.check_name(default))
    else:
        if config.noninteractive_mode:
            # it's really bad to auto-select the single available plugin in
            # non-interactive mode, because an update could later add a second
            # available plugin
            raise errors.MissingCommandlineFlag(
                "Missing command line flags. For non-interactive execution, "
                "you will need to specify a plugin on the command line.  Run "
                "with '--help plugins' to see a list of options, and see "
                "https://eff.org/letsencrypt-plugins for more detail on what "
                "the plugins do and how to use them.")

        filtered = plugins.visible().ifaces(ifaces)

    filtered.init(config)
    verified = filtered.verify(ifaces)
    verified.prepare()
    prepared = verified.available()

    if len(prepared) > 1:
        logger.debug("Multiple candidate plugins: %s", prepared)
        plugin_ep1 = choose_plugin(list(prepared.values()), question)
        if plugin_ep1 is None:
            return None
        return cast(P, plugin_ep1.init())
    elif len(prepared) == 1:
        plugin_ep2 = list(prepared.values())[0]
        logger.debug("Single candidate plugin: %s", plugin_ep2)
        if plugin_ep2.misconfigured:
            return None
        return plugin_ep2.init()
    else:
        logger.debug("No candidate plugin")
        return None


def choose_plugin(prepared: List[disco.PluginEntryPoint],
                  question: str) -> Optional[disco.PluginEntryPoint]:
    """Allow the user to choose their plugin.

    :param list prepared: List of `~.PluginEntryPoint`.
    :param str question: Question to be presented to the user.

    :returns: Plugin entry point chosen by the user.
    :rtype: `~.PluginEntryPoint`

    """
    opts = [plugin_ep.description_with_name +
            (" [Misconfigured]" if plugin_ep.misconfigured else "")
            for plugin_ep in prepared]

    while True:
        code, index = display_util.menu(question, opts, force_interactive=True)

        if code == display_util.OK:
            plugin_ep = prepared[index]
            if plugin_ep.misconfigured:
                display_util.notification(
                    "The selected plugin encountered an error while parsing "
                    "your server configuration and cannot be used. The error "
                    "was:\n\n{0}".format(plugin_ep.prepare()), pause=False)
            else:
                return plugin_ep
        else:
            return None


noninstaller_plugins = ["webroot", "manual", "standalone", "dns-cloudflare", "dns-cloudxns",
                        "dns-digitalocean", "dns-dnsimple", "dns-dnsmadeeasy", "dns-gehirn",
                        "dns-google", "dns-linode", "dns-luadns", "dns-nsone", "dns-ovh",
                        "dns-rfc2136", "dns-route53", "dns-sakuracloud"]


def record_chosen_plugins(config: configuration.NamespaceConfig, plugins: disco.PluginsRegistry,
                          auth: Optional[interfaces.Authenticator],
                          inst: Optional[interfaces.Installer]) -> None:
    """Update the config entries to reflect the plugins we actually selected."""
    config.authenticator = None
    if auth:
        auth_ep = plugins.find_init(auth)
        if auth_ep:
            config.authenticator = auth_ep.name
    config.installer = None
    if inst:
        inst_ep = plugins.find_init(inst)
        if inst_ep:
            config.installer = inst_ep.name
    logger.info("Plugins selected: Authenticator %s, Installer %s",
                config.authenticator, config.installer)


def choose_configurator_plugins(config: configuration.NamespaceConfig,
                                plugins: disco.PluginsRegistry,
                                verb: str) -> Tuple[Optional[interfaces.Installer],
                                                    Optional[interfaces.Authenticator]]:
    """
    Figure out which configurator we're going to use, modifies
    config.authenticator and config.installer strings to reflect that choice if
    necessary.

    :raises errors.PluginSelectionError if there was a problem

    :returns: tuple of (`Installer` or None, `Authenticator` or None)
    :rtype: tuple
    """

    req_auth, req_inst = cli_plugin_requests(config)
    installer_question = ""

    if verb == "enhance":
        installer_question = ("Which installer would you like to use to "
                              "configure the selected enhancements?")

    # Which plugins do we need?
    if verb == "run":
        need_inst = need_auth = True
        from certbot._internal.cli import cli_command
        if req_auth in noninstaller_plugins and not req_inst:
            msg = ('With the {0} plugin, you probably want to use the "certonly" command, eg:{1}'
                   '{1}    {2} certonly --{0}{1}{1}'
                   '(Alternatively, add a --installer flag. See https://eff.org/letsencrypt-plugins'
                   '{1} and "--help plugins" for more information.)'.format(
                       req_auth, os.linesep, cli_command))

            raise errors.MissingCommandlineFlag(msg)
    else:
        need_inst = need_auth = False
    if verb == "certonly":
        need_auth = True
    elif verb in ("install", "enhance"):
        need_inst = True
        if config.authenticator:
            logger.warning("Specifying an authenticator doesn't make sense when "
                           "running Certbot with verb \"%s\"", verb)
    # Try to meet the user's request and/or ask them to pick plugins
    authenticator: Optional[interfaces.Authenticator] = None
    installer: Optional[interfaces.Installer] = None
    if verb == "run" and req_auth == req_inst:
        # Unless the user has explicitly asked for different auth/install,
        # only consider offering a single choice
        configurator = pick_configurator(config, req_inst, plugins)
        authenticator = cast(Optional[interfaces.Authenticator], configurator)
        installer = cast(Optional[interfaces.Installer], configurator)
    else:
        if need_inst or req_inst:
            installer = pick_installer(config, req_inst, plugins, installer_question)
        if need_auth:
            authenticator = pick_authenticator(config, req_auth, plugins)
    logger.debug("Selected authenticator %s and installer %s", authenticator, installer)

    # Report on any failures
    if need_inst and not installer:
        diagnose_configurator_problem("installer", req_inst, plugins)
    if need_auth and not authenticator:
        diagnose_configurator_problem("authenticator", req_auth, plugins)

    record_chosen_plugins(config, plugins, authenticator, installer)
    return installer, authenticator


<<<<<<< HEAD
def set_configurator(previously: str, now: str) -> str:
=======
def set_configurator(previously: Optional[str], now: Optional[str]) -> Optional[str]:
>>>>>>> 86406ab6
    """
    Setting configurators multiple ways is okay, as long as they all agree
    :param str previously: previously identified request for the installer/authenticator
    :param str now: the request currently being processed
    """
    if not now:
        # we're not actually setting anything
        return previously
    if previously:
        if previously != now:
            msg = "Too many flags setting configurators/installers/authenticators {0} -> {1}"
            raise errors.PluginSelectionError(msg.format(repr(previously), repr(now)))
    return now


<<<<<<< HEAD
def cli_plugin_requests(config: configuration.NamespaceConfig) -> Tuple[str, str]:
=======
def cli_plugin_requests(config: configuration.NamespaceConfig
                        ) -> Tuple[Optional[str], Optional[str]]:
>>>>>>> 86406ab6
    """
    Figure out which plugins the user requested with CLI and config options

    :returns: (requested authenticator string or None, requested installer string or None)
    :rtype: tuple
    """
    req_inst = req_auth = config.configurator
    req_inst = set_configurator(req_inst, config.installer)
    req_auth = set_configurator(req_auth, config.authenticator)

    if config.nginx:
        req_inst = set_configurator(req_inst, "nginx")
        req_auth = set_configurator(req_auth, "nginx")
    if config.apache:
        req_inst = set_configurator(req_inst, "apache")
        req_auth = set_configurator(req_auth, "apache")
    if config.standalone:
        req_auth = set_configurator(req_auth, "standalone")
    if config.webroot:
        req_auth = set_configurator(req_auth, "webroot")
    if config.manual:
        req_auth = set_configurator(req_auth, "manual")
    if config.dns_cloudflare:
        req_auth = set_configurator(req_auth, "dns-cloudflare")
    if config.dns_cloudxns:
        req_auth = set_configurator(req_auth, "dns-cloudxns")
    if config.dns_digitalocean:
        req_auth = set_configurator(req_auth, "dns-digitalocean")
    if config.dns_dnsimple:
        req_auth = set_configurator(req_auth, "dns-dnsimple")
    if config.dns_dnsmadeeasy:
        req_auth = set_configurator(req_auth, "dns-dnsmadeeasy")
    if config.dns_gehirn:
        req_auth = set_configurator(req_auth, "dns-gehirn")
    if config.dns_google:
        req_auth = set_configurator(req_auth, "dns-google")
    if config.dns_linode:
        req_auth = set_configurator(req_auth, "dns-linode")
    if config.dns_luadns:
        req_auth = set_configurator(req_auth, "dns-luadns")
    if config.dns_nsone:
        req_auth = set_configurator(req_auth, "dns-nsone")
    if config.dns_ovh:
        req_auth = set_configurator(req_auth, "dns-ovh")
    if config.dns_rfc2136:
        req_auth = set_configurator(req_auth, "dns-rfc2136")
    if config.dns_route53:
        req_auth = set_configurator(req_auth, "dns-route53")
    if config.dns_sakuracloud:
        req_auth = set_configurator(req_auth, "dns-sakuracloud")
    logger.debug("Requested authenticator %s and installer %s", req_auth, req_inst)
    return req_auth, req_inst


<<<<<<< HEAD
def diagnose_configurator_problem(cfg_type: str, requested: str,
=======
def diagnose_configurator_problem(cfg_type: str, requested: Optional[str],
>>>>>>> 86406ab6
                                  plugins: disco.PluginsRegistry) -> None:
    """
    Raise the most helpful error message about a plugin being unavailable

    :param str cfg_type: either "installer" or "authenticator"
    :param str requested: the plugin that was requested
    :param .PluginsRegistry plugins: available plugins

    :raises error.PluginSelectionError: if there was a problem
    """

    if requested:
        if requested not in plugins:
            msg = "The requested {0} plugin does not appear to be installed".format(requested)
        else:
            msg = ("The {0} plugin is not working; there may be problems with "
                   "your existing configuration.\nThe error was: {1!r}"
                   .format(requested, plugins[requested].problem))
    elif cfg_type == "installer":
        from certbot._internal.cli import cli_command
        msg = ('Certbot doesn\'t know how to automatically configure the web '
          'server on this system. However, it can still get a certificate for '
          'you. Please run "{0} certonly" to do so. You\'ll need to '
          'manually configure your web server to use the resulting '
          'certificate.').format(cli_command)
    else:
        msg = "{0} could not be determined or is not installed".format(cfg_type)
    raise errors.PluginSelectionError(msg)<|MERGE_RESOLUTION|>--- conflicted
+++ resolved
@@ -19,11 +19,7 @@
 logger = logging.getLogger(__name__)
 
 
-<<<<<<< HEAD
-def pick_configurator(config: configuration.NamespaceConfig, default: str,
-=======
 def pick_configurator(config: configuration.NamespaceConfig, default: Optional[str],
->>>>>>> 86406ab6
                       plugins: disco.PluginsRegistry,
                       question: str = "How would you like to authenticate and install "
                                       "certificates?") -> Optional[interfaces.Plugin]:
@@ -33,11 +29,7 @@
         (interfaces.Authenticator, interfaces.Installer))
 
 
-<<<<<<< HEAD
-def pick_installer(config: configuration.NamespaceConfig, default: str,
-=======
 def pick_installer(config: configuration.NamespaceConfig, default: Optional[str],
->>>>>>> 86406ab6
                    plugins: disco.PluginsRegistry,
                    question: str = "How would you like to install certificates?"
                    ) -> Optional[interfaces.Installer]:
@@ -45,11 +37,7 @@
     return pick_plugin(config, default, plugins, question, (interfaces.Installer,))
 
 
-<<<<<<< HEAD
-def pick_authenticator(config: configuration.NamespaceConfig, default: str,
-=======
 def pick_authenticator(config: configuration.NamespaceConfig, default: Optional[str],
->>>>>>> 86406ab6
                        plugins: disco.PluginsRegistry,
                        question: str = "How would you "
                                        "like to authenticate with the ACME CA?"
@@ -93,14 +81,9 @@
 P = TypeVar('P', bound=interfaces.Plugin)
 
 
-<<<<<<< HEAD
-def pick_plugin(config: configuration.NamespaceConfig, default: str, plugins: disco.PluginsRegistry,
-                question: str, ifaces: Iterable[Type]) -> Optional[P]:
-=======
 def pick_plugin(config: configuration.NamespaceConfig, default: Optional[str],
                 plugins: disco.PluginsRegistry, question: str,
                 ifaces: Iterable[Type]) -> Optional[P]:
->>>>>>> 86406ab6
     """Pick plugin.
 
     :param certbot.configuration.NamespaceConfig config: Configuration
@@ -278,11 +261,7 @@
     return installer, authenticator
 
 
-<<<<<<< HEAD
-def set_configurator(previously: str, now: str) -> str:
-=======
 def set_configurator(previously: Optional[str], now: Optional[str]) -> Optional[str]:
->>>>>>> 86406ab6
     """
     Setting configurators multiple ways is okay, as long as they all agree
     :param str previously: previously identified request for the installer/authenticator
@@ -298,12 +277,8 @@
     return now
 
 
-<<<<<<< HEAD
-def cli_plugin_requests(config: configuration.NamespaceConfig) -> Tuple[str, str]:
-=======
 def cli_plugin_requests(config: configuration.NamespaceConfig
                         ) -> Tuple[Optional[str], Optional[str]]:
->>>>>>> 86406ab6
     """
     Figure out which plugins the user requested with CLI and config options
 
@@ -358,11 +333,7 @@
     return req_auth, req_inst
 
 
-<<<<<<< HEAD
-def diagnose_configurator_problem(cfg_type: str, requested: str,
-=======
 def diagnose_configurator_problem(cfg_type: str, requested: Optional[str],
->>>>>>> 86406ab6
                                   plugins: disco.PluginsRegistry) -> None:
     """
     Raise the most helpful error message about a plugin being unavailable
