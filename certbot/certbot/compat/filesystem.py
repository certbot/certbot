--- conflicted
+++ resolved
@@ -407,11 +407,7 @@
 def has_world_permissions(path):
     # type: (str) -> bool
     """
-<<<<<<< HEAD
     Check if everybody/world has any right (read/write/execute) on a file given its path.
-=======
-    Check if everybody/world has any right (read/write/execute) on a file given its path
->>>>>>> cc07722b
 
     :param str path: path to test
     :return: True if everybody/world has any right to the file
@@ -433,11 +429,7 @@
 def compute_private_key_mode(old_key, base_mode):
     # type: (str, int) -> int
     """
-<<<<<<< HEAD
     Calculate the POSIX mode to apply to a private key given the previous private key.
-=======
-    Calculate the POSIX mode to apply to a private key given the previous private key
->>>>>>> cc07722b
 
     :param str old_key: path to the previous private key
     :param int base_mode: the minimum modes to apply to a private key
