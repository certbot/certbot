--- conflicted
+++ resolved
@@ -164,7 +164,6 @@
 
     if POSIX_MODE:
         proc = subprocess.run(shell_cmd, shell=True, stdout=subprocess.PIPE,
-<<<<<<< HEAD
                                stderr=subprocess.PIPE, universal_newlines=True,
                                env=env)
     else: 
@@ -196,17 +195,4 @@
                      cmd_name, shell_cmd, proc.returncode)
     if err:
         logger.error('Error output from %s command %s:\n%s', cmd_name, shell_cmd, err)
-    return err, out
-=======
-                              stderr=subprocess.PIPE, universal_newlines=True,
-                              check=False, env=env)
-    else:
-        line = ['powershell.exe', '-Command', shell_cmd]
-        proc = subprocess.run(line, stdout=subprocess.PIPE, stderr=subprocess.PIPE,
-                              universal_newlines=True, check=False, env=env)
-
-    # universal_newlines causes stdout and stderr to be str objects instead of
-    # bytes in Python 3
-    out, err = proc.stdout, proc.stderr
-    return proc.returncode, err, out
->>>>>>> 399b932a
+    return proc.returncode, err, out