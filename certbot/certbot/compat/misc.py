--- conflicted
+++ resolved
@@ -141,25 +141,25 @@
         proc = subprocess.run(line, stdout=subprocess.PIPE, stderr=subprocess.PIPE,
                               universal_newlines=True, check=False, env=env)
 
-<<<<<<< HEAD
-    # universal_newlines causes Popen.communicate()
-    # to return str objects instead of bytes in Python 3
-    out, err = cmd.communicate()
-    return cmd.returncode, err, out
+    # universal_newlines causes stdout and stderr to be str objects instead of
+    # bytes in Python 3
+    out, err = proc.stdout, proc.stderr
+    return proc.returncode, err, out
 
 
 def execute_command(cmd_name: str, shell_cmd: str, env: Optional[dict] = None) -> Tuple[str, str]:
     """
     Run a command:
-        - on Linux command will be run by the standard shell selected with Popen(shell=True)
+        - on Linux command will be run by the standard shell selected with
+          subprocess.run(shell=True)
         - on Windows command will be run in a Powershell shell
 
-    This differs from execute_command_status: it does not return the exit code, but logs
-    the result and output of the command.
+    This differs from execute_command: it returns the exit code, and does not log the result
+    and output of the command.
 
     :param str cmd_name: the user facing name of the hook being run
     :param str shell_cmd: shell command to execute
-    :param dict env: environ to pass into Popen
+    :param dict env: environ to pass into subprocess.run
 
     :returns: `tuple` (`str` stderr, `str` stdout)
     """
@@ -175,17 +175,6 @@
     if returncode != 0:
         logger.error('%s command "%s" returned error code %d',
                      cmd_name, shell_cmd, returncode)
-=======
-    # universal_newlines causes stdout and stderr to be str objects instead of
-    # bytes in Python 3
-    out, err = proc.stdout, proc.stderr
-    base_cmd = os.path.basename(shell_cmd.split(None, 1)[0])
-    if out:
-        logger.info('Output from %s command %s:\n%s', cmd_name, base_cmd, out)
-    if proc.returncode != 0:
-        logger.error('%s command "%s" returned error code %d',
-                     cmd_name, shell_cmd, proc.returncode)
->>>>>>> 099c6c8b
     if err:
         logger.error('Error output from %s command %s:\n%s', cmd_name, base_cmd, err)
     return err, out