"""Contains UI methods for LE user operations."""
import logging
from textwrap import indent

<<<<<<< HEAD
import zope.component

from acme import challenges
=======
>>>>>>> 08839758
from certbot import errors
from certbot import util
from certbot.compat import os
from certbot.display import util as display_util

logger = logging.getLogger(__name__)


def get_email(invalid=False, optional=True):
    """Prompt for valid email address.

    :param bool invalid: True if an invalid address was provided by the user
    :param bool optional: True if the user can use
        --register-unsafely-without-email to avoid providing an e-mail

    :returns: e-mail address
    :rtype: str

    :raises errors.Error: if the user cancels

    """
    invalid_prefix = "There seem to be problems with that address. "
    msg = "Enter email address (used for urgent renewal and security notices)\n"
    unsafe_suggestion = ("\n\nIf you really want to skip this, you can run "
                         "the client with --register-unsafely-without-email "
                         "but you will then be unable to receive notice about "
                         "impending expiration or revocation of your "
                         "certificates or problems with your Certbot "
                         "installation that will lead to failure to renew.\n\n")
    if optional:
        if invalid:
            msg += unsafe_suggestion
            suggest_unsafe = False
        else:
            suggest_unsafe = True
    else:
        suggest_unsafe = False

    while True:
        try:
            code, email = display_util.input_text(invalid_prefix + msg if invalid else msg,
                                                  force_interactive=True)
        except errors.MissingCommandlineFlag:
            msg = ("You should register before running non-interactively, "
                   "or provide --agree-tos and --email <email_address> flags.")
            raise errors.MissingCommandlineFlag(msg)

        if code != display_util.OK:
            if optional:
                raise errors.Error(
                    "An e-mail address or "
                    "--register-unsafely-without-email must be provided.")
            raise errors.Error("An e-mail address must be provided.")
        if util.safe_email(email):
            return email
        if suggest_unsafe:
            msg = unsafe_suggestion + msg
            suggest_unsafe = False  # add this message at most once

        invalid = bool(email)


def choose_account(accounts):
    """Choose an account.

    :param list accounts: Containing at least one
        :class:`~certbot._internal.account.Account`

    """
    # Note this will get more complicated once we start recording authorizations
    labels = [acc.slug for acc in accounts]

    code, index = display_util.menu("Please choose an account", labels, force_interactive=True)
    if code == display_util.OK:
        return accounts[index]
    return None


def choose_values(values, question=None):
    """Display screen to let user pick one or multiple values from the provided
    list.

    :param list values: Values to select from

    :returns: List of selected values
    :rtype: list
    """
    code, items = display_util.checklist(question, tags=values, force_interactive=True)
    if code == display_util.OK and items:
        return items
    return []

<<<<<<< HEAD
def choose_names(installer, authenticator, question=None):
=======

def choose_names(installer, question=None):
>>>>>>> 08839758
    """Display screen to select domains to validate.

    :param installer: An installer object
    :type installer: :class:`certbot.interfaces.IInstaller`

    :param authenticator: An authenticator object
    :type authenticator: :class:`certbot.interfaces.IAuthenticator`

    :param `str` question: Overriding default question to ask the user if asked
        to choose from domain names.

    :returns: List of selected names
    :rtype: `list` of `str`

    """
    if installer is None:
        logger.debug("No installer, picking names manually")
        return _choose_names_manually()

    domains = list(installer.get_all_names())
    names = get_valid_domains(domains)

    if not names:
        return _choose_names_manually()

    names = [name for name in names if not util.is_wildcard_domain(name)
                                       or util.is_wildcard_domain(name)
                                       and challenges.DNS01 in authenticator.get_chall_pref(name)]

    code, names = _filter_names(names, question)
    if code == display_util.OK and names:
        return names
    return []


def get_valid_domains(domains):
    """Helper method for choose_names that implements basic checks
     on domain names

    :param list domains: Domain names to validate
    :return: List of valid domains
    :rtype: list
    """
    valid_domains = []
    for domain in domains:
        try:
            valid_domains.append(util.enforce_domain_sanity(domain))
        except errors.ConfigurationError:
            continue
    return valid_domains


def _sort_names(FQDNs):
    """Sort FQDNs by SLD (and if many, by their subdomains)

    :param list FQDNs: list of domain names

    :returns: Sorted list of domain names
    :rtype: list
    """
    return sorted(FQDNs, key=lambda fqdn: fqdn.split('.')[::-1][1:])


def _filter_names(names, override_question=None):
    """Determine which names the user would like to select from a list.

    :param list names: domain names

    :returns: tuple of the form (`code`, `names`) where
        `code` - str display exit code
        `names` - list of names selected
    :rtype: tuple

    """
    # Sort by domain first, and then by subdomain
    sorted_names = _sort_names(names)
    if override_question:
        question = override_question
    else:
        question = "Which names would you like to activate HTTPS for?"
    code, names = display_util.checklist(
        question, tags=sorted_names, cli_flag="--domains", force_interactive=True)
    return code, [str(s) for s in names]


def _choose_names_manually(prompt_prefix=""):
    """Manually input names for those without an installer.

    :param str prompt_prefix: string to prepend to prompt for domains

    :returns: list of provided names
    :rtype: `list` of `str`

    """
    code, input_ = display_util.input_text(
        prompt_prefix +
        "Please enter the domain name(s) you would like on your certificate "
        "(comma and/or space separated)",
        cli_flag="--domains", force_interactive=True)

    if code == display_util.OK:
        invalid_domains = {}
        retry_message = ""
        try:
            domain_list = display_util.separate_list_input(input_)
        except UnicodeEncodeError:
            domain_list = []
            retry_message = (
                "Internationalized domain names are not presently "
                "supported.{0}{0}Would you like to re-enter the "
                "names?{0}").format(os.linesep)

        for i, domain in enumerate(domain_list):
            try:
                domain_list[i] = util.enforce_domain_sanity(domain)
            except errors.ConfigurationError as e:
                invalid_domains[domain] = str(e)

        if invalid_domains:
            retry_message = (
                "One or more of the entered domain names was not valid:"
                "{0}{0}").format(os.linesep)
            for invalid_domain, err in invalid_domains.items():
                retry_message = retry_message + "{1}: {2}{0}".format(
                    os.linesep, invalid_domain, err)
            retry_message = retry_message + (
                "{0}Would you like to re-enter the names?{0}").format(
                    os.linesep)

        if retry_message:
            # We had error in input
            retry = display_util.yesno(retry_message, force_interactive=True)
            if retry:
                return _choose_names_manually()
        else:
            return domain_list
    return []


def success_installation(domains):
    """Display a box confirming the installation of HTTPS.

    :param list domains: domain names which were enabled

    """
    display_util.notify(
        "Congratulations! You have successfully enabled HTTPS on {0}"
        .format(_gen_https_names(domains))
    )


def success_renewal(unused_domains):
    """Display a box confirming the renewal of an existing certificate.

    :param list domains: domain names which were renewed

    """
    display_util.notify(
        "Your existing certificate has been successfully renewed, and the "
        "new certificate has been installed."
    )


def success_revocation(cert_path):
    """Display a message confirming a certificate has been revoked.

    :param list cert_path: path to certificate which was revoked.

    """
    display_util.notify(
        "Congratulations! You have successfully revoked the certificate "
        "that was located at {0}.".format(cert_path)
    )


def report_executed_command(command_name: str, returncode: int, stdout: str, stderr: str) -> None:
    """Display a message describing the success or failure of an executed process (e.g. hook).

    :param str command_name: Human-readable description of the executed command
    :param int returncode: The exit code of the executed command
    :param str stdout: The stdout output of the executed command
    :param str stderr: The stderr output of the executed command

    """
    out_s, err_s = stdout.strip(), stderr.strip()
    if returncode != 0:
        logger.warning("%s reported error code %d", command_name, returncode)
    if out_s:
        display_util.notify(f"{command_name} ran with output:\n{indent(out_s, ' ')}")
    if err_s:
        logger.warning("%s ran with error output:\n%s", command_name, indent(err_s, ' '))


def _gen_https_names(domains):
    """Returns a string of the https domains.

    Domains are formatted nicely with ``https://`` prepended to each.

    :param list domains: Each domain is a 'str'

    """
    if len(domains) == 1:
        return "https://{0}".format(domains[0])
    elif len(domains) == 2:
        return "https://{dom[0]} and https://{dom[1]}".format(dom=domains)
    elif len(domains) > 2:
        return "{0}{1}{2}".format(
            ", ".join("https://%s" % dom for dom in domains[:-1]),
            ", and https://",
            domains[-1])

    return ""


def _get_validated(method, validator, message, default=None, **kwargs):
    if default is not None:
        try:
            validator(default)
        except errors.Error as error:
            logger.debug('Encountered invalid default value "%s" when prompting for "%s"',
                         default,
                         message,
                         exc_info=True)
            raise AssertionError('Invalid default "{0}"'.format(default))

    while True:
        code, raw = method(message, default=default, **kwargs)
        if code == display_util.OK:
            try:
                validator(raw)
                return code, raw
            except errors.Error as error:
                logger.debug('Validator rejected "%s" when prompting for "%s"',
                             raw,
                             message,
                             exc_info=True)
                display_util.notification(str(error), pause=False)
        else:
            return code, raw


def validated_input(validator, *args, **kwargs):
    """Like `~certbot.interfaces.IDisplay.input`, but with validation.

    :param callable validator: A method which will be called on the
        supplied input. If the method raises an `errors.Error`, its
        text will be displayed and the user will be re-prompted.
    :param list `*args`: Arguments to be passed to `~certbot.interfaces.IDisplay.input`.
    :param dict `**kwargs`: Arguments to be passed to `~certbot.interfaces.IDisplay.input`.
    :return: as `~certbot.interfaces.IDisplay.input`
    :rtype: tuple
    """
    return _get_validated(display_util.input_text, validator, *args, **kwargs)


def validated_directory(validator, *args, **kwargs):
    """Like `~certbot.interfaces.IDisplay.directory_select`, but with validation.

    :param callable validator: A method which will be called on the
        supplied input. If the method raises an `errors.Error`, its
        text will be displayed and the user will be re-prompted.
    :param list `*args`: Arguments to be passed to `~certbot.interfaces.IDisplay.directory_select`.
    :param dict `**kwargs`: Arguments to be passed to
        `~certbot.interfaces.IDisplay.directory_select`.
    :return: as `~certbot.interfaces.IDisplay.directory_select`
    :rtype: tuple
    """
    return _get_validated(display_util.directory_select, validator, *args, **kwargs)<|MERGE_RESOLUTION|>--- conflicted
+++ resolved
@@ -2,12 +2,7 @@
 import logging
 from textwrap import indent
 
-<<<<<<< HEAD
-import zope.component
-
 from acme import challenges
-=======
->>>>>>> 08839758
 from certbot import errors
 from certbot import util
 from certbot.compat import os
@@ -100,12 +95,8 @@
         return items
     return []
 
-<<<<<<< HEAD
+
 def choose_names(installer, authenticator, question=None):
-=======
-
-def choose_names(installer, question=None):
->>>>>>> 08839758
     """Display screen to select domains to validate.
 
     :param installer: An installer object
