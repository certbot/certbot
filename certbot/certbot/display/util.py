--- conflicted
+++ resolved
@@ -98,7 +98,7 @@
     return line.rstrip('\n')
 
 
-def notify(msg, wrap=True):
+def notify(msg):
     # type: (str, bool) -> None
     """Display a basic status message.
 
@@ -106,11 +106,7 @@
 
     """
     zope.component.getUtility(interfaces.IDisplay).notification(
-<<<<<<< HEAD
-        msg, pause=False, wrap=wrap, decorate=False
-=======
         msg, pause=False, decorate=False, wrap=False
->>>>>>> 78edb288
     )
 
 
