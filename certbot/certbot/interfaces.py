"""Certbot client interfaces."""
from abc import ABCMeta
from abc import abstractmethod
from argparse import ArgumentParser
from typing import Any
from typing import Iterable
from typing import List
from typing import Optional
from typing import Type
from typing import TYPE_CHECKING
from typing import Union

from acme.challenges import Challenge
from acme.challenges import ChallengeResponse
from acme.client import ClientV2
from certbot import configuration
from certbot.achallenges import AnnotatedChallenge

try:
    from zope.interface import Interface as ZopeInterface
except ImportError:
    ZopeInterface = object

if TYPE_CHECKING:
    from certbot._internal.account import Account


class AccountStorage(metaclass=ABCMeta):
    """Accounts storage interface."""

    @abstractmethod
    def find_all(self) -> List['Account']:  # pragma: no cover
        """Find all accounts.

        :returns: All found accounts.
        :rtype: list

        """
        raise NotImplementedError()

    @abstractmethod
    def load(self, account_id: str) -> 'Account':  # pragma: no cover
        """Load an account by its id.

        :raises .AccountNotFound: if account could not be found
        :raises .AccountStorageError: if account could not be loaded

        :returns: The account loaded
        :rtype: .Account

        """
        raise NotImplementedError()

    @abstractmethod
    def save(self, account: 'Account', client: ClientV2) -> None:  # pragma: no cover
        """Save account.

        :raises .AccountStorageError: if account could not be saved

        """
        raise NotImplementedError()


class Plugin(metaclass=ABCMeta):
    """Certbot plugin.

    Objects providing this interface will be called without satisfying
    any entry point "extras" (extra dependencies) you might have defined
    for your plugin, e.g (excerpt from ``setup.py`` script)::

      setup(
          ...
          entry_points={
              'certbot.plugins': [
                  'name=example_project.plugin[plugin_deps]',
              ],
          },
          extras_require={
              'plugin_deps': ['dep1', 'dep2'],
          }
      )

    Therefore, make sure such objects are importable and usable without
    extras. This is necessary, because CLI does the following operations
    (in order):

      - loads an entry point,
      - calls `inject_parser_options`,
      - requires an entry point,
      - creates plugin instance (`__call__`).

    """

    description: str = NotImplemented
    """Short plugin description"""

    name: str = NotImplemented
    """Unique name of the plugin"""

    @abstractmethod
    def __init__(self, config: Optional[configuration.NamespaceConfig], name: str) -> None:
        """Create a new `Plugin`.

        :param configuration.NamespaceConfig config: Configuration.
        :param str name: Unique plugin name.

        """
        super().__init__()

    @abstractmethod
    def prepare(self) -> None:
        """Prepare the plugin.

        Finish up any additional initialization.

        :raises .PluginError:
            when full initialization cannot be completed.
        :raises .MisconfigurationError:
            when full initialization cannot be completed. Plugin will
            be displayed on a list of available plugins.
        :raises .NoInstallationError:
            when the necessary programs/files cannot be located. Plugin
            will NOT be displayed on a list of available plugins.
        :raises .NotSupportedError:
            when the installation is recognized, but the version is not
            currently supported.

        """

    @abstractmethod
    def more_info(self) -> str:
        """Human-readable string to help the user.

        Should describe the steps taken and any relevant info to help the user
        decide which plugin to use.

        :rtype str:

        """

    @classmethod
    @abstractmethod
    def inject_parser_options(cls, parser: ArgumentParser, name: str) -> None:
        """Inject argument parser options (flags).

        1. Be nice and prepend all options and destinations with
        `~.common.option_namespace` and `~common.dest_namespace`.

        2. Inject options (flags) only. Positional arguments are not
        allowed, as this would break the CLI.

        :param ArgumentParser parser: (Almost) top-level CLI parser.
        :param str name: Unique plugin name.

        """


class Authenticator(Plugin):
    """Generic Certbot Authenticator.

    Class represents all possible tools processes that have the
    ability to perform challenges and attain a certificate.

    """

    @abstractmethod
    def get_chall_pref(self, domain: str) -> Iterable[Type[Challenge]]:
        """Return `collections.Iterable` of challenge preferences.

        :param str domain: Domain for which challenge preferences are sought.

        :returns: `collections.Iterable` of challenge types (subclasses of
            :class:`acme.challenges.Challenge`) with the most
            preferred challenges first. If a type is not specified, it means the
            Authenticator cannot perform the challenge.
        :rtype: `collections.Iterable`

        """

    @abstractmethod
    def perform(self, achalls: List[AnnotatedChallenge]) -> List[ChallengeResponse]:
        """Perform the given challenge.

        :param list achalls: Non-empty (guaranteed) list of
            :class:`~certbot.achallenges.AnnotatedChallenge`
            instances, such that it contains types found within
            :func:`get_chall_pref` only.

        :returns: list of ACME
            :class:`~acme.challenges.ChallengeResponse` instances corresponding to each provided
            :class:`~acme.challenges.Challenge`.
        :rtype: :class:`collections.List` of
            :class:`acme.challenges.ChallengeResponse`,
            where responses are required to be returned in
            the same order as corresponding input challenges

        :raises .PluginError: If some or all challenges cannot be performed

        """

    @abstractmethod
    def cleanup(self, achalls: List[AnnotatedChallenge]) -> None:
        """Revert changes and shutdown after challenges complete.

        This method should be able to revert all changes made by
        perform, even if perform exited abnormally.

        :param list achalls: Non-empty (guaranteed) list of
            :class:`~certbot.achallenges.AnnotatedChallenge`
            instances, a subset of those previously passed to :func:`perform`.

        :raises PluginError: if original configuration cannot be restored

        """


<<<<<<< HEAD
class IConfig(zope.interface.Interface):
    """Certbot user-supplied configuration.

    .. warning:: The values stored in the configuration have not been
        filtered, stripped or sanitized.

    """
    server = zope.interface.Attribute("ACME Directory Resource URI.")
    email = zope.interface.Attribute(
        "Email used for registration and recovery contact. Use comma to "
        "register multiple emails, ex: u1@example.com,u2@example.com. "
        "(default: Ask).")
    rsa_key_size = zope.interface.Attribute("Size of the RSA key.")
    elliptic_curve = zope.interface.Attribute(
        "The SECG elliptic curve name to use. Please see RFC 8446 "
        "for supported values."
    )
    key_type = zope.interface.Attribute(
        "Type of generated private key"
        "(Only *ONE* per invocation can be provided at this time)")
    must_staple = zope.interface.Attribute(
        "Adds the OCSP Must Staple extension to the certificate. "
        "Autoconfigures OCSP Stapling for supported setups "
        "(Apache version >= 2.3.3 ).")

    config_dir = zope.interface.Attribute("Configuration directory.")
    work_dir = zope.interface.Attribute("Working directory.")

    accounts_dir = zope.interface.Attribute(
        "Directory where all account information is stored.")
    backup_dir = zope.interface.Attribute("Configuration backups directory.")
    csr_dir = zope.interface.Attribute(
        "Directory where newly generated Certificate Signing Requests "
        "(CSRs) are saved.")
    in_progress_dir = zope.interface.Attribute(
        "Directory used before a permanent checkpoint is finalized.")
    key_dir = zope.interface.Attribute("Keys storage.")
    temp_checkpoint_dir = zope.interface.Attribute(
        "Temporary checkpoint directory.")

    no_verify_ssl = zope.interface.Attribute(
        "Disable verification of the ACME server's certificate.")

    http01_port = zope.interface.Attribute(
        "Port used in the http-01 challenge. "
        "This only affects the port Certbot listens on. "
        "A conforming ACME server will still attempt to connect on port 80.")

    http01_address = zope.interface.Attribute(
        "The address the server listens to during http-01 challenge.")

    https_port = zope.interface.Attribute(
        "Port used to serve HTTPS. "
        "This affects which port Nginx will listen on after a LE certificate "
        "is installed.")

    pref_challs = zope.interface.Attribute(
        "Sorted user specified preferred challenges"
        "type strings with the most preferred challenge listed first")

    allow_subset_of_names = zope.interface.Attribute(
        "When performing domain validation, do not consider it a failure "
        "if authorizations can not be obtained for a strict subset of "
        "the requested domains. This may be useful for allowing renewals for "
        "multiple domains to succeed even if some domains no longer point "
        "at this system. This is a boolean")

    strict_permissions = zope.interface.Attribute(
        "Require that all configuration files are owned by the current "
        "user; only needed if your config is somewhere unsafe like /tmp/."
        "This is a boolean")

    disable_renew_updates = zope.interface.Attribute(
        "If updates provided by installer enhancements when Certbot is being run"
        " with \"renew\" verb should be disabled.")

    preferred_chain = zope.interface.Attribute(
        "If the CA offers multiple certificate chains, prefer the chain whose "
        "topmost certificate was issued from this Subject Common Name. "
        "If no match, the default offered chain will be used."
    )

    max_retry = zope.interface.Attribute(
        "Maximum number of retries before exiting"
    )

    retry_interval = zope.interface.Attribute(
        "Retry interval between two consecutive requests"
    )

class IInstaller(IPlugin):
=======
class Installer(Plugin):
>>>>>>> 399b932a
    """Generic Certbot Installer Interface.

    Represents any server that an X509 certificate can be placed.

    It is assumed that :func:`save` is the only method that finalizes a
    checkpoint. This is important to ensure that checkpoints are
    restored in a consistent manner if requested by the user or in case
    of an error.

    Using :class:`certbot.reverter.Reverter` to implement checkpoints,
    rollback, and recovery can dramatically simplify plugin development.

    """

    @abstractmethod
    def get_all_names(self) -> Iterable[str]:
        """Returns all names that may be authenticated.

        :rtype: `collections.Iterable` of `str`

        """

    @abstractmethod
    def deploy_cert(self, domain: str, cert_path: str, key_path: str,
                    chain_path: str, fullchain_path: str) -> None:
        """Deploy certificate.

        :param str domain: domain to deploy certificate file
        :param str cert_path: absolute path to the certificate file
        :param str key_path: absolute path to the private key file
        :param str chain_path: absolute path to the certificate chain file
        :param str fullchain_path: absolute path to the certificate fullchain
            file (cert plus chain)

        :raises .PluginError: when cert cannot be deployed

        """

    @abstractmethod
    def enhance(self, domain: str, enhancement: str,
                options: Optional[Union[List[str], str]] = None) -> None:
        """Perform a configuration enhancement.

        :param str domain: domain for which to provide enhancement
        :param str enhancement: An enhancement as defined in
            :const:`~certbot.plugins.enhancements.ENHANCEMENTS`
        :param options: Flexible options parameter for enhancement.
            Check documentation of
            :const:`~certbot.plugins.enhancements.ENHANCEMENTS`
            for expected options for each enhancement.

        :raises .PluginError: If Enhancement is not supported, or if
            an error occurs during the enhancement.

        """

    @abstractmethod
    def supported_enhancements(self) -> List[str]:
        """Returns a `collections.Iterable` of supported enhancements.

        :returns: supported enhancements which should be a subset of
            :const:`~certbot.plugins.enhancements.ENHANCEMENTS`
        :rtype: :class:`collections.Iterable` of :class:`str`

        """

    @abstractmethod
    def save(self, title: Optional[str] = None, temporary: bool = False) -> None:
        """Saves all changes to the configuration files.

        Both title and temporary are needed because a save may be
        intended to be permanent, but the save is not ready to be a full
        checkpoint.

        It is assumed that at most one checkpoint is finalized by this
        method. Additionally, if an exception is raised, it is assumed a
        new checkpoint was not finalized.

        :param str title: The title of the save. If a title is given, the
            configuration will be saved as a new checkpoint and put in a
            timestamped directory. `title` has no effect if temporary is true.

        :param bool temporary: Indicates whether the changes made will
            be quickly reversed in the future (challenges)

        :raises .PluginError: when save is unsuccessful

        """

    @abstractmethod
    def rollback_checkpoints(self, rollback: int = 1) -> None:
        """Revert `rollback` number of configuration checkpoints.

        :raises .PluginError: when configuration cannot be fully reverted

        """

    @abstractmethod
    def recovery_routine(self) -> None:
        """Revert configuration to most recent finalized checkpoint.

        Remove all changes (temporary and permanent) that have not been
        finalized. This is useful to protect against crashes and other
        execution interruptions.

        :raises .errors.PluginError: If unable to recover the configuration

        """

    @abstractmethod
    def config_test(self) -> None:
        """Make sure the configuration is valid.

        :raises .MisconfigurationError: when the config is not in a usable state

        """

    @abstractmethod
    def restart(self) -> None:
        """Restart or refresh the server content.

        :raises .PluginError: when server cannot be restarted

        """


class RenewableCert(metaclass=ABCMeta):
    """Interface to a certificate lineage."""

    @property
    @abstractmethod
    def cert_path(self) -> str:
        """Path to the certificate file.

        :rtype: str

        """

    @property
    @abstractmethod
    def key_path(self) -> str:
        """Path to the private key file.

        :rtype: str

        """

    @property
    @abstractmethod
    def chain_path(self) -> str:
        """Path to the certificate chain file.

        :rtype: str

        """

    @property
    @abstractmethod
    def fullchain_path(self) -> str:
        """Path to the full chain file.

        The full chain is the certificate file plus the chain file.

        :rtype: str

        """

    @property
    @abstractmethod
    def lineagename(self) -> str:
        """Name given to the certificate lineage.

        :rtype: str

        """

    @abstractmethod
    def names(self) -> List[str]:
        """What are the subject names of this certificate?

        :returns: the subject names
        :rtype: `list` of `str`
        :raises .CertStorageError: if could not find cert file.

        """

# Updater interfaces
#
# When "certbot renew" is run, Certbot will iterate over each lineage and check
# if the selected installer for that lineage is a subclass of each updater
# class. If it is and the update of that type is configured to be run for that
# lineage, the relevant update function will be called for it. These functions
# are never called for other subcommands, so if an installer wants to perform
# an update during the run or install subcommand, it should do so when
# :func:`IInstaller.deploy_cert` is called.


class GenericUpdater(metaclass=ABCMeta):
    """Interface for update types not currently specified by Certbot.

    This class allows plugins to perform types of updates that Certbot hasn't
    defined (yet).

    To make use of this interface, the installer should implement the interface
    methods, and interfaces.GenericUpdater.register(InstallerClass) should
    be called from the installer code.

    The plugins implementing this enhancement are responsible of handling
    the saving of configuration checkpoints as well as other calls to
    interface methods of `interfaces.Installer` such as prepare() and restart()
    """

    @abstractmethod
    def generic_updates(self, lineage: RenewableCert, *args: Any, **kwargs: Any) -> None:
        """Perform any update types defined by the installer.

        If an installer is a subclass of the class containing this method, this
        function will always be called when "certbot renew" is run. If the
        update defined by the installer should be run conditionally, the
        installer needs to handle checking the conditions itself.

        This method is called once for each lineage.

        :param lineage: Certificate lineage object
        :type lineage: RenewableCert

        """


class RenewDeployer(metaclass=ABCMeta):
    """Interface for update types run when a lineage is renewed

    This class allows plugins to perform types of updates that need to run at
    lineage renewal that Certbot hasn't defined (yet).

    To make use of this interface, the installer should implement the interface
    methods, and interfaces.RenewDeployer.register(InstallerClass) should
    be called from the installer code.
    """

    @abstractmethod
    def renew_deploy(self, lineage: RenewableCert, *args: Any, **kwargs: Any) -> None:
        """Perform updates defined by installer when a certificate has been renewed

        If an installer is a subclass of the class containing this method, this
        function will always be called when a certificate has been renewed by
        running "certbot renew". For example if a plugin needs to copy a
        certificate over, or change configuration based on the new certificate.

        This method is called once for each lineage renewed

        :param lineage: Certificate lineage object
        :type lineage: RenewableCert

        """


class IPluginFactory(ZopeInterface):
    """Compatibility shim for plugins that still use Certbot's old zope.interface classes."""

class IPlugin(ZopeInterface):
    """Compatibility shim for plugins that still use Certbot's old zope.interface classes."""

class IAuthenticator(IPlugin):
    """Compatibility shim for plugins that still use Certbot's old zope.interface classes."""

class IInstaller(IPlugin):
    """Compatibility shim for plugins that still use Certbot's old zope.interface classes."""<|MERGE_RESOLUTION|>--- conflicted
+++ resolved
@@ -214,101 +214,7 @@
         """
 
 
-<<<<<<< HEAD
-class IConfig(zope.interface.Interface):
-    """Certbot user-supplied configuration.
-
-    .. warning:: The values stored in the configuration have not been
-        filtered, stripped or sanitized.
-
-    """
-    server = zope.interface.Attribute("ACME Directory Resource URI.")
-    email = zope.interface.Attribute(
-        "Email used for registration and recovery contact. Use comma to "
-        "register multiple emails, ex: u1@example.com,u2@example.com. "
-        "(default: Ask).")
-    rsa_key_size = zope.interface.Attribute("Size of the RSA key.")
-    elliptic_curve = zope.interface.Attribute(
-        "The SECG elliptic curve name to use. Please see RFC 8446 "
-        "for supported values."
-    )
-    key_type = zope.interface.Attribute(
-        "Type of generated private key"
-        "(Only *ONE* per invocation can be provided at this time)")
-    must_staple = zope.interface.Attribute(
-        "Adds the OCSP Must Staple extension to the certificate. "
-        "Autoconfigures OCSP Stapling for supported setups "
-        "(Apache version >= 2.3.3 ).")
-
-    config_dir = zope.interface.Attribute("Configuration directory.")
-    work_dir = zope.interface.Attribute("Working directory.")
-
-    accounts_dir = zope.interface.Attribute(
-        "Directory where all account information is stored.")
-    backup_dir = zope.interface.Attribute("Configuration backups directory.")
-    csr_dir = zope.interface.Attribute(
-        "Directory where newly generated Certificate Signing Requests "
-        "(CSRs) are saved.")
-    in_progress_dir = zope.interface.Attribute(
-        "Directory used before a permanent checkpoint is finalized.")
-    key_dir = zope.interface.Attribute("Keys storage.")
-    temp_checkpoint_dir = zope.interface.Attribute(
-        "Temporary checkpoint directory.")
-
-    no_verify_ssl = zope.interface.Attribute(
-        "Disable verification of the ACME server's certificate.")
-
-    http01_port = zope.interface.Attribute(
-        "Port used in the http-01 challenge. "
-        "This only affects the port Certbot listens on. "
-        "A conforming ACME server will still attempt to connect on port 80.")
-
-    http01_address = zope.interface.Attribute(
-        "The address the server listens to during http-01 challenge.")
-
-    https_port = zope.interface.Attribute(
-        "Port used to serve HTTPS. "
-        "This affects which port Nginx will listen on after a LE certificate "
-        "is installed.")
-
-    pref_challs = zope.interface.Attribute(
-        "Sorted user specified preferred challenges"
-        "type strings with the most preferred challenge listed first")
-
-    allow_subset_of_names = zope.interface.Attribute(
-        "When performing domain validation, do not consider it a failure "
-        "if authorizations can not be obtained for a strict subset of "
-        "the requested domains. This may be useful for allowing renewals for "
-        "multiple domains to succeed even if some domains no longer point "
-        "at this system. This is a boolean")
-
-    strict_permissions = zope.interface.Attribute(
-        "Require that all configuration files are owned by the current "
-        "user; only needed if your config is somewhere unsafe like /tmp/."
-        "This is a boolean")
-
-    disable_renew_updates = zope.interface.Attribute(
-        "If updates provided by installer enhancements when Certbot is being run"
-        " with \"renew\" verb should be disabled.")
-
-    preferred_chain = zope.interface.Attribute(
-        "If the CA offers multiple certificate chains, prefer the chain whose "
-        "topmost certificate was issued from this Subject Common Name. "
-        "If no match, the default offered chain will be used."
-    )
-
-    max_retry = zope.interface.Attribute(
-        "Maximum number of retries before exiting"
-    )
-
-    retry_interval = zope.interface.Attribute(
-        "Retry interval between two consecutive requests"
-    )
-
-class IInstaller(IPlugin):
-=======
 class Installer(Plugin):
->>>>>>> 399b932a
     """Generic Certbot Installer Interface.
 
     Represents any server that an X509 certificate can be placed.
