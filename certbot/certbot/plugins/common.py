--- conflicted
+++ resolved
@@ -9,12 +9,7 @@
 import pkg_resources
 import zope.interface
 
-<<<<<<< HEAD
-from acme.magic_typing import List
-from certbot import achallenges # pylint: disable=unused-import
-=======
 from certbot import achallenges
->>>>>>> 2df279bc
 from certbot import crypto_util
 from certbot import errors
 from certbot import interfaces
