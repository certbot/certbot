"""New interface style Certbot enhancements"""
import abc
from typing import Any
from typing import Dict
from typing import List

<<<<<<< HEAD
import six

=======
from acme.magic_typing import Any
from acme.magic_typing import Dict
from acme.magic_typing import List
>>>>>>> c59775c3
from certbot._internal import constants

ENHANCEMENTS = ["redirect", "ensure-http-header", "ocsp-stapling"]
"""List of possible :class:`certbot.interfaces.IInstaller`
enhancements.

List of expected options parameters:
- redirect: None
- ensure-http-header: name of header (i.e. Strict-Transport-Security)
- ocsp-stapling: certificate chain file path

"""

def enabled_enhancements(config):
    """
    Generator to yield the enabled new style enhancements.

    :param config: Configuration.
    :type config: :class:`certbot.interfaces.IConfig`
    """
    for enh in _INDEX:
        if getattr(config, enh["cli_dest"]):
            yield enh

def are_requested(config):
    """
    Checks if one or more of the requested enhancements are those of the new
    enhancement interfaces.

    :param config: Configuration.
    :type config: :class:`certbot.interfaces.IConfig`
    """
    return any(enabled_enhancements(config))

def are_supported(config, installer):
    """
    Checks that all of the requested enhancements are supported by the
    installer.

    :param config: Configuration.
    :type config: :class:`certbot.interfaces.IConfig`

    :param installer: Installer object
    :type installer: interfaces.IInstaller

    :returns: If all the requested enhancements are supported by the installer
    :rtype: bool
    """
    for enh in enabled_enhancements(config):
        if not isinstance(installer, enh["class"]):
            return False
    return True

def enable(lineage, domains, installer, config):
    """
    Run enable method for each requested enhancement that is supported.

    :param lineage: Certificate lineage object
    :type lineage: certbot.interfaces.RenewableCert

    :param domains: List of domains in certificate to enhance
    :type domains: str

    :param installer: Installer object
    :type installer: interfaces.IInstaller

    :param config: Configuration.
    :type config: :class:`certbot.interfaces.IConfig`
    """
    for enh in enabled_enhancements(config):
        getattr(installer, enh["enable_function"])(lineage, domains)

def populate_cli(add):
    """
    Populates the command line flags for certbot._internal.cli.HelpfulParser

    :param add: Add function of certbot._internal.cli.HelpfulParser
    :type add: func
    """
    for enh in _INDEX:
        add(enh["cli_groups"], enh["cli_flag"], action=enh["cli_action"],
            dest=enh["cli_dest"], default=enh["cli_flag_default"],
            help=enh["cli_help"])


class AutoHSTSEnhancement(object, metaclass=abc.ABCMeta):
    """
    Enhancement interface that installer plugins can implement in order to
    provide functionality that configures the software to have a
    'Strict-Transport-Security' with initially low max-age value that will
    increase over time.

    The plugins implementing new style enhancements are responsible of handling
    the saving of configuration checkpoints as well as calling possible restarts
    of managed software themselves. For update_autohsts method, the installer may
    have to call prepare() to finalize the plugin initialization.

    Methods:
        enable_autohsts is called when the header is initially installed using a
        low max-age value.

        update_autohsts is called every time when Certbot is run using 'renew'
        verb. The max-age value should be increased over time using this method.

        deploy_autohsts is called for every lineage that has had its certificate
        renewed. A long HSTS max-age value should be set here, as we should be
        confident that the user is able to automatically renew their certificates.


    """

    @abc.abstractmethod
    def update_autohsts(self, lineage, *args, **kwargs):
        """
        Gets called for each lineage every time Certbot is run with 'renew' verb.
        Implementation of this method should increase the max-age value.

        :param lineage: Certificate lineage object
        :type lineage: certbot.interfaces.RenewableCert

        .. note:: prepare() method inherited from `interfaces.IPlugin` might need
            to be called manually within implementation of this interface method
            to finalize the plugin initialization.
        """

    @abc.abstractmethod
    def deploy_autohsts(self, lineage, *args, **kwargs):
        """
        Gets called for a lineage when its certificate is successfully renewed.
        Long max-age value should be set in implementation of this method.

        :param lineage: Certificate lineage object
        :type lineage: certbot.interfaces.RenewableCert
        """

    @abc.abstractmethod
    def enable_autohsts(self, lineage, domains, *args, **kwargs):
        """
        Enables the AutoHSTS enhancement, installing
        Strict-Transport-Security header with a low initial value to be increased
        over the subsequent runs of Certbot renew.

        :param lineage: Certificate lineage object
        :type lineage: certbot.interfaces.RenewableCert

        :param domains: List of domains in certificate to enhance
        :type domains: `list` of `str`
        """

# This is used to configure internal new style enhancements in Certbot. These
# enhancement interfaces need to be defined in this file. Please do not modify
# this list from plugin code.
_INDEX = [
    {
        "name": "AutoHSTS",
        "cli_help": "Gradually increasing max-age value for HTTP Strict Transport "+
                    "Security security header",
        "cli_flag": "--auto-hsts",
        "cli_flag_default": constants.CLI_DEFAULTS["auto_hsts"],
        "cli_groups": ["security", "enhance"],
        "cli_dest": "auto_hsts",
        "cli_action": "store_true",
        "class": AutoHSTSEnhancement,
        "updater_function": "update_autohsts",
        "deployer_function": "deploy_autohsts",
        "enable_function": "enable_autohsts"
    }
]  # type: List[Dict[str, Any]]<|MERGE_RESOLUTION|>--- conflicted
+++ resolved
@@ -4,14 +4,6 @@
 from typing import Dict
 from typing import List
 
-<<<<<<< HEAD
-import six
-
-=======
-from acme.magic_typing import Any
-from acme.magic_typing import Dict
-from acme.magic_typing import List
->>>>>>> c59775c3
 from certbot._internal import constants
 
 ENHANCEMENTS = ["redirect", "ensure-http-header", "ocsp-stapling"]
