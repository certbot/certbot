--- conflicted
+++ resolved
@@ -324,15 +324,10 @@
 def _create_display_service_mock():
     display = FreezableMock()
     # Use pylint code for disable to keep on single line under line length limit
-<<<<<<< HEAD
     method_list = [func for func in dir(interfaces.Display)
                    if callable(getattr(interfaces.Display, func)) and not func.startswith("__")]
     for method in method_list:
         if method != 'notification':
-=======
-    for name in interfaces.IDisplay.names():
-        if name != 'notification':
->>>>>>> d2c5917c
             frozen_mock = FreezableMock(frozen=True, func=_assert_valid_call)
             setattr(display, method, frozen_mock)
     display.freeze()
@@ -355,16 +350,10 @@
 
     display = FreezableMock()
     # Use pylint code for disable to keep on single line under line length limit
-<<<<<<< HEAD
     method_list = [func for func in dir(interfaces.Display)
                    if callable(getattr(interfaces.Display, func)) and not func.startswith("__")]
     for method in method_list:
-        print(method)
         if method == 'notification':
-=======
-    for name in interfaces.IDisplay.names():
-        if name == 'notification':
->>>>>>> d2c5917c
             frozen_mock = FreezableMock(frozen=True,
                                         func=_write_msg)
         else:
