"""Utilities for all Certbot."""
# distutils.version under virtualenv confuses pylint
# For more info, see: https://github.com/PyCQA/pylint/issues/73
import argparse
import atexit
import collections
from collections import OrderedDict
import distutils.version
import errno
import logging
import platform
import re
import socket
import subprocess
import sys

import configargparse

from acme.magic_typing import Dict
from acme.magic_typing import Text
from acme.magic_typing import Tuple
from acme.magic_typing import Union
from certbot import errors
from certbot._internal import constants
from certbot._internal import lock
from certbot.compat import filesystem
from certbot.compat import os

_USE_DISTRO = sys.platform.startswith('linux')
if _USE_DISTRO:
    import distro

logger = logging.getLogger(__name__)


Key = collections.namedtuple("Key", "file pem")
# Note: form is the type of data, "pem" or "der"
CSR = collections.namedtuple("CSR", "file data form")


# ANSI SGR escape codes
# Formats text as bold or with increased intensity
ANSI_SGR_BOLD = '\033[1m'
# Colors text red
ANSI_SGR_RED = "\033[31m"
# Resets output format
ANSI_SGR_RESET = "\033[0m"


PERM_ERR_FMT = os.linesep.join((
    "The following error was encountered:", "{0}",
    "Either run as root, or set --config-dir, "
    "--work-dir, and --logs-dir to writeable paths."))


# Stores importing process ID to be used by atexit_register()
_INITIAL_PID = os.getpid()
# Maps paths to locked directories to their lock object. All locks in
# the dict are attempted to be cleaned up at program exit. If the
# program exits before the lock is cleaned up, it is automatically
# released, but the file isn't deleted.
_LOCKS: Dict[str, lock.LockFile] = OrderedDict()


def env_no_snap_for_external_calls():
    """
    When Certbot is run inside a Snap, certain environment variables
    are modified. But Certbot sometimes calls out to external programs,
    since it uses classic confinement. When we do that, we must modify
    the env to remove our modifications so it will use the system's
    libraries, since they may be incompatible with the versions of
    libraries included in the Snap. For example, apachectl, Nginx, and
    anything run from inside a hook should call this function and pass
    the results into the ``env`` argument of ``subprocess.Popen``.

    :returns: A modified copy of os.environ ready to pass to Popen
    :rtype: dict

    """
    env = os.environ.copy()
    # Avoid accidentally modifying env
    if 'SNAP' not in env or 'CERTBOT_SNAPPED' not in env:
        return env
    for path_name in ('PATH', 'LD_LIBRARY_PATH'):
        if path_name in env:
            env[path_name] = ':'.join(x for x in env[path_name].split(':') if env['SNAP'] not in x)
    return env


def run_script(params, log=logger.error):
    """Run the script with the given params.

    :param list params: List of parameters to pass to Popen
    :param callable log: Logger method to use for errors

    """
    try:
        proc = subprocess.Popen(params,
                                stdout=subprocess.PIPE,
                                stderr=subprocess.PIPE,
                                universal_newlines=True,
                                env=env_no_snap_for_external_calls())

    except (OSError, ValueError):
        msg = "Unable to run the command: %s" % " ".join(params)
        log(msg)
        raise errors.SubprocessError(msg)

    stdout, stderr = proc.communicate()

    if proc.returncode != 0:
        msg = "Error while running %s.\n%s\n%s" % (
            " ".join(params), stdout, stderr)
        # Enter recovery routine...
        log(msg)
        raise errors.SubprocessError(msg)

    return stdout, stderr


def exe_exists(exe):
    """Determine whether path/name refers to an executable.

    :param str exe: Executable path or name

    :returns: If exe is a valid executable
    :rtype: bool

    """
    path, _ = os.path.split(exe)
    if path:
        return filesystem.is_executable(exe)
    for path in os.environ["PATH"].split(os.pathsep):
        if filesystem.is_executable(os.path.join(path, exe)):
            return True

    return False


def lock_dir_until_exit(dir_path):
    """Lock the directory at dir_path until program exit.

    :param str dir_path: path to directory

    :raises errors.LockError: if the lock is held by another process

    """
    if not _LOCKS:  # this is the first lock to be released at exit
        atexit_register(_release_locks)

    if dir_path not in _LOCKS:
        _LOCKS[dir_path] = lock.lock_dir(dir_path)


def _release_locks():
    for dir_lock in _LOCKS.values():
        try:
            dir_lock.release()
        except:  # pylint: disable=bare-except
            msg = 'Exception occurred releasing lock: {0!r}'.format(dir_lock)
            logger.debug(msg, exc_info=True)
    _LOCKS.clear()


def set_up_core_dir(directory, mode, strict):
    """Ensure directory exists with proper permissions and is locked.

    :param str directory: Path to a directory.
    :param int mode: Directory mode.
    :param bool strict: require directory to be owned by current user

    :raises .errors.LockError: if the directory cannot be locked
    :raises .errors.Error: if the directory cannot be made or verified

    """
    try:
        make_or_verify_dir(directory, mode, strict)
        lock_dir_until_exit(directory)
    except OSError as error:
        logger.debug("Exception was:", exc_info=True)
        raise errors.Error(PERM_ERR_FMT.format(error))


def make_or_verify_dir(directory, mode=0o755, strict=False):
    """Make sure directory exists with proper permissions.

    :param str directory: Path to a directory.
    :param int mode: Directory mode.
    :param bool strict: require directory to be owned by current user

    :raises .errors.Error: if a directory already exists,
        but has wrong permissions or owner

    :raises OSError: if invalid or inaccessible file names and
        paths, or other arguments that have the correct type,
        but are not accepted by the operating system.

    """
    try:
        filesystem.makedirs(directory, mode)
    except OSError as exception:
        if exception.errno == errno.EEXIST:
            if strict and not filesystem.check_permissions(directory, mode):
                raise errors.Error(
                    "%s exists, but it should be owned by current user with"
                    " permissions %s" % (directory, oct(mode)))
        else:
            raise


def safe_open(path, mode="w", chmod=None):
    """Safely open a file.

    :param str path: Path to a file.
    :param str mode: Same os `mode` for `open`.
    :param int chmod: Same as `mode` for `filesystem.open`, uses Python defaults
        if ``None``.

    """
    open_args: Union[Tuple[()], Tuple[int]] = ()
    if chmod is not None:
        open_args = (chmod,)
    fdopen_args: Union[Tuple[()], Tuple[int]] = ()
    fd = filesystem.open(path, os.O_CREAT | os.O_EXCL | os.O_RDWR, *open_args)
    return os.fdopen(fd, mode, *fdopen_args)


def _unique_file(path, filename_pat, count, chmod, mode):
    while True:
        current_path = os.path.join(path, filename_pat(count))
        try:
            return safe_open(current_path, chmod=chmod, mode=mode),\
                os.path.abspath(current_path)
        except OSError as err:
            # "File exists," is okay, try a different name.
            if err.errno != errno.EEXIST:
                raise
        count += 1


def unique_file(path, chmod=0o777, mode="w"):
    """Safely finds a unique file.

    :param str path: path/filename.ext
    :param int chmod: File mode
    :param str mode: Open mode

    :returns: tuple of file object and file name

    """
    path, tail = os.path.split(path)
    return _unique_file(
        path, filename_pat=(lambda count: "%04d_%s" % (count, tail)),
        count=0, chmod=chmod, mode=mode)


def unique_lineage_name(path, filename, chmod=0o644, mode="w"):
    """Safely finds a unique file using lineage convention.

    :param str path: directory path
    :param str filename: proposed filename
    :param int chmod: file mode
    :param str mode: open mode

    :returns: tuple of file object and file name (which may be modified
        from the requested one by appending digits to ensure uniqueness)

    :raises OSError: if writing files fails for an unanticipated reason,
        such as a full disk or a lack of permission to write to
        specified location.

    """
    preferred_path = os.path.join(path, "%s.conf" % (filename))
    try:
        return safe_open(preferred_path, chmod=chmod), preferred_path
    except OSError as err:
        if err.errno != errno.EEXIST:
            raise
    return _unique_file(
        path, filename_pat=(lambda count: "%s-%04d.conf" % (filename, count)),
        count=1, chmod=chmod, mode=mode)


def safely_remove(path):
    """Remove a file that may not exist."""
    try:
        os.remove(path)
    except OSError as err:
        if err.errno != errno.ENOENT:
            raise


def get_filtered_names(all_names):
    """Removes names that aren't considered valid by Let's Encrypt.

    :param set all_names: all names found in the configuration

    :returns: all found names that are considered valid by LE
    :rtype: set

    """
    filtered_names = set()
    for name in all_names:
        try:
            filtered_names.add(enforce_le_validity(name))
        except errors.ConfigurationError:
            logger.debug('Not suggesting name "%s"', name, exc_info=True)
    return filtered_names

def get_os_info():
    """
    Get OS name and version

    :returns: (os_name, os_version)
    :rtype: `tuple` of `str`
    """

    return get_python_os_info(pretty=False)

def get_os_info_ua():
    """
    Get OS name and version string for User Agent

    :returns: os_ua
    :rtype: `str`
    """
    if _USE_DISTRO:
        os_info = distro.name(pretty=True)

    if not _USE_DISTRO or not os_info:
        return " ".join(get_python_os_info(pretty=True))
    return os_info

def get_systemd_os_like():
    """
    Get a list of strings that indicate the distribution likeness to
    other distributions.

    :returns: List of distribution acronyms
    :rtype: `list` of `str`
    """

    if _USE_DISTRO:
        return distro.like().split(" ")
    return []

def get_var_from_file(varname, filepath="/etc/os-release"):
    """
    Get single value from a file formatted like systemd /etc/os-release

    :param str varname: Name of variable to fetch
    :param str filepath: File path of os-release file
    :returns: requested value
    :rtype: `str`
    """

    var_string = varname+"="
    if not os.path.isfile(filepath):
        return ""
    with open(filepath, 'r') as fh:
        contents = fh.readlines()

    for line in contents:
        if line.strip().startswith(var_string):
            # Return the value of var, normalized
            return _normalize_string(line.strip()[len(var_string):])
    return ""

def _normalize_string(orig):
    """
    Helper function for get_var_from_file() to remove quotes
    and whitespaces
    """
    return orig.replace('"', '').replace("'", "").strip()

def get_python_os_info(pretty=False):
    """
    Get Operating System type/distribution and major version
    using python platform module

    :param bool pretty: If the returned OS name should be in longer (pretty) form

    :returns: (os_name, os_version)
    :rtype: `tuple` of `str`
    """
    info = platform.system_alias(
        platform.system(),
        platform.release(),
        platform.version()
    )
    os_type, os_ver, _ = info
    os_type = os_type.lower()
    if os_type.startswith('linux') and _USE_DISTRO:
        info = distro.linux_distribution(pretty)
        # On arch, distro.linux_distribution() is reportedly ('','',''),
        # so handle it defensively
        if info[0]:
            os_type = info[0]
        if info[1]:
            os_ver = info[1]
    elif os_type.startswith('darwin'):
        try:
            proc = subprocess.Popen(
                ["/usr/bin/sw_vers", "-productVersion"],
                stdout=subprocess.PIPE, stderr=subprocess.PIPE,
                universal_newlines=True,
                env=env_no_snap_for_external_calls(),
            )
        except OSError:
            proc = subprocess.Popen(
                ["sw_vers", "-productVersion"],
                stdout=subprocess.PIPE, stderr=subprocess.PIPE,
                universal_newlines=True,
                env=env_no_snap_for_external_calls(),
            )
        os_ver = proc.communicate()[0].rstrip('\n')
    elif os_type.startswith('freebsd'):
        # eg "9.3-RC3-p1"
        os_ver = os_ver.partition("-")[0]
        os_ver = os_ver.partition(".")[0]
    elif platform.win32_ver()[1]:
        os_ver = platform.win32_ver()[1]
    else:
        # Cases known to fall here: Cygwin python
        os_ver = ''
    return os_type, os_ver

# Just make sure we don't get pwned... Make sure that it also doesn't
# start with a period or have two consecutive periods <- this needs to
# be done in addition to the regex
EMAIL_REGEX = re.compile("[a-zA-Z0-9._%+-]+@[a-zA-Z0-9.-]+$")


def safe_email(email):
    """Scrub email address before using it."""
    if EMAIL_REGEX.match(email) is not None:
        return not email.startswith(".") and ".." not in email
    logger.warning("Invalid email address: %s.", email)
    return False


class DeprecatedArgumentAction(argparse.Action):
    """Action to log a warning when an argument is used."""
    def __call__(self, unused1, unused2, unused3, option_string=None):
        logger.warning("Use of %s is deprecated.", option_string)


def add_deprecated_argument(add_argument, argument_name, nargs):
    """Adds a deprecated argument with the name argument_name.

    Deprecated arguments are not shown in the help. If they are used on
    the command line, a warning is shown stating that the argument is
    deprecated and no other action is taken.

    :param callable add_argument: Function that adds arguments to an
        argument parser/group.
    :param str argument_name: Name of deprecated argument.
    :param nargs: Value for nargs when adding the argument to argparse.

    """
    if DeprecatedArgumentAction not in configargparse.ACTION_TYPES_THAT_DONT_NEED_A_VALUE:
        # In version 0.12.0 ACTION_TYPES_THAT_DONT_NEED_A_VALUE was
        # changed from a set to a tuple.
        if isinstance(configargparse.ACTION_TYPES_THAT_DONT_NEED_A_VALUE, set):
            configargparse.ACTION_TYPES_THAT_DONT_NEED_A_VALUE.add(
                DeprecatedArgumentAction)
        else:
            configargparse.ACTION_TYPES_THAT_DONT_NEED_A_VALUE += (
                DeprecatedArgumentAction,)
    add_argument(argument_name, action=DeprecatedArgumentAction,
                 help=argparse.SUPPRESS, nargs=nargs)


def enforce_le_validity(domain):
    """Checks that Let's Encrypt will consider domain to be valid.

    :param str domain: FQDN to check
    :type domain: `str` or `unicode`
    :returns: The domain cast to `str`, with ASCII-only contents
    :rtype: str
    :raises ConfigurationError: for invalid domains and cases where Let's
                                Encrypt currently will not issue certificates

    """
    domain = enforce_domain_sanity(domain)
    if not re.match("^[A-Za-z0-9.-]*$", domain):
        raise errors.ConfigurationError(
            "{0} contains an invalid character. "
            "Valid characters are A-Z, a-z, 0-9, ., and -.".format(domain))

    labels = domain.split(".")
    if len(labels) < 2:
        raise errors.ConfigurationError(
            "{0} needs at least two labels".format(domain))
    for label in labels:
        if label.startswith("-"):
            raise errors.ConfigurationError(
                'label "{0}" in domain "{1}" cannot start with "-"'.format(
                    label, domain))
        if label.endswith("-"):
            raise errors.ConfigurationError(
                'label "{0}" in domain "{1}" cannot end with "-"'.format(
                    label, domain))
    return domain

def enforce_domain_sanity(domain):
    """Method which validates domain value and errors out if
    the requirements are not met.

    :param domain: Domain to check
    :type domain: `str` or `unicode`
    :raises ConfigurationError: for invalid domains and cases where Let's
                                Encrypt currently will not issue certificates

    :returns: The domain cast to `str`, with ASCII-only contents
    :rtype: str
    """
    # Unicode
    try:
        if isinstance(domain, bytes):
            domain = domain.decode('utf-8')
        domain.encode('ascii')
    except UnicodeError:
        raise errors.ConfigurationError("Non-ASCII domain names not supported. "
            "To issue for an Internationalized Domain Name, use Punycode.")

    domain = domain.lower()

    # Remove trailing dot
    domain = domain[:-1] if domain.endswith(u'.') else domain

    # Separately check for odd "domains" like "http://example.com" to fail
    # fast and provide a clear error message
    for scheme in ["http", "https"]:  # Other schemes seem unlikely
        if domain.startswith("{0}://".format(scheme)):
            raise errors.ConfigurationError(
                "Requested name {0} appears to be a URL, not a FQDN. "
                "Try again without the leading \"{1}://\".".format(
                    domain, scheme
                )
            )

    # Explain separately that IP addresses aren't allowed (apart from not
    # being FQDNs) because hope springs eternal concerning this point
    try:
        socket.inet_aton(domain)
        raise errors.ConfigurationError(
            "Requested name {0} is an IP address. The Let's Encrypt "
            "certificate authority will not issue certificates for a "
            "bare IP address.".format(domain))
    except socket.error:
        # It wasn't an IP address, so that's good
        pass

    # FQDN checks according to RFC 2181: domain name should be less than 255
    # octets (inclusive). And each label is 1 - 63 octets (inclusive).
    # https://tools.ietf.org/html/rfc2181#section-11
    msg = "Requested domain {0} is not a FQDN because".format(domain)
    if len(domain) > 255:
        raise errors.ConfigurationError("{0} it is too long.".format(msg))
    labels = domain.split('.')
    for l in labels:
        if not l:
            raise errors.ConfigurationError("{0} it contains an empty label.".format(msg))
        if len(l) > 63:
            raise errors.ConfigurationError("{0} label {1} is too long.".format(msg, l))

    return domain


def is_wildcard_domain(domain):
    """"Is domain a wildcard domain?

    :param domain: domain to check
    :type domain: `bytes` or `str` or `unicode`

    :returns: True if domain is a wildcard, otherwise, False
    :rtype: bool

    """
<<<<<<< HEAD
    wildcard_marker: Union[Text, bytes] = b"*."
    if isinstance(domain, six.text_type):
=======
    wildcard_marker = b"*."  # type: Union[Text, bytes]
    if isinstance(domain, str):
>>>>>>> c59775c3
        wildcard_marker = u"*."
    return domain.startswith(wildcard_marker)


def get_strict_version(normalized):
    """Converts a normalized version to a strict version.

    :param str normalized: normalized version string

    :returns: An equivalent strict version
    :rtype: distutils.version.StrictVersion

    """
    # strict version ending with "a" and a number designates a pre-release
    return distutils.version.StrictVersion(normalized.replace(".dev", "a"))


def is_staging(srv):
    """
    Determine whether a given ACME server is a known test / staging server.

    :param str srv: the URI for the ACME server
    :returns: True iff srv is a known test / staging server
    :rtype bool:
    """
    return srv == constants.STAGING_URI or "staging" in srv


def atexit_register(func, *args, **kwargs):
    """Sets func to be called before the program exits.

    Special care is taken to ensure func is only called when the process
    that first imports this module exits rather than any child processes.

    :param function func: function to be called in case of an error

    """
    atexit.register(_atexit_call, func, *args, **kwargs)


def _atexit_call(func, *args, **kwargs):
    if _INITIAL_PID == os.getpid():
        func(*args, **kwargs)<|MERGE_RESOLUTION|>--- conflicted
+++ resolved
@@ -578,13 +578,8 @@
     :rtype: bool
 
     """
-<<<<<<< HEAD
     wildcard_marker: Union[Text, bytes] = b"*."
-    if isinstance(domain, six.text_type):
-=======
-    wildcard_marker = b"*."  # type: Union[Text, bytes]
     if isinstance(domain, str):
->>>>>>> c59775c3
         wildcard_marker = u"*."
     return domain.startswith(wildcard_marker)
 
