--- conflicted
+++ resolved
@@ -30,10 +30,6 @@
 from certbot import reverter
 from certbot import storage
 from certbot import util
-<<<<<<< HEAD
-=======
-from certbot.compat import misc
->>>>>>> 4fe217df
 from certbot.compat import os
 from certbot.display import enhancements
 from certbot.display import ops as display_ops
@@ -463,11 +459,7 @@
         """
         for path in cert_path, chain_path, fullchain_path:
             util.make_or_verify_dir(
-<<<<<<< HEAD
                 os.path.dirname(path), 0o755,
-=======
-                os.path.dirname(path), 0o755, misc.os_geteuid(),
->>>>>>> 4fe217df
                 self.config.strict_permissions)
 
 
