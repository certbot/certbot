"""
Compatibility layer to run certbot both on Linux and Windows.

The approach used here is similar to Modernizr for Web browsers.
We do not check the platform type to determine if a particular logic is supported.
Instead, we apply a logic, and then fallback to another logic if first logic
is not supported at runtime.

Then logic chains are abstracted into single functions to be exposed to certbot.
"""
import os
import select
import sys
import errno
import ctypes
import stat

from certbot import errors

try:
    # Linux specific
    import fcntl # pylint: disable=import-error
except ImportError:
    # Windows specific
    import msvcrt # pylint: disable=import-error

UNPRIVILEGED_SUBCOMMANDS_ALLOWED = [
    'certificates', 'enhance', 'revoke', 'delete',
    'register', 'unregister', 'config_changes', 'plugins']
def raise_for_non_administrative_windows_rights(subcommand):
    """
    On Windows, raise if current shell does not have the administrative rights.
    Do nothing on Linux.

    :param str subcommand: The subcommand (like 'certonly') passed to the certbot client.

    :raises .errors.Error: If the provided subcommand must be run on a shell with
        administrative rights, and current shell does not have these rights.

    """
    # Why not simply try ctypes.windll.shell32.IsUserAnAdmin() and catch AttributeError ?
    # Because windll exists only on a Windows runtime, and static code analysis engines
    # do not like at all non existent objects when run from Linux (even if we handle properly
    # all the cases in the code).
    # So we access windll only by reflection to trick theses engines.
    if hasattr(ctypes, 'windll') and subcommand not in UNPRIVILEGED_SUBCOMMANDS_ALLOWED:
        windll = getattr(ctypes, 'windll')
        if windll.shell32.IsUserAnAdmin() == 0:
            raise errors.Error(
                'Error, "{0}" subcommand must be run on a shell with administrative rights.'
                .format(subcommand))

def os_geteuid():
    """
    Get current user uid

    :returns: The current user uid.
    :rtype: int

    """
    try:
        # Linux specific
        return os.geteuid()
    except AttributeError:
        # Windows specific
        return 0

def readline_with_timeout(timeout, prompt):
    """
    Read user input to return the first line entered, or raise after specified timeout.

    :param float timeout: The timeout in seconds given to the user.
    :param str prompt: The prompt message to display to the user.

    :returns: The first line entered by the user.
    :rtype: str

    """
    try:
        # Linux specific
        #
        # Call to select can only be done like this on UNIX
        rlist, _, _ = select.select([sys.stdin], [], [], timeout)
        if not rlist:
            raise errors.Error(
                "Timed out waiting for answer to prompt '{0}'".format(prompt))
        return rlist[0].readline()
    except OSError:
        # Windows specific
        #
        # No way with select to make a timeout to the user input on Windows,
        # as select only supports socket in this case.
        # So no timeout on Windows for now.
        return sys.stdin.readline()

def lock_file(fd):
    """
    Lock the file linked to the specified file descriptor.

    :param int fd: The file descriptor of the file to lock.

    """
    if 'fcntl' in sys.modules:
        # Linux specific
        fcntl.lockf(fd, fcntl.LOCK_EX | fcntl.LOCK_NB)
    else:
        # Windows specific
        msvcrt.locking(fd, msvcrt.LK_NBLCK, 1)

def release_locked_file(fd, path):
    """
    Remove, close, and release a lock file specified by its file descriptor and its path.

    :param int fd: The file descriptor of the lock file.
    :param str path: The path of the lock file.

    """
    # Linux specific
    #
    # It is important the lock file is removed before it's released,
    # otherwise:
    #
    # process A: open lock file
    # process B: release lock file
    # process A: lock file
    # process A: check device and inode
    # process B: delete file
    # process C: open and lock a different file at the same path
    try:
        os.remove(path)
    except OSError as err:
        if err.errno == errno.EACCES:
            # Windows specific
            # We will not be able to remove a file before closing it.
            # To avoid race conditions described for Linux, we will not delete the lockfile,
            # just close it to be reused on the next Certbot call.
            pass
        else:
            raise
    finally:
        os.close(fd)

<<<<<<< HEAD
WINDOWS_DEFAULT_FOLDERS = {
    'config': 'C:\\letsencrypt',
    'workdir': 'C:\\letsencrypt\\lib',
    'logs': 'C:\\letsencrypt\\log',
}
LINUX_DEFAULT_FOLDERS = {
    'config': '/etc/letsencrypt',
    'workdir': '/var/letsencrypt/lib',
    'logs': '/var/letsencrypt/log',
}
def get_default_folder(folder_type):
    """
    Return the relevant default folder for the current OS

    :param str folder_type: The type of folder to retrieve (config, workdir or logs)

    :returns: The relevant default folder.
    :rtype: str

    """
    if 'fcntl' in sys.modules:
        # Linux specific
        return LINUX_DEFAULT_FOLDERS[folder_type]
    # Windows specific
    return WINDOWS_DEFAULT_FOLDERS[folder_type]
=======
def compare_file_modes(mode1, mode2):
    """Return true if the two modes can be considered as equals for this platform"""
    if 'fcntl' in sys.modules:
        # Linux specific: standard compare
        return oct(stat.S_IMODE(mode1)) == oct(stat.S_IMODE(mode2))
    # Windows specific: most of mode bits are ignored on Windows. Only check user R/W rights.
    return (stat.S_IMODE(mode1) & stat.S_IREAD == stat.S_IMODE(mode2) & stat.S_IREAD
            and stat.S_IMODE(mode1) & stat.S_IWRITE == stat.S_IMODE(mode2) & stat.S_IWRITE)
>>>>>>> 1e8c13eb
<|MERGE_RESOLUTION|>--- conflicted
+++ resolved
@@ -140,7 +140,15 @@
     finally:
         os.close(fd)
 
-<<<<<<< HEAD
+def compare_file_modes(mode1, mode2):
+    """Return true if the two modes can be considered as equals for this platform"""
+    if 'fcntl' in sys.modules:
+        # Linux specific: standard compare
+        return oct(stat.S_IMODE(mode1)) == oct(stat.S_IMODE(mode2))
+    # Windows specific: most of mode bits are ignored on Windows. Only check user R/W rights.
+    return (stat.S_IMODE(mode1) & stat.S_IREAD == stat.S_IMODE(mode2) & stat.S_IREAD
+            and stat.S_IMODE(mode1) & stat.S_IWRITE == stat.S_IMODE(mode2) & stat.S_IWRITE)
+
 WINDOWS_DEFAULT_FOLDERS = {
     'config': 'C:\\letsencrypt',
     'workdir': 'C:\\letsencrypt\\lib',
@@ -165,14 +173,4 @@
         # Linux specific
         return LINUX_DEFAULT_FOLDERS[folder_type]
     # Windows specific
-    return WINDOWS_DEFAULT_FOLDERS[folder_type]
-=======
-def compare_file_modes(mode1, mode2):
-    """Return true if the two modes can be considered as equals for this platform"""
-    if 'fcntl' in sys.modules:
-        # Linux specific: standard compare
-        return oct(stat.S_IMODE(mode1)) == oct(stat.S_IMODE(mode2))
-    # Windows specific: most of mode bits are ignored on Windows. Only check user R/W rights.
-    return (stat.S_IMODE(mode1) & stat.S_IREAD == stat.S_IMODE(mode2) & stat.S_IREAD
-            and stat.S_IMODE(mode1) & stat.S_IWRITE == stat.S_IMODE(mode2) & stat.S_IWRITE)
->>>>>>> 1e8c13eb
+    return WINDOWS_DEFAULT_FOLDERS[folder_type]