--- conflicted
+++ resolved
@@ -56,43 +56,25 @@
 def copy_ownership_and_apply_mode(src, dst, mode, copy_user, copy_group):
     # type: (str, str, int, bool, bool) -> None
     """
-<<<<<<< HEAD
-    Copy ownership (user and optionally group) from the source to the destination,
-    then apply given mode in compatible way for Linux and Windows. This replaces
-    the os.chown command.
-=======
     Copy ownership (user and optionally group on Linux) from the source to the
     destination, then apply given mode in compatible way for Linux and Windows.
     This replaces the os.chown command.
->>>>>>> 89f52ca9
     :param str src: Path of the source file
     :param str dst: Path of the destination file
     :param int mode: Permission mode to apply on the destination file
     :param bool copy_user: Copy user if `True`
-<<<<<<< HEAD
-    :param bool copy_group: Copy group if `True`
-=======
     :param bool copy_group: Copy group if `True` on Linux (has no effect on Windows)
->>>>>>> 89f52ca9
     """
     if POSIX_MODE:
         stats = os.stat(src)
         user_id = stats.st_uid if copy_user else -1
         group_id = stats.st_gid if copy_group else -1
         os.chown(dst, user_id, group_id)
-<<<<<<< HEAD
-        os.chmod(dst, mode)
     elif copy_user:
         # There is no group handling in Windows
         _copy_win_ownership(src, dst)
-        _apply_win_mode(dst, mode)
-=======
-    elif copy_user:
-        # There is no group handling in Windows
-        _copy_win_ownership(src, dst)
 
     chmod(dst, mode)
->>>>>>> 89f52ca9
 
 
 def open(file_path, flags, mode=0o777):  # pylint: disable=redefined-builtin
