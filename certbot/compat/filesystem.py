--- conflicted
+++ resolved
@@ -265,24 +265,6 @@
     Find the real path for the given path. This method resolves symlinks, including
     recursive symlinks, and is protected against symlinks that creates an infinite loop.
     """
-    file_path = _resolve_symlinks(file_path)
-    # Get owner sid of the file
-    security = win32security.GetFileSecurity(file_path, win32security.OWNER_SECURITY_INFORMATION)
-    user = security.GetSecurityDescriptorOwner()
-
-    # New DACL, that will overwrite existing one (including inherited permissions)
-    dacl = _generate_dacl(user, mode)
-
-    # Apply the new DACL
-    security.SetSecurityDescriptorDacl(1, dacl, 0)
-    win32security.SetFileSecurity(file_path, win32security.DACL_SECURITY_INFORMATION, security)
-
-
-def _resolve_symlinks(file_path):
-    """
-    Find the real path for the given path. This method resolves symlinks, including
-    recursive symlinks, and is protected against symlinks that create an infinite loop.
-    """
     original_path = file_path
 
     if POSIX_MODE:
@@ -303,8 +285,6 @@
         if file_path in inspected_paths:
             raise RuntimeError('Error, link {0} is a loop!'.format(original_path))
         inspected_paths.append(file_path)
-<<<<<<< HEAD
-=======
 
     return os.path.abspath(file_path)
 
@@ -319,9 +299,13 @@
     # Get owner sid of the file
     security = win32security.GetFileSecurity(file_path, win32security.OWNER_SECURITY_INFORMATION)
     user = security.GetSecurityDescriptorOwner()
->>>>>>> f7c736da
-
-    return file_path
+
+    # New DACL, that will overwrite existing one (including inherited permissions)
+    dacl = _generate_dacl(user, mode)
+
+    # Apply the new DACL
+    security.SetSecurityDescriptorDacl(1, dacl, 0)
+    win32security.SetFileSecurity(file_path, win32security.DACL_SECURITY_INFORMATION, security)
 
 
 def _generate_dacl(user_sid, mode):
@@ -424,7 +408,7 @@
 
 def _check_win_mode(file_path, mode):
     # Resolve symbolic links
-    file_path = _resolve_symlinks(file_path)
+    file_path = realpath(file_path)
     # Get current dacl file
     security = win32security.GetFileSecurity(file_path, win32security.OWNER_SECURITY_INFORMATION
                                              | win32security.DACL_SECURITY_INFORMATION)
