--- conflicted
+++ resolved
@@ -9,14 +9,9 @@
     # pylint: disable=import-error
     import ntsecuritycon
     import win32security
-<<<<<<< HEAD
-    import win32file
-    import win32api
-=======
     import win32con
     import win32api
     import win32file
->>>>>>> 20b595bc
     import pywintypes
     import winerror
     # pylint: enable=import-error
@@ -49,58 +44,6 @@
         _apply_win_mode(file_path, mode)
 
 
-<<<<<<< HEAD
-def makedirs(file_path, mode=0o777):
-    # type: (str, int) -> None
-    """
-    Rewrite of original os.makedirs function, that will ensure on Windows that given mode
-    is correctly applied.
-    :param str file_path: The file path to open
-    :param int mode: POSIX mode to apply on leaf directory when created, Python defaults
-                     will be applied if ``None``
-    """
-    if POSIX_MODE:
-        return os.makedirs(file_path, mode)
-
-    orig_mkdir_fn = os.mkdir
-    try:
-        # As we know that os.mkdir is called internally by os.makedirs, we will swap the function in
-        # os module for the time of makedirs execution on Windows.
-        os.mkdir = mkdir  # type: ignore
-        return os.makedirs(file_path, mode)
-    finally:
-        os.mkdir = orig_mkdir_fn
-
-
-def mkdir(file_path, mode=0o777):
-    # type: (str, int) -> None
-    """
-    Rewrite of original os.mkdir function, that will ensure on Windows that given mode
-    is correctly applied.
-    :param str file_path: The file path to open
-    :param int mode: POSIX mode to apply on directory when created, Python defaults
-                     will be applied if ``None``
-    """
-    if POSIX_MODE:
-        return os.mkdir(file_path, mode)
-
-    attributes = win32security.SECURITY_ATTRIBUTES()
-    security = attributes.SECURITY_DESCRIPTOR
-    user = _get_current_user()
-    dacl = _generate_dacl(user, mode)
-    security.SetSecurityDescriptorDacl(1, dacl, 0)
-
-    try:
-        win32file.CreateDirectory(file_path, attributes)
-    except pywintypes.error as err:
-        # Handle native windows error into python error to be consistent with the API
-        # of os.mkdir in the situation of a directory already existing.
-        if err.winerror == winerror.ERROR_ALREADY_EXISTS:
-            raise OSError(errno.EEXIST, err.strerror, file_path, err.winerror)
-        raise err
-
-    return None
-=======
 def open(file_path, flags, mode=0o777):  # pylint: disable=redefined-builtin
     # type: (str, int, int) -> int
     """
@@ -161,7 +104,58 @@
     handle = os.open(file_path, flags)
     chmod(file_path, mode)
     return handle
->>>>>>> 20b595bc
+
+
+def makedirs(file_path, mode=0o777):
+    # type: (str, int) -> None
+    """
+    Rewrite of original os.makedirs function, that will ensure on Windows that given mode
+    is correctly applied.
+    :param str file_path: The file path to open
+    :param int mode: POSIX mode to apply on leaf directory when created, Python defaults
+                     will be applied if ``None``
+    """
+    if POSIX_MODE:
+        return os.makedirs(file_path, mode)
+
+    orig_mkdir_fn = os.mkdir
+    try:
+        # As we know that os.mkdir is called internally by os.makedirs, we will swap the function in
+        # os module for the time of makedirs execution on Windows.
+        os.mkdir = mkdir  # type: ignore
+        return os.makedirs(file_path, mode)
+    finally:
+        os.mkdir = orig_mkdir_fn
+
+
+def mkdir(file_path, mode=0o777):
+    # type: (str, int) -> None
+    """
+    Rewrite of original os.mkdir function, that will ensure on Windows that given mode
+    is correctly applied.
+    :param str file_path: The file path to open
+    :param int mode: POSIX mode to apply on directory when created, Python defaults
+                     will be applied if ``None``
+    """
+    if POSIX_MODE:
+        return os.mkdir(file_path, mode)
+
+    attributes = win32security.SECURITY_ATTRIBUTES()
+    security = attributes.SECURITY_DESCRIPTOR
+    user = _get_current_user()
+    dacl = _generate_dacl(user, mode)
+    security.SetSecurityDescriptorDacl(1, dacl, 0)
+
+    try:
+        win32file.CreateDirectory(file_path, attributes)
+    except pywintypes.error as err:
+        # Handle native windows error into python error to be consistent with the API
+        # of os.mkdir in the situation of a directory already existing.
+        if err.winerror == winerror.ERROR_ALREADY_EXISTS:
+            raise OSError(errno.EEXIST, err.strerror, file_path, err.winerror)
+        raise err
+
+    return None
 
 
 def replace(src, dst):
