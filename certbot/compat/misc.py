"""
This compat module handles various platform specific calls that do not fall into one
particular category.
"""
from __future__ import absolute_import

<<<<<<< HEAD
import errno
=======
>>>>>>> 81c15a3a
import os  # pylint: disable=os-module-forbidden
import select
import sys

try:
    from win32com.shell import shell as shellwin32  # pylint: disable=import-error
except ImportError:  # pragma: no cover
    shellwin32 = None  # type: ignore

from certbot import errors


def raise_for_non_administrative_windows_rights():
    # type: () -> None
    """
    On Windows, raise if current shell does not have the administrative rights.
    Do nothing on Linux.

    :raises .errors.Error: If the current shell does not have administrative rights on Windows.
    """
    if shellwin32 and shellwin32.IsUserAnAdmin() == 0:  # pragma: no cover
        raise errors.Error('Error, certbot must be run on a shell with administrative rights.')


<<<<<<< HEAD
=======
def os_geteuid():
    """
    Get current user uid

    :returns: The current user uid.
    :rtype: int

    """
    try:
        # Linux specific
        return os.geteuid()
    except AttributeError:
        # Windows specific
        return 0


>>>>>>> 81c15a3a
def readline_with_timeout(timeout, prompt):
    # type: (float, str) -> str
    """
    Read user input to return the first line entered, or raise after specified timeout.

    :param float timeout: The timeout in seconds given to the user.
    :param str prompt: The prompt message to display to the user.

    :returns: The first line entered by the user.
    :rtype: str

    """
    try:
        # Linux specific
        #
        # Call to select can only be done like this on UNIX
        rlist, _, _ = select.select([sys.stdin], [], [], timeout)
        if not rlist:
            raise errors.Error(
                "Timed out waiting for answer to prompt '{0}'".format(prompt))
        return rlist[0].readline()
    except OSError:
        # Windows specific
        #
        # No way with select to make a timeout to the user input on Windows,
        # as select only supports socket in this case.
        # So no timeout on Windows for now.
        return sys.stdin.readline()


WINDOWS_DEFAULT_FOLDERS = {
    'config': 'C:\\Certbot',
    'work': 'C:\\Certbot\\lib',
    'logs': 'C:\\Certbot\\log',
}
LINUX_DEFAULT_FOLDERS = {
    'config': '/etc/letsencrypt',
    'work': '/var/lib/letsencrypt',
    'logs': '/var/log/letsencrypt',
}


def get_default_folder(folder_type):
    # type: (str) -> str
    """
    Return the relevant default folder for the current OS

    :param str folder_type: The type of folder to retrieve (config, work or logs)

    :returns: The relevant default folder.
    :rtype: str

    """
    if os.name != 'nt':
        # Linux specific
        return LINUX_DEFAULT_FOLDERS[folder_type]
    # Windows specific
    return WINDOWS_DEFAULT_FOLDERS[folder_type]


def underscores_for_unsupported_characters_in_path(path):
    # type: (str) -> str
    """
    Replace unsupported characters in path for current OS by underscores.
    :param str path: the path to normalize
    :return: the normalized path
    :rtype: str
    """
    if os.name != 'nt':
        # Linux specific
        return path

    # Windows specific
    drive, tail = os.path.splitdrive(path)
    return drive + tail.replace(':', '_')<|MERGE_RESOLUTION|>--- conflicted
+++ resolved
@@ -4,10 +4,6 @@
 """
 from __future__ import absolute_import
 
-<<<<<<< HEAD
-import errno
-=======
->>>>>>> 81c15a3a
 import os  # pylint: disable=os-module-forbidden
 import select
 import sys
@@ -32,25 +28,6 @@
         raise errors.Error('Error, certbot must be run on a shell with administrative rights.')
 
 
-<<<<<<< HEAD
-=======
-def os_geteuid():
-    """
-    Get current user uid
-
-    :returns: The current user uid.
-    :rtype: int
-
-    """
-    try:
-        # Linux specific
-        return os.geteuid()
-    except AttributeError:
-        # Windows specific
-        return 0
-
-
->>>>>>> 81c15a3a
 def readline_with_timeout(timeout, prompt):
     # type: (float, str) -> str
     """
