--- conflicted
+++ resolved
@@ -4,21 +4,12 @@
 """
 from __future__ import absolute_import
 
-<<<<<<< HEAD
-import os  # pylint: disable=os-module-forbidden
-=======
->>>>>>> 2d50c3ea
 import select
+import stat
 import sys
 
 try:
     from win32com.shell import shell as shellwin32  # pylint: disable=import-error
-<<<<<<< HEAD
-except ImportError:  # pragma: no cover
-    shellwin32 = None  # type: ignore
-
-from certbot import errors
-=======
     POSIX_MODE = False
 except ImportError:  # pragma: no cover
     POSIX_MODE = True
@@ -26,7 +17,6 @@
 from certbot import errors
 from certbot.compat import os
 
->>>>>>> 2d50c3ea
 
 # MASK_FOR_PRIVATE_KEY_PERMISSIONS defines what are the permissions flags to keep
 # when transferring the permissions from an old private key to a new one.
@@ -39,10 +29,7 @@
     # so we do not keep any permission from the previous private key.
     MASK_FOR_PRIVATE_KEY_PERMISSIONS = 0
 
-<<<<<<< HEAD
-=======
 
->>>>>>> 2d50c3ea
 def raise_for_non_administrative_windows_rights():
     # type: () -> None
     """
@@ -51,11 +38,7 @@
 
     :raises .errors.Error: If the current shell does not have administrative rights on Windows.
     """
-<<<<<<< HEAD
-    if shellwin32 and shellwin32.IsUserAnAdmin() == 0:  # pragma: no cover
-=======
     if not POSIX_MODE and shellwin32.IsUserAnAdmin() == 0:  # pragma: no cover
->>>>>>> 2d50c3ea
         raise errors.Error('Error, certbot must be run on a shell with administrative rights.')
 
 
