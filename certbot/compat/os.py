"""
This compat modules is a wrapper of the core os module that forbids usage of specific operations
(e.g. chown, chmod, getuid) that would be harmful to the Windows file security model of Certbot.
This module is intended to replace standard os module throughout certbot projects (except acme).
"""
# pylint: disable=function-redefined
from __future__ import absolute_import

# First round of wrapping: we import statically all public attributes exposed by the os module
# This allows in particular to have pylint, mypy, IDEs be aware that most of os members are
# available in certbot.compat.os.
from os import *  # type: ignore  # pylint: disable=wildcard-import,unused-wildcard-import,redefined-builtin,os-module-forbidden

# Second round of wrapping: we import dynamically all attributes from the os module that have not
# yet been imported by the first round (static import). This covers in particular the case of
# specific python 3.x versions where not all public attributes are in the special __all__ of os,
# and so not in `from os import *`.
import os as std_os  # pylint: disable=os-module-forbidden
import sys as std_sys
ourselves = std_sys.modules[__name__]
for attribute in dir(std_os):
    # Check if the attribute does not already exist in our module. It could be internal attributes
    # of the module (__name__, __doc__), or attributes from standard os already imported with
    # `from os import *`.
    if not hasattr(ourselves, attribute):
        setattr(ourselves, attribute, getattr(std_os, attribute))

# Similar to os.path, allow certbot.compat.os.path to behave as a module
std_sys.modules[__name__ + '.path'] = path

# Clean all remaining importables that are not from the core os module.
del ourselves, std_os, std_sys


# Chmod is the root of all evil for our security model on Windows. With the default implementation
# of os.chmod on Windows, almost all bits on mode will be ignored, and only a general RO or RW will
# be applied. The DACL, the inner mechanism to control file access on Windows, will stay on its
# default definition, giving effectively at least read permissions to any one, as the default
# permissions on root path will be inherit by the file (as NTFS state), and root path can be read
# by anyone. So the given mode needs to be translated into a secured and not inherited DACL that
# will be applied to this file using filesystem.chmod, calling internally the win32security
# module to construct and apply the DACL. Complete security model to translate a POSIX mode into
# a suitable DACL on Windows for Certbot can be found here:
# https://github.com/certbot/certbot/issues/6356
# Basically, it states that appropriate permissions will be set for the owner, nothing for the
# group, appropriate permissions for the "Everyone" group, and all permissions to the
# "Administrators" group + "System" user, as they can do everything anyway.
def chmod(*unused_args, **unused_kwargs):
    """Method os.chmod() is forbidden"""
    raise RuntimeError('Usage of os.chmod() is forbidden. '
                       'Use certbot.compat.filesystem.chmod() instead.')


<<<<<<< HEAD
# Very similarly to os.open, os.mkdir has the same effects on Windows and creates an unsecured
# folder. So a similar mitigation to security.chmod is provided on this platform.
def mkdir(*unused_args, **unused_kwargs):
    """Method os.mkdir() is forbidden"""
    raise RuntimeError('Usage of os.mkdir() is forbidden. '
                       'Use certbot.compat.filesystem.mkdir() instead.')


# As said above, os.makedirs would call the original os.mkdir function recursively on Windows,
# creating the same flaws for every actual folder created. This method is modified to ensure
# that our modified os.mkdir is called on Windows, by monkey patching temporarily the mkdir method
# on the original os module, executing the modified logic to correctly protect newly created
# folders, then restoring original mkdir method in the os module.
def makedirs(*unused_args, **unused_kwargs):
    """Method os.makedirs() is forbidden"""
    raise RuntimeError('Usage of os.makedirs() is forbidden. '
                       'Use certbot.compat.filesystem.makedirs() instead.')
=======
# The os.open function on Windows has the same effect as a call to os.chown concerning the file
# modes: these modes lack the correct control over the permissions given to the file. Instead,
# filesystem.open invokes the Windows native API `CreateFile` to ensure that permissions are
# atomically set in case of file creation, or invokes filesystem.chmod to properly set the
# permissions for the other cases.
def open(*unused_args, **unused_kwargs):
    """Method os.open() is forbidden"""
    raise RuntimeError('Usage of os.open() is forbidden. '
                       'Use certbot.compat.filesystem.open() instead.')
>>>>>>> 20b595bc


# Because of the blocking strategy on file handlers on Windows, rename does not behave as expected
# with POSIX systems: an exception will be raised if dst already exists.
def rename(*unused_args, **unused_kwargs):
    """Method os.rename() is forbidden"""
    raise RuntimeError('Usage of os.rename() is forbidden. '
                       'Use certbot.compat.filesystem.replace() instead.')


# Behavior of os.replace is consistent between Windows and Linux. However, it is not supported on
# Python 2.x. So, as for os.rename, we forbid it in favor of filesystem.replace.
def replace(*unused_args, **unused_kwargs):
    """Method os.replace() is forbidden"""
    raise RuntimeError('Usage of os.replace() is forbidden. '
                       'Use certbot.compat.filesystem.replace() instead.')<|MERGE_RESOLUTION|>--- conflicted
+++ resolved
@@ -51,7 +51,17 @@
                        'Use certbot.compat.filesystem.chmod() instead.')
 
 
-<<<<<<< HEAD
+# The os.open function on Windows has the same effect as a call to os.chown concerning the file
+# modes: these modes lack the correct control over the permissions given to the file. Instead,
+# filesystem.open invokes the Windows native API `CreateFile` to ensure that permissions are
+# atomically set in case of file creation, or invokes filesystem.chmod to properly set the
+# permissions for the other cases.
+def open(*unused_args, **unused_kwargs):
+    """Method os.open() is forbidden"""
+    raise RuntimeError('Usage of os.open() is forbidden. '
+                       'Use certbot.compat.filesystem.open() instead.')
+
+
 # Very similarly to os.open, os.mkdir has the same effects on Windows and creates an unsecured
 # folder. So a similar mitigation to security.chmod is provided on this platform.
 def mkdir(*unused_args, **unused_kwargs):
@@ -69,17 +79,6 @@
     """Method os.makedirs() is forbidden"""
     raise RuntimeError('Usage of os.makedirs() is forbidden. '
                        'Use certbot.compat.filesystem.makedirs() instead.')
-=======
-# The os.open function on Windows has the same effect as a call to os.chown concerning the file
-# modes: these modes lack the correct control over the permissions given to the file. Instead,
-# filesystem.open invokes the Windows native API `CreateFile` to ensure that permissions are
-# atomically set in case of file creation, or invokes filesystem.chmod to properly set the
-# permissions for the other cases.
-def open(*unused_args, **unused_kwargs):
-    """Method os.open() is forbidden"""
-    raise RuntimeError('Usage of os.open() is forbidden. '
-                       'Use certbot.compat.filesystem.open() instead.')
->>>>>>> 20b595bc
 
 
 # Because of the blocking strategy on file handlers on Windows, rename does not behave as expected
