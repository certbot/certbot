"""
This compat modules is a wrapper of the core os module that forbids usage of specific operations
<<<<<<< HEAD
(eg. chown, chmod, geteuid) that would be harmful to the Windows file security model of Certbot.
=======
(e.g. chown, chmod, getuid) that would be harmful to the Windows file security model of Certbot.
>>>>>>> 2d50c3ea
This module is intended to replace standard os module throughout certbot projects (except acme).
"""
# pylint: disable=function-redefined
from __future__ import absolute_import

# First round of wrapping: we import statically all public attributes exposed by the os module
# This allows in particular to have pylint, mypy, IDEs be aware that most of os members are
# available in certbot.compat.os.
from os import *  # type: ignore  # pylint: disable=wildcard-import,unused-wildcard-import,redefined-builtin,os-module-forbidden

# Second round of wrapping: we import dynamically all attributes from the os module that have not
# yet been imported by the first round (static import). This covers in particular the case of
# specific python 3.x versions where not all public attributes are in the special __all__ of os,
# and so not in `from os import *`.
import os as std_os  # pylint: disable=os-module-forbidden
import sys as std_sys

ourselves = std_sys.modules[__name__]
for attribute in dir(std_os):
    # Check if the attribute does not already exist in our module. It could be internal attributes
    # of the module (__name__, __doc__), or attributes from standard os already imported with
    # `from os import *`.
    if not hasattr(ourselves, attribute):
        setattr(ourselves, attribute, getattr(std_os, attribute))

# Similar to os.path, allow certbot.compat.os.path to behave as a module
std_sys.modules[__name__ + '.path'] = path

# Clean all remaining importables that are not from the core os module.
del ourselves, std_os, std_sys


<<<<<<< HEAD
# The concept of uid is specific to POSIX system. On Windows, there is nothing like this.
# So we cannot use python methods that relies on uid, on geteuid() is useless.
def geteuid(*unused_args, **unused_kwargs):  # pylint: disable=function-redefined
    """Method os.geteuid() is forbidden"""
    raise RuntimeError('Usage of os.geteuid() is forbidden. '  # pragma: no cover
                       'Use certbot.compat.filesystem.get_current_user() instead.')


# Because uid is not a concept on Windows, chown is useless. In fact, it is not even available
# on Python for Windows. So to be consistent with both platforms for Certbot, this method is
# always forbidden.
def chown(*unused_args, **unused_kwargs):  # pylint: disable=function-redefined
    """Method os.chown() is forbidden"""
    raise RuntimeError('Usage of os.chown() is forbidden.'  # pragma: no cover
                       'Use certbot.compat.filesystem.take_ownership() or '
                       'certbot.compat.filesystem.copy_ownership_and_apply_mode() instead.')


# Because of the blocking strategy on file handlers on Windows, rename to not behave as expected
# with POSIX systems: an exception will be raised if dst already exists. Hopefully there is
# os.replace on Windows for Python 3, that will do the same than on POSIX. Hopefully also, only
# Python 3 is supported for Certbot. So we can rely on os.rename on Linux, and os.replace
# on Windows.
def rename(*unused_args, **unused_kwargs):  # pylint: disable=function-redefined
    """Method os.rename() is forbidden"""
    raise RuntimeError('Usage of os.rename() is forbidden. '  # pragma: no cover
                       'Use certbot.compat.filesystem.rename() instead.')


=======
>>>>>>> 2d50c3ea
# Chmod is the root of all evil for our security model on Windows. With the default implementation
# of os.chmod on Windows, almost all bits on mode will be ignored, and only a general RO or RW will
# be applied. The DACL, the inner mechanism to control file access on Windows, will stay on its
# default definition, giving effectively at least read permissions to any one, as the default
# permissions on root path will be inherit by the file (as NTFS state), and root path can be read
<<<<<<< HEAD
# by anyone. So the given mode will be translated into a secured and not inherited DACL that will
# be applied to this file using filesystem.chmod, that will call internally the win32security
# module to construct and apply the DACL. Complete security model to translate a POSIX mode for
# something usable on Windows for Certbot can be found here:
# https://github.com/certbot/certbot/issues/6356
# Basically, it states that appropriate permissions will be set for the owner, nothing for the
# group, appropriate permissions for the "Everyone" group, and all permissions to the
# "Administrators" group, as they can do everything anyway.
def chmod(*unused_args, **unused_kwargs):  # pylint: disable=function-redefined
    """Method os.chmod() is forbidden"""
    raise RuntimeError('Usage of os.chmod() is forbidden. '  # pragma: no cover
                       'Use certbot.compat.filesystem.chmod() instead.')


# The os.open function on Windows will have the same effect than a bare os.chown towards the given
# mode, and will create a file with the same flaws that what have been described for os.chown.
# So upon file creation, filesystem.take_ownership will be called to ensure current user is the owner
# of the file, and filesystem.chmod will do the same thing than for the modified os.chown.
# Internally, take_ownership will update the existing metdata of the file, to set the current
# username (resolved thanks to win32api module) as the owner of the file.
def open(*unused_args, **unused_kwargs):  # pylint: disable=function-redefined
    """Method os.open() is forbidden"""
    raise RuntimeError('Usage of os.open() is forbidden. '  # pragma: no cover
                       'Use certbot.compat.filesystem.open() instead.')


# Very similarly to os.open, os.mkdir has the same effect on Windows, to create an unsecured
# folder. Same mitigation is provided using filesystem.take_ownership and filesystem.chmod.
# On top of that, we need to handle the fact that os.mkdir is called recursively by os.makedirs.
# This is done by protecting the original os.mkdir to have the real logic, call it during the
# recurrence and apply immediately the security model on every processed folder.
def mkdir(*unused_args, **unused_kwargs):  # pylint: disable=function-redefined
    """Method os.mkdir() is forbidden"""
    raise RuntimeError('Usage of os.mkdir() is forbidden. '  # pragma: no cover
                       'Use certbot.compat.filesystem.mkdir() instead.')


# As said above, os.makedirs would call the original os.mkdir function recursively, creating the
# same flaws for every actual folder created. This method is modified to ensure that our
# modified os.mkdir is called, by monkey patching temporarily the mkdir method on the
# original os module, executing the modified logic to protect corecrtly newly created folders,
# then restoring original mkdir method in the os module.
def makedirs(*unused_args, **unused_kwargs):  # pylint: disable=function-redefined
    """Method os.makedirs() is forbidden"""
    raise RuntimeError('Usage of os.makedirs() is forbidden. '  # pragma: no cover
                       'Use certbot.compat.filesystem.makedirs() instead.')
=======
# by anyone. So the given mode needs to be translated into a secured and not inherited DACL that
# will be applied to this file using filesystem.chmod, calling internally the win32security
# module to construct and apply the DACL. Complete security model to translate a POSIX mode into
# a suitable DACL on Windows for Certbot can be found here:
# https://github.com/certbot/certbot/issues/6356
# Basically, it states that appropriate permissions will be set for the owner, nothing for the
# group, appropriate permissions for the "Everyone" group, and all permissions to the
# "Administrators" group + "System" user, as they can do everything anyway.
def chmod(*unused_args, **unused_kwargs):
    """Method os.chmod() is forbidden"""
    raise RuntimeError('Usage of os.chmod() is forbidden. '
                       'Use certbot.compat.filesystem.chmod() instead.')


# Because uid is not a concept on Windows, chown is useless. In fact, it is not even available
# on Python for Windows. So to be consistent on both platforms for Certbot, this method is
# always forbidden.
def chown(*unused_args, **unused_kwargs):
    """Method os.chown() is forbidden"""
    raise RuntimeError('Usage of os.chown() is forbidden.'
                       'Use certbot.compat.filesystem.copy_ownership_and_apply_mode() instead.')


# The os.open function on Windows has the same effect as a call to os.chown concerning the file
# modes: these modes lack the correct control over the permissions given to the file. Instead,
# filesystem.open invokes the Windows native API `CreateFile` to ensure that permissions are
# atomically set in case of file creation, or invokes filesystem.chmod to properly set the
# permissions for the other cases.
def open(*unused_args, **unused_kwargs):
    """Method os.open() is forbidden"""
    raise RuntimeError('Usage of os.open() is forbidden. '
                       'Use certbot.compat.filesystem.open() instead.')


# Very similarly to os.open, os.mkdir has the same effects on Windows and creates an unsecured
# folder. So a similar mitigation to security.chmod is provided on this platform.
def mkdir(*unused_args, **unused_kwargs):
    """Method os.mkdir() is forbidden"""
    raise RuntimeError('Usage of os.mkdir() is forbidden. '
                       'Use certbot.compat.filesystem.mkdir() instead.')


# As said above, os.makedirs would call the original os.mkdir function recursively on Windows,
# creating the same flaws for every actual folder created. This method is modified to ensure
# that our modified os.mkdir is called on Windows, by monkey patching temporarily the mkdir method
# on the original os module, executing the modified logic to correctly protect newly created
# folders, then restoring original mkdir method in the os module.
def makedirs(*unused_args, **unused_kwargs):
    """Method os.makedirs() is forbidden"""
    raise RuntimeError('Usage of os.makedirs() is forbidden. '
                       'Use certbot.compat.filesystem.makedirs() instead.')


# Because of the blocking strategy on file handlers on Windows, rename does not behave as expected
# with POSIX systems: an exception will be raised if dst already exists.
def rename(*unused_args, **unused_kwargs):
    """Method os.rename() is forbidden"""
    raise RuntimeError('Usage of os.rename() is forbidden. '
                       'Use certbot.compat.filesystem.replace() instead.')


# Behavior of os.replace is consistent between Windows and Linux. However, it is not supported on
# Python 2.x. So, as for os.rename, we forbid it in favor of filesystem.replace.
def replace(*unused_args, **unused_kwargs):
    """Method os.replace() is forbidden"""
    raise RuntimeError('Usage of os.replace() is forbidden. '
                       'Use certbot.compat.filesystem.replace() instead.')
>>>>>>> 2d50c3ea
<|MERGE_RESOLUTION|>--- conflicted
+++ resolved
@@ -1,10 +1,6 @@
 """
 This compat modules is a wrapper of the core os module that forbids usage of specific operations
-<<<<<<< HEAD
-(eg. chown, chmod, geteuid) that would be harmful to the Windows file security model of Certbot.
-=======
 (e.g. chown, chmod, getuid) that would be harmful to the Windows file security model of Certbot.
->>>>>>> 2d50c3ea
 This module is intended to replace standard os module throughout certbot projects (except acme).
 """
 # pylint: disable=function-redefined
@@ -37,91 +33,11 @@
 del ourselves, std_os, std_sys
 
 
-<<<<<<< HEAD
-# The concept of uid is specific to POSIX system. On Windows, there is nothing like this.
-# So we cannot use python methods that relies on uid, on geteuid() is useless.
-def geteuid(*unused_args, **unused_kwargs):  # pylint: disable=function-redefined
-    """Method os.geteuid() is forbidden"""
-    raise RuntimeError('Usage of os.geteuid() is forbidden. '  # pragma: no cover
-                       'Use certbot.compat.filesystem.get_current_user() instead.')
-
-
-# Because uid is not a concept on Windows, chown is useless. In fact, it is not even available
-# on Python for Windows. So to be consistent with both platforms for Certbot, this method is
-# always forbidden.
-def chown(*unused_args, **unused_kwargs):  # pylint: disable=function-redefined
-    """Method os.chown() is forbidden"""
-    raise RuntimeError('Usage of os.chown() is forbidden.'  # pragma: no cover
-                       'Use certbot.compat.filesystem.take_ownership() or '
-                       'certbot.compat.filesystem.copy_ownership_and_apply_mode() instead.')
-
-
-# Because of the blocking strategy on file handlers on Windows, rename to not behave as expected
-# with POSIX systems: an exception will be raised if dst already exists. Hopefully there is
-# os.replace on Windows for Python 3, that will do the same than on POSIX. Hopefully also, only
-# Python 3 is supported for Certbot. So we can rely on os.rename on Linux, and os.replace
-# on Windows.
-def rename(*unused_args, **unused_kwargs):  # pylint: disable=function-redefined
-    """Method os.rename() is forbidden"""
-    raise RuntimeError('Usage of os.rename() is forbidden. '  # pragma: no cover
-                       'Use certbot.compat.filesystem.rename() instead.')
-
-
-=======
->>>>>>> 2d50c3ea
 # Chmod is the root of all evil for our security model on Windows. With the default implementation
 # of os.chmod on Windows, almost all bits on mode will be ignored, and only a general RO or RW will
 # be applied. The DACL, the inner mechanism to control file access on Windows, will stay on its
 # default definition, giving effectively at least read permissions to any one, as the default
 # permissions on root path will be inherit by the file (as NTFS state), and root path can be read
-<<<<<<< HEAD
-# by anyone. So the given mode will be translated into a secured and not inherited DACL that will
-# be applied to this file using filesystem.chmod, that will call internally the win32security
-# module to construct and apply the DACL. Complete security model to translate a POSIX mode for
-# something usable on Windows for Certbot can be found here:
-# https://github.com/certbot/certbot/issues/6356
-# Basically, it states that appropriate permissions will be set for the owner, nothing for the
-# group, appropriate permissions for the "Everyone" group, and all permissions to the
-# "Administrators" group, as they can do everything anyway.
-def chmod(*unused_args, **unused_kwargs):  # pylint: disable=function-redefined
-    """Method os.chmod() is forbidden"""
-    raise RuntimeError('Usage of os.chmod() is forbidden. '  # pragma: no cover
-                       'Use certbot.compat.filesystem.chmod() instead.')
-
-
-# The os.open function on Windows will have the same effect than a bare os.chown towards the given
-# mode, and will create a file with the same flaws that what have been described for os.chown.
-# So upon file creation, filesystem.take_ownership will be called to ensure current user is the owner
-# of the file, and filesystem.chmod will do the same thing than for the modified os.chown.
-# Internally, take_ownership will update the existing metdata of the file, to set the current
-# username (resolved thanks to win32api module) as the owner of the file.
-def open(*unused_args, **unused_kwargs):  # pylint: disable=function-redefined
-    """Method os.open() is forbidden"""
-    raise RuntimeError('Usage of os.open() is forbidden. '  # pragma: no cover
-                       'Use certbot.compat.filesystem.open() instead.')
-
-
-# Very similarly to os.open, os.mkdir has the same effect on Windows, to create an unsecured
-# folder. Same mitigation is provided using filesystem.take_ownership and filesystem.chmod.
-# On top of that, we need to handle the fact that os.mkdir is called recursively by os.makedirs.
-# This is done by protecting the original os.mkdir to have the real logic, call it during the
-# recurrence and apply immediately the security model on every processed folder.
-def mkdir(*unused_args, **unused_kwargs):  # pylint: disable=function-redefined
-    """Method os.mkdir() is forbidden"""
-    raise RuntimeError('Usage of os.mkdir() is forbidden. '  # pragma: no cover
-                       'Use certbot.compat.filesystem.mkdir() instead.')
-
-
-# As said above, os.makedirs would call the original os.mkdir function recursively, creating the
-# same flaws for every actual folder created. This method is modified to ensure that our
-# modified os.mkdir is called, by monkey patching temporarily the mkdir method on the
-# original os module, executing the modified logic to protect corecrtly newly created folders,
-# then restoring original mkdir method in the os module.
-def makedirs(*unused_args, **unused_kwargs):  # pylint: disable=function-redefined
-    """Method os.makedirs() is forbidden"""
-    raise RuntimeError('Usage of os.makedirs() is forbidden. '  # pragma: no cover
-                       'Use certbot.compat.filesystem.makedirs() instead.')
-=======
 # by anyone. So the given mode needs to be translated into a secured and not inherited DACL that
 # will be applied to this file using filesystem.chmod, calling internally the win32security
 # module to construct and apply the DACL. Complete security model to translate a POSIX mode into
@@ -188,5 +104,4 @@
 def replace(*unused_args, **unused_kwargs):
     """Method os.replace() is forbidden"""
     raise RuntimeError('Usage of os.replace() is forbidden. '
-                       'Use certbot.compat.filesystem.replace() instead.')
->>>>>>> 2d50c3ea
+                       'Use certbot.compat.filesystem.replace() instead.')