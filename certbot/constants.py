--- conflicted
+++ resolved
@@ -33,11 +33,8 @@
     auth_cert_path="./cert.pem",
     auth_chain_path="./chain.pem",
     strict_permissions=False,
-<<<<<<< HEAD
     lock_path="/tmp/.certbot.lock",
-=======
     debug_challenges=False,
->>>>>>> 8011fb28
 )
 STAGING_URI = "https://acme-staging.api.letsencrypt.org/directory"
 
