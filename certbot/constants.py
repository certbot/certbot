"""Certbot constants."""
import os
import logging

from acme import challenges


SETUPTOOLS_PLUGINS_ENTRY_POINT = "certbot.plugins"
"""Setuptools entry point group name for plugins."""

OLD_SETUPTOOLS_PLUGINS_ENTRY_POINT = "letsencrypt.plugins"
"""Plugins Setuptools entry point before rename."""

CLI_DEFAULTS = dict(
    config_files=[
        "/etc/letsencrypt/cli.ini",
        # http://freedesktop.org/wiki/Software/xdg-user-dirs/
        os.path.join(os.environ.get("XDG_CONFIG_HOME", "~/.config"),
                     "letsencrypt", "cli.ini"),
    ],
    verbose_count=-int(logging.INFO / 10),
    server="https://acme-v01.api.letsencrypt.org/directory",
    rsa_key_size=2048,
    rollback_checkpoints=1,
    config_dir="/etc/letsencrypt",
    work_dir="/var/lib/letsencrypt",
    logs_dir="/var/log/letsencrypt",
    no_verify_ssl=False,
    http01_port=challenges.HTTP01Response.PORT,
    tls_sni_01_port=challenges.TLSSNI01Response.PORT,

    auth_cert_path="./cert.pem",
    auth_chain_path="./chain.pem",
    strict_permissions=False,
)
STAGING_URI = "https://acme-staging.api.letsencrypt.org/directory"

"""Defaults for CLI flags and `.IConfig` attributes."""

QUIET_LOGGING_LEVEL = logging.WARNING
"""Logging level to use in quiet mode."""

RENEWER_DEFAULTS = dict(
    renewer_enabled="yes",
    renew_before_expiry="30 days",
    # This value should ensure that there is never a deployment delay by
    # default.
    deploy_before_expiry="99 years",
)
"""Defaults for renewer script."""


ENHANCEMENTS = ["redirect", "http-header", "ocsp-stapling", "spdy"]
"""List of possible :class:`certbot.interfaces.IInstaller`
enhancements.

List of expected options parameters:
- redirect: None
- http-header: TODO
- ocsp-stapling: certificate chain file path
- spdy: TODO

"""

ARCHIVE_DIR = "archive"
"""Archive directory, relative to `IConfig.config_dir`."""

CONFIG_DIRS_MODE = 0o755
"""Directory mode for ``.IConfig.config_dir`` et al."""

ACCOUNTS_DIR = "accounts"
"""Directory where all accounts are saved."""

BACKUP_DIR = "backups"
"""Directory (relative to `IConfig.work_dir`) where backups are kept."""

CSR_DIR = "csr"
"""See `.IConfig.csr_dir`."""

IN_PROGRESS_DIR = "IN_PROGRESS"
"""Directory used before a permanent checkpoint is finalized (relative to
`IConfig.work_dir`)."""

KEY_DIR = "keys"
"""Directory (relative to `IConfig.config_dir`) where keys are saved."""

LIVE_DIR = "live"
"""Live directory, relative to `IConfig.config_dir`."""

TEMP_CHECKPOINT_DIR = "temp_checkpoint"
"""Temporary checkpoint directory (relative to `IConfig.work_dir`)."""

RENEWAL_CONFIGS_DIR = "renewal"
<<<<<<< HEAD
"""Renewal configs directory, relative to `IConfig.config_dir`."""

RENEWER_CONFIG_FILENAME = "renewer.conf"
"""Renewer config file name (relative to `IConfig.config_dir`)."""

FORCE_INTERACTIVE_FLAG = "--force-interactive"
"""Flag to disable TTY checking in IDisplay."""
=======
"""Renewal configs directory, relative to `IConfig.config_dir`."""
>>>>>>> 81fd0cd3
<|MERGE_RESOLUTION|>--- conflicted
+++ resolved
@@ -91,14 +91,7 @@
 """Temporary checkpoint directory (relative to `IConfig.work_dir`)."""
 
 RENEWAL_CONFIGS_DIR = "renewal"
-<<<<<<< HEAD
 """Renewal configs directory, relative to `IConfig.config_dir`."""
 
-RENEWER_CONFIG_FILENAME = "renewer.conf"
-"""Renewer config file name (relative to `IConfig.config_dir`)."""
-
 FORCE_INTERACTIVE_FLAG = "--force-interactive"
-"""Flag to disable TTY checking in IDisplay."""
-=======
-"""Renewal configs directory, relative to `IConfig.config_dir`."""
->>>>>>> 81fd0cd3
+"""Flag to disable TTY checking in IDisplay."""