"""Certbot client crypto utility functions.

.. todo:: Make the transition to use PSS rather than PKCS1_v1_5 when the server
    is capable of handling the signatures.

"""
import hashlib
import logging
import os
import warnings

import pyrfc3339
import six
import zope.component
from cryptography.exceptions import InvalidSignature
from cryptography.hazmat.backends import default_backend
from cryptography.hazmat.primitives.asymmetric.ec import ECDSA
from cryptography.hazmat.primitives.asymmetric.ec import EllipticCurvePublicKey
from cryptography.hazmat.primitives.asymmetric.padding import PKCS1v15
from cryptography.hazmat.primitives.asymmetric.rsa import RSAPublicKey
# https://github.com/python/typeshed/tree/master/third_party/2/cryptography
from cryptography import x509 # type: ignore
from OpenSSL import crypto
from OpenSSL import SSL  # type: ignore

from acme import crypto_util as acme_crypto_util
from acme.magic_typing import IO  # pylint: disable=unused-import, no-name-in-module
from certbot import compat
from certbot import errors
from certbot import interfaces
from certbot import util


logger = logging.getLogger(__name__)


# High level functions
def init_save_key(key_size, key_dir, keyname="key-certbot.pem"):
    """Initializes and saves a privkey.

    Inits key and saves it in PEM format on the filesystem.

    .. note:: keyname is the attempted filename, it may be different if a file
        already exists at the path.

    :param int key_size: RSA key size in bits
    :param str key_dir: Key save directory.
    :param str keyname: Filename of key

    :returns: Key
    :rtype: :class:`certbot.util.Key`

    :raises ValueError: If unable to generate the key given key_size.

    """
    try:
        key_pem = make_key(key_size)
    except ValueError as err:
        logger.error("", exc_info=True)
        raise err

    config = zope.component.getUtility(interfaces.IConfig)
    # Save file
    util.make_or_verify_dir(key_dir, 0o700, compat.os_geteuid(),
                            config.strict_permissions)
    key_f, key_path = util.unique_file(
        os.path.join(key_dir, keyname), 0o600, "wb")
    with key_f:
        key_f.write(key_pem)
    logger.debug("Generating key (%d bits): %s", key_size, key_path)

    return util.Key(key_path, key_pem)


def init_save_csr(privkey, names, path):
    """Initialize a CSR with the given private key.

    :param privkey: Key to include in the CSR
    :type privkey: :class:`certbot.util.Key`

    :param set names: `str` names to include in the CSR

    :param str path: Certificate save directory.

    :returns: CSR
    :rtype: :class:`certbot.util.CSR`

    """
    config = zope.component.getUtility(interfaces.IConfig)

    csr_pem = acme_crypto_util.make_csr(
        privkey.pem, names, must_staple=config.must_staple)

    # Save CSR
    util.make_or_verify_dir(path, 0o755, compat.os_geteuid(),
                               config.strict_permissions)
    csr_f, csr_filename = util.unique_file(
        os.path.join(path, "csr-certbot.pem"), 0o644, "wb")
    with csr_f:
        csr_f.write(csr_pem)
    logger.debug("Creating CSR: %s", csr_filename)

    return util.CSR(csr_filename, csr_pem, "pem")


# WARNING: the csr and private key file are possible attack vectors for TOCTOU
# We should either...
# A. Do more checks to verify that the CSR is trusted/valid
# B. Audit the parsing code for vulnerabilities

def valid_csr(csr):
    """Validate CSR.

    Check if `csr` is a valid CSR for the given domains.

    :param str csr: CSR in PEM.

    :returns: Validity of CSR.
    :rtype: bool

    """
    try:
        req = crypto.load_certificate_request(
            crypto.FILETYPE_PEM, csr)
        return req.verify(req.get_pubkey())
    except crypto.Error:
        logger.debug("", exc_info=True)
        return False


def csr_matches_pubkey(csr, privkey):
    """Does private key correspond to the subject public key in the CSR?

    :param str csr: CSR in PEM.
    :param str privkey: Private key file contents (PEM)

    :returns: Correspondence of private key to CSR subject public key.
    :rtype: bool

    """
    req = crypto.load_certificate_request(
        crypto.FILETYPE_PEM, csr)
    pkey = crypto.load_privatekey(crypto.FILETYPE_PEM, privkey)
    try:
        return req.verify(pkey)
    except crypto.Error:
        logger.debug("", exc_info=True)
        return False


def import_csr_file(csrfile, data):
    """Import a CSR file, which can be either PEM or DER.

    :param str csrfile: CSR filename
    :param str data: contents of the CSR file

    :returns: (`crypto.FILETYPE_PEM`,
               util.CSR object representing the CSR,
               list of domains requested in the CSR)
    :rtype: tuple

    """
    PEM = crypto.FILETYPE_PEM
    load = crypto.load_certificate_request
    try:
        # Try to parse as DER first, then fall back to PEM.
        csr = load(crypto.FILETYPE_ASN1, data)
    except crypto.Error:
        try:
            csr = load(PEM, data)
        except crypto.Error:
            raise errors.Error("Failed to parse CSR file: {0}".format(csrfile))

    domains = _get_names_from_loaded_cert_or_req(csr)
    # Internally we always use PEM, so re-encode as PEM before returning.
    data_pem = crypto.dump_certificate_request(PEM, csr)
    return PEM, util.CSR(file=csrfile, data=data_pem, form="pem"), domains


def make_key(bits):
    """Generate PEM encoded RSA key.

    :param int bits: Number of bits, at least 1024.

    :returns: new RSA key in PEM form with specified number of bits
    :rtype: str

    """
    assert bits >= 1024  # XXX
    key = crypto.PKey()
    key.generate_key(crypto.TYPE_RSA, bits)
    return crypto.dump_privatekey(crypto.FILETYPE_PEM, key)


def valid_privkey(privkey):
    """Is valid RSA private key?

    :param str privkey: Private key file contents in PEM

    :returns: Validity of private key.
    :rtype: bool

    """
    try:
        return crypto.load_privatekey(
            crypto.FILETYPE_PEM, privkey).check()
    except (TypeError, crypto.Error):
        return False


def verify_renewable_cert(renewable_cert):
    """For checking that your certs were not corrupted on disk.

    Several things are checked:
        1. Signature verification for the cert.
        2. That fullchain matches cert and chain when concatenated.
        3. Check that the private key matches the certificate.

    :param `.storage.RenewableCert` renewable_cert: cert to verify

    :raises errors.Error: If verification fails.
    """
    verify_renewable_cert_sig(renewable_cert)
    verify_fullchain(renewable_cert)
    verify_cert_matches_priv_key(renewable_cert.cert, renewable_cert.privkey)


def verify_renewable_cert_sig(renewable_cert):
    """ Verifies the signature of a `.storage.RenewableCert` object.

    :param `.storage.RenewableCert` renewable_cert: cert to verify

    :raises errors.Error: If signature verification fails.
    """
    try:
        with open(renewable_cert.chain, 'rb') as chain_file:  # type: IO[bytes]
            chain = x509.load_pem_x509_certificate(chain_file.read(), default_backend())
        with open(renewable_cert.cert, 'rb') as cert_file:  # type: IO[bytes]
            cert = x509.load_pem_x509_certificate(cert_file.read(), default_backend())
        pk = chain.public_key()
        with warnings.catch_warnings():
            warnings.simplefilter("ignore")
            if isinstance(pk, RSAPublicKey):
                # https://github.com/python/typeshed/blob/master/third_party/2/cryptography/hazmat/primitives/asymmetric/rsa.pyi
                verifier = pk.verifier(  # type: ignore
                    cert.signature, PKCS1v15(), cert.signature_hash_algorithm
                )
                verifier.update(cert.tbs_certificate_bytes)
                verifier.verify()
            elif isinstance(pk, EllipticCurvePublicKey):
                verifier = pk.verifier(
                    cert.signature, ECDSA(cert.signature_hash_algorithm)
                )
                verifier.update(cert.tbs_certificate_bytes)
                verifier.verify()
            else:
                raise errors.Error("Unsupported public key type")
    except (IOError, ValueError, InvalidSignature) as e:
        error_str = "verifying the signature of the cert located at {0} has failed. \
                Details: {1}".format(renewable_cert.cert, e)
        logger.exception(error_str)
        raise errors.Error(error_str)


def verify_cert_matches_priv_key(cert_path, key_path):
    """ Verifies that the private key and cert match.

    :param str cert_path: path to a cert in PEM format
    :param str key_path: path to a private key file

    :raises errors.Error: If they don't match.
    """
    try:
        context = SSL.Context(SSL.SSLv23_METHOD)
        context.use_certificate_file(cert_path)
        context.use_privatekey_file(key_path)
        context.check_privatekey()
    except (IOError, SSL.Error) as e:
        error_str = "verifying the cert located at {0} matches the \
                private key located at {1} has failed. \
                Details: {2}".format(cert_path,
                        key_path, e)
        logger.exception(error_str)
        raise errors.Error(error_str)


def verify_fullchain(renewable_cert):
    """ Verifies that fullchain is indeed cert concatenated with chain.

    :param `.storage.RenewableCert` renewable_cert: cert to verify

    :raises errors.Error: If cert and chain do not combine to fullchain.
    """
    try:
        with open(renewable_cert.chain) as chain_file:  # type: IO[str]
            chain = chain_file.read()
        with open(renewable_cert.cert) as cert_file:  # type: IO[str]
            cert = cert_file.read()
        with open(renewable_cert.fullchain) as fullchain_file:  # type: IO[str]
            fullchain = fullchain_file.read()
        if (cert + chain) != fullchain:
            error_str = "fullchain does not match cert + chain for {0}!"
            error_str = error_str.format(renewable_cert.lineagename)
            raise errors.Error(error_str)
    except IOError as e:
        error_str = "reading one of cert, chain, or fullchain has failed: {0}".format(e)
        logger.exception(error_str)
        raise errors.Error(error_str)
    except errors.Error as e:
        raise e


def pyopenssl_load_certificate(data):
    """Load PEM/DER certificate.

    :raises errors.Error:

    """

    openssl_errors = []

    for file_type in (crypto.FILETYPE_PEM, crypto.FILETYPE_ASN1):
        try:
            return crypto.load_certificate(file_type, data), file_type
        except crypto.Error as error:  # TODO: other errors?
            openssl_errors.append(error)
    raise errors.Error("Unable to load: {0}".format(",".join(
        str(error) for error in openssl_errors)))


def _load_cert_or_req(cert_or_req_str, load_func,
                      typ=crypto.FILETYPE_PEM):
    try:
        return load_func(typ, cert_or_req_str)
    except crypto.Error:
        logger.error("", exc_info=True)
        raise


def _get_sans_from_cert_or_req(cert_or_req_str, load_func,
                               typ=crypto.FILETYPE_PEM):
    # pylint: disable=protected-access
    return acme_crypto_util._pyopenssl_cert_or_req_san(_load_cert_or_req(
        cert_or_req_str, load_func, typ))


def get_sans_from_cert(cert, typ=crypto.FILETYPE_PEM):
    """Get a list of Subject Alternative Names from a certificate.

    :param str cert: Certificate (encoded).
    :param typ: `crypto.FILETYPE_PEM` or `crypto.FILETYPE_ASN1`

    :returns: A list of Subject Alternative Names.
    :rtype: list

    """
    return _get_sans_from_cert_or_req(
        cert, crypto.load_certificate, typ)


def _get_names_from_cert_or_req(cert_or_req, load_func, typ):
    loaded_cert_or_req = _load_cert_or_req(cert_or_req, load_func, typ)
    return _get_names_from_loaded_cert_or_req(loaded_cert_or_req)


def _get_names_from_loaded_cert_or_req(loaded_cert_or_req):
    # pylint: disable=protected-access
    return acme_crypto_util._pyopenssl_cert_or_req_all_names(loaded_cert_or_req)


def get_names_from_cert(csr, typ=crypto.FILETYPE_PEM):
    """Get a list of domains from a cert, including the CN if it is set.

    :param str cert: Certificate (encoded).
    :param typ: `crypto.FILETYPE_PEM` or `crypto.FILETYPE_ASN1`

    :returns: A list of domain names.
    :rtype: list

    """
    return _get_names_from_cert_or_req(
        csr, crypto.load_certificate, typ)


def dump_pyopenssl_chain(chain, filetype=crypto.FILETYPE_PEM):
    """Dump certificate chain into a bundle.

    :param list chain: List of `crypto.X509` (or wrapped in
        :class:`josepy.util.ComparableX509`).

    """
    # XXX: returns empty string when no chain is available, which
    # shuts up RenewableCert, but might not be the best solution...
    return acme_crypto_util.dump_pyopenssl_chain(chain, filetype)


def notBefore(cert_path):
    """When does the cert at cert_path start being valid?

    :param str cert_path: path to a cert in PEM format

    :returns: the notBefore value from the cert at cert_path
    :rtype: :class:`datetime.datetime`

    """
    return _notAfterBefore(cert_path, crypto.X509.get_notBefore)


def notAfter(cert_path):
    """When does the cert at cert_path stop being valid?

    :param str cert_path: path to a cert in PEM format

    :returns: the notAfter value from the cert at cert_path
    :rtype: :class:`datetime.datetime`

    """
    return _notAfterBefore(cert_path, crypto.X509.get_notAfter)


def _notAfterBefore(cert_path, method):
    """Internal helper function for finding notbefore/notafter.

    :param str cert_path: path to a cert in PEM format
    :param function method: one of ``crypto.X509.get_notBefore``
        or ``crypto.X509.get_notAfter``

    :returns: the notBefore or notAfter value from the cert at cert_path
    :rtype: :class:`datetime.datetime`

    """
    # pylint: disable=redefined-outer-name
    with open(cert_path) as f:
        x509 = crypto.load_certificate(crypto.FILETYPE_PEM,
                                               f.read())
    # pyopenssl always returns bytes
    timestamp = method(x509)
    reformatted_timestamp = [timestamp[0:4], b"-", timestamp[4:6], b"-",
                             timestamp[6:8], b"T", timestamp[8:10], b":",
                             timestamp[10:12], b":", timestamp[12:]]
    timestamp_str = b"".join(reformatted_timestamp)
    # pyrfc3339 uses "native" strings. That is, bytes on Python 2 and unicode
    # on Python 3
    if six.PY3:
        timestamp_str = timestamp_str.decode('ascii')
    return pyrfc3339.parse(timestamp_str)


def sha256sum(filename):
    """Compute a sha256sum of a file.

    NB: In given file, platform specific newlines characters will be converted
    into their equivalent unicode counterparts before calculating the hash.

    :param str filename: path to the file whose hash will be computed

    :returns: sha256 digest of the file in hexadecimal
    :rtype: str
    """
    sha256 = hashlib.sha256()
<<<<<<< HEAD
    with open(filename, 'rU') as f:
        sha256.update(f.read().encode('UTF-8'))
=======
    with open(filename, 'rU') as file_d:
        sha256.update(file_d.read().encode('UTF-8'))
>>>>>>> 1e8c13eb
    return sha256.hexdigest()

def cert_and_chain_from_fullchain(fullchain_pem):
    """Split fullchain_pem into cert_pem and chain_pem

    :param str fullchain_pem: concatenated cert + chain

    :returns: tuple of string cert_pem and chain_pem
    :rtype: tuple

    """
    cert = crypto.dump_certificate(crypto.FILETYPE_PEM,
        crypto.load_certificate(crypto.FILETYPE_PEM, fullchain_pem)).decode()
    chain = fullchain_pem[len(cert):].lstrip()
    return (cert, chain)<|MERGE_RESOLUTION|>--- conflicted
+++ resolved
@@ -458,13 +458,8 @@
     :rtype: str
     """
     sha256 = hashlib.sha256()
-<<<<<<< HEAD
-    with open(filename, 'rU') as f:
-        sha256.update(f.read().encode('UTF-8'))
-=======
     with open(filename, 'rU') as file_d:
         sha256.update(file_d.read().encode('UTF-8'))
->>>>>>> 1e8c13eb
     return sha256.hexdigest()
 
 def cert_and_chain_from_fullchain(fullchain_pem):
