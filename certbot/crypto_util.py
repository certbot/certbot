--- conflicted
+++ resolved
@@ -60,12 +60,7 @@
 
     config = zope.component.getUtility(interfaces.IConfig)
     # Save file
-<<<<<<< HEAD
-    util.make_or_verify_dir(key_dir, 0o700,
-                            config.strict_permissions)
-=======
     util.make_or_verify_dir(key_dir, 0o700, config.strict_permissions)
->>>>>>> 2d50c3ea
     key_f, key_path = util.unique_file(
         os.path.join(key_dir, keyname), 0o600, "wb")
     with key_f:
@@ -95,12 +90,7 @@
         privkey.pem, names, must_staple=config.must_staple)
 
     # Save CSR
-<<<<<<< HEAD
-    util.make_or_verify_dir(path, 0o755,
-                            config.strict_permissions)
-=======
     util.make_or_verify_dir(path, 0o755, config.strict_permissions)
->>>>>>> 2d50c3ea
     csr_f, csr_filename = util.unique_file(
         os.path.join(path, "csr-certbot.pem"), 0o644, "wb")
     with csr_f:
