--- conflicted
+++ resolved
@@ -6,12 +6,8 @@
 from certbot import errors
 from certbot import interfaces
 from certbot import util
-<<<<<<< HEAD
-from certbot.compat import os, misc
-=======
 from certbot.compat import misc
 from certbot.compat import os
->>>>>>> 4fe217df
 from certbot.display import util as display_util
 
 logger = logging.getLogger(__name__)
