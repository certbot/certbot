--- conflicted
+++ resolved
@@ -220,13 +220,8 @@
         "You should test your configuration at:{1}{2}".format(
             _gen_https_names(domains),
             os.linesep,
-<<<<<<< HEAD
             os.linesep.join(_gen_ssl_lab_urls(domains)),
             action),
-        height=(10 + len(domains)),
-=======
-            os.linesep.join(_gen_ssl_lab_urls(domains))),
->>>>>>> 1dd1afdc
         pause=False)
 
 
