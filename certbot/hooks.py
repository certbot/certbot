--- conflicted
+++ resolved
@@ -2,10 +2,6 @@
 from __future__ import print_function
 
 import logging
-<<<<<<< HEAD
-
-=======
->>>>>>> 4fe217df
 from subprocess import Popen, PIPE
 
 from acme.magic_typing import Set, List  # pylint: disable=unused-import, no-name-in-module
