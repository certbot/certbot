"""Logging utilities for Certbot.

The best way to use this module is through `pre_arg_parse_setup` and
`post_arg_parse_setup`. `pre_arg_parse_setup` configures a minimal
terminal logger and ensures a detailed log is written to a secure
temporary file if Certbot exits before `post_arg_parse_setup` is called.
`post_arg_parse_setup` relies on the parsed command line arguments and
does the full logging setup with terminal and rotating file handling as
configured by the user. Any logged messages before
`post_arg_parse_setup` is called are sent to the rotating file handler.
Special care is taken by both methods to ensure all errors are logged
and properly flushed before program exit.

"""
from __future__ import print_function

import functools
import logging
import logging.handlers
import sys
import tempfile
import traceback

from acme import messages
<<<<<<< HEAD
from certbot import constants
from certbot import errors
from certbot import util
from certbot.compat import os, security
=======

from certbot import constants
from certbot import errors
from certbot import util
from certbot.compat import misc
>>>>>>> 6cadf3d2

# Logging format
CLI_FMT = "%(message)s"
FILE_FMT = "%(asctime)s:%(levelname)s:%(name)s:%(message)s"


logger = logging.getLogger(__name__)


def pre_arg_parse_setup():
    """Setup logging before command line arguments are parsed.

    Terminal logging is setup using
    `certbot.constants.QUIET_LOGGING_LEVEL` so Certbot is as quiet as
    possible. File logging is setup so that logging messages are
    buffered in memory. If Certbot exits before `post_arg_parse_setup`
    is called, these buffered messages are written to a temporary file.
    If Certbot doesn't exit, `post_arg_parse_setup` writes the messages
    to the normal log files.

    This function also sets `logging.shutdown` to be called on program
    exit which automatically flushes logging handlers and
    `sys.excepthook` to properly log/display fatal exceptions.

    """
    temp_handler = TempHandler()
    temp_handler.setFormatter(logging.Formatter(FILE_FMT))
    temp_handler.setLevel(logging.DEBUG)
    memory_handler = MemoryHandler(temp_handler)

    stream_handler = ColoredStreamHandler()
    stream_handler.setFormatter(logging.Formatter(CLI_FMT))
    stream_handler.setLevel(constants.QUIET_LOGGING_LEVEL)

    root_logger = logging.getLogger()
    root_logger.setLevel(logging.DEBUG)  # send all records to handlers
    root_logger.addHandler(memory_handler)
    root_logger.addHandler(stream_handler)

    # logging.shutdown will flush the memory handler because flush() and
    # close() are explicitly called
    util.atexit_register(logging.shutdown)
    sys.excepthook = functools.partial(
        pre_arg_parse_except_hook, memory_handler,
        debug='--debug' in sys.argv, log_path=temp_handler.path)


def post_arg_parse_setup(config):
    """Setup logging after command line arguments are parsed.

    This function assumes `pre_arg_parse_setup` was called earlier and
    the root logging configuration has not been modified. A rotating
    file logging handler is created and the buffered log messages are
    sent to that handler. Terminal logging output is set to the level
    requested by the user.

    :param certbot.interface.IConfig config: Configuration object

    """
    file_handler, file_path = setup_log_file_handler(
        config, 'letsencrypt.log', FILE_FMT)
    logs_dir = os.path.dirname(file_path)

    root_logger = logging.getLogger()
    memory_handler = stderr_handler = None
    for handler in root_logger.handlers:
        if isinstance(handler, ColoredStreamHandler):
            stderr_handler = handler
        elif isinstance(handler, MemoryHandler):
            memory_handler = handler
    msg = 'Previously configured logging handlers have been removed!'
    assert memory_handler is not None and stderr_handler is not None, msg

    root_logger.addHandler(file_handler)
    root_logger.removeHandler(memory_handler)
    temp_handler = memory_handler.target
    memory_handler.setTarget(file_handler)
    memory_handler.flush(force=True)
    memory_handler.close()
    temp_handler.close()

    if config.quiet:
        level = constants.QUIET_LOGGING_LEVEL
    else:
        level = -config.verbose_count * 10
    stderr_handler.setLevel(level)
    logger.debug('Root logging level set at %d', level)
    logger.info('Saving debug log to %s', file_path)

    sys.excepthook = functools.partial(
        post_arg_parse_except_hook, debug=config.debug, log_path=logs_dir)


def setup_log_file_handler(config, logfile, fmt):
    """Setup file debug logging.

    :param certbot.interface.IConfig config: Configuration object
    :param str logfile: basename for the log file
    :param str fmt: logging format string

    :returns: file handler and absolute path to the log file
    :rtype: tuple

    """
    # TODO: logs might contain sensitive data such as contents of the
    # private key! #525
    util.set_up_core_dir(
<<<<<<< HEAD
        config.logs_dir, 0o700, config.strict_permissions)
=======
        config.logs_dir, 0o700, misc.os_geteuid(), config.strict_permissions)
>>>>>>> 6cadf3d2
    log_file_path = os.path.join(config.logs_dir, logfile)
    try:
        handler = logging.handlers.RotatingFileHandler(
            log_file_path, maxBytes=2 ** 20,
            backupCount=config.max_log_backups)
    except IOError as error:
        raise errors.Error(util.PERM_ERR_FMT.format(error))
    # rotate on each invocation, rollover only possible when maxBytes
    # is nonzero and backupCount is nonzero, so we set maxBytes as big
    # as possible not to overrun in single CLI invocation (1MB).
    handler.doRollover()  # TODO: creates empty letsencrypt.log.1 file
    handler.setLevel(logging.DEBUG)
    handler_formatter = logging.Formatter(fmt=fmt)
    handler.setFormatter(handler_formatter)
    return handler, log_file_path


class ColoredStreamHandler(logging.StreamHandler):
    """Sends colored logging output to a stream.

    If the specified stream is not a tty, the class works like the
    standard `logging.StreamHandler`. Default red_level is
    `logging.WARNING`.

    :ivar bool colored: True if output should be colored
    :ivar bool red_level: The level at which to output

    """
    def __init__(self, stream=None):
        super(ColoredStreamHandler, self).__init__(stream)
        self.colored = (sys.stderr.isatty() if stream is None else
                        stream.isatty())
        self.red_level = logging.WARNING

    def format(self, record):
        """Formats the string representation of record.

        :param logging.LogRecord record: Record to be formatted

        :returns: Formatted, string representation of record
        :rtype: str

        """
        out = super(ColoredStreamHandler, self).format(record)
        if self.colored and record.levelno >= self.red_level:
            return ''.join((util.ANSI_SGR_RED, out, util.ANSI_SGR_RESET))
        else:
            return out


class MemoryHandler(logging.handlers.MemoryHandler):
    """Buffers logging messages in memory until the buffer is flushed.

    This differs from `logging.handlers.MemoryHandler` in that flushing
    only happens when flush(force=True) is called.

    """
    def __init__(self, target=None, capacity=10000):
        # capacity doesn't matter because should_flush() is overridden
        super(MemoryHandler, self).__init__(capacity, target=target)

    def close(self):
        """Close the memory handler, but don't set the target to None."""
        # This allows the logging module which may only have a weak
        # reference to the target handler to properly flush and close it.
        target = self.target
        super(MemoryHandler, self).close()
        self.target = target

    def flush(self, force=False):  # pylint: disable=arguments-differ
        """Flush the buffer if force=True.

        If force=False, this call is a noop.

        :param bool force: True if the buffer should be flushed.

        """
        # This method allows flush() calls in logging.shutdown to be a
        # noop so we can control when this handler is flushed.
        if force:
            super(MemoryHandler, self).flush()

    def shouldFlush(self, record):
        """Should the buffer be automatically flushed?

        :param logging.LogRecord record: log record to be considered

        :returns: False because the buffer should never be auto-flushed
        :rtype: bool

        """
        return False


class TempHandler(logging.StreamHandler):
    """Safely logs messages to a temporary file.

    The file is created with permissions 600. If no log records are sent
    to this handler, the temporary file is deleted when the handler is
    closed.

    :ivar str path: file system path to the temporary log file

    """
    def __init__(self):
        stream = tempfile.NamedTemporaryFile('w', delete=False)
        super(TempHandler, self).__init__(stream)
        self.path = stream.name
        # On Windows, built-in support of POSIX mode is extremely limited. So the underlying file
        # will not have 0600 by default on this platform. We ensure manually that.
        security.apply_mode(self.path, 0o600)
        self._delete = True

    def emit(self, record):
        """Log the specified logging record.

        :param logging.LogRecord record: Record to be formatted

        """
        self._delete = False
        super(TempHandler, self).emit(record)

    def close(self):
        """Close the handler and the temporary log file.

        The temporary log file is deleted if it wasn't used.

        """
        self.acquire()
        try:
            # StreamHandler.close() doesn't close the stream to allow a
            # stream like stderr to be used
            self.stream.close()
            if self._delete:
                os.remove(self.path)
            self._delete = False
            super(TempHandler, self).close()
        finally:
            self.release()


def pre_arg_parse_except_hook(memory_handler, *args, **kwargs):
    """A simple wrapper around post_arg_parse_except_hook.

    The additional functionality provided by this wrapper is the memory
    handler will be flushed before Certbot exits. This allows us to
    write logging messages to a temporary file if we crashed before
    logging was fully configured.

    Since sys.excepthook isn't called on SystemExit exceptions, the
    memory handler will not be flushed in this case which prevents us
    from creating temporary log files when argparse exits because a
    command line argument was invalid or -h, --help, or --version was
    provided on the command line.

    :param MemoryHandler memory_handler: memory handler to flush
    :param tuple args: args for post_arg_parse_except_hook
    :param dict kwargs: kwargs for post_arg_parse_except_hook

    """
    try:
        post_arg_parse_except_hook(*args, **kwargs)
    finally:
        # flush() is called here so messages logged during
        # post_arg_parse_except_hook are also flushed.
        memory_handler.flush(force=True)


def post_arg_parse_except_hook(exc_type, exc_value, trace, debug, log_path):
    """Logs fatal exceptions and reports them to the user.

    If debug is True, the full exception and traceback is shown to the
    user, otherwise, it is suppressed. sys.exit is always called with a
    nonzero status.

    :param type exc_type: type of the raised exception
    :param BaseException exc_value: raised exception
    :param traceback trace: traceback of where the exception was raised
    :param bool debug: True if the traceback should be shown to the user
    :param str log_path: path to file or directory containing the log

    """
    exc_info = (exc_type, exc_value, trace)
    # constants.QUIET_LOGGING_LEVEL or higher should be used to
    # display message the user, otherwise, a lower level like
    # logger.DEBUG should be used
    if debug or not issubclass(exc_type, Exception):
        assert constants.QUIET_LOGGING_LEVEL <= logging.ERROR
        logger.error('Exiting abnormally:', exc_info=exc_info)
    else:
        logger.debug('Exiting abnormally:', exc_info=exc_info)
        if issubclass(exc_type, errors.Error):
            sys.exit(exc_value)
        logger.error('An unexpected error occurred:')
        if messages.is_acme_error(exc_value):
            # Remove the ACME error prefix from the exception
            _, _, exc_str = str(exc_value).partition(':: ')
            logger.error(exc_str)
        else:
            traceback.print_exception(exc_type, exc_value, None)
    exit_with_log_path(log_path)


def exit_with_log_path(log_path):
    """Print a message about the log location and exit.

    The message is printed to stderr and the program will exit with a
    nonzero status.

    :param str log_path: path to file or directory containing the log

    """
    msg = 'Please see the '
    if os.path.isdir(log_path):
        msg += 'logfiles in {0} '.format(log_path)
    else:
        msg += "logfile '{0}' ".format(log_path)
    msg += 'for more details.'
    sys.exit(msg)<|MERGE_RESOLUTION|>--- conflicted
+++ resolved
@@ -22,18 +22,11 @@
 import traceback
 
 from acme import messages
-<<<<<<< HEAD
+
 from certbot import constants
 from certbot import errors
 from certbot import util
 from certbot.compat import os, security
-=======
-
-from certbot import constants
-from certbot import errors
-from certbot import util
-from certbot.compat import misc
->>>>>>> 6cadf3d2
 
 # Logging format
 CLI_FMT = "%(message)s"
@@ -141,11 +134,7 @@
     # TODO: logs might contain sensitive data such as contents of the
     # private key! #525
     util.set_up_core_dir(
-<<<<<<< HEAD
         config.logs_dir, 0o700, config.strict_permissions)
-=======
-        config.logs_dir, 0o700, misc.os_geteuid(), config.strict_permissions)
->>>>>>> 6cadf3d2
     log_file_path = os.path.join(config.logs_dir, logfile)
     try:
         handler = logging.handlers.RotatingFileHandler(
