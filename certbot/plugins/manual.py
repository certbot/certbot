"""Manual authenticator plugin"""
import os

import zope.component
import zope.interface

from acme import challenges

from certbot import interfaces
from certbot import errors
from certbot import hooks
from certbot.plugins import common


@zope.interface.implementer(interfaces.IAuthenticator)
@zope.interface.provider(interfaces.IPluginFactory)
class Authenticator(common.Plugin):
    """Manual authenticator

    This plugin allows the user to perform the domain validation
    challenge(s) themselves. This can be done either be done manually
    by the user or through shell scripts provided to Certbot.

    """

    description = 'Manual configuration or run your own shell scripts'
    hidden = True
    long_description = (
        'Authenticate through manual configuration or custom shell scripts. '
        'When using shell scripts, an authenticator script must be provided. '
        'The environment variables available to this script are '
        '$CERTBOT_DOMAIN which contains the domain being authenticated, '
        '$CERTBOT_VALIDATION which is the validation string, and '
        '$CERTBOT_TOKEN which is the filename of the resource requested when '
        'performing an HTTP-01 challenge. An additional cleanup script can '
        'also be provided and can use the additional variable '
        '$CERTBOT_AUTH_OUTPUT which contains the stdout output from the auth '
        'script.')
    _DNS_INSTRUCTIONS = """\
Please deploy a DNS TXT record under the name
{domain} with the following value:

{validation}

Once this is deployed,"""
    _HTTP_INSTRUCTIONS = """\
Make sure your web server displays the following content at
{uri} before continuing:

{validation}

If you don't have HTTP server configured, you can run the following
command on the target server (as root):

mkdir -p /tmp/certbot/public_html/{achall.URI_ROOT_PATH}
cd /tmp/certbot/public_html
printf "%s" {validation} > {achall.URI_ROOT_PATH}/{encoded_token}
# run only once per server:
$(command -v python2 || command -v python2.7 || command -v python2.6) -c \\
"import BaseHTTPServer, SimpleHTTPServer; \\
s = BaseHTTPServer.HTTPServer(('', {port}), SimpleHTTPServer.SimpleHTTPRequestHandler); \\
s.serve_forever()" """

    def __init__(self, *args, **kwargs):
        super(Authenticator, self).__init__(*args, **kwargs)
        self.env = dict()

    @classmethod
    def add_parser_arguments(cls, add):
<<<<<<< HEAD
        add('auth-hook',
            help='Path or command to execute for the authentication script')
        add('cleanup-hook',
            help='Path or command to execute for the cleanup script')
        add('public-ip-logging-ok', action='store_true',
            help='Automatically allows public IP logging')

    def prepare(self):  # pylint: disable=missing-docstring
        if self.config.noninteractive_mode and not self.conf('auth-hook'):
            raise errors.PluginError(
                'An authentication script must be provided with --{0} when '
                'using the manual plugin non-interactively.'.format(
                    self.option_name('auth-hook')))
        self._validate_hooks()

    def _validate_hooks(self):
        if self.config.validate_hooks:
            for hook_prefix in ('auth', 'cleanup',):
                hook = self.conf('{0}-hook'.format(hook_prefix))
                if hook is not None:
                    hooks.validate_hook(hook, '--{0}'.format(hook_prefix))
=======
        add("test-mode", action="store_true",
            help="Test mode. Executes the manual command in subprocess.")
        add("public-ip-logging-ok", action="store_true",
            help="Automatically allows public IP logging. (default: Ask)")

    def prepare(self):  # pylint: disable=missing-docstring,no-self-use
        if self.config.noninteractive_mode and not self.conf("test-mode"):
            raise errors.PluginError("Running manual mode non-interactively is not supported")
>>>>>>> 107851ee

    def more_info(self):  # pylint: disable=missing-docstring,no-self-use
        return (
            'This plugin allows the user to customize setup for domain '
            'validation challenges either through shell scripts provided by '
            'the user or by performing the setup manually.')

    def get_chall_pref(self, domain):
        # pylint: disable=missing-docstring,no-self-use,unused-argument
        return [challenges.HTTP01, challenges.DNS01]

    def perform(self, achalls):  # pylint: disable=missing-docstring
        self._verify_ip_logging_ok()

        if self.conf('auth-hook'):
            perform = self._perform_achall_with_script
        else:
            perform = self._perform_achall_manually

        responses = []
        for achall in achalls:
            perform(achall)
            responses.append(achall.response(achall.account_key))
        return responses

    def _verify_ip_logging_ok(self):
        if not self.conf('public-ip-logging-ok'):
            cli_flag = '--{0}'.format(self.option_name('public-ip-logging-ok'))
            msg = ('NOTE: The IP of this machine will be publicly logged as '
                   "having requested this certificate. If you're running "
                   'certbot in manual mode on a machine that is not your '
                   "server, please ensure you're okay with that.\n\n"
                   'Are you OK with your IP being logged?')
            display = zope.component.getUtility(interfaces.IDisplay)
            if display.yesno(msg, cli_flag=cli_flag):
                setattr(self.config, self.dest('public-ip-logging-ok'), True)
            else:
                raise errors.PluginError('Must agree to IP logging to proceed')

    def _perform_achall_with_script(self, achall):
        env = dict(CERTBOT_DOMAIN=achall.domain,
                   CERTBOT_VALIDATION=achall.validation(achall.account_key))
        if isinstance(achall.chall, challenges.HTTP01):
            env['CERTBOT_TOKEN'] = achall.chall.encode('token')
        else:
            os.environ.pop('CERTBOT_TOKEN', None)
        os.environ.update(env)
        _, out = hooks.execute(self.conf('auth-hook'))
        env['CERTBOT_AUTH_OUTPUT'] = out.strip()
        self.env[achall.domain] = env

    def _perform_achall_manually(self, achall):
        validation = achall.validation(achall.account_key)
        if isinstance(achall.chall, challenges.HTTP01):
            msg = self._HTTP_INSTRUCTIONS.format(
                achall=achall, encoded_token=achall.chall.encode('token'),
                port=self.config.http01_port,
                uri=achall.chall.uri(achall.domain), validation=validation)
        else:
            assert isinstance(achall.chall, challenges.DNS01)
            msg = self._DNS_INSTRUCTIONS.format(
                domain=achall.validation_domain_name(achall.domain),
                validation=validation)
        display = zope.component.getUtility(interfaces.IDisplay)
        display.notification(msg, wrap=False)

    def cleanup(self, achalls):  # pylint: disable=missing-docstring
        if self.conf('cleanup-hook'):
            for achall in achalls:
                env = self.env.pop(achall.domain)
                if 'CERTBOT_TOKEN' not in env:
                    os.environ.pop('CERTBOT_TOKEN', None)
                os.environ.update(env)
                hooks.execute(self.conf('cleanup-hook'))<|MERGE_RESOLUTION|>--- conflicted
+++ resolved
@@ -67,13 +67,12 @@
 
     @classmethod
     def add_parser_arguments(cls, add):
-<<<<<<< HEAD
         add('auth-hook',
             help='Path or command to execute for the authentication script')
         add('cleanup-hook',
             help='Path or command to execute for the cleanup script')
         add('public-ip-logging-ok', action='store_true',
-            help='Automatically allows public IP logging')
+            help='Automatically allows public IP logging (default: Ask)')
 
     def prepare(self):  # pylint: disable=missing-docstring
         if self.config.noninteractive_mode and not self.conf('auth-hook'):
@@ -89,16 +88,6 @@
                 hook = self.conf('{0}-hook'.format(hook_prefix))
                 if hook is not None:
                     hooks.validate_hook(hook, '--{0}'.format(hook_prefix))
-=======
-        add("test-mode", action="store_true",
-            help="Test mode. Executes the manual command in subprocess.")
-        add("public-ip-logging-ok", action="store_true",
-            help="Automatically allows public IP logging. (default: Ask)")
-
-    def prepare(self):  # pylint: disable=missing-docstring,no-self-use
-        if self.config.noninteractive_mode and not self.conf("test-mode"):
-            raise errors.PluginError("Running manual mode non-interactively is not supported")
->>>>>>> 107851ee
 
     def more_info(self):  # pylint: disable=missing-docstring,no-self-use
         return (
