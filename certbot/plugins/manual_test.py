--- conflicted
+++ resolved
@@ -1,13 +1,9 @@
 """Tests for certbot.plugins.manual"""
-import sys
 import unittest
 import sys
 
 import mock
-<<<<<<< HEAD
 import six
-=======
->>>>>>> 12ab59e1
 
 from acme import challenges
 
