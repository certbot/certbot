--- conflicted
+++ resolved
@@ -165,12 +165,8 @@
 
 noninstaller_plugins = ["webroot", "manual", "standalone", "dns-cloudflare", "dns-cloudxns",
                         "dns-digitalocean", "dns-dnsimple", "dns-dnsmadeeasy", "dns-google",
-<<<<<<< HEAD
-                        "dns-luadns", "dns-nsone", "dns-rfc2136", "dns-route53",
+                        "dns-linode", "dns-luadns", "dns-nsone", "dns-rfc2136", "dns-route53",
                         "dns-sakuracloud"]
-=======
-                        "dns-linode", "dns-luadns", "dns-nsone", "dns-rfc2136", "dns-route53"]
->>>>>>> 0672e631
 
 def record_chosen_plugins(config, plugins, auth, inst):
     "Update the config entries to reflect the plugins we actually selected."
