"""Decide which plugins to use for authentication & installation"""
from __future__ import print_function

import os
import logging

import six
import zope.component

from certbot import errors
from certbot import interfaces

from certbot.display import util as display_util

logger = logging.getLogger(__name__)
z_util = zope.component.getUtility

def pick_configurator(
        config, default, plugins,
        question="How would you like to authenticate and install "
                 "certificates?"):
    """Pick configurator plugin."""
    return pick_plugin(
        config, default, plugins, question,
        (interfaces.IAuthenticator, interfaces.IInstaller))


def pick_installer(config, default, plugins,
                   question="How would you like to install certificates?"):
    """Pick installer plugin."""
    return pick_plugin(
        config, default, plugins, question, (interfaces.IInstaller,))


def pick_authenticator(
        config, default, plugins, question="How would you "
        "like to authenticate with the ACME CA?"):
    """Pick authentication plugin."""
    return pick_plugin(
        config, default, plugins, question, (interfaces.IAuthenticator,))


def pick_plugin(config, default, plugins, question, ifaces):
    """Pick plugin.

    :param certbot.interfaces.IConfig: Configuration
    :param str default: Plugin name supplied by user or ``None``.
    :param certbot.plugins.disco.PluginsRegistry plugins:
        All plugins registered as entry points.
    :param str question: Question to be presented to the user in case
        multiple candidates are found.
    :param list ifaces: Interfaces that plugins must provide.

    :returns: Initialized plugin.
    :rtype: IPlugin

    """
    if default is not None:
        # throw more UX-friendly error if default not in plugins
        filtered = plugins.filter(lambda p_ep: p_ep.name == default)
    else:
        if config.noninteractive_mode:
            # it's really bad to auto-select the single available plugin in
            # non-interactive mode, because an update could later add a second
            # available plugin
            raise errors.MissingCommandlineFlag(
                "Missing command line flags. For non-interactive execution, "
                "you will need to specify a plugin on the command line.  Run "
                "with '--help plugins' to see a list of options, and see "
                "https://eff.org/letsencrypt-plugins for more detail on what "
                "the plugins do and how to use them.")

        filtered = plugins.visible().ifaces(ifaces)

    filtered.init(config)
    verified = filtered.verify(ifaces)
    verified.prepare()
    prepared = verified.available()

    if len(prepared) > 1:
        logger.debug("Multiple candidate plugins: %s", prepared)
        plugin_ep = choose_plugin(list(six.itervalues(prepared)), question)
        if plugin_ep is None:
            return None
        else:
            return plugin_ep.init()
    elif len(prepared) == 1:
        plugin_ep = list(prepared.values())[0]
        logger.debug("Single candidate plugin: %s", plugin_ep)
        if plugin_ep.misconfigured:
            return None
        return plugin_ep.init()
    else:
        logger.debug("No candidate plugin")
        return None


def choose_plugin(prepared, question):
    """Allow the user to choose their plugin.

    :param list prepared: List of `~.PluginEntryPoint`.
    :param str question: Question to be presented to the user.

    :returns: Plugin entry point chosen by the user.
    :rtype: `~.PluginEntryPoint`

    """
    opts = [plugin_ep.description_with_name +
            (" [Misconfigured]" if plugin_ep.misconfigured else "")
            for plugin_ep in prepared]

    while True:
        disp = z_util(interfaces.IDisplay)
        code, index = disp.menu(
            question, opts, force_interactive=True)

        if code == display_util.OK:
            plugin_ep = prepared[index]
            if plugin_ep.misconfigured:
                z_util(interfaces.IDisplay).notification(
                    "The selected plugin encountered an error while parsing "
                    "your server configuration and cannot be used. The error "
                    "was:\n\n{0}".format(plugin_ep.prepare()), pause=False)
            else:
                return plugin_ep
        else:
            return None

noninstaller_plugins = ["webroot", "manual", "standalone", "dns-cloudflare", "dns-cloudxns",
                        "dns-digitalocean", "dns-dnsimple", "dns-dnsmadeeasy", "dns-google",
<<<<<<< HEAD
                        "dns-rfc2136", "dns-route53", "dns-nsone"]
=======
                        "dns-luadns", "dns-route53", "dns-nsone"]
>>>>>>> bb8e504a

def record_chosen_plugins(config, plugins, auth, inst):
    "Update the config entries to reflect the plugins we actually selected."
    config.authenticator = plugins.find_init(auth).name if auth else "None"
    config.installer = plugins.find_init(inst).name if inst else "None"


def choose_configurator_plugins(config, plugins, verb):
    """
    Figure out which configurator we're going to use, modifies
    config.authenticator and config.installer strings to reflect that choice if
    necessary.

    :raises errors.PluginSelectionError if there was a problem

    :returns: (an `IAuthenticator` or None, an `IInstaller` or None)
    :rtype: tuple
    """

    req_auth, req_inst = cli_plugin_requests(config)

    # Which plugins do we need?
    if verb == "run":
        need_inst = need_auth = True
        from certbot.cli import cli_command
        if req_auth in noninstaller_plugins and not req_inst:
            msg = ('With the {0} plugin, you probably want to use the "certonly" command, eg:{1}'
                   '{1}    {2} certonly --{0}{1}{1}'
                   '(Alternatively, add a --installer flag. See https://eff.org/letsencrypt-plugins'
                   '{1} and "--help plugins" for more information.)'.format(
                       req_auth, os.linesep, cli_command))

            raise errors.MissingCommandlineFlag(msg)
    else:
        need_inst = need_auth = False
    if verb == "certonly":
        need_auth = True
    if verb == "install":
        need_inst = True
        if config.authenticator:
            logger.warning("Specifying an authenticator doesn't make sense in install mode")

    # Try to meet the user's request and/or ask them to pick plugins
    authenticator = installer = None
    if verb == "run" and req_auth == req_inst:
        # Unless the user has explicitly asked for different auth/install,
        # only consider offering a single choice
        authenticator = installer = pick_configurator(config, req_inst, plugins)
    else:
        if need_inst or req_inst:
            installer = pick_installer(config, req_inst, plugins)
        if need_auth:
            authenticator = pick_authenticator(config, req_auth, plugins)
    logger.debug("Selected authenticator %s and installer %s", authenticator, installer)

    # Report on any failures
    if need_inst and not installer:
        diagnose_configurator_problem("installer", req_inst, plugins)
    if need_auth and not authenticator:
        diagnose_configurator_problem("authenticator", req_auth, plugins)

    record_chosen_plugins(config, plugins, authenticator, installer)
    return installer, authenticator


def set_configurator(previously, now):
    """
    Setting configurators multiple ways is okay, as long as they all agree
    :param str previously: previously identified request for the installer/authenticator
    :param str requested: the request currently being processed
    """
    if not now:
        # we're not actually setting anything
        return previously
    if previously:
        if previously != now:
            msg = "Too many flags setting configurators/installers/authenticators {0} -> {1}"
            raise errors.PluginSelectionError(msg.format(repr(previously), repr(now)))
    return now


def cli_plugin_requests(config):  # pylint: disable=too-many-branches
    """
    Figure out which plugins the user requested with CLI and config options

    :returns: (requested authenticator string or None, requested installer string or None)
    :rtype: tuple
    """
    req_inst = req_auth = config.configurator
    req_inst = set_configurator(req_inst, config.installer)
    req_auth = set_configurator(req_auth, config.authenticator)

    if config.nginx:
        req_inst = set_configurator(req_inst, "nginx")
        req_auth = set_configurator(req_auth, "nginx")
    if config.apache:
        req_inst = set_configurator(req_inst, "apache")
        req_auth = set_configurator(req_auth, "apache")
    if config.standalone:
        req_auth = set_configurator(req_auth, "standalone")
    if config.webroot:
        req_auth = set_configurator(req_auth, "webroot")
    if config.manual:
        req_auth = set_configurator(req_auth, "manual")
    if config.dns_cloudflare:
        req_auth = set_configurator(req_auth, "dns-cloudflare")
    if config.dns_cloudxns:
        req_auth = set_configurator(req_auth, "dns-cloudxns")
    if config.dns_digitalocean:
        req_auth = set_configurator(req_auth, "dns-digitalocean")
    if config.dns_dnsimple:
        req_auth = set_configurator(req_auth, "dns-dnsimple")
    if config.dns_dnsmadeeasy:
        req_auth = set_configurator(req_auth, "dns-dnsmadeeasy")
    if config.dns_google:
        req_auth = set_configurator(req_auth, "dns-google")
    if config.dns_luadns:
        req_auth = set_configurator(req_auth, "dns-luadns")
    if config.dns_nsone:
        req_auth = set_configurator(req_auth, "dns-nsone")
    if config.dns_rfc2136:
        req_auth = set_configurator(req_auth, "dns-rfc2136")
    if config.dns_route53:
        req_auth = set_configurator(req_auth, "dns-route53")
    logger.debug("Requested authenticator %s and installer %s", req_auth, req_inst)
    return req_auth, req_inst


def diagnose_configurator_problem(cfg_type, requested, plugins):
    """
    Raise the most helpful error message about a plugin being unavailable

    :param str cfg_type: either "installer" or "authenticator"
    :param str requested: the plugin that was requested
    :param .PluginsRegistry plugins: available plugins

    :raises error.PluginSelectionError: if there was a problem
    """

    if requested:
        if requested not in plugins:
            msg = "The requested {0} plugin does not appear to be installed".format(requested)
        else:
            msg = ("The {0} plugin is not working; there may be problems with "
                   "your existing configuration.\nThe error was: {1!r}"
                   .format(requested, plugins[requested].problem))
    elif cfg_type == "installer":
        from certbot.cli import cli_command
        msg = ('Certbot doesn\'t know how to automatically configure the web '
          'server on this system. However, it can still get a certificate for '
          'you. Please run "{0} certonly" to do so. You\'ll need to '
          'manually configure your web server to use the resulting '
          'certificate.').format(cli_command)
    else:
        msg = "{0} could not be determined or is not installed".format(cfg_type)
    raise errors.PluginSelectionError(msg)<|MERGE_RESOLUTION|>--- conflicted
+++ resolved
@@ -128,11 +128,7 @@
 
 noninstaller_plugins = ["webroot", "manual", "standalone", "dns-cloudflare", "dns-cloudxns",
                         "dns-digitalocean", "dns-dnsimple", "dns-dnsmadeeasy", "dns-google",
-<<<<<<< HEAD
-                        "dns-rfc2136", "dns-route53", "dns-nsone"]
-=======
-                        "dns-luadns", "dns-route53", "dns-nsone"]
->>>>>>> bb8e504a
+                        "dns-luadns", "dns-nsone", "dns-rfc2136", "dns-route53"]
 
 def record_chosen_plugins(config, plugins, auth, inst):
     "Update the config entries to reflect the plugins we actually selected."
