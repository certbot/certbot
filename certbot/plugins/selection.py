--- conflicted
+++ resolved
@@ -164,14 +164,9 @@
             return None
 
 noninstaller_plugins = ["webroot", "manual", "standalone", "dns-cloudflare", "dns-cloudxns",
-<<<<<<< HEAD
-                        "dns-digitalocean", "dns-dnsimple", "dns-dnsmadeeasy", "dns-google",
-                        "dns-luadns", "dns-nsone", "dns-ovh", "dns-rfc2136", "dns-route53"]
-=======
                         "dns-digitalocean", "dns-dnsimple", "dns-dnsmadeeasy", "dns-gehirn",
-                        "dns-google", "dns-linode", "dns-luadns", "dns-nsone", "dns-rfc2136",
-                        "dns-route53", "dns-sakuracloud"]
->>>>>>> 148d68b9
+                        "dns-google", "dns-linode", "dns-luadns", "dns-nsone", "dns-ovh",
+                        "dns-rfc2136", "dns-route53", "dns-sakuracloud"]
 
 def record_chosen_plugins(config, plugins, auth, inst):
     "Update the config entries to reflect the plugins we actually selected."
