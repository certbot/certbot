"""Webroot plugin."""
import argparse
import collections
import errno
import json
import logging

import six
import zope.component
import zope.interface

from acme import challenges  # pylint: disable=unused-import
# pylint: disable=unused-import, no-name-in-module
from acme.magic_typing import Dict, Set, DefaultDict, List
# pylint: enable=unused-import, no-name-in-module

from certbot import achallenges  # pylint: disable=unused-import
from certbot import cli
from certbot import errors
from certbot import interfaces
<<<<<<< HEAD
from certbot.compat import os, filesystem
=======
from certbot.compat import os
from certbot.compat import filesystem
>>>>>>> 7d61e9ea
from certbot.display import ops
from certbot.display import util as display_util
from certbot.plugins import common
from certbot.plugins import util

logger = logging.getLogger(__name__)


@zope.interface.implementer(interfaces.IAuthenticator)
@zope.interface.provider(interfaces.IPluginFactory)
class Authenticator(common.Plugin):
    """Webroot Authenticator."""

    description = "Place files in webroot directory"

    MORE_INFO = """\
Authenticator plugin that performs http-01 challenge by saving
necessary validation resources to appropriate paths on the file
system. It expects that there is some other HTTP server configured
to serve all files under specified web root ({0})."""

    def more_info(self):  # pylint: disable=missing-docstring,no-self-use
        return self.MORE_INFO.format(self.conf("path"))

    @classmethod
    def add_parser_arguments(cls, add):
        add("path", "-w", default=[], action=_WebrootPathAction,
            help="public_html / webroot path. This can be specified multiple "
                 "times to handle different domains; each domain will have "
                 "the webroot path that preceded it.  For instance: `-w "
                 "/var/www/example -d example.com -d www.example.com -w "
                 "/var/www/thing -d thing.net -d m.thing.net` (default: Ask)")
        add("map", default={}, action=_WebrootMapAction,
            help="JSON dictionary mapping domains to webroot paths; this "
                 "implies -d for each entry. You may need to escape this from "
                 "your shell. E.g.: --webroot-map "
                 '\'{"eg1.is,m.eg1.is":"/www/eg1/", "eg2.is":"/www/eg2"}\' '
                 "This option is merged with, but takes precedence over, -w / "
                 "-d entries. At present, if you put webroot-map in a config "
                 "file, it needs to be on a single line, like: webroot-map = "
                 '{"example.com":"/var/www"}.')

    def get_chall_pref(self, domain):  # pragma: no cover
        # pylint: disable=missing-docstring,no-self-use,unused-argument
        return [challenges.HTTP01]

    def __init__(self, *args, **kwargs):
        super(Authenticator, self).__init__(*args, **kwargs)
        self.full_roots = {}  # type: Dict[str, str]
        self.performed = collections.defaultdict(set) \
        # type: DefaultDict[str, Set[achallenges.KeyAuthorizationAnnotatedChallenge]]
        # stack of dirs successfully created by this authenticator
        self._created_dirs = []  # type: List[str]

    def prepare(self):  # pylint: disable=missing-docstring
        pass

    def perform(self, achalls):  # pylint: disable=missing-docstring
        self._set_webroots(achalls)

        self._create_challenge_dirs()

        return [self._perform_single(achall) for achall in achalls]

    def _set_webroots(self, achalls):
        if self.conf("path"):
            webroot_path = self.conf("path")[-1]
            logger.info("Using the webroot path %s for all unmatched domains.",
                        webroot_path)
            for achall in achalls:
                self.conf("map").setdefault(achall.domain, webroot_path)
        else:
            known_webroots = list(set(six.itervalues(self.conf("map"))))
            for achall in achalls:
                if achall.domain not in self.conf("map"):
                    new_webroot = self._prompt_for_webroot(achall.domain,
                                                           known_webroots)
                    # Put the most recently input
                    # webroot first for easy selection
                    try:
                        known_webroots.remove(new_webroot)
                    except ValueError:
                        pass
                    known_webroots.insert(0, new_webroot)
                    self.conf("map")[achall.domain] = new_webroot

    def _prompt_for_webroot(self, domain, known_webroots):
        webroot = None

        while webroot is None:
            if known_webroots:
                # Only show the menu if we have options for it
                webroot = self._prompt_with_webroot_list(domain, known_webroots)
                if webroot is None:
                    webroot = self._prompt_for_new_webroot(domain)
            else:
                # Allow prompt to raise PluginError instead of looping forever
                webroot = self._prompt_for_new_webroot(domain, True)

        return webroot

    def _prompt_with_webroot_list(self, domain, known_webroots):
        display = zope.component.getUtility(interfaces.IDisplay)
        path_flag = "--" + self.option_name("path")

        while True:
            code, index = display.menu(
                "Select the webroot for {0}:".format(domain),
                ["Enter a new webroot"] + known_webroots,
                cli_flag=path_flag, force_interactive=True)
            if code == display_util.CANCEL:
                raise errors.PluginError(
                    "Every requested domain must have a "
                    "webroot when using the webroot plugin.")
            else:  # code == display_util.OK
                return None if index == 0 else known_webroots[index - 1]

    def _prompt_for_new_webroot(self, domain, allowraise=False):
        code, webroot = ops.validated_directory(
            _validate_webroot,
            "Input the webroot for {0}:".format(domain),
            force_interactive=True)
        if code == display_util.CANCEL:
            if not allowraise:
                return None
            else:
                raise errors.PluginError(
                    "Every requested domain must have a "
                    "webroot when using the webroot plugin.")
        else:  # code == display_util.OK
            return _validate_webroot(webroot)

    def _create_challenge_dirs(self):
        path_map = self.conf("map")
        if not path_map:
            raise errors.PluginError(
                "Missing parts of webroot configuration; please set either "
                "--webroot-path and --domains, or --webroot-map. Run with "
                " --help webroot for examples.")
        for name, path in path_map.items():
            self.full_roots[name] = os.path.join(path, challenges.HTTP01.URI_ROOT_PATH)
            logger.debug("Creating root challenges validation dir at %s",
                         self.full_roots[name])

            # Change the permissions to be writable (GH #1389)
            # Umask is used instead of chmod to ensure the client can also
            # run as non-root (GH #1795)
            old_umask = os.umask(0o022)
            try:
                # We ignore the last prefix in the next iteration,
                # as it does not correspond to a folder path ('/' or 'C:')
                for prefix in sorted(util.get_prefixes(self.full_roots[name])[:-1], key=len):
                    try:
<<<<<<< HEAD
                        os.mkdir(prefix)
                        self._created_dirs.append(prefix)
                        # Set owner as parent directory if possible, apply mode for Linux/Windows.
                        # For Linux, this is coupled with the "umask" call above because
                        # os.mkdir's "mode" parameter may not always work:
                        # https://docs.python.org/3/library/os.html#os.mkdir
=======
                        # This is coupled with the "umask" call above because os.mkdir's
                        # "mode" parameter may not always work under Linux:
                        # https://docs.python.org/3/library/os.html#os.mkdir
                        filesystem.mkdir(prefix, 0o0755)
                        self._created_dirs.append(prefix)
                        # Set owner as parent directory if possible
>>>>>>> 7d61e9ea
                        try:
                            filesystem.copy_ownership_and_apply_mode(
                                path, prefix, 0o755, copy_user=True, copy_group=True)
                        except (OSError, AttributeError) as exception:
                            logger.info("Unable to change owner and uid of webroot directory")
                            logger.debug("Error was: %s", exception)
                    except OSError as exception:
                        if exception.errno not in (errno.EEXIST, errno.EISDIR):
                            raise errors.PluginError(
                                "Couldn't create root for {0} http-01 "
                                "challenge responses: {1}".format(name, exception))
            finally:
                os.umask(old_umask)

    def _get_validation_path(self, root_path, achall):
        return os.path.join(root_path, achall.chall.encode("token"))

    def _perform_single(self, achall):
        response, validation = achall.response_and_validation()

        root_path = self.full_roots[achall.domain]
        validation_path = self._get_validation_path(root_path, achall)
        logger.debug("Attempting to save validation to %s", validation_path)

        # Change permissions to be world-readable, owner-writable (GH #1795)
        old_umask = os.umask(0o022)

        try:
            with open(validation_path, "wb") as validation_file:
                validation_file.write(validation.encode())
        finally:
            os.umask(old_umask)

        self.performed[root_path].add(achall)
        return response

    def cleanup(self, achalls):  # pylint: disable=missing-docstring
        for achall in achalls:
            root_path = self.full_roots.get(achall.domain, None)
            if root_path is not None:
                validation_path = self._get_validation_path(root_path, achall)
                logger.debug("Removing %s", validation_path)
                os.remove(validation_path)
                self.performed[root_path].remove(achall)

        not_removed = []  # type: List[str]
        while self._created_dirs:
            path = self._created_dirs.pop()
            try:
                os.rmdir(path)
            except OSError as exc:
                not_removed.insert(0, path)
                logger.info("Challenge directory %s was not empty, didn't remove", path)
                logger.debug("Error was: %s", exc)
        self._created_dirs = not_removed
        logger.debug("All challenges cleaned up")


class _WebrootMapAction(argparse.Action):
    """Action class for parsing webroot_map."""

    def __call__(self, parser, namespace, webroot_map, option_string=None):
        for domains, webroot_path in six.iteritems(json.loads(webroot_map)):
            webroot_path = _validate_webroot(webroot_path)
            namespace.webroot_map.update(
                (d, webroot_path) for d in cli.add_domains(namespace, domains))


class _WebrootPathAction(argparse.Action):
    """Action class for parsing webroot_path."""

    def __init__(self, *args, **kwargs):
        super(_WebrootPathAction, self).__init__(*args, **kwargs)
        self._domain_before_webroot = False

    def __call__(self, parser, namespace, webroot_path, option_string=None):
        if self._domain_before_webroot:
            raise errors.PluginError(
                "If you specify multiple webroot paths, "
                "one of them must precede all domain flags")

        if namespace.webroot_path:
            # Apply previous webroot to all matched
            # domains before setting the new webroot path
            prev_webroot = namespace.webroot_path[-1]
            for domain in namespace.domains:
                namespace.webroot_map.setdefault(domain, prev_webroot)
        elif namespace.domains:
            self._domain_before_webroot = True

        namespace.webroot_path.append(_validate_webroot(webroot_path))


def _validate_webroot(webroot_path):
    """Validates and returns the absolute path of webroot_path.

    :param str webroot_path: path to the webroot directory

    :returns: absolute path of webroot_path
    :rtype: str

    """
    if not os.path.isdir(webroot_path):
        raise errors.PluginError(webroot_path + " does not exist or is not a directory")

    return os.path.abspath(webroot_path)<|MERGE_RESOLUTION|>--- conflicted
+++ resolved
@@ -18,12 +18,8 @@
 from certbot import cli
 from certbot import errors
 from certbot import interfaces
-<<<<<<< HEAD
-from certbot.compat import os, filesystem
-=======
 from certbot.compat import os
 from certbot.compat import filesystem
->>>>>>> 7d61e9ea
 from certbot.display import ops
 from certbot.display import util as display_util
 from certbot.plugins import common
@@ -177,21 +173,12 @@
                 # as it does not correspond to a folder path ('/' or 'C:')
                 for prefix in sorted(util.get_prefixes(self.full_roots[name])[:-1], key=len):
                     try:
-<<<<<<< HEAD
-                        os.mkdir(prefix)
-                        self._created_dirs.append(prefix)
                         # Set owner as parent directory if possible, apply mode for Linux/Windows.
                         # For Linux, this is coupled with the "umask" call above because
                         # os.mkdir's "mode" parameter may not always work:
                         # https://docs.python.org/3/library/os.html#os.mkdir
-=======
-                        # This is coupled with the "umask" call above because os.mkdir's
-                        # "mode" parameter may not always work under Linux:
-                        # https://docs.python.org/3/library/os.html#os.mkdir
-                        filesystem.mkdir(prefix, 0o0755)
+                        filesystem.mkdir(prefix, 0o755)
                         self._created_dirs.append(prefix)
-                        # Set owner as parent directory if possible
->>>>>>> 7d61e9ea
                         try:
                             filesystem.copy_ownership_and_apply_mode(
                                 path, prefix, 0o755, copy_user=True, copy_group=True)
