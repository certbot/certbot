--- conflicted
+++ resolved
@@ -1064,12 +1064,9 @@
 
     domains, ip_addresses = san.split(sans)
     if len(ip_addresses) > 0:
-<<<<<<< HEAD
         # Our apache and nginx plugins are currently relying on this check for a user friendly error
         # message about their lack of support for IP certificates. If you're removing this check,
         # please check that the plugins can process IP addresses.
-=======
->>>>>>> b02deb33
         raise errors.ConfigurationError("Enhancements not supported for IP address certificates")
 
     le_client.deploy_certificate(domains, path_provider.key_path, path_provider.cert_path,
@@ -1248,17 +1245,11 @@
     cert_sans = cert_manager.sans_for_certname(config, config.certname)
     if cert_sans is None:
         raise errors.Error("Could not find the list of domains for the given certificate name.")
-<<<<<<< HEAD
     cert_domains, ip_addresses = san.split(cert_sans)
     if len(ip_addresses) > 0:
         # Our apache and nginx plugins are currently relying on this check for a user friendly error
         # message about their lack of support for IP certificates. If you're removing this check,
         # please check that the plugins can process IP addresses.
-=======
-
-    cert_domains, ip_addresses = san.split(cert_sans)
-    if len(ip_addresses) > 0:
->>>>>>> b02deb33
         raise errors.ConfigurationError("Enhancements not supported for IP address certificates")
 
     if config.noninteractive_mode:
