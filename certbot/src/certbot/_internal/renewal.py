"""Functionality for autorenewal and associated juggling of configurations"""

import copy
import datetime
import itertools
import logging
import random
import sys
import time
import traceback
from typing import Any
from typing import Dict
from typing import Iterable
from typing import List
from typing import Mapping
from typing import Optional
from typing import Union

from cryptography.hazmat.backends import default_backend
from cryptography.hazmat.primitives.asymmetric import ec
from cryptography.hazmat.primitives.asymmetric import rsa
from cryptography.hazmat.primitives.serialization import load_pem_private_key
from cryptography import x509

from acme import client as acme_client

from certbot import configuration
from certbot import crypto_util
from certbot import errors
from certbot import util
from certbot._internal import cli
from certbot._internal import client
from certbot._internal import constants
from certbot._internal import hooks
from certbot._internal import storage
from certbot._internal import updater
from certbot._internal.display import obj as display_obj
from certbot._internal.plugins import disco as plugins_disco
from certbot.compat import os
from certbot.display import util as display_util

logger = logging.getLogger(__name__)

# These are the items which get pulled out of a renewal configuration
# file's renewalparams and actually used in the client configuration
# during the renewal process. We have to record their types here because
# the renewal configuration process loses this information.
STR_CONFIG_ITEMS = ["config_dir", "logs_dir", "work_dir", "user_agent",
                    "server", "account", "authenticator", "installer",
                    "renew_hook", "pre_hook", "post_hook", "http01_address",
                    "preferred_chain", "key_type", "elliptic_curve",
                    "preferred_profile", "required_profile"]
INT_CONFIG_ITEMS = ["rsa_key_size", "http01_port"]
BOOL_CONFIG_ITEMS = ["must_staple", "allow_subset_of_names", "reuse_key",
                     "autorenew"]

CONFIG_ITEMS = set(itertools.chain(
    BOOL_CONFIG_ITEMS, INT_CONFIG_ITEMS, STR_CONFIG_ITEMS, ('pref_challs',)))


def reconstitute(config: configuration.NamespaceConfig,
                  full_path: str) -> Optional[storage.RenewableCert]:
    """Try to instantiate a RenewableCert, updating config with relevant items.

    This is specifically for use in renewal and enforces several checks
    and policies to ensure that we can try to proceed with the renewal
    request. The config argument is modified by including relevant options
    read from the renewal configuration file.

    :param configuration.NamespaceConfig config: configuration for the
        current lineage
    :param str full_path: Absolute path to the configuration file that
        defines this lineage

    :returns: the RenewableCert object or None if a fatal error occurred
    :rtype: `storage.RenewableCert` or NoneType

    """
    try:
        renewal_candidate = storage.RenewableCert(full_path, config)
    except (OSError, errors.CertStorageError) as error:
        logger.error("Renewal configuration file %s is broken.", full_path)
        logger.error("The error was: %s\nSkipping.", str(error))
        logger.debug("Traceback was:\n%s", traceback.format_exc())
        return None
    if "renewalparams" not in renewal_candidate.configuration:
        logger.error("Renewal configuration file %s lacks "
                       "renewalparams. Skipping.", full_path)
        return None
    renewalparams = renewal_candidate.configuration["renewalparams"]
    if "authenticator" not in renewalparams:
        logger.error("Renewal configuration file %s does not specify "
                       "an authenticator. Skipping.", full_path)
        return None

    # Prior to Certbot v1.25.0, the default value of key_type (rsa) was not persisted to the
    # renewal params. If the option is absent, it means the certificate was an RSA key.
    # Restoring the option here is necessary to preserve the certificate key_type if
    # the user has upgraded directly from Certbot <v1.25.0 to >=v2.0.0, where the default
    # key_type was changed to ECDSA. See https://github.com/certbot/certbot/issues/9635.
    renewalparams["key_type"] = renewalparams.get("key_type", "rsa")

    # Now restore specific values along with their data types, if
    # those elements are present.
    renewalparams = _remove_deprecated_config_elements(renewalparams)
    try:
        restore_required_config_elements(config, renewalparams)
        _restore_plugin_configs(config, renewalparams)
    except (ValueError, errors.Error) as error:
        logger.error(
            "An error occurred while parsing %s. The error was %s. "
            "Skipping the file.", full_path, str(error))
        logger.debug("Traceback was:\n%s", traceback.format_exc())
        return None

    try:
        config.domains = [util.enforce_domain_sanity(d)
                          for d in renewal_candidate.names()]
    except errors.ConfigurationError as error:
        logger.error("Renewal configuration file %s references a certificate "
                       "that contains an invalid domain name. The problem "
                       "was: %s. Skipping.", full_path, error)
        return None

    return renewal_candidate


def _restore_webroot_config(config: configuration.NamespaceConfig,
                            renewalparams: Mapping[str, Any]) -> None:
    """
    webroot_map is, uniquely, a dict, and the general-purpose configuration
    restoring logic is not able to correctly parse it from the serialized
    form.
    """
    if "webroot_map" in renewalparams and not config.set_by_user("webroot_map"):
        config.webroot_map = renewalparams["webroot_map"]
    # To understand why webroot_path and webroot_map processing are not mutually exclusive,
    # see https://github.com/certbot/certbot/pull/7095
    if "webroot_path" in renewalparams and not config.set_by_user("webroot_path"):
        wp = renewalparams["webroot_path"]
        if isinstance(wp, str):  # prior to 0.1.0, webroot_path was a string
            wp = [wp]
        config.webroot_path = wp


def _restore_plugin_configs(config: configuration.NamespaceConfig,
                            renewalparams: Mapping[str, Any]) -> None:
    """Sets plugin specific values in config from renewalparams

    :param configuration.NamespaceConfig config: configuration for the
        current lineage
    :param configobj.Section renewalparams: Parameters from the renewal
        configuration file that defines this lineage

    """
    # Now use parser to get plugin-prefixed items with correct types
    # XXX: the current approach of extracting only prefixed items
    #      related to the actually-used installer and authenticator
    #      works as long as plugins don't need to read plugin-specific
    #      variables set by someone else (e.g., assuming Apache
    #      configurator doesn't need to read webroot_ variables).
    # Note: if a parameter that used to be defined in the parser is no
    #      longer defined, stored copies of that parameter will be
    #      deserialized as strings by this logic even if they were
    #      originally meant to be some other type.
    plugin_prefixes: List[str] = []
    if renewalparams["authenticator"] == "webroot":
        _restore_webroot_config(config, renewalparams)
    else:
        plugin_prefixes.append(renewalparams["authenticator"])

    if renewalparams.get("installer") is not None:
        plugin_prefixes.append(renewalparams["installer"])

    for plugin_prefix in set(plugin_prefixes):
        plugin_prefix = plugin_prefix.replace('-', '_')
        for config_item, config_value in renewalparams.items():
            if config_item.startswith(plugin_prefix + "_") and not config.set_by_user(config_item):
                # Values None, True, and False need to be treated specially,
                # As their types aren't handled correctly by configobj
                if config_value in ("None", "True", "False"):
                    # bool("False") == True
                    # pylint: disable=eval-used
                    setattr(config, config_item, eval(config_value))
                else:
                    cast = cli.argparse_type(config_item)
                    setattr(config, config_item, cast(config_value))


def restore_required_config_elements(config: configuration.NamespaceConfig,
                                     renewalparams: Mapping[str, Any]) -> None:
    """Sets non-plugin specific values in config from renewalparams

    :param configuration.NamespaceConfig config: configuration for the
        current lineage
    :param configobj.Section renewalparams: parameters from the renewal
        configuration file that defines this lineage

    """

    updated_values = {}
    required_items = itertools.chain(
        (("pref_challs", _restore_pref_challs),),
        zip(BOOL_CONFIG_ITEMS, itertools.repeat(_restore_bool)),
        zip(INT_CONFIG_ITEMS, itertools.repeat(_restore_int)),
        zip(STR_CONFIG_ITEMS, itertools.repeat(_restore_str)))
    for item_name, restore_func in required_items:
        if item_name in renewalparams and not config.set_by_user(item_name):
            value = restore_func(item_name, renewalparams[item_name])
            updated_values[item_name] = value
    for key, value in updated_values.items():
        setattr(config, key, value)


def _remove_deprecated_config_elements(renewalparams: Mapping[str, Any]) -> Dict[str, Any]:
    """Removes deprecated config options from the parsed renewalparams.

    :param dict renewalparams: list of parsed renewalparams

    :returns: list of renewalparams with deprecated config options removed
    :rtype: dict

    """
    return {option_name: v for (option_name, v) in renewalparams.items()
        if option_name not in cli.DEPRECATED_OPTIONS}


def _restore_pref_challs(unused_name: str, value: Union[List[str], str]) -> List[str]:
    """Restores preferred challenges from a renewal config file.

    If value is a `str`, it should be a single challenge type.

    :param str unused_name: option name
    :param value: option value
    :type value: `list` of `str` or `str`

    :returns: converted option value to be stored in the runtime config
    :rtype: `list` of `str`

    :raises errors.Error: if value can't be converted to a bool

    """
    # If pref_challs has only one element, configobj saves the value
    # with a trailing comma so it's parsed as a list. If this comma is
    # removed by the user, the value is parsed as a str.
    value = [value] if isinstance(value, str) else value
    return cli.parse_preferred_challenges(value)


def _restore_bool(name: str, value: str) -> bool:
    """Restores a boolean key-value pair from a renewal config file.

    :param str name: option name
    :param str value: option value

    :returns: converted option value to be stored in the runtime config
    :rtype: bool

    :raises errors.Error: if value can't be converted to a bool

    """
    lowercase_value = value.lower()
    if lowercase_value not in ("true", "false"):
        raise errors.Error(f"Expected True or False for {name} but found {value}")
    return lowercase_value == "true"


def _restore_int(name: str, value: str) -> int:
    """Restores an integer key-value pair from a renewal config file.

    :param str name: option name
    :param str value: option value

    :returns: converted option value to be stored in the runtime config
    :rtype: int

    :raises errors.Error: if value can't be converted to an int

    """
    if name == "http01_port" and value == "None":
        logger.info("updating legacy http01_port value")
        return cli.flag_default("http01_port")

    try:
        return int(value)
    except ValueError:
        raise errors.Error(f"Expected a numeric value for {name}")


def _restore_str(name: str, value: str) -> Optional[str]:
    """Restores a string key-value pair from a renewal config file.

    :param str name: option name
    :param str value: option value

    :returns: converted option value to be stored in the runtime config
    :rtype: str or None

    """
    # To automatically migrate users from Let's Encrypt's old ACMEv1 URL, we replace the it here
    # with the default ACME URL. It is still possible to override this choice with the explicit
    # `--server` CLI flag.
    if name == "server" and value == constants.V1_URI:
        logger.info("Using server %s instead of legacy %s",
                    constants.CLI_DEFAULTS["server"], value)
        return constants.CLI_DEFAULTS["server"]

    return None if value == "None" else value


def should_renew(config: configuration.NamespaceConfig,
                 lineage: storage.RenewableCert,
                 acme_clients: Dict[str, acme_client.ClientV2]) -> bool:
    """Return true if any of the circumstances for automatic renewal apply."""
    if config.renew_by_default:
        logger.debug("Auto-renewal forced with --force-renewal...")
        return True
<<<<<<< HEAD
    if lineage.should_autorenew(not config.no_verify_ssl,
                                useragent= client.determine_user_agent(config)):
        logger.info("Certificate is due for renewal, auto-renewing...")
        return True
=======
>>>>>>> 295d8c3c
    if config.dry_run:
        logger.info("Certificate not due for renewal, but simulating renewal for dry run")
        return True
    if should_autorenew(config, lineage, acme_clients):
        logger.info("Certificate is due for renewal, auto-renewing...")
        return True
    display_util.notify("Certificate not yet due for renewal")
    return False


def _default_renewal_time(cert_pem: bytes) -> datetime.datetime:
    """Return an reasonable default time to attempt renewal of the certificate
    based on the certificate lifetime.

    :param bytes cert_pem: cert as pem file

    :returns: Time to attempt renewal
    :rtype: `datetime.datetime`
    """
    cert = x509.load_pem_x509_certificate(cert_pem)

    not_before = cert.not_valid_before_utc
    lifetime = cert.not_valid_after_utc - not_before
    if lifetime.total_seconds() < 10 * 86400:
        default_rt = not_before + lifetime / 2
    else:
        default_rt = not_before + lifetime * 2 / 3

    return default_rt

def should_autorenew(config: configuration.NamespaceConfig,
                     lineage: storage.RenewableCert,
                     acme_clients: Dict[str, acme_client.ClientV2]) -> bool:
    """Should we now try to autorenew the most recent cert version?

    If ACME Renewal Info (ARI) is available in the directory, check that first,
    and renew if ARI indicates it is time, or if we are within the default
    renweal window.

    If the certificate has an OCSP URL, renew if it is revoked.

    If neither of the above is true, but the "renew_before_expiry" config
    indicates it is time, renew. Otherwise, don't.

    Note that this examines the numerically most recent cert version,
    not the currently deployed version.

    :returns: whether an attempt should now be made to autorenew the
        most current cert version in this lineage
    :rtype: bool

    """
    if not lineage.autorenewal_is_enabled():
        return False

    cert = lineage.version("cert", lineage.latest_common_version())
    with open(cert, 'rb') as f:
        cert_pem = f.read()

    renewal_time = None
    # For ARI requests, we want to use the ACME directory URL from which the
    # cert was originally requested. Since `config.server` can be overridden on
    # the command line, we're using the server stored in the cert's renewal
    # conf, i.e. `lineage.server`
    #
    # Fixes https://github.com/certbot/certbot/issues/10339
    if lineage.server:
        # Creating a new ACME client makes a network request, so check if we have
        # one cached for this cert's server already
        if lineage.server not in acme_clients:
            acme_clients[lineage.server] = \
                client.create_acme_client(config, server_override=lineage.server)
        acme = acme_clients[lineage.server]

        # Attempt to get the ARI-defined renewal time
        renewal_time, _ = acme.renewal_time(cert_pem)
    else:
        logger.info("Certificate has no 'server' field configured, unable to "
                    "perform ACME Renewal Information (ARI) request.")

    now = datetime.datetime.now(datetime.timezone.utc)

    if renewal_time and now > renewal_time:
        return True

    # Renewals on the basis of revocation
    if lineage.ocsp_revoked(lineage.latest_common_version()):
        logger.debug("Should renew, certificate is revoked.")
        return True

    # The "renew_before_expiry" config field can make us renew earlier than the
    # default. If ARI response was None and no "renew_before_expiry" is set,
    # check against the default.
    config_interval = lineage.configuration.get("renew_before_expiry")
    if config_interval is not None:
        notAfter = crypto_util.notAfter(cert)
        if notAfter < storage.add_time_interval(now, config_interval):
            logger.debug("Should renew, less than %s before certificate "
                            "expiry %s.", config_interval,
                            notAfter.strftime("%Y-%m-%d %H:%M:%S %Z"))
            return True
    # Only use the default if we don't have an ARI response
    elif renewal_time is None:
        default_renewal_time = _default_renewal_time(cert_pem)
        if now > default_renewal_time:
            return True

    return False


def _avoid_invalidating_lineage(config: configuration.NamespaceConfig,
                                lineage: storage.RenewableCert, original_server: str) -> None:
    """Do not renew a valid cert with one from a staging server!"""
    if util.is_staging(config.server):
        if not util.is_staging(original_server):
            if not config.break_my_certs:
                names = ", ".join(lineage.names())
                raise errors.Error(
                    "You've asked to renew/replace a seemingly valid certificate with "
                    f"a test certificate (domains: {names}). We will not do that "
                    "unless you use the --break-my-certs flag!")


def _avoid_reuse_key_conflicts(config: configuration.NamespaceConfig,
                               lineage: storage.RenewableCert) -> None:
    """Don't allow combining --reuse-key with any flags that would conflict
    with key reuse (--key-type, --rsa-key-size, --elliptic-curve), unless
    --new-key is also set.
    """
    # If --no-reuse-key is set, no conflict
    if config.set_by_user("reuse_key") and not config.reuse_key:
        return

    # If reuse_key is not set on the lineage and --reuse-key is not
    # set on the CLI, no conflict.
    if not lineage.reuse_key and not config.reuse_key:
        return

    # If --new-key is set, no conflict
    if config.new_key:
        return

    kt = config.key_type.lower()

    # The remaining cases where conflicts are present:
    # - --key-type is set on the CLI and doesn't match the stored private key
    # - It's an RSA key and --rsa-key-size is set and doesn't match
    # - It's an ECDSA key and --eliptic-curve is set and doesn't match
    potential_conflicts = [
        ("--key-type",
         lambda: kt != lineage.private_key_type.lower()),
        ("--rsa-key-size",
         lambda: kt == "rsa" and config.rsa_key_size != lineage.rsa_key_size),
        ("--elliptic-curve",
         lambda: kt == "ecdsa" and lineage.elliptic_curve and \
                 config.elliptic_curve.lower() != lineage.elliptic_curve.lower())
    ]

    for conflict in potential_conflicts:
        if conflict[1]():
            raise errors.Error(
                f"Unable to change the {conflict[0]} of this certificate because --reuse-key "
                "is set. To stop reusing the private key, specify --no-reuse-key. "
                "To change the private key this one time and then reuse it in future, "
                "add --new-key.")


def renew_cert(config: configuration.NamespaceConfig, domains: Optional[List[str]],
               le_client: client.Client, lineage: storage.RenewableCert) -> None:
    """Renew a certificate lineage."""
    renewal_params = lineage.configuration["renewalparams"]
    original_server = renewal_params.get("server", cli.flag_default("server"))
    _avoid_invalidating_lineage(config, lineage, original_server)
    _avoid_reuse_key_conflicts(config, lineage)
    if not domains:
        domains = lineage.names()
    # The private key is the existing lineage private key if reuse_key is set.
    # Otherwise, generate a fresh private key by passing None.
    if config.reuse_key and not config.new_key:
        new_key = os.path.normpath(lineage.privkey)
        _update_renewal_params_from_key(new_key, config)
    else:
        new_key = None
    ari = crypto_util.ariCertIdent(lineage.cert_path)
    new_cert, new_chain, new_key, _ = le_client.obtain_certificate(domains, new_key, certid = ari)
    if config.dry_run:
        logger.debug("Dry run: skipping updating lineage at %s", os.path.dirname(lineage.cert))
    else:
        prior_version = lineage.latest_common_version()
        # TODO: Check return value of save_successor
        lineage.save_successor(prior_version, new_cert, new_key.pem, new_chain, config)
        lineage.update_all_links_to(lineage.latest_common_version())
        lineage.truncate()

    hooks.renew_hook(config, domains, lineage.live_dir)


def report(msgs: Iterable[str], category: str) -> str:
    """Format a results report for a category of renewal outcomes"""
    lines = ("%s (%s)" % (m, category) for m in msgs)
    return "  " + "\n  ".join(lines)


def _renew_describe_results(config: configuration.NamespaceConfig, renew_successes: List[str],
                            renew_failures: List[str], renew_skipped: List[str],
                            parse_failures: List[str]) -> None:
    """
    Print a report to the terminal about the results of the renewal process.

    :param configuration.NamespaceConfiguration config: Configuration
    :param list renew_successes: list of fullchain paths which were renewed
    :param list renew_failures: list of fullchain paths which failed to be renewed
    :param list renew_skipped: list of messages to print about skipped certificates
    :param list parse_failures: list of renewal parameter paths which had errors
    """
    notify = display_util.notify
    notify_error = logger.error

    notify(f'\n{display_obj.SIDE_FRAME}')

    renewal_noun = "simulated renewal" if config.dry_run else "renewal"

    if renew_skipped:
        notify("The following certificates are not due for renewal yet:")
        notify(report(renew_skipped, "skipped"))
    if not renew_successes and not renew_failures:
        notify(f"No {renewal_noun}s were attempted.")
        if (config.pre_hook is not None or
                config.renew_hook is not None or config.post_hook is not None):
            notify("No hooks were run.")
    elif renew_successes and not renew_failures:
        notify(f"Congratulations, all {renewal_noun}s succeeded: ")
        notify(report(renew_successes, "success"))
    elif renew_failures and not renew_successes:
        notify_error("All %ss failed. The following certificates could "
               "not be renewed:", renewal_noun)
        notify_error(report(renew_failures, "failure"))
    elif renew_failures and renew_successes:
        notify(f"The following {renewal_noun}s succeeded:")
        notify(report(renew_successes, "success") + "\n")
        notify_error("The following %ss failed:", renewal_noun)
        notify_error(report(renew_failures, "failure"))

    if parse_failures:
        notify("\nAdditionally, the following renewal configurations "
               "were invalid: ")
        notify(report(parse_failures, "parsefail"))

    notify(display_obj.SIDE_FRAME)


def handle_renewal_request(config: configuration.NamespaceConfig) -> None:
    """Examine each lineage; renew if due and report results"""

    # This is trivially False if config.domains is empty
    if any(domain not in config.webroot_map for domain in config.domains):
        # If more plugins start using cli.add_domains,
        # we may want to only log a warning here
        raise errors.Error("Currently, the renew verb is capable of either "
                           "renewing all installed certificates that are due "
                           "to be renewed or renewing a single certificate specified "
                           "by its name. If you would like to renew specific "
                           "certificates by their domains, use the certonly command "
                           "instead. The renew verb may provide other options "
                           "for selecting certificates to renew in the future.")

    if config.certname:
        conf_files = [storage.renewal_file_for_certname(config, config.certname)]
    else:
        conf_files = storage.renewal_conf_files(config)

    renew_successes = []
    renew_failures = []
    renew_skipped = []
    parse_failures = []

    renewed_domains = []
    failed_domains = []

    # Noninteractive renewals include a random delay in order to spread
    # out the load on the certificate authority servers, even if many
    # users all pick the same time for renewals.  This delay precedes
    # running any hooks, so that side effects of the hooks (such as
    # shutting down a web service) aren't prolonged unnecessarily.
    apply_random_sleep = not sys.stdin.isatty() and config.random_sleep_on_renew

    # We initialize acme clients on a per-server basis, but most
    # lineages use the same server. Memoize clients here so we can
    # share the connection pool and reuse a single fetched directory.
    acme_clients: Dict[str, acme_client.ClientV2] = {}

    for renewal_file in conf_files:
        display_util.notification("Processing " + renewal_file, pause=False)
        lineage_config = copy.deepcopy(config)
        assert renewal_file.endswith(".conf") # make sure lineagename_for_filename will not error
        lineagename = storage.lineagename_for_filename(renewal_file)

        # Note that this modifies config (to add back the configuration
        # elements from within the renewal configuration file).
        try:
            renewal_candidate = reconstitute(lineage_config, renewal_file)
        except Exception as e:  # pylint: disable=broad-except
            logger.error("Renewal configuration file %s (cert: %s) "
                           "produced an unexpected error: %s. Skipping.",
                           renewal_file, lineagename, e)
            logger.debug("Traceback was:\n%s", traceback.format_exc())
            parse_failures.append(renewal_file)
            continue

        try:
            if not renewal_candidate:
                parse_failures.append(renewal_file)
            else:
                renewal_candidate.ensure_deployed()
                from certbot._internal import main
                plugins = plugins_disco.PluginsRegistry.find_all()
                if should_renew(lineage_config, renewal_candidate, acme_clients):
                    # Apply random sleep upon first renewal if needed
                    if apply_random_sleep:
                        sleep_time = random.uniform(1, 60 * 8)
                        logger.info("Non-interactive renewal: random delay of %s seconds",
                                    sleep_time)
                        time.sleep(sleep_time)
                        # We will sleep only once this day, folks.
                        apply_random_sleep = False

                    # domains have been restored into lineage_config by reconstitute
                    # but they're unnecessary anyway because renew_cert here
                    # will just grab them from the certificate
                    # we already know it's time to renew based on should_renew
                    # and we have a lineage in renewal_candidate
                    main.renew_cert(lineage_config, plugins, renewal_candidate)
                    renew_successes.append(renewal_candidate.fullchain)
                    renewed_domains.extend(renewal_candidate.names())
                else:
                    expiry = crypto_util.notAfter(renewal_candidate.version(
                        "cert", renewal_candidate.latest_common_version()))
                    renew_skipped.append("%s expires on %s" % (renewal_candidate.fullchain,
                                         expiry.strftime("%Y-%m-%d")))
                # Run updater interface methods
                updater.run_generic_updaters(lineage_config, renewal_candidate,
                                             plugins)

        except Exception as e:  # pylint: disable=broad-except
            # obtain_cert (presumably) encountered an unanticipated problem.
            logger.error(
                "Failed to renew certificate %s with error: %s",
                lineagename, e
            )
            logger.debug("Traceback was:\n%s", traceback.format_exc())
            if renewal_candidate:
                renew_failures.append(renewal_candidate.fullchain)
                failed_domains.extend(renewal_candidate.names())

    # Describe all the results
    _renew_describe_results(config, renew_successes, renew_failures,
                            renew_skipped, parse_failures)

    hooks.run_saved_post_hooks(renewed_domains, failed_domains)

    if renew_failures or parse_failures:
        raise errors.Error(
            f"{len(renew_failures)} renew failure(s), {len(parse_failures)} parse failure(s)")

    logger.debug("no renewal failures")


def _update_renewal_params_from_key(key_path: str, config: configuration.NamespaceConfig) -> None:
    with open(key_path, 'rb') as file_h:
        key = load_pem_private_key(file_h.read(), password=None, backend=default_backend())
    if isinstance(key, rsa.RSAPrivateKey):
        config.key_type = 'rsa'
        config.rsa_key_size = key.key_size
    elif isinstance(key, ec.EllipticCurvePrivateKey):
        config.key_type = 'ecdsa'
        config.elliptic_curve = key.curve.name
    else:
        raise errors.Error(f'Key at {key_path} is of an unsupported type: {type(key)}.')<|MERGE_RESOLUTION|>--- conflicted
+++ resolved
@@ -315,13 +315,6 @@
     if config.renew_by_default:
         logger.debug("Auto-renewal forced with --force-renewal...")
         return True
-<<<<<<< HEAD
-    if lineage.should_autorenew(not config.no_verify_ssl,
-                                useragent= client.determine_user_agent(config)):
-        logger.info("Certificate is due for renewal, auto-renewing...")
-        return True
-=======
->>>>>>> 295d8c3c
     if config.dry_run:
         logger.info("Certificate not due for renewal, but simulating renewal for dry run")
         return True
