--- conflicted
+++ resolved
@@ -1026,83 +1026,6 @@
         return ("autorenew" not in self.configuration["renewalparams"] or
                 self.configuration["renewalparams"].as_bool("autorenew"))
 
-<<<<<<< HEAD
-    def should_autorenew(self, verify_ssl: bool = False, useragent: str = 'certbot-ari') -> bool:
-        """Should we now try to autorenew the most recent cert version?
-
-        This is a policy question and does not only depend on whether
-        the cert is expired. (This considers whether autorenewal is
-        enabled, whether the cert is revoked, and whether the time
-        interval for autorenewal has been reached.)
-
-        Note that this examines the numerically most recent cert version,
-        not the currently deployed version.
-
-        :returns: whether an attempt should now be made to autorenew the
-            most current cert version in this lineage
-        :rtype: bool
-
-        """
-        if self.autorenewal_is_enabled():
-            # Consider whether to attempt to autorenew this cert now
-
-            # Renewals on the basis of revocation
-            if self.ocsp_revoked(self.latest_common_version()):
-                logger.debug("Should renew, certificate is revoked.")
-                return True
-
-            now = datetime.datetime.now(pytz.UTC)
-
-            # Try draft-ietf-acme-ari endpoint if server has it
-            ariinfo = self.get_renewalinfo(self.latest_common_version(),
-                                                       verify_ssl, useragent)
-            if ariinfo is not None:
-                # Server have ari endpoint
-                start, end = self.parse_renewalinfo(ariinfo)
-                if start is None or end is None:
-                    logger.debug('server gave result but malformed')
-                else:
-                    rtime = start + random()*(end-start)
-                    # If random time is before next wakeup we'll do renewal this time
-                    # Todo: actually detect cron frequency
-                    if rtime < now + datetime.timedelta(hours=12):
-                        logger.debug("Should renew, inside ARI renewal window")
-                        return True
-
-            else:
-                # Renewal info for this cert not exsit or not supported version
-                # server not support ari or asking on wrong server
-                logger.debug("ARI infomation is not avabliable for this cert")
-
-            cert = self.version("cert", self.latest_common_version())
-            notBefore = crypto_util.notBefore(cert)
-            notAfter = crypto_util.notAfter(cert)
-            lifetime = notAfter - notBefore
-
-            config_interval = self.configuration.get("renew_before_expiry")
-            now = datetime.datetime.now(pytz.UTC)
-            if config_interval is not None and notAfter < add_time_interval(now, config_interval):
-                logger.debug("Should renew, less than %s before certificate "
-                             "expiry %s.", config_interval,
-                             notAfter.strftime("%Y-%m-%d %H:%M:%S %Z"))
-                return True
-
-            # No config for "renew_before_expiry", provide default behavior.
-            # For most certs, renew with 1/3 of certificate lifetime remaining.
-            # For short lived certificates, renew at 1/2 of certificate lifetime.
-            default_interval = lifetime / 3
-            if lifetime.total_seconds() < 10 * 86400:
-                default_interval = lifetime / 2
-            remaining_time = notAfter - now
-            if remaining_time < default_interval:
-                logger.debug("Should renew, less than %ss before certificate "
-                             "expiry %s.", default_interval,
-                             notAfter.strftime("%Y-%m-%d %H:%M:%S %Z"))
-                return True
-        return False
-
-=======
->>>>>>> 295d8c3c
     @classmethod
     def new_lineage(cls, lineagename: str, cert: bytes, privkey: bytes, chain: bytes,
                     cli_config: configuration.NamespaceConfig) -> "RenewableCert":
