# coding=utf-8
"""Tests for certbot._internal.main."""
# pylint: disable=too-many-lines
import contextlib
import datetime
from importlib import reload as reload_module
import io
import itertools
import json
import shutil
import sys
import tempfile
import traceback
from typing import List
import unittest
from unittest import mock

import configobj
from cryptography import x509
import josepy as jose
import pytest
import pytz

from acme.messages import Error as acme_error
from certbot import errors
from certbot import interfaces
from certbot import util
from certbot._internal import account
from certbot._internal import cli
from certbot._internal import constants
from certbot._internal import main
from certbot._internal import updater
from certbot._internal.plugins import disco
from certbot._internal.plugins import manual
from certbot._internal.plugins import null
from certbot._internal.plugins import standalone
from certbot.compat import filesystem
from certbot.compat import os
from certbot.plugins import enhancements
import certbot.tests.util as test_util

CERT_PATH = test_util.vector_path('cert_512.pem')
CERT = test_util.vector_path('cert_512.pem')
CSR = test_util.vector_path('csr_512.der')
JWK = jose.JWKRSA.load(test_util.load_vector('rsa512_key.pem'))
RSA2048_KEY_PATH = test_util.vector_path('rsa2048_key.pem')
P256_KEY_PATH = test_util.vector_path('p256_key.pem')
SS_CERT_PATH = test_util.vector_path('cert_2048.pem')


class TestHandleCerts(unittest.TestCase):
    """Test for certbot._internal.main._handle_* methods"""
    @mock.patch("certbot._internal.main._handle_unexpected_key_type_migration")
    def test_handle_identical_cert_request_pending(self, mock_handle_migration):
        mock_lineage = mock.Mock()
        mock_lineage.ensure_deployed.return_value = False
        # pylint: disable=protected-access
        ret = main._handle_identical_cert_request(mock.Mock(), mock_lineage)
        assert ret == ("reinstall", mock_lineage)
        assert mock_handle_migration.called

    @mock.patch('certbot._internal.renewal.should_renew')
    @mock.patch("certbot.display.util.menu")
    @mock.patch("certbot._internal.main._handle_unexpected_key_type_migration")
    def test_handle_identical_cert_key_type_change(self, mock_handle_migration, mock_menu,
        mock_should_renew):
        mock_handle_migration.return_value = True
        mock_lineage = mock.Mock()
        mock_lineage.ensure_deployed.return_value = True
        mock_should_renew.return_value = False
        ret = main._handle_identical_cert_request(mock.MagicMock(verb="run", reinstall=False),
                                                  mock_lineage)
        assert mock_handle_migration.called
        assert not mock_menu.called
        assert ret == ("renew", mock_lineage)

    @mock.patch("certbot._internal.main._handle_unexpected_key_type_migration")
    def test_handle_subset_cert_request(self, mock_handle_migration):
        mock_config = mock.Mock()
        mock_config.expand = True
        mock_lineage = mock.Mock()
        mock_lineage.names.return_value = ["dummy1", "dummy2"]
        ret = main._handle_subset_cert_request(mock_config, ["dummy1"], mock_lineage)
        assert ret == ("renew", mock_lineage)
        assert mock_handle_migration.called

    @mock.patch("certbot._internal.main.display_util.yesno")
    def test_handle_unexpected_key_type_migration(self, mock_yesno):
        config = mock.Mock()
        mock_set = mock.Mock()
        config.set_by_user = mock_set
        cert = mock.Mock()

        # If the key types do not differ, it should be a no-op.
        config.key_type = "rsa"
        cert.private_key_type = "rsa"
        main._handle_unexpected_key_type_migration(config, cert)
        mock_yesno.assert_not_called()
        assert config.key_type == cert.private_key_type

        # If the user confirms the change interactively, the key change should proceed silently.
        cert.private_key_type = "ecdsa"
        mock_yesno.return_value = True
        main._handle_unexpected_key_type_migration(config, cert)
        assert mock_set.call_count == 2
        assert config.key_type == "rsa"

        # User does not interactively confirm the key type change.
        mock_yesno.return_value = False

        # If --key-type and --cert-name are both set, the key type change should proceed silently.
        mock_set.return_value = True
        main._handle_unexpected_key_type_migration(config, cert)
        assert config.key_type == "rsa"

        # If neither --key-type nor --cert-name are set, Certbot should keep the old key type.
        mock_set.return_value = False
        main._handle_unexpected_key_type_migration(config, cert)
        assert config.key_type == "ecdsa"

        # If --key-type is set and --cert-name isn't, Certbot should error.
        config.key_type = "rsa"
        mock_set.side_effect = lambda var: var != "certname"
        with pytest.raises(errors.Error, match="Please provide both --cert-name and --key-type"):
            main._handle_unexpected_key_type_migration(config, cert)

        # If --key-type is not set, Certbot should keep the old key type.
        mock_set.side_effect = lambda var: var != "key_type"
        main._handle_unexpected_key_type_migration(config, cert)
        assert config.key_type == "ecdsa"


class RunTest(test_util.ConfigTestCase):
    """Tests for certbot._internal.main.run."""

    def setUp(self):
        super().setUp()
        self.domain = 'example.org'
        patches = [
            mock.patch('certbot._internal.main._get_and_save_cert'),
            mock.patch('certbot._internal.main.display_ops.success_installation'),
            mock.patch('certbot._internal.main.display_ops.success_renewal'),
            mock.patch('certbot._internal.main._init_le_client'),
            mock.patch('certbot._internal.main._suggest_donation_if_appropriate'),
            mock.patch('certbot._internal.main._report_new_cert'),
            mock.patch('certbot._internal.main._find_cert'),
            mock.patch('certbot._internal.eff.handle_subscription'),
            mock.patch('certbot._internal.main._report_next_steps')
        ]

        self.mock_auth = patches[0].start()
        self.mock_success_installation = patches[1].start()
        self.mock_success_renewal = patches[2].start()
        self.mock_init = patches[3].start()
        self.mock_suggest_donation = patches[4].start()
        self.mock_report_cert = patches[5].start()
        self.mock_find_cert = patches[6].start()
        self.mock_subscription = patches[7].start()
        self.mock_report_next_steps = patches[8].start()
        for patch in patches:
            self.addCleanup(patch.stop)

    def _call(self):
        args = '-a webroot -i null -d {0}'.format(self.domain).split()
        plugins = disco.PluginsRegistry.find_all()
        config = cli.prepare_and_parse_args(plugins, args)

        from certbot._internal.main import run
        run(config, plugins)

    def test_newcert_success(self):
        self.mock_auth.return_value = mock.Mock()
        self.mock_find_cert.return_value = True, None
        self._call()
        self.mock_success_installation.assert_called_once_with([self.domain])
        self.mock_report_next_steps.assert_called_once_with(mock.ANY, None, mock.ANY,
            new_or_renewed_cert=True)

    def test_reinstall_success(self):
        self.mock_auth.return_value = mock.Mock()
        self.mock_find_cert.return_value = False, mock.Mock()
        self._call()
        self.mock_success_installation.assert_called_once_with([self.domain])

    def test_renewal_success(self):
        self.mock_auth.return_value = mock.Mock()
        self.mock_find_cert.return_value = True, mock.Mock()
        self._call()
        self.mock_success_renewal.assert_called_once_with([self.domain])

    @mock.patch('certbot._internal.main.plug_sel.choose_configurator_plugins')
    def test_run_enhancement_not_supported(self, mock_choose):
        mock_choose.return_value = (null.Installer(self.config, "null"), None)
        plugins = disco.PluginsRegistry.find_all()
        self.config.auto_hsts = True
        with pytest.raises(errors.NotSupportedError):
            main.run(self.config, plugins)

    @mock.patch('certbot._internal.main._install_cert')
    def test_cert_success_install_error(self, mock_install_cert):
        mock_install_cert.side_effect = errors.PluginError("Fake installation error")
        self.mock_auth.return_value = mock.Mock()
        self.mock_find_cert.return_value = True, None
        with pytest.raises(errors.PluginError):
            self._call()

        # Next steps should contain both renewal advice and installation error
        self.mock_report_next_steps.assert_called_once_with(
            mock.ANY, mock_install_cert.side_effect, mock.ANY, new_or_renewed_cert=True)
        # The final success message shouldn't be shown
        self.mock_success_installation.assert_not_called()

    @mock.patch('certbot._internal.main.plug_sel.choose_configurator_plugins')
    def test_run_must_staple_not_supported(self, mock_choose):
        mock_choose.return_value = (null.Installer(self.config, "null"), None)
        plugins = disco.PluginsRegistry.find_all()
        self.config.must_staple = True
        with pytest.raises(errors.NotSupportedError):
            main.run(self.config, plugins)


class CertonlyTest(unittest.TestCase):
    """Tests for certbot._internal.main.certonly."""

    def setUp(self):
        self.get_utility_patch = test_util.patch_display_util()
        self.mock_get_utility = self.get_utility_patch.start()

    def tearDown(self):
        self.get_utility_patch.stop()

    def _call(self, args):
        plugins = disco.PluginsRegistry.find_all()
        config = cli.prepare_and_parse_args(plugins, args)

        with mock.patch('certbot._internal.main._init_le_client') as mock_init:
            with mock.patch('certbot._internal.main._suggest_donation_if_appropriate'):
                with mock.patch('certbot._internal.eff.handle_subscription'):
                    main.certonly(config, plugins)

        return mock_init()  # returns the client

    @mock.patch('certbot._internal.main._find_cert')
    @mock.patch('certbot._internal.main._get_and_save_cert')
    @mock.patch('certbot._internal.main._report_new_cert')
    def test_no_reinstall_text_pause(self, unused_report, mock_auth, mock_find_cert):
        mock_notification = self.mock_get_utility().notification
        mock_notification.side_effect = self._assert_no_pause
        mock_auth.return_value = mock.Mock()
        mock_find_cert.return_value = False, None
        self._call('certonly --webroot -d example.com'.split())

    def _assert_no_pause(self, *args, **kwargs):  # pylint: disable=unused-argument
        assert kwargs.get("pause") is False

    @mock.patch('certbot._internal.main._report_next_steps')
    @mock.patch('certbot._internal.cert_manager.lineage_for_certname')
    @mock.patch('certbot._internal.cert_manager.domains_for_certname')
    @mock.patch('certbot._internal.renewal.renew_cert')
    @mock.patch('certbot._internal.main._handle_unexpected_key_type_migration')
    @mock.patch('certbot._internal.main._report_new_cert')
    def test_find_lineage_for_domains_and_certname(self, mock_report_cert,
        mock_handle_type, mock_renew_cert, mock_domains, mock_lineage, mock_report_next_steps):
        domains = ['example.com', 'test.org']
        mock_domains.return_value = domains
        mock_lineage.names.return_value = domains
        self._call(('certonly --webroot -d example.com -d test.org '
            '--cert-name example.com --no-directory-hooks').split())

        assert mock_lineage.call_count == 1
        assert mock_domains.call_count == 1
        assert mock_renew_cert.call_count == 1
        assert mock_report_cert.call_count == 1
        assert mock_handle_type.call_count == 1
        mock_report_next_steps.assert_called_once_with(
            mock.ANY, None, mock.ANY, new_or_renewed_cert=True)

        # user confirms updating lineage with new domains
        self._call(('certonly --webroot -d example.com -d test.com '
            '--cert-name example.com --no-directory-hooks').split())
        assert mock_lineage.call_count == 2
        assert mock_domains.call_count == 2
        assert mock_renew_cert.call_count == 2
        assert mock_report_cert.call_count == 2
        assert mock_handle_type.call_count == 2

        # error in _ask_user_to_confirm_new_names
        self.mock_get_utility().yesno.return_value = False
        with pytest.raises(errors.ConfigurationError):
            self._call('certonly --webroot -d example.com -d test.com --cert-name example.com'
                ' --no-directory-hooks'.split())

    @mock.patch('certbot._internal.main._report_next_steps')
    @mock.patch('certbot._internal.cert_manager.domains_for_certname')
    @mock.patch('certbot.display.ops.choose_names')
    @mock.patch('certbot._internal.cert_manager.lineage_for_certname')
    @mock.patch('certbot._internal.main._report_new_cert')
    def test_find_lineage_for_domains_new_certname(self, mock_report_cert,
        mock_lineage, mock_choose_names, mock_domains_for_certname, unused_mock_report_next_steps):
        mock_lineage.return_value = None

        # no lineage with this name but we specified domains so create a new cert
        self._call(('certonly --webroot -d example.com -d test.com '
            '--cert-name example.com --no-directory-hooks').split())
        assert mock_lineage.call_count == 1
        assert mock_report_cert.call_count == 1

        # no lineage with this name and we didn't give domains
        mock_choose_names.return_value = ["somename"]
        mock_domains_for_certname.return_value = None
        self._call(('certonly --webroot --cert-name example.com --no-directory-hooks').split())
        assert mock_choose_names.called is True

    @mock.patch('certbot._internal.main._report_next_steps')
    @mock.patch('certbot._internal.main._get_and_save_cert')
    @mock.patch('certbot._internal.main._csr_get_and_save_cert')
    @mock.patch('certbot._internal.cert_manager.lineage_for_certname')
    def test_dryrun_next_steps_no_cert_saved(self, mock_lineage, mock_csr_get_cert,
                                             unused_mock_get_cert, mock_report_next_steps):
        """certonly --dry-run shouldn't report creation of a certificate in NEXT STEPS."""
        mock_lineage.return_value = None
        mock_csr_get_cert.return_value = ("/cert", "/chain", "/fullchain")
        for flag in (f"--csr {CSR}", "-d example.com"):
            self._call(f"certonly {flag} --webroot --cert-name example.com --dry-run".split())
            mock_report_next_steps.assert_called_once_with(
                mock.ANY, mock.ANY, mock.ANY, new_or_renewed_cert=False)
            mock_report_next_steps.reset_mock()

    @mock.patch('certbot._internal.main._report_next_steps')
    @mock.patch('certbot._internal.main._report_new_cert')
    @mock.patch('certbot._internal.main._find_cert')
    @mock.patch('certbot._internal.main._get_and_save_cert')
    @mock.patch('certbot._internal.plugins.selection.choose_configurator_plugins')
    def test_installer_runs_restart(self, mock_sel, mock_get_cert, mock_find_cert,
                                    unused_report_new, unused_report_next):
        mock_installer = mock.MagicMock()
        mock_sel.return_value = (mock_installer, None)
        mock_get_cert.return_value = mock.MagicMock()
        mock_find_cert.return_value = (True, None)

        self._call('certonly --nginx -d example.com'.split())
        mock_installer.restart.assert_called_once()

    @mock.patch('certbot._internal.main._report_next_steps')
    @mock.patch('certbot._internal.main._report_new_cert')
    @mock.patch('certbot._internal.main._find_cert')
    @mock.patch('certbot._internal.main._get_and_save_cert')
    @mock.patch('certbot._internal.plugins.selection.choose_configurator_plugins')
    def test_dryrun_installer_doesnt_restart(self, mock_sel, mock_get_cert, mock_find_cert,
                                             unused_report_new, unused_report_next):
        mock_installer = mock.MagicMock()
        mock_sel.return_value = (mock_installer, None)
        mock_get_cert.return_value = mock.MagicMock()
        mock_find_cert.return_value = (True, None)

        self._call('certonly --nginx -d example.com --dry-run'.split())
        mock_installer.restart.assert_not_called()

    @mock.patch('certbot._internal.main._report_next_steps')
    @mock.patch('certbot._internal.main._report_new_cert')
    @mock.patch('certbot._internal.main._find_cert')
    @mock.patch('certbot._internal.main._get_and_save_cert')
    def test_invalid_installer(self, mock_get_cert, mock_find_cert,
                               unused_report_new, unused_report_next):
        mock_get_cert.return_value = mock.MagicMock()
        mock_find_cert.return_value = (True, None)
        self._call((f'certonly --webroot -w {tempfile.gettempdir()} ' +
                    '-i standalone -d example.com').split())


class FindDomainsOrCertnameTest(unittest.TestCase):
    """Tests for certbot._internal.main._find_domains_or_certname."""

    @mock.patch('certbot.display.ops.choose_names')
    def test_display_ops(self, mock_choose_names):
        mock_config = mock.Mock(domains=None, certname=None)
        mock_choose_names.return_value = "domainname"
        # pylint: disable=protected-access
        assert main._find_domains_or_certname(mock_config, None) == ("domainname", None)

    @mock.patch('certbot.display.ops.choose_names')
    def test_no_results(self, mock_choose_names):
        mock_config = mock.Mock(domains=None, certname=None)
        mock_choose_names.return_value = []
        # pylint: disable=protected-access
        with pytest.raises(errors.Error):
            main._find_domains_or_certname(mock_config, None)

    @mock.patch('certbot._internal.cert_manager.domains_for_certname')
    def test_grab_domains(self, mock_domains):
        mock_config = mock.Mock(domains=None, certname="one.com")
        mock_domains.return_value = ["one.com", "two.com"]
        # pylint: disable=protected-access
        assert main._find_domains_or_certname(mock_config, None) == \
            (["one.com", "two.com"], "one.com")


class RevokeTest(test_util.TempDirTestCase):
    """Tests for certbot._internal.main.revoke."""

    def setUp(self):
        super().setUp()

        shutil.copy(CERT_PATH, self.tempdir)
        self.tmp_cert_path = os.path.abspath(os.path.join(self.tempdir, 'cert_512.pem'))

        patches = [
            mock.patch('certbot._internal.client.acme_client'),
            mock.patch('certbot._internal.client.Client'),
            mock.patch('certbot._internal.main._determine_account'),
            mock.patch('certbot._internal.main.display_ops.success_revocation')
        ]
        self.mock_acme_client = patches[0].start().ClientV2
        patches[1].start()
        self.mock_determine_account = patches[2].start()
        self.mock_success_revoke = patches[3].start()
        for patch in patches:
            self.addCleanup(patch.stop)

        from certbot._internal.account import Account

        self.regr = mock.MagicMock()
        self.meta = Account.Meta(
            creation_host="test.certbot.org",
            creation_dt=datetime.datetime(
                2015, 7, 4, 14, 4, 10, tzinfo=pytz.UTC))
        self.acc = Account(self.regr, JWK, self.meta)

        self.mock_determine_account.return_value = (self.acc, None)

    def _call(self, args=None):
        if not args:
            args = 'revoke --cert-path={0} '
            args = args.format(self.tmp_cert_path).split()
        plugins = disco.PluginsRegistry.find_all()
        config = cli.prepare_and_parse_args(plugins, args)

        from certbot._internal.main import revoke
        revoke(config, plugins)

    @mock.patch('certbot._internal.main._delete_if_appropriate')
    @mock.patch('certbot._internal.main.client.acme_client')
    def test_revoke_with_reason(self, mock_acme_client,
            mock_delete_if_appropriate):
        mock_delete_if_appropriate.return_value = False
        mock_revoke = mock_acme_client.ClientV2().revoke
        expected = []
        for reason, code in constants.REVOCATION_REASONS.items():
            args = 'revoke --cert-path={0} --reason {1}'.format(self.tmp_cert_path, reason).split()
            self._call(args)
            expected.append(mock.call(mock.ANY, code))
            args = 'revoke --cert-path={0} --reason {1}'.format(self.tmp_cert_path,
                    reason.upper()).split()
            self._call(args)
            expected.append(mock.call(mock.ANY, code))
        assert expected == mock_revoke.call_args_list

    @mock.patch('certbot._internal.main._delete_if_appropriate')
    @mock.patch('certbot._internal.storage.RenewableCert')
    @mock.patch('certbot._internal.storage.renewal_file_for_certname')
    @mock.patch('certbot._internal.client.create_acme_client')
    def test_revoke_by_certname(self, mock_create_acme,
                                unused_mock_renewal_file_for_certname, mock_cert,
                                mock_delete_if_appropriate):
        mock_create_acme.return_value = self.mock_acme_client
        mock_cert.return_value = mock.MagicMock(cert_path=self.tmp_cert_path,
                                                server="https://acme.example")
        args = 'revoke --cert-name=example.com'.split()
        mock_delete_if_appropriate.return_value = False
        self._call(args)
        assert mock_create_acme.call_args_list[0][0][0].server == \
                         'https://acme.example'
        self.mock_success_revoke.assert_called_once_with(self.tmp_cert_path)

    @mock.patch('certbot._internal.main._delete_if_appropriate')
    @mock.patch('certbot._internal.storage.RenewableCert')
    @mock.patch('certbot._internal.storage.renewal_file_for_certname')
    @mock.patch('certbot._internal.client.create_acme_client')
    def test_revoke_by_certname_and_server(self, mock_create_acme,
                                           unused_mock_renewal_file_for_certname, mock_cert,
                                           mock_delete_if_appropriate):
        """Revoking with --server should use the server from the CLI"""
        mock_cert.return_value = mock.MagicMock(cert_path=self.tmp_cert_path,
                                                server="https://acme.example")
        args = 'revoke --cert-name=example.com --server https://other.example'.split()
        mock_delete_if_appropriate.return_value = False
        self._call(args)
        assert mock_create_acme.call_args_list[0][0][0].server == \
                         'https://other.example'
        self.mock_success_revoke.assert_called_once_with(self.tmp_cert_path)

    @mock.patch('certbot._internal.main._delete_if_appropriate')
    @mock.patch('certbot._internal.storage.RenewableCert')
    @mock.patch('certbot._internal.storage.renewal_file_for_certname')
    @mock.patch('certbot._internal.client.create_acme_client')
    def test_revoke_by_certname_empty_server(self, mock_create_acme,
                                             unused_mock_renewal_file_for_certname,
                                             mock_cert, mock_delete_if_appropriate):
        """Revoking with --cert-name where the lineage server is empty shouldn't crash """
        mock_cert.return_value = mock.MagicMock(cert_path=self.tmp_cert_path, server=None)
        args = 'revoke --cert-name=example.com'.split()
        mock_delete_if_appropriate.return_value = False
        self._call(args)
        assert mock_create_acme.call_args_list[0][0][0].server == \
                         constants.CLI_DEFAULTS['server']
        self.mock_success_revoke.assert_called_once_with(self.tmp_cert_path)

    @mock.patch('certbot._internal.main._delete_if_appropriate')
    def test_revocation_success(self, mock_delete_if_appropriate):
        self._call()
        mock_delete_if_appropriate.return_value = False
        self.mock_success_revoke.assert_called_once_with(self.tmp_cert_path)

    def test_revocation_error(self):
        from acme import errors as acme_errors
        self.mock_acme_client.side_effect = acme_errors.ClientError()
        with pytest.raises(acme_errors.ClientError):
            self._call()
        self.mock_success_revoke.assert_not_called()

    @mock.patch('certbot._internal.main._delete_if_appropriate')
    @mock.patch('certbot._internal.cert_manager.delete')
    @test_util.patch_display_util()
    def test_revocation_with_prompt(self, mock_get_utility,
            mock_delete, mock_delete_if_appropriate):
        mock_get_utility().yesno.return_value = False
        mock_delete_if_appropriate.return_value = False
        self._call()
        assert mock_delete.called is False


class ReconfigureTest(test_util.TempDirTestCase):
    """Tests for certbot._internal.main.reconfigure"""

    def setUp(self):
        super().setUp()
        self.get_utility_patch = test_util.patch_display_util()
        self.mock_get_utility = self.get_utility_patch.start()
        self.patchers = {
            'check_symlinks': mock.patch('certbot._internal.storage.RenewableCert._check_symlinks'),
            'cert_names': mock.patch('certbot._internal.storage.RenewableCert.names'),
            'pick_installer': mock.patch('certbot._internal.plugins.selection.pick_installer'),
            'pick_auth': mock.patch('certbot._internal.plugins.selection.pick_authenticator'),
            'find_init': mock.patch('certbot._internal.plugins.disco.PluginsRegistry.find_init'),
            '_get_and_save_cert': mock.patch('certbot._internal.main._get_and_save_cert'),
            '_init_le_client': mock.patch('certbot._internal.main._init_le_client'),
            'list_hooks': mock.patch('certbot._internal.hooks.list_hooks'),
        }
        self.mocks = {k: v.start() for k, v in self.patchers.items()}
        self.mocks['cert_names'].return_value = ['example.com']

        self.config_dir = os.path.join(self.tempdir, 'config')
        renewal_configs_dir = os.path.join(self.config_dir, 'renewal')
        if not os.path.exists(renewal_configs_dir):
            filesystem.makedirs(renewal_configs_dir)
        self.renewal_file = os.path.join(renewal_configs_dir, 'example.com.conf')
        original_config = """
            version = 1.32.0
            archive_dir = /etc/letsencrypt/archive/example.com
            cert = /etc/letsencrypt/live/example.com/cert.pem
            privkey = /etc/letsencrypt/live/example.com/privkey.pem
            chain = /etc/letsencrypt/live/example.com/chain.pem
            fullchain = /etc/letsencrypt/live/example.com/fullchain.pem

            # Options used in the renewal process
            [renewalparams]
            account = ee43634db0aa4e6804f152be39990e6a
            server = https://acme-v02.api.letsencrypt.org/directory
            authenticator = nginx
            installer = nginx
            key_type = rsa
        """
        with open(self.renewal_file, 'w') as f:
            f.write(original_config)
        with open(self.renewal_file, 'r') as f:
            self.original_config = configobj.ConfigObj(f,
                encoding='utf-8', default_encoding='utf-8')


    def tearDown(self):
        super().tearDown()
        self.get_utility_patch.stop()
        for patch in self.patchers.values():
            patch.stop()

    def _call(self, passed_args):
        full_args = passed_args + ['--config-dir', self.config_dir]
        plugins = disco.PluginsRegistry.find_all()
        config = cli.prepare_and_parse_args(plugins, full_args)

        from certbot._internal.main import reconfigure
        reconfigure(config, plugins)

        with open(self.renewal_file, 'r') as f:
            updated_conf = configobj.ConfigObj(f, encoding='utf-8', default_encoding='utf-8')

        return updated_conf

    def test_domains_set(self):
        with pytest.raises(errors.ConfigurationError):
            self._call('--cert-name cert1 -d one.cert.com'.split())

    @mock.patch('certbot._internal.cert_manager.get_certnames')
    def test_asks_for_certname(self, mock_cert_manager):
        named_mock = mock.Mock()
        named_mock.name = 'nginx'

        self.mocks['pick_installer'].return_value = named_mock
        self.mocks['pick_auth'].return_value = named_mock
        self.mocks['find_init'].return_value = named_mock
        mock_cert_manager.return_value = ['example.com']
        self._call('--nginx'.split())
        assert mock_cert_manager.call_count == 1

    def test_update_configurator(self):
        named_mock = mock.Mock()
        named_mock.name = 'apache'

        self.mocks['pick_installer'].return_value = named_mock
        self.mocks['pick_auth'].return_value = named_mock
        self.mocks['find_init'].return_value = named_mock

        new_config = self._call('--cert-name example.com --apache'.split())
        assert new_config['renewalparams']['authenticator'] == 'apache'

    def test_only_intended_changes(self):
        """ Check that we don't accidentally modify anything that we didn't mean to """
        named_mock = mock.Mock()
        named_mock.name = 'apache'

        self.mocks['pick_installer'].return_value = named_mock
        self.mocks['pick_auth'].return_value = named_mock
        self.mocks['find_init'].return_value = named_mock

        new_config = self._call('--cert-name example.com --apache'.split())
        # Undo the changes we made in calling and in testing
        new_config['renewalparams']['authenticator'] = 'nginx'
        new_config['renewalparams']['installer'] = 'nginx'
        del new_config['renewalparams']['config_dir']
        new_config['version'] = self.original_config['version']

        assert new_config == self.original_config

    @mock.patch('certbot._internal.hooks.validate_hooks')
    def test_staging_used(self, unused_validate_hooks):
        """ Check that we use the staging server for the dry run """
        assert self.original_config['renewalparams']['server'] == \
            'https://acme-v02.api.letsencrypt.org/directory'

        self._call('--cert-name example.com --pre-hook'.split() + ['echo pre'])

        assert 'staging' in self.mocks['_init_le_client'].call_args.args[0].server
        assert 'staging' in self.mocks['_get_and_save_cert'].call_args.args[1].server

    def test_new_account_or_server_errors(self):
        """ Check that we error when attempting to change the account id or server,
            but not when it's the same
        """
        orig_account_id = self.original_config['renewalparams']['account']
        orig_server = self.original_config['renewalparams']['server']

        # new account
        try:
            self._call('--cert-name example.com --account newaccountid'.split())
        except errors.ConfigurationError as err:
            assert "Using reconfigure to change the ACME account" in str(err)

        # check that config isn't modified
        with open(self.renewal_file, 'r') as f:
            new_config = configobj.ConfigObj(f, encoding='utf-8', default_encoding='utf-8')
        assert new_config['renewalparams']['account'] == orig_account_id

        # same account
        new_config = self._call(f'--cert-name example.com --account {orig_account_id}'.split())
        assert new_config['renewalparams']['account'] == orig_account_id

        # new server
        try:
            self._call('--cert-name example.com --server x.com'.split())
        except errors.ConfigurationError as err:
            assert "Using reconfigure to change the ACME account" in str(err)

        # check that config isn't modified
        with open(self.renewal_file, 'r') as f:
            new_config = configobj.ConfigObj(f, encoding='utf-8', default_encoding='utf-8')
        assert new_config['renewalparams']['server'] == orig_server

        # same server
        new_config = self._call(f'--cert-name example.com --server {orig_server}'.split())
        assert new_config['renewalparams']['server'] == orig_server

    @mock.patch('certbot._internal.hooks.validate_hooks')
    def test_update_hooks(self, unused_validate_hooks):
        assert 'pre_hook' not in self.original_config
        # test set
        new_config = self._call('--cert-name example.com --pre-hook'.split() + ['echo pre'])
        assert new_config['renewalparams']['pre_hook'] == 'echo pre'
        # test update
        new_config = self._call('--cert-name example.com --pre-hook'.split() + ['echo pre2'])
        assert new_config['renewalparams']['pre_hook'] == 'echo pre2'

        # test deploy hook is set even though we did a dry run
        assert 'renew_hook' not in self.original_config
        new_config = self._call('--cert-name example.com --deploy-hook'.split() + ['echo deploy'])
        assert new_config['renewalparams']['renew_hook'] == 'echo deploy'

    def test_dry_run_fails(self):
        # set side effect of raising error
        self.mocks['_get_and_save_cert'].side_effect = errors.Error

        try:
            self._call('--cert-name example.com --apache'.split())
        except errors.Error:
            pass

        # check that config isn't modified
        with open(self.renewal_file, 'r') as f:
            new_config = configobj.ConfigObj(f, encoding='utf-8', default_encoding='utf-8')
        assert new_config['renewalparams']['authenticator'] == 'nginx'

    @mock.patch('certbot._internal.main.display_util.notify')
    def test_report_results(self, mock_notify):
        # make sure report results works when config has a webroot map
        original_config = """
            version = 2.0.0
            archive_dir = /etc/letsencrypt/archive/example.com
            cert = /etc/letsencrypt/live/example.com/cert.pem
            privkey = /etc/letsencrypt/live/example.com/privkey.pem
            chain = /etc/letsencrypt/live/example.com/chain.pem
            fullchain = /etc/letsencrypt/live/example.com/fullchain.pem

            # Options used in the renewal process
            [renewalparams]
            account = ee43634db0aa4e6804f152be39990e6a
            server = https://acme-staging-v02.api.letsencrypt.org/directory
            authenticator = webroot
            installer = nginx
            key_type = ecdsa
            webroot_path = /var/www/html,
            [[webroot_map]]
            example.com = /var/www/html
        """
        with open(self.renewal_file, 'w') as f:
            f.write(original_config)
        with open(self.renewal_file, 'r') as f:
            self.original_config = configobj.ConfigObj(f,
                encoding='utf-8', default_encoding='utf-8')

        named_mock = mock.Mock()
        named_mock.name = 'nginx'

        self.mocks['pick_auth'].return_value = named_mock
        self.mocks['find_init'].return_value = named_mock

        new_config = self._call('--cert-name example.com --nginx'.split())
        assert new_config['renewalparams']['authenticator'] == 'nginx'
        mock_notify.assert_called_with(
            '\nSuccessfully updated configuration.'+
            '\nChanges will apply when the certificate renews.')


class DeleteIfAppropriateTest(test_util.ConfigTestCase):
    """Tests for certbot._internal.main._delete_if_appropriate """

    def _call(self, mock_config):
        from certbot._internal.main import _delete_if_appropriate
        _delete_if_appropriate(mock_config)

    def _test_delete_opt_out_common(self):
        with mock.patch('certbot._internal.cert_manager.delete') as mock_delete:
            self._call(self.config)
        mock_delete.assert_not_called()

    @test_util.patch_display_util()
    def test_delete_flag_opt_out(self, unused_mock_get_utility):
        self.config.delete_after_revoke = False
        self._test_delete_opt_out_common()

    @test_util.patch_display_util()
    def test_delete_prompt_opt_out(self, mock_get_utility):
        util_mock = mock_get_utility()
        util_mock.yesno.return_value = False
        self._test_delete_opt_out_common()

    @mock.patch("certbot._internal.main.logger.warning")
    @mock.patch('certbot._internal.storage.renewal_file_for_certname')
    @mock.patch('certbot._internal.cert_manager.delete')
    @mock.patch('certbot._internal.cert_manager.match_and_check_overlaps')
    @mock.patch('certbot._internal.storage.full_archive_path')
    @mock.patch('certbot._internal.cert_manager.cert_path_to_lineage')
    @test_util.patch_display_util()
    def test_overlapping_archive_dirs(self, mock_get_utility,
            mock_cert_path_to_lineage, mock_archive,
            mock_match_and_check_overlaps, mock_delete,
            mock_renewal_file_for_certname, mock_warning):
        # pylint: disable = unused-argument
        config = self.config
        config.cert_path = "/some/reasonable/path"
        config.certname = ""
        mock_cert_path_to_lineage.return_value = "example.com"
        mock_match_and_check_overlaps.side_effect = errors.OverlappingMatchFound()
        self._call(config)
        mock_delete.assert_not_called()
        assert mock_warning.call_count == 1

    @mock.patch('certbot._internal.storage.renewal_file_for_certname')
    @mock.patch('certbot._internal.cert_manager.match_and_check_overlaps')
    @mock.patch('certbot._internal.storage.full_archive_path')
    @mock.patch('certbot._internal.cert_manager.delete')
    @mock.patch('certbot._internal.cert_manager.cert_path_to_lineage')
    @test_util.patch_display_util()
    def test_cert_path_only(self, mock_get_utility,
            mock_cert_path_to_lineage, mock_delete, mock_archive,
            mock_overlapping_archive_dirs, mock_renewal_file_for_certname):
        # pylint: disable = unused-argument
        config = self.config
        config.cert_path = "/some/reasonable/path"
        config.certname = ""
        mock_cert_path_to_lineage.return_value = "example.com"
        mock_overlapping_archive_dirs.return_value = False
        self._call(config)
        assert mock_delete.call_count == 1

    @mock.patch('certbot._internal.storage.renewal_file_for_certname')
    @mock.patch('certbot._internal.cert_manager.match_and_check_overlaps')
    @mock.patch('certbot._internal.storage.full_archive_path')
    @mock.patch('certbot._internal.cert_manager.cert_path_to_lineage')
    @mock.patch('certbot._internal.cert_manager.delete')
    @test_util.patch_display_util()
    def test_noninteractive_deletion(self, mock_get_utility, mock_delete,
            mock_cert_path_to_lineage, mock_full_archive_dir,
            mock_match_and_check_overlaps, mock_renewal_file_for_certname):
        # pylint: disable = unused-argument
        config = self.config
        config.noninteractive_mode = True
        config.cert_path = "/some/reasonable/path"
        config.certname = ""
        mock_cert_path_to_lineage.return_value = "example.com"
        mock_full_archive_dir.return_value = ""
        mock_match_and_check_overlaps.return_value = ""
        self._call(config)
        assert mock_delete.call_count == 1

    @mock.patch('certbot._internal.storage.renewal_file_for_certname')
    @mock.patch('certbot._internal.cert_manager.match_and_check_overlaps')
    @mock.patch('certbot._internal.storage.full_archive_path')
    @mock.patch('certbot._internal.cert_manager.cert_path_to_lineage')
    @mock.patch('certbot._internal.cert_manager.delete')
    @test_util.patch_display_util()
    def test_opt_in_deletion(self, mock_get_utility, mock_delete,
            mock_cert_path_to_lineage, mock_full_archive_dir,
            mock_match_and_check_overlaps, mock_renewal_file_for_certname):
        config = self.config
        config.delete_after_revoke = True
        config.cert_path = "/some/reasonable/path"
        config.certname = ""
        mock_cert_path_to_lineage.return_value = "example.com"
        mock_full_archive_dir.return_value = ""
        mock_match_and_check_overlaps.return_value = ""
        self._call(config)
        assert mock_delete.call_count == 1
        assert not mock_get_utility().yesno.called


class DetermineAccountTest(test_util.ConfigTestCase):
    """Tests for certbot._internal.main._determine_account."""

    def setUp(self):
        super().setUp()
        self.config.account = None
        self.config.email = None
        self.config.register_unsafely_without_email = False
        self.accs = [mock.MagicMock(id='x'), mock.MagicMock(id='y')]
        self.account_storage = account.AccountMemoryStorage()
        # For use in saving accounts: fake out the new_authz URL.
        self.mock_client = mock.MagicMock()
        self.mock_client.directory.new_authz = "hi"


    def _call(self):
        # pylint: disable=protected-access
        from certbot._internal.main import _determine_account
        with mock.patch('certbot._internal.main.account.AccountFileStorage') as mock_storage, \
             test_util.patch_display_util():
            mock_storage.return_value = self.account_storage
            return _determine_account(self.config)

    @mock.patch('certbot._internal.client.register')
    @mock.patch('certbot._internal.client.display_ops.get_email')
    def _register_error_common(self, err_msg, exception, mock_get_email, mock_register):
        mock_get_email.return_value = 'foo@bar.baz'
        mock_register.side_effect = exception
        try:
            self._call()
        except errors.Error as err:
            assert f"Unable to register an account with ACME server. {err_msg}" == \
                             str(err)

    def test_args_account_set(self):
        self.account_storage.save(self.accs[1], self.mock_client)
        self.config.account = self.accs[1].id
        assert (self.accs[1], None) == self._call()
        assert self.accs[1].id == self.config.account
        assert self.config.email is None

    def test_single_account(self):
        self.account_storage.save(self.accs[0], self.mock_client)
        assert (self.accs[0], None) == self._call()
        assert self.accs[0].id == self.config.account
        assert self.config.email is None

    @mock.patch('certbot._internal.client.display_ops.choose_account')
    def test_multiple_accounts(self, mock_choose_accounts):
        for acc in self.accs:
            self.account_storage.save(acc, self.mock_client)
        mock_choose_accounts.return_value = self.accs[1]
        assert (self.accs[1], None) == self._call()
        assert set(mock_choose_accounts.call_args[0][0]) == set(self.accs)
        assert self.accs[1].id == self.config.account
        assert self.config.email is None

    @mock.patch('certbot._internal.client.display_ops.choose_account')
    def test_multiple_accounts_canceled(self, mock_choose_accounts):
        for acc in self.accs:
            self.account_storage.save(acc, self.mock_client)
        mock_choose_accounts.return_value = None
        try:
            self._call()
        except errors.Error as err:
            assert "No account has been chosen" in str(err)

    @mock.patch('certbot._internal.client.display_ops.get_email')
    @mock.patch('certbot._internal.main.display_util.notify')
    def test_no_accounts_no_email(self, mock_notify, mock_get_email):
        mock_get_email.return_value = 'foo@bar.baz'

        with mock.patch('certbot._internal.main.client') as client:
            client.register.return_value = (
                self.accs[0], mock.sentinel.acme)
            assert (self.accs[0], mock.sentinel.acme) == self._call()
        client.register.assert_called_once_with(
            self.config, self.account_storage, tos_cb=mock.ANY)

        assert self.accs[0].id == self.config.account
        assert 'foo@bar.baz' == self.config.email
        mock_notify.assert_called_once_with('Account registered.')

    def test_no_accounts_email(self):
        self.config.email = 'other email'
        with mock.patch('certbot._internal.main.client') as client:
            client.register.return_value = (self.accs[1], mock.sentinel.acme)
            self._call()
        assert self.accs[1].id == self.config.account
        assert 'other email' == self.config.email

    def test_register_error_certbot(self):
        err_msg = "Some error message raised by Certbot"
        self._register_error_common(err_msg, errors.Error(err_msg))

    def test_register_error_acme_type_and_detail(self):
        err_msg = ("Error returned by the ACME server: must agree to terms of service")
        exception = acme_error(typ = "urn:ietf:params:acme:error:malformed",
                               detail = "must agree to terms of service")
        self._register_error_common(err_msg, exception)

    def test_register_error_acme_type_only(self):
        err_msg = ("Error returned by the ACME server: The server experienced an internal error")
        exception = acme_error(typ = "urn:ietf:params:acme:error:serverInternal")
        self._register_error_common(err_msg, exception)


class MainTest(test_util.ConfigTestCase):
    """Tests for different commands."""

    def setUp(self):
        super().setUp()

        filesystem.mkdir(self.config.logs_dir)
        self.standard_args = ['--config-dir', self.config.config_dir,
                              '--work-dir', self.config.work_dir,
                              '--logs-dir', self.config.logs_dir, '--text']

        self.mock_sleep = mock.patch('time.sleep').start()

    def tearDown(self):
        # Reset globals in cli
        reload_module(cli)

        super().tearDown()

    def _call(self, args, stdout=None, mockisfile=False):
        """Run the cli with output streams, actual client and optionally
        os.path.isfile() mocked out"""

        if mockisfile:
            orig_open = os.path.isfile

            def mock_isfile(fn, *args, **kwargs):  # pylint: disable=unused-argument
                """Mock os.path.isfile()"""
                if (fn.endswith("cert") or
                        fn.endswith("chain") or
                        fn.endswith("privkey")):
                    return True
                return orig_open(fn)

            with mock.patch("certbot.compat.os.path.isfile") as mock_if:
                mock_if.side_effect = mock_isfile
                with mock.patch('certbot._internal.main.client') as client:
                    ret, stdout, stderr = self._call_no_clientmock(args, stdout)
                    return ret, stdout, stderr, client
        else:
            with mock.patch('certbot._internal.main.client') as client:
                ret, stdout, stderr = self._call_no_clientmock(args, stdout)
                return ret, stdout, stderr, client

    def _call_no_clientmock(self, args, stdout=None):
        """Run the client with output streams mocked out"""
        args = self.standard_args + args

        toy_stdout = stdout if stdout else io.StringIO()
        with mock.patch('certbot._internal.main.sys.stdout', new=toy_stdout):
            with mock.patch('certbot._internal.main.sys.stderr') as stderr:
                with mock.patch("certbot.util.atexit"):
                    ret = main.main(args[:])  # NOTE: parser can alter its args!
        return ret, toy_stdout, stderr

    def test_no_flags(self):
        with mock.patch('certbot._internal.main.run') as mock_run:
            self._call([])
            assert 1 == mock_run.call_count

    def test_version_string_program_name(self):
        toy_out = io.StringIO()
        toy_err = io.StringIO()
        with mock.patch('certbot._internal.main.sys.stdout', new=toy_out):
            with mock.patch('certbot._internal.main.sys.stderr', new=toy_err):
                try:
                    main.main(["--version"])
                except SystemExit:
                    pass
                finally:
                    output = toy_out.getvalue() or toy_err.getvalue()
                    assert "certbot" in output, "Output is {0}".format(output)

    def _cli_missing_flag(self, args, message):
        "Ensure that a particular error raises a missing cli flag error containing message"
        exc = None
        try:
            with mock.patch('certbot._internal.main.sys.stderr'):
                main.main(self.standard_args + args[:])  # NOTE: parser can alter its args!
        except errors.MissingCommandlineFlag as exc_:
            exc = exc_
            assert message in str(exc)
        assert exc is not None

    @mock.patch('certbot._internal.log.post_arg_parse_setup')
    def test_noninteractive(self, _):
        args = ['-n', 'certonly']
        self._cli_missing_flag(args, "specify a plugin")

    @mock.patch('certbot._internal.eff.handle_subscription')
    @mock.patch('certbot._internal.log.post_arg_parse_setup')
    @mock.patch('certbot._internal.main._report_new_cert')
    @mock.patch('certbot._internal.main._determine_account')
    @mock.patch('certbot._internal.main.client.Client.obtain_and_enroll_certificate')
    @mock.patch('certbot._internal.main._get_and_save_cert')
    def test_user_agent(self, gsc, _obt, det, _, __, ___):
        # Normally the client is totally mocked out, but here we need more
        # arguments to automate it...
        args = ["--standalone", "certonly", "-m", "none@none.com",
                "-d", "example.com", '--agree-tos'] + self.standard_args
        det.return_value = mock.MagicMock(), None
        gsc.return_value = mock.MagicMock()

        with mock.patch('certbot._internal.main.client.acme_client') as acme_client:
            acme_net = acme_client.ClientNetwork
            self._call_no_clientmock(args)
            os_ver = util.get_os_info_ua()
            ua = acme_net.call_args[1]["user_agent"]
            assert os_ver in ua
            import platform
            plat = platform.platform()
            if "linux" in plat.lower():
                assert util.get_os_info_ua() in ua

        with mock.patch('certbot._internal.main.client.acme_client') as acme_client:
            acme_net = acme_client.ClientNetwork
            ua = "bandersnatch"
            args += ["--user-agent", ua]
            self._call_no_clientmock(args)
            acme_net.assert_called_once_with(mock.ANY, account=mock.ANY, verify_ssl=True,
                user_agent=ua, alg=jose.RS256)

    @mock.patch('certbot._internal.main.plug_sel.record_chosen_plugins')
    @mock.patch('certbot._internal.main.plug_sel.pick_installer')
    def test_installer_selection(self, mock_pick_installer, _rec):
        self._call(['install', '--domains', 'foo.bar', '--cert-path', 'cert',
                    '--key-path', 'privkey', '--chain-path', 'chain'], mockisfile=True)
        assert mock_pick_installer.call_count == 1

    @mock.patch('certbot._internal.main._install_cert')
    @mock.patch('certbot._internal.main.plug_sel.record_chosen_plugins')
    @mock.patch('certbot._internal.main.plug_sel.pick_installer')
    def test_installer_certname(self, _inst, _rec, mock_install):
        mock_lineage = mock.MagicMock(cert_path=test_util.temp_join('cert'),
                                      chain_path=test_util.temp_join('chain'),
                                      fullchain_path=test_util.temp_join('chain'),
                                      key_path=test_util.temp_join('privkey'))

        with mock.patch("certbot._internal.cert_manager.lineage_for_certname") as mock_getlin:
            mock_getlin.return_value = mock_lineage
            self._call(['install', '--cert-name', 'whatever'], mockisfile=True)
            call_config = mock_install.call_args[0][0]
            assert call_config.cert_path == test_util.temp_join('cert')
            assert call_config.fullchain_path == test_util.temp_join('chain')
            assert call_config.key_path == test_util.temp_join('privkey')

    @mock.patch('certbot._internal.log.post_arg_parse_setup')
    @mock.patch('certbot._internal.main._install_cert')
    @mock.patch('certbot._internal.main.plug_sel.record_chosen_plugins')
    @mock.patch('certbot._internal.main.plug_sel.pick_installer')
    def test_installer_param_override(self, _inst, _rec, mock_install, _):
        mock_lineage = mock.MagicMock(cert_path=test_util.temp_join('cert'),
                                      chain_path=test_util.temp_join('chain'),
                                      fullchain_path=test_util.temp_join('chain'),
                                      key_path=test_util.temp_join('privkey'))
        with mock.patch("certbot._internal.cert_manager.lineage_for_certname") as mock_getlin:
            mock_getlin.return_value = mock_lineage
            self._call(['install', '--cert-name', 'whatever',
                        '--key-path', test_util.temp_join('overriding_privkey')], mockisfile=True)
            call_config = mock_install.call_args[0][0]
            assert call_config.cert_path == test_util.temp_join('cert')
            assert call_config.fullchain_path == test_util.temp_join('chain')
            assert call_config.chain_path == test_util.temp_join('chain')
            assert call_config.key_path == test_util.temp_join('overriding_privkey')

            mock_install.reset()

            self._call(['install', '--cert-name', 'whatever',
                        '--cert-path', test_util.temp_join('overriding_cert')], mockisfile=True)
            call_config = mock_install.call_args[0][0]
            assert call_config.cert_path == test_util.temp_join('overriding_cert')
            assert call_config.fullchain_path == test_util.temp_join('chain')
            assert call_config.key_path == test_util.temp_join('privkey')

    @mock.patch('certbot._internal.main.plug_sel.record_chosen_plugins')
    @mock.patch('certbot._internal.main.plug_sel.pick_installer')
    def test_installer_param_error(self, _inst, _rec):
        with pytest.raises(errors.ConfigurationError):
            self._call(['install', '--cert-name', 'notfound',
                           '--key-path', 'invalid'])

    @mock.patch('certbot._internal.main.plug_sel.record_chosen_plugins')
    @mock.patch('certbot._internal.main.plug_sel.pick_installer')
    @mock.patch('certbot._internal.cert_manager.get_certnames')
    @mock.patch('certbot._internal.main._install_cert')
    def test_installer_select_cert(self, mock_inst, mock_getcert, _inst, _rec):
        mock_lineage = mock.MagicMock(cert_path=test_util.temp_join('cert'),
                                      chain_path=test_util.temp_join('chain'),
                                      fullchain_path=test_util.temp_join('chain'),
                                      key_path=test_util.temp_join('privkey'))
        with mock.patch("certbot._internal.cert_manager.lineage_for_certname") as mock_getlin:
            mock_getlin.return_value = mock_lineage
            self._call(['install'], mockisfile=True)
        assert mock_getcert.called
        assert mock_inst.called

    @mock.patch('certbot._internal.eff.handle_subscription')
    @mock.patch('certbot._internal.log.post_arg_parse_setup')
    @mock.patch('certbot._internal.main._report_new_cert')
    @mock.patch('certbot.util.exe_exists')
    def test_configurator_selection(self, mock_exe_exists, _, __, ___):
        mock_exe_exists.return_value = True
        real_plugins = disco.PluginsRegistry.find_all()
        args = ['--apache', '--authenticator', 'standalone']

        # This needed two calls to find_all(), which we're avoiding for now
        # because of possible side effects:
        # https://github.com/certbot/certbot/commit/51ed2b681f87b1eb29088dd48718a54f401e4855
        # with mock.patch('certbot._internal.cli.plugins_testable') as plugins:
        #    plugins.return_value = {"apache": True, "nginx": True}
        #    ret, _, _, _ = self._call(args)
        #    self.assertTrue("Too many flags setting" in ret)

        args = ["install", "--nginx", "--cert-path",
                test_util.temp_join('blah'), "--key-path", test_util.temp_join('blah'),
                "--nginx-server-root", "/nonexistent/thing", "-d",
                "example.com", "--debug"]
        if "nginx" in real_plugins:
            # Sending nginx a non-existent conf dir will simulate misconfiguration
            # (we can only do that if certbot-nginx is actually present)
            ret, _, _, _ = self._call(args)
            assert "The nginx plugin is not working" in ret
            assert "MisconfigurationError" in ret

        self._cli_missing_flag(["--standalone"], "With the standalone plugin, you probably")

        with mock.patch("certbot._internal.main._init_le_client") as mock_init:
            with mock.patch("certbot._internal.main._get_and_save_cert") as mock_gsc:
                mock_gsc.return_value = mock.MagicMock()
                self._call(["certonly", "--manual", "-d", "foo.bar"])
                unused_config, auth, unused_installer = mock_init.call_args[0]
                assert isinstance(auth, manual.Authenticator)

        with mock.patch('certbot._internal.main.certonly') as mock_certonly:
            self._call(["auth", "--standalone"])
            assert 1 == mock_certonly.call_count

    @mock.patch('certbot._internal.log.post_arg_parse_setup')
    def test_rollback(self, _):
        _, _, _, client = self._call(['rollback'])
        assert 1 == client.rollback.call_count

        _, _, _, client = self._call(['rollback', '--checkpoints', '123'])
        client.rollback.assert_called_once_with(
            mock.ANY, 123, mock.ANY, mock.ANY)

    @mock.patch('certbot._internal.cert_manager.certificates')
    def test_certificates(self, mock_cert_manager):
        self._call_no_clientmock(['certificates'])
        assert 1 == mock_cert_manager.call_count

    @mock.patch('certbot._internal.cert_manager.delete')
    def test_delete(self, mock_cert_manager):
        self._call_no_clientmock(['delete'])
        assert 1 == mock_cert_manager.call_count

    @mock.patch('certbot._internal.main.plugins_disco')
    @mock.patch('certbot._internal.main.cli.HelpfulArgumentParser.determine_help_topics')
    @mock.patch('certbot._internal.log.post_arg_parse_setup')
    def test_plugins(self, _, _det, mock_disco):
        flags = ['--init', '--prepare', '--authenticators', '--installers']
        for args in itertools.chain(
                *(itertools.combinations(flags, r)
                  for r in range(len(flags)))):
            self._call(['plugins'] + list(args))

    @mock.patch('certbot._internal.main.plugins_disco')
    @mock.patch('certbot._internal.main.cli.HelpfulArgumentParser.determine_help_topics')
    def test_plugins_no_args(self, _det, mock_disco):
        ifaces: List[interfaces.Plugin] = []
        plugins = mock_disco.PluginsRegistry.find_all()

        stdout = io.StringIO()
        with test_util.patch_display_util_with_stdout(stdout=stdout):
            _, stdout, _, _ = self._call(['plugins'], stdout)

        plugins.visible.assert_called_once_with()
        plugins.visible().ifaces.assert_called_once_with(ifaces)
        filtered = plugins.visible().ifaces()
        assert stdout.getvalue().strip() == str(filtered)

    @mock.patch('certbot._internal.main.plugins_disco')
    @mock.patch('certbot._internal.main.cli.HelpfulArgumentParser.determine_help_topics')
    def test_plugins_no_args_unprivileged(self, _det, mock_disco):
        ifaces: List[interfaces.Plugin] = []
        plugins = mock_disco.PluginsRegistry.find_all()

        def throw_error(directory, mode, strict):
            """Raises error.Error."""
            _, _, _ = directory, mode, strict
            raise errors.Error()

        stdout = io.StringIO()
        with mock.patch('certbot.util.set_up_core_dir') as mock_set_up_core_dir:
            with test_util.patch_display_util_with_stdout(stdout=stdout):
                mock_set_up_core_dir.side_effect = throw_error
                _, stdout, _, _ = self._call(['plugins'], stdout)

        plugins.visible.assert_called_once_with()
        plugins.visible().ifaces.assert_called_once_with(ifaces)
        filtered = plugins.visible().ifaces()
        assert stdout.getvalue().strip() == str(filtered)

    @mock.patch('certbot._internal.main.plugins_disco')
    @mock.patch('certbot._internal.main.cli.HelpfulArgumentParser.determine_help_topics')
    def test_plugins_init(self, _det, mock_disco):
        ifaces: List[interfaces.Plugin] = []
        plugins = mock_disco.PluginsRegistry.find_all()

        stdout = io.StringIO()
        with test_util.patch_display_util_with_stdout(stdout=stdout):
            _, stdout, _, _ = self._call(['plugins', '--init'], stdout)

        plugins.visible.assert_called_once_with()
        plugins.visible().ifaces.assert_called_once_with(ifaces)
        filtered = plugins.visible().ifaces()
        assert filtered.init.call_count == 1
        assert stdout.getvalue().strip() == str(filtered)

    @mock.patch('certbot._internal.main.plugins_disco')
    @mock.patch('certbot._internal.main.cli.HelpfulArgumentParser.determine_help_topics')
    def test_plugins_prepare(self, _det, mock_disco):
        ifaces: List[interfaces.Plugin] = []
        plugins = mock_disco.PluginsRegistry.find_all()

        stdout = io.StringIO()
        with test_util.patch_display_util_with_stdout(stdout=stdout):
            _, stdout, _, _ = self._call(['plugins', '--init', '--prepare'], stdout)

        plugins.visible.assert_called_once_with()
        plugins.visible().ifaces.assert_called_once_with(ifaces)
        filtered = plugins.visible().ifaces()
        assert filtered.init.call_count == 1
        filtered.prepare.assert_called_once_with()
        filtered.available.assert_called_once_with()
        available = filtered.available()
        assert stdout.getvalue().strip() == str(available)

    def test_certonly_abspath(self):
        cert = 'cert'
        key = 'key'
        chain = 'chain'
        fullchain = 'fullchain'

        with mock.patch('certbot._internal.main.certonly') as mock_certonly:
            self._call(['certonly', '--cert-path', cert, '--key-path', 'key',
                        '--chain-path', 'chain',
                        '--fullchain-path', 'fullchain'])

        config, unused_plugins = mock_certonly.call_args[0]
        assert config.cert_path == os.path.abspath(cert)
        assert config.key_path == os.path.abspath(key)
        assert config.chain_path == os.path.abspath(chain)
        assert config.fullchain_path == os.path.abspath(fullchain)

    def test_certonly_bad_args(self):
        try:
            self._call(['-a', 'bad_auth', 'certonly'])
            pytest.fail("Exception should have been raised")
        except errors.PluginSelectionError as e:
            assert 'The requested bad_auth plugin does not appear' in str(e)

    def test_check_config_sanity_domain(self):
        # FQDN
        with pytest.raises(errors.ConfigurationError):
            self._call(['-d', 'a' * 64])
        # FQDN 2
        with pytest.raises(errors.ConfigurationError):
            self._call(['-d', (('a' * 50) + '.') * 10])
        # Bare IP address (this is actually a different error message now)
        with pytest.raises(errors.ConfigurationError):
            self._call(['-d', '204.11.231.35'])
        # Bare IPv6 address
        with pytest.raises(errors.ConfigurationError):
            self._call(['-d', '2001:db8:ac69:3ff:b1cb:c8c6:5a84:a31b'])

    def test_csr_with_besteffort(self):
        with pytest.raises(errors.Error):
            self._call('certonly --csr {0} --allow-subset-of-names'.format(CSR).split())

    def test_run_with_csr(self):
        # This is an error because you can only use --csr with certonly
        try:
            self._call(['--csr', CSR])
        except errors.Error as e:
            assert "Please try the certonly" in repr(e)
            return
        pytest.fail("Expected supplying --csr to fail with default verb")

    def test_csr_with_no_domains(self):
        with pytest.raises(errors.Error):
            self._call('certonly --csr {0}'.format(
                test_util.vector_path('csr-nonames_512.pem')).split())

    def test_csr_with_inconsistent_domains(self):
        with pytest.raises(errors.Error):
            self._call('certonly -d example.org --csr {0}'.format(CSR).split())

    def _certonly_new_request_common(self, mock_client, args=None):
        with mock.patch('certbot._internal.main._find_lineage_for_domains_and_certname') \
            as mock_renewal:
            mock_renewal.return_value = ("newcert", None)
            with mock.patch('certbot._internal.main._init_le_client') as mock_init:
                mock_init.return_value = mock_client
                if args is None:
                    args = []
                args += '-d foo.bar -a standalone certonly'.split()
                self._call(args)

    @mock.patch('certbot._internal.main._report_new_cert')
    def test_certonly_dry_run_new_request_success(self, mock_report):
        mock_client = mock.MagicMock()
        mock_client.obtain_and_enroll_certificate.return_value = None
        self._certonly_new_request_common(mock_client, ['--dry-run'])
        assert mock_client.obtain_and_enroll_certificate.call_count == 1
        assert mock_report.call_count == 1
        assert mock_report.call_args[0][0].dry_run is True

    @mock.patch('certbot._internal.main._report_new_cert')
    @mock.patch('certbot._internal.main.util.atexit_register')
    @mock.patch('certbot._internal.eff.handle_subscription')
    @mock.patch('certbot.crypto_util.notAfter')
    def test_certonly_new_request_success(self, mock_notAfter,
                                          mock_subscription, mock_register, mock_report):
        cert_path = os.path.normpath(os.path.join(self.config.config_dir, 'live/foo.bar'))
        key_path = os.path.normpath(os.path.join(self.config.config_dir, 'live/baz.qux'))
        date = '1970-01-01'
        mock_notAfter().date.return_value = date

        mock_lineage = mock.MagicMock(cert=cert_path, fullchain=cert_path,
                                      fullchain_path=cert_path, key_path=key_path)
        mock_client = mock.MagicMock()
        mock_client.obtain_and_enroll_certificate.return_value = mock_lineage
        self._certonly_new_request_common(mock_client)
        assert mock_client.obtain_and_enroll_certificate.call_count == 1
        assert mock_report.call_count == 1
        assert cert_path in mock_report.call_args[0][2]
        assert key_path in mock_report.call_args[0][3]
        assert 'donate' in mock_register.call_args[0][1]
        assert mock_subscription.called is True

    def _test_renewal_common(self, due_for_renewal, extra_args, log_out=None,
                             args=None, should_renew=True, error_expected=False,
                             quiet_mode=False, expiry_date=datetime.datetime.now(),
                             reuse_key=False, new_key=False):
        cert_path = test_util.vector_path('cert_512.pem')
        chain_path = os.path.normpath(os.path.join(self.config.config_dir,
                                                   'live/foo.bar/fullchain.pem'))
        mock_lineage = mock.MagicMock(cert=cert_path, fullchain=chain_path,
                                      cert_path=cert_path, fullchain_path=chain_path)
        mock_lineage.has_pending_deployment.return_value = False
        mock_lineage.names.return_value = ['isnot.org']
        mock_lineage.private_key_type = 'ecdsa'
        mock_lineage.elliptic_curve = 'secp256r1'
        mock_lineage.reuse_key = reuse_key
        mock_certr = mock.MagicMock()
        mock_key = mock.MagicMock(pem='pem_key')
        mock_client = mock.MagicMock()
        stdout = io.StringIO()
        mock_client.obtain_certificate.return_value = (mock_certr, 'chain',
                                                       mock_key, 'csr')

        def write_msg(message, *args, **kwargs):  # pylint: disable=unused-argument
            """Write message to stdout."""
            stdout.write(message)

        try:
            with \
                mock.patch('certbot._internal.cert_manager.find_duplicative_certs') as mock_fdc, \
                mock.patch('certbot._internal.main._init_le_client') as mock_init, \
                mock.patch('certbot._internal.display.obj.get_display') as mock_display, \
                mock.patch('certbot._internal.main.renewal.crypto_util') as mock_crypto_util, \
                mock.patch('certbot._internal.eff.handle_subscription'), \
                mock.patch('certbot._internal.storage.RenewableCert.get_renewalinfo') as mock_renewalinfo:

                mock_fdc.return_value = (mock_lineage, None)
<<<<<<< HEAD
                mock_init.return_value = mock_client
                if not quiet_mode:
                    mock_display().notification.side_effect = write_msg
                mock_crypto_util.notAfter.return_value = expiry_date
                mock_renewalinfo.return_value = None
                # Mocking functions needed

                if not args:
                    args = ['-d', 'isnot.org', '-a', 'standalone', 'certonly']
                if extra_args:
                    args += extra_args
                try:
                    ret, stdout, _, _ = self._call(args, stdout)
                    if ret:
                        print("Returned", ret)
                        raise AssertionError(ret)
                    assert not error_expected, "renewal should have errored"
                except: # pylint: disable=bare-except
                    if not error_expected:
                        raise AssertionError(
                            "Unexpected renewal error:\n" +
                            traceback.format_exc())
=======
                with mock.patch('certbot._internal.main._init_le_client') as mock_init:
                    mock_init.return_value = mock_client
                    with mock.patch('certbot._internal.display.obj.get_display') as mock_display:
                        if not quiet_mode:
                            mock_display().notification.side_effect = write_msg
                        with mock.patch('certbot._internal.main.renewal.crypto_util') \
                            as mock_crypto_util:
                            mock_crypto_util.notAfter.return_value = expiry_date
                            with mock.patch('certbot._internal.eff.handle_subscription'):
                                with mock.patch('certbot._internal.renewal.should_autorenew') as should_autorenew:
                                    should_autorenew.return_value = due_for_renewal
                                    if not args:
                                        args = ['-d', 'isnot.org', '-a', 'standalone', 'certonly']
                                    if extra_args:
                                        args += extra_args
                                    try:
                                        ret, stdout, _, _ = self._call(args, stdout)
                                        if ret:
                                            print("Returned", ret)
                                            raise AssertionError(ret)
                                        assert not error_expected, "renewal should have errored"
                                    except: # pylint: disable=bare-except
                                        if not error_expected:
                                            raise AssertionError(
                                                "Unexpected renewal error:\n" +
                                                traceback.format_exc())
>>>>>>> 295d8c3c

            if should_renew:
                if reuse_key and not new_key:
                    # The location of the previous live privkey.pem is passed
                    # to obtain_certificate
                    mock_client.obtain_certificate.assert_called_once_with([mock.ANY],
                        os.path.normpath(os.path.join(
                            self.config.config_dir, "live/sample-renewal/privkey.pem")),
                            certid=mock.ANY)
                else:
                    mock_client.obtain_certificate.assert_called_once_with([mock.ANY], None, certid=mock.ANY)
            else:
                assert mock_client.obtain_certificate.call_count == 0
        except:
            self._dump_log()
            raise
        finally:
            if log_out:
                with open(os.path.join(self.config.logs_dir, "letsencrypt.log")) as lf:
                    assert log_out in lf.read()

        return mock_lineage, mock_display, stdout

    @mock.patch('certbot._internal.main._report_new_cert')
    @mock.patch('certbot._internal.main.util.atexit_register')
    @mock.patch('certbot.crypto_util.notAfter')
    def test_certonly_renewal(self, _, mock_register, mock_report):
        lineage, _, _ = self._test_renewal_common(True, [])
        assert lineage.save_successor.call_count == 1
        lineage.update_all_links_to.assert_called_once_with(
            lineage.latest_common_version())
        assert mock_report.call_count == 1
        assert 'fullchain.pem' in mock_report.call_args[0][2]
        assert 'donate' in mock_register.call_args[0][1]

    @mock.patch('certbot._internal.main.display_util.notify')
    @mock.patch('certbot._internal.log.logging.handlers.RotatingFileHandler.doRollover')
    @mock.patch('certbot.crypto_util.notAfter')
    def test_certonly_renewal_triggers(self, _, __, mock_notify):
        # --dry-run should force renewal
        _, _, _ = self._test_renewal_common(False, ['--dry-run', '--keep'],
                                                      log_out="simulating renewal")
        mock_notify.assert_any_call('The dry run was successful.')

        self._test_renewal_common(False, ['--renew-by-default', '-tvv', '--debug'],
                                  log_out="Auto-renewal forced")

        _, mock_displayer, _ = self._test_renewal_common(False, ['-tvv', '--debug', '--keep'],
                                  should_renew=False)
        assert 'not yet due' in mock_displayer().notification.call_args[0][0]

    def _dump_log(self):
        print("Logs:")
        log_path = os.path.join(self.config.logs_dir, "letsencrypt.log")
        if os.path.exists(log_path):
            with open(log_path) as lf:
                print(lf.read())

    def test_renew_verb(self):
        test_util.make_lineage(self.config.config_dir, 'sample-renewal.conf')
        args = ["renew", "--dry-run", "-tvv"]
        self._test_renewal_common(True, [], args=args, should_renew=True)

    def test_reuse_key(self):
        test_util.make_lineage(self.config.config_dir, 'sample-renewal.conf', ec=False)
        args = ["renew", "--dry-run", "--reuse-key"]
        self._test_renewal_common(True, [], args=args, should_renew=True, reuse_key=True)

    @mock.patch('certbot._internal.storage.RenewableCert.save_successor')
    def test_reuse_key_no_dry_run(self, unused_save_successor):
        test_util.make_lineage(self.config.config_dir, 'sample-renewal.conf', ec=False)
        args = ["renew", "--reuse-key"]
        self._test_renewal_common(True, [], args=args, should_renew=True, reuse_key=True)

    @mock.patch('certbot._internal.storage.RenewableCert.save_successor')
    def test_new_key(self, unused_save_successor):
        test_util.make_lineage(self.config.config_dir, 'sample-renewal.conf')
        args = ["renew", "--reuse-key", "--new-key"]
        self._test_renewal_common(True, [], args=args, should_renew=True, reuse_key=True,
                                  new_key=True)

    @mock.patch('sys.stdin')
    def test_noninteractive_renewal_delay(self, stdin):
        stdin.isatty.return_value = False
        test_util.make_lineage(self.config.config_dir, 'sample-renewal.conf')
        args = ["renew", "--dry-run", "-tvv"]
        self._test_renewal_common(True, [], args=args, should_renew=True)
        assert self.mock_sleep.call_count == 1
        # in main.py:
        #     sleep_time = random.randint(1, 60*8)
        sleep_call_arg = self.mock_sleep.call_args[0][0]
        assert 1 <= sleep_call_arg <= 60*8

    @mock.patch('sys.stdin')
    def test_interactive_no_renewal_delay(self, stdin):
        stdin.isatty.return_value = True
        test_util.make_lineage(self.config.config_dir, 'sample-renewal.conf')
        args = ["renew", "--dry-run", "-tvv"]
        self._test_renewal_common(True, [], args=args, should_renew=True)
        print(self.mock_sleep.call_args)
        assert self.mock_sleep.call_count == 0

    @mock.patch('certbot._internal.renewal.should_renew')
    def test_renew_skips_recent_certs(self, should_renew):
        should_renew.return_value = False
        test_util.make_lineage(self.config.config_dir, 'sample-renewal.conf')
        expiry = datetime.datetime.now() + datetime.timedelta(days=90)
        _, _, stdout = self._test_renewal_common(False, extra_args=None, should_renew=False,
                                                 args=['renew'], expiry_date=expiry)
        assert 'No renewals were attempted.' in stdout.getvalue()
        assert 'The following certificates are not due for renewal yet:' in stdout.getvalue()

    @mock.patch('certbot._internal.log.post_arg_parse_setup')
    def test_quiet_renew(self, _):
        test_util.make_lineage(self.config.config_dir, 'sample-renewal.conf')
        args = ["renew", "--dry-run"]
        _, _, stdout = self._test_renewal_common(True, [], args=args, should_renew=True)
        out = stdout.getvalue()
        assert "renew" in out

        args = ["renew", "--dry-run", "-q"]
        _, _, stdout = self._test_renewal_common(True, [], args=args,
                                                 should_renew=True, quiet_mode=True)
        out = stdout.getvalue()
        assert "" == out

    def test_renew_hook_validation(self):
        test_util.make_lineage(self.config.config_dir, 'sample-renewal.conf')
        args = ["renew", "--dry-run", "--post-hook=no-such-command"]
        self._test_renewal_common(True, [], args=args, should_renew=False,
                                  error_expected=True)

    def test_renew_no_hook_validation(self):
        test_util.make_lineage(self.config.config_dir, 'sample-renewal.conf')
        args = ["renew", "--dry-run", "--post-hook=no-such-command",
                "--disable-hook-validation"]
        with mock.patch("certbot._internal.hooks.post_hook"):
            self._test_renewal_common(True, [], args=args, should_renew=True,
                                      error_expected=False)

    def test_renew_verb_empty_config(self):
        rd = os.path.join(self.config.config_dir, 'renewal')
        if not os.path.exists(rd):
            filesystem.makedirs(rd)
        with open(os.path.join(rd, 'empty.conf'), 'w'):
            pass  # leave the file empty
        args = ["renew", "--dry-run", "-tvv"]
        self._test_renewal_common(False, [], args=args, should_renew=False, error_expected=True)

    def test_renew_with_certname(self):
        test_util.make_lineage(self.config.config_dir, 'sample-renewal.conf')
        self._test_renewal_common(True, [], should_renew=True,
            args=['renew', '--dry-run', '--cert-name', 'sample-renewal'])

    def test_renew_with_bad_certname(self):
        self._test_renewal_common(True, [], should_renew=False,
            args=['renew', '--dry-run', '--cert-name', 'sample-renewal'],
            error_expected=True)

    def _make_dummy_renewal_config(self):
        renewer_configs_dir = os.path.join(self.config.config_dir, 'renewal')
        filesystem.makedirs(renewer_configs_dir)
        with open(os.path.join(renewer_configs_dir, 'test.conf'), 'w') as f:
            f.write("My contents don't matter")

    def _test_renew_common(self, renewalparams=None, names=None,
                           assert_oc_called=None, **kwargs):
        self._make_dummy_renewal_config()
        with mock.patch('certbot._internal.storage.RenewableCert') as mock_rc:
            mock_lineage = mock.MagicMock()
            mock_lineage.fullchain = "somepath/fullchain.pem"
            if renewalparams is not None:
                mock_lineage.configuration = {'renewalparams': renewalparams}
            if names is not None:
                mock_lineage.names.return_value = names
            mock_rc.return_value = mock_lineage
            with mock.patch('certbot._internal.main.renew_cert') as mock_renew_cert:
                kwargs.setdefault('args', ['renew'])
                self._test_renewal_common(True, None, should_renew=False, **kwargs)

            if assert_oc_called is not None:
                if assert_oc_called:
                    assert mock_renew_cert.called
                else:
                    assert mock_renew_cert.called is False

    def test_renew_no_renewalparams(self):
        self._test_renew_common(assert_oc_called=False, error_expected=True)

    def test_renew_no_authenticator(self):
        self._test_renew_common(renewalparams={}, assert_oc_called=False,
            error_expected=True)

    def test_renew_with_bad_int(self):
        renewalparams = {'authenticator': 'webroot',
                         'rsa_key_size': 'over 9000'}
        self._test_renew_common(renewalparams=renewalparams, error_expected=True,
                                assert_oc_called=False)

    def test_renew_with_nonetype_http01(self):
        renewalparams = {'authenticator': 'webroot',
                         'http01_port': 'None'}
        self._test_renew_common(renewalparams=renewalparams,
                                assert_oc_called=True)

    def test_renew_with_bad_domain(self):
        renewalparams = {'authenticator': 'webroot'}
        names = ['uniçodé.com']
        self._test_renew_common(renewalparams=renewalparams, error_expected=True,
                                names=names, assert_oc_called=False)

    @mock.patch('certbot._internal.plugins.selection.choose_configurator_plugins')
    def test_renew_with_configurator(self, mock_sel):
        mock_sel.return_value = (mock.MagicMock(), mock.MagicMock())
        renewalparams = {'authenticator': 'webroot'}
        self._test_renew_common(
            renewalparams=renewalparams, assert_oc_called=True,
            args='renew --configurator apache'.split())

    def test_renew_plugin_config_restoration(self):
        renewalparams = {'authenticator': 'webroot',
                         'webroot_path': 'None',
                         'webroot_imaginary_flag': '42'}
        self._test_renew_common(renewalparams=renewalparams,
                                assert_oc_called=True)

    def test_renew_with_webroot_map(self):
        renewalparams = {'authenticator': 'webroot'}
        self._test_renew_common(
            renewalparams=renewalparams, assert_oc_called=True,
            args=['renew', '--webroot-map', json.dumps({'example.com': tempfile.gettempdir()})])

    def test_renew_reconstitute_error(self):
        # pylint: disable=protected-access
        with mock.patch('certbot._internal.main.renewal.reconstitute') as mock_reconstitute:
            mock_reconstitute.side_effect = Exception
            self._test_renew_common(assert_oc_called=False, error_expected=True)

    def test_renew_obtain_cert_error(self):
        self._make_dummy_renewal_config()
        with mock.patch('certbot._internal.storage.RenewableCert') as mock_rc:
            mock_lineage = mock.MagicMock()
            mock_lineage.fullchain = "somewhere/fullchain.pem"
            mock_rc.return_value = mock_lineage
            mock_lineage.configuration = {
                'renewalparams': {'authenticator': 'webroot'}}
            with mock.patch('certbot._internal.main.renew_cert') as mock_renew_cert:
                mock_renew_cert.side_effect = Exception
                self._test_renewal_common(True, None, error_expected=True,
                                          args=['renew'], should_renew=False)

    def test_renew_with_bad_cli_args(self):
        self._test_renewal_common(True, None, args='renew -d example.com'.split(),
                                  should_renew=False, error_expected=True)
        self._test_renewal_common(True, None, args='renew --csr {0}'.format(CSR).split(),
                                  should_renew=False, error_expected=True)

    def test_no_renewal_with_hooks(self):
        _, _, stdout = self._test_renewal_common(
            due_for_renewal=False, extra_args=None, should_renew=False,
            args=['renew', '--post-hook',
                  '{0} -c "print(\'hello world\');"'
                  .format(sys.executable)])
        assert 'No hooks were run.' in stdout.getvalue()

    @test_util.patch_display_util()
    @mock.patch('certbot._internal.main._find_lineage_for_domains_and_certname')
    @mock.patch('certbot._internal.main._init_le_client')
    @mock.patch('certbot._internal.main._report_new_cert')
    def test_certonly_reinstall(self, mock_report_new_cert, mock_init,
                                mock_renewal, mock_get_utility):
        mock_renewal.return_value = ('reinstall', mock.MagicMock())
        mock_init.return_value = mock_client = mock.MagicMock()
        self._call(['-d', 'foo.bar', '-a', 'standalone', 'certonly'])
        assert mock_client.obtain_certificate.called is False
        assert mock_client.obtain_and_enroll_certificate.called is False
        assert mock_get_utility().add_message.call_count == 0
        mock_report_new_cert.assert_not_called()
        #self.assertTrue('donate' not in mock_get_utility().add_message.call_args[0][0])

    def _test_certonly_csr_common(self, extra_args=None):
        certr = 'certr'
        chain = 'chain'
        mock_client = mock.MagicMock()
        mock_client.obtain_certificate_from_csr.return_value = (certr, chain)
        cert_path = os.path.normpath(os.path.join(
            self.config.config_dir,
            'live/example.com/cert_512.pem'))
        full_path = os.path.normpath(os.path.join(
            self.config.config_dir,
            'live/example.com/fullchain.pem'))
        mock_client.save_certificate.return_value = cert_path, None, full_path
        with mock.patch('certbot._internal.main._init_le_client') as mock_init:
            mock_init.return_value = mock_client
            chain_path = os.path.normpath(os.path.join(
                self.config.config_dir,
                'live/example.com/chain.pem'))
            args = ('-a standalone certonly --csr {0} --cert-path {1} '
                    '--chain-path {2} --fullchain-path {3}').format(
                        CSR, cert_path, chain_path, full_path).split()
            if extra_args:
                args += extra_args
            with mock.patch('certbot._internal.main.crypto_util'):
                self._call(args)

        if '--dry-run' in args:
            assert mock_client.save_certificate.called is False
        else:
            mock_client.save_certificate.assert_called_once_with(
                certr, chain, cert_path, chain_path, full_path)

    @mock.patch('certbot._internal.main._csr_report_new_cert')
    @mock.patch('certbot._internal.main.util.atexit_register')
    @mock.patch('certbot._internal.eff.handle_subscription')
    def test_certonly_csr(self, mock_subscription, mock_register, mock_csr_report):
        self._test_certonly_csr_common()
        assert mock_csr_report.call_count == 1
        assert 'cert_512.pem' in mock_csr_report.call_args[0][1]
        assert mock_csr_report.call_args[0][2] is None
        assert 'fullchain.pem' in mock_csr_report.call_args[0][3]
        assert 'donate' in mock_register.call_args[0][1]
        assert mock_subscription.called is True

    @mock.patch('certbot._internal.main._csr_report_new_cert')
    def test_certonly_csr_dry_run(self, mock_csr_report):
        self._test_certonly_csr_common(['--dry-run'])
        assert mock_csr_report.call_count == 1
        assert mock_csr_report.call_args[0][0].dry_run is True

    @mock.patch('certbot._internal.main._delete_if_appropriate')
    @mock.patch('certbot._internal.main.client.acme_client')
    def test_revoke_with_key(self, mock_acme_client,
            mock_delete_if_appropriate):
        mock_delete_if_appropriate.return_value = False
        server = 'foo.bar'
        self._call_no_clientmock(['--cert-path', SS_CERT_PATH, '--key-path', RSA2048_KEY_PATH,
                                 '--server', server, 'revoke'])
        with open(RSA2048_KEY_PATH, 'rb') as f:
            assert mock_acme_client.ClientV2.call_count == 1
            assert mock_acme_client.ClientNetwork.call_args[0][0] == \
                             jose.JWK.load(f.read())
        with open(SS_CERT_PATH, 'rb') as f:
            cert = x509.load_pem_x509_certificate(f.read())
            mock_revoke = mock_acme_client.ClientV2().revoke
            mock_revoke.assert_called_once_with(cert, mock.ANY)

    def test_revoke_with_key_mismatch(self):
        server = 'foo.bar'
        with pytest.raises(errors.Error):
            self._call_no_clientmock(['--cert-path', CERT, '--key-path', P256_KEY_PATH,
                                 '--server', server, 'revoke'])

    @mock.patch('certbot._internal.main._delete_if_appropriate')
    @mock.patch('certbot._internal.main._determine_account')
    def test_revoke_without_key(self, mock_determine_account,
            mock_delete_if_appropriate):
        mock_delete_if_appropriate.return_value = False
        mock_determine_account.return_value = (mock.MagicMock(), None)
        _, _, _, client = self._call(['--cert-path', CERT, 'revoke'])
        with open(CERT, 'rb') as f:
            cert = x509.load_pem_x509_certificate(f.read())
            mock_revoke = client.create_acme_client().revoke
            mock_revoke.assert_called_once_with(cert, mock.ANY)

    @mock.patch('certbot._internal.log.post_arg_parse_setup')
    def test_register(self, _):
        with mock.patch('certbot._internal.main.client') as mocked_client:
            acc = mock.MagicMock()
            acc.id = "imaginary_account"
            mocked_client.register.return_value = (acc, "worked")
            self._call_no_clientmock(["register", "--email", "user@example.org"])
            # TODO: It would be more correct to explicitly check that
            #       _determine_account() gets called in the above case,
            #       but coverage statistics should also show that it did.
            with mock.patch('certbot._internal.main.account') as mocked_account:
                mocked_storage = mock.MagicMock()
                mocked_account.AccountFileStorage.return_value = mocked_storage
                mocked_storage.find_all.return_value = ["an account"]
                x = self._call_no_clientmock(["register", "--email", "user@example.org"])
                assert "There is an existing account" in x[0]

    @mock.patch('certbot._internal.plugins.selection.choose_configurator_plugins')
    @mock.patch('certbot._internal.updater._run_updaters')
    def test_plugin_selection_error(self, mock_run, mock_choose):
        mock_choose.side_effect = errors.PluginSelectionError
        with pytest.raises(errors.PluginSelectionError):
            main.renew_cert(None, None, None)

        self.config.dry_run = False
        updater.run_generic_updaters(self.config, None, None)
        # Make sure we're returning None, and hence not trying to run the
        # without installer
        assert mock_run.called is False

    @mock.patch('certbot._internal.main.updater.run_renewal_deployer')
    @mock.patch('certbot._internal.plugins.selection.choose_configurator_plugins')
    @mock.patch('certbot._internal.main._init_le_client')
    @mock.patch('certbot._internal.main._get_and_save_cert')
    def test_renew_doesnt_restart_on_dryrun(self, mock_get_cert, mock_init, mock_choose,
                                            mock_run_renewal_deployer):
        """A dry-run renewal shouldn't try to restart the installer"""
        self.config.dry_run = True
        installer = mock.MagicMock()
        mock_choose.return_value = (installer, mock.MagicMock())

        main.renew_cert(self.config, None, None)

        assert mock_init.call_count == 1
        assert mock_get_cert.call_count == 1
        installer.restart.assert_not_called()
        mock_run_renewal_deployer.assert_not_called()


class UnregisterTest(unittest.TestCase):
    def setUp(self):
        self.patchers = {
            '_determine_account': mock.patch('certbot._internal.main._determine_account'),
            'account': mock.patch('certbot._internal.main.account'),
            'client': mock.patch('certbot._internal.main.client'),
            'get_utility': test_util.patch_display_util()}
        self.mocks = {k: v.start() for k, v in self.patchers.items()}

    def tearDown(self):
        for patch in self.patchers.values():
            patch.stop()

    def test_abort_unregister(self):
        self.mocks['account'].AccountFileStorage.return_value = mock.Mock()

        util_mock = self.mocks['get_utility']()
        util_mock.yesno.return_value = False

        config = mock.Mock()
        unused_plugins = mock.Mock()

        res = main.unregister(config, unused_plugins)
        assert res == "Deactivation aborted."

    @mock.patch("certbot._internal.main.display_util.notify")
    def test_unregister(self, mock_notify):
        mocked_storage = mock.MagicMock()
        mocked_storage.find_all.return_value = ["an account"]

        self.mocks['account'].AccountFileStorage.return_value = mocked_storage
        self.mocks['_determine_account'].return_value = (mock.MagicMock(), "foo")

        cb_client = mock.MagicMock()
        self.mocks['client'].Client.return_value = cb_client

        config = mock.MagicMock()
        unused_plugins = mock.MagicMock()

        res = main.unregister(config, unused_plugins)

        assert res is None
        mock_notify.assert_called_once_with("Account deactivated.")

    def test_unregister_no_account(self):
        mocked_storage = mock.MagicMock()
        mocked_storage.find_all.return_value = []
        self.mocks['account'].AccountFileStorage.return_value = mocked_storage

        cb_client = mock.MagicMock()
        self.mocks['client'].Client.return_value = cb_client

        config = mock.MagicMock()
        config.server = "https://acme.example.com/directory"
        unused_plugins = mock.MagicMock()

        res = main.unregister(config, unused_plugins)
        m = "Could not find existing account for server https://acme.example.com/directory."
        assert res == m
        assert cb_client.acme.deactivate_registration.called is False


class MakeOrVerifyNeededDirs(test_util.ConfigTestCase):
    """Tests for certbot._internal.main.make_or_verify_needed_dirs."""

    @mock.patch("certbot._internal.main.util")
    def test_it(self, mock_util):
        main.make_or_verify_needed_dirs(self.config)
        for core_dir in (self.config.config_dir, self.config.work_dir,):
            mock_util.set_up_core_dir.assert_any_call(
                core_dir, constants.CONFIG_DIRS_MODE,
                self.config.strict_permissions
            )

        hook_dirs = (self.config.renewal_pre_hooks_dir,
                     self.config.renewal_deploy_hooks_dir,
                     self.config.renewal_post_hooks_dir,)
        for hook_dir in hook_dirs:
            # default mode of 755 is used
            mock_util.make_or_verify_dir.assert_any_call(
                hook_dir, strict=self.config.strict_permissions)


class EnhanceTest(test_util.ConfigTestCase):
    """Tests for certbot._internal.main.enhance."""

    def setUp(self):
        super().setUp()
        self.get_utility_patch = test_util.patch_display_util()
        self.mock_get_utility = self.get_utility_patch.start()
        self.mockinstaller = mock.MagicMock(spec=enhancements.AutoHSTSEnhancement)

    def tearDown(self):
        self.get_utility_patch.stop()

    def _call(self, args):
        plugins = disco.PluginsRegistry.find_all()
        config = cli.prepare_and_parse_args(plugins, args)

        with mock.patch('certbot._internal.cert_manager.get_certnames') as mock_certs:
            mock_certs.return_value = ['example.com']
            with mock.patch('certbot._internal.cert_manager.domains_for_certname') as mock_dom:
                mock_dom.return_value = ['example.com']
                with mock.patch('certbot._internal.main._init_le_client') as mock_init:
                    mock_client = mock.MagicMock()
                    mock_client.config = config
                    mock_init.return_value = mock_client
                    main.enhance(config, plugins)
                    return mock_client # returns the client

    @mock.patch('certbot._internal.main.plug_sel.record_chosen_plugins')
    @mock.patch('certbot._internal.cert_manager.lineage_for_certname')
    @mock.patch('certbot._internal.main.display_ops.choose_values')
    @mock.patch('certbot._internal.main._find_domains_or_certname')
    def test_selection_question(self, mock_find, mock_choose, mock_lineage, _rec):
        mock_lineage.return_value = mock.MagicMock(chain_path="/tmp/nonexistent")
        mock_choose.return_value = ['example.com']
        mock_find.return_value = (None, None)
        with mock.patch('certbot._internal.main.plug_sel.pick_installer') as mock_pick:
            self._call(['enhance', '--redirect'])
            assert mock_pick.called
            # Check that the message includes "enhancements"
            assert "enhancements" in mock_pick.call_args[0][3]

    @mock.patch('certbot._internal.main.plug_sel.record_chosen_plugins')
    @mock.patch('certbot._internal.cert_manager.lineage_for_certname')
    @mock.patch('certbot._internal.main.display_ops.choose_values')
    @mock.patch('certbot._internal.main._find_domains_or_certname')
    def test_selection_auth_warning(self, mock_find, mock_choose, mock_lineage, _rec):
        mock_lineage.return_value = mock.MagicMock(chain_path="/tmp/nonexistent")
        mock_choose.return_value = ["example.com"]
        mock_find.return_value = (None, None)
        with mock.patch('certbot._internal.main.plug_sel.pick_installer'):
            with mock.patch('certbot._internal.main.plug_sel.logger.warning') as mock_log:
                mock_client = self._call(['enhance', '-a', 'webroot', '--redirect'])
                assert mock_log.called
                assert "make sense" in mock_log.call_args[0][0]
                assert mock_client.enhance_config.called

    @mock.patch('certbot._internal.cert_manager.lineage_for_certname')
    @mock.patch('certbot._internal.main.display_ops.choose_values')
    @mock.patch('certbot._internal.main.plug_sel.record_chosen_plugins')
    def test_enhance_config_call(self, _rec, mock_choose, mock_lineage):
        mock_lineage.return_value = mock.MagicMock(chain_path="/tmp/nonexistent")
        mock_choose.return_value = ["example.com"]
        with mock.patch('certbot._internal.main.plug_sel.pick_installer'):
            mock_client = self._call(['enhance', '--redirect', '--hsts'])
            req_enh = ["redirect", "hsts"]
            not_req_enh = ["uir"]
            assert mock_client.enhance_config.called
            assert all(getattr(mock_client.config, e) for e in req_enh)
            assert not any(getattr(mock_client.config, e) for e in not_req_enh)
            assert "example.com" in mock_client.enhance_config.call_args[0][0]

    @mock.patch('certbot._internal.cert_manager.lineage_for_certname')
    @mock.patch('certbot._internal.main.display_ops.choose_values')
    @mock.patch('certbot._internal.main.plug_sel.record_chosen_plugins')
    def test_enhance_noninteractive(self, _rec, mock_choose, mock_lineage):
        mock_lineage.return_value = mock.MagicMock(
            chain_path="/tmp/nonexistent")
        mock_choose.return_value = ["example.com"]
        with mock.patch('certbot._internal.main.plug_sel.pick_installer'):
            mock_client = self._call(['enhance', '--redirect',
                                      '--hsts', '--non-interactive'])
            assert mock_client.enhance_config.called
            assert mock_choose.called is False

    @mock.patch('certbot._internal.main.display_ops.choose_values')
    @mock.patch('certbot._internal.main.plug_sel.record_chosen_plugins')
    def test_user_abort_domains(self, _rec, mock_choose):
        mock_choose.return_value = []
        with mock.patch('certbot._internal.main.plug_sel.pick_installer'):
            with pytest.raises(errors.Error):
                self._call(['enhance', '--redirect', '--hsts'])

    def test_no_enhancements_defined(self):
        with pytest.raises(errors.MisconfigurationError):
            self._call(['enhance', '-a', 'null'])

    @mock.patch('certbot._internal.main.plug_sel.choose_configurator_plugins')
    @mock.patch('certbot._internal.main.display_ops.choose_values')
    @mock.patch('certbot._internal.main.plug_sel.record_chosen_plugins')
    def test_plugin_selection_error(self, _rec, mock_choose, mock_pick):
        mock_choose.return_value = ["example.com"]
        mock_pick.return_value = (None, None)
        mock_pick.side_effect = errors.PluginSelectionError()
        mock_client = self._call(['enhance', '--hsts'])
        assert mock_client.enhance_config.called is False

    @mock.patch('certbot._internal.cert_manager.lineage_for_certname')
    @mock.patch('certbot._internal.main.display_ops.choose_values')
    @mock.patch('certbot._internal.main.plug_sel.pick_installer')
    @mock.patch('certbot._internal.main.plug_sel.record_chosen_plugins')
    @test_util.patch_display_util()
    def test_enhancement_enable(self, _, _rec, mock_inst, mock_choose, mock_lineage):
        mock_inst.return_value = self.mockinstaller
        mock_choose.return_value = ["example.com", "another.tld"]
        mock_lineage.return_value = mock.MagicMock(chain_path="/tmp/nonexistent")
        self._call(['enhance', '--auto-hsts'])
        assert self.mockinstaller.enable_autohsts.called
        assert self.mockinstaller.enable_autohsts.call_args[0][1] == \
                          ["example.com", "another.tld"]

    @mock.patch('certbot._internal.cert_manager.lineage_for_certname')
    @mock.patch('certbot._internal.main.display_ops.choose_values')
    @mock.patch('certbot._internal.main.plug_sel.pick_installer')
    @mock.patch('certbot._internal.main.plug_sel.record_chosen_plugins')
    @test_util.patch_display_util()
    def test_enhancement_enable_not_supported(self, _, _rec, mock_inst, mock_choose, mock_lineage):
        mock_inst.return_value = null.Installer(self.config, "null")
        mock_choose.return_value = ["example.com", "another.tld"]
        mock_lineage.return_value = mock.MagicMock(chain_path="/tmp/nonexistent")
        with pytest.raises(errors.NotSupportedError):
            self._call(['enhance', '--auto-hsts'])

    def test_enhancement_enable_conflict(self):
        with pytest.raises(errors.Error):
            self._call(['enhance', '--auto-hsts', '--hsts'])


class InstallTest(test_util.ConfigTestCase):
    """Tests for certbot._internal.main.install."""

    def setUp(self):
        super().setUp()
        self.mockinstaller = mock.MagicMock(spec=enhancements.AutoHSTSEnhancement)

    @mock.patch('certbot._internal.main.plug_sel.record_chosen_plugins')
    @mock.patch('certbot._internal.main.plug_sel.pick_installer')
    def test_install_enhancement_not_supported(self, mock_inst, _rec):
        mock_inst.return_value = null.Installer(self.config, "null")
        plugins = disco.PluginsRegistry.find_all()
        self.config.auto_hsts = True
        self.config.certname = "nonexistent"
        with pytest.raises(errors.NotSupportedError):
            main.install(self.config, plugins)

    @mock.patch('certbot._internal.main.plug_sel.record_chosen_plugins')
    @mock.patch('certbot._internal.main.plug_sel.pick_installer')
    def test_install_enhancement_no_certname(self, mock_inst, _rec):
        mock_inst.return_value = self.mockinstaller
        plugins = disco.PluginsRegistry.find_all()
        self.config.auto_hsts = True
        self.config.certname = None
        self.config.key_path = "/tmp/nonexistent"
        self.config.cert_path = "/tmp/nonexistent"
        with pytest.raises(errors.ConfigurationError):
            main.install(self.config, plugins)


class ReportNewCertTest(unittest.TestCase):
    """Tests for certbot._internal.main._report_new_cert and
       certbot._internal.main._csr_report_new_cert.
    """

    def setUp(self):
        self.notify_patch = mock.patch('certbot._internal.main.display_util.notify')
        self.mock_notify = self.notify_patch.start()

        self.notafter_patch = mock.patch('certbot._internal.main.crypto_util.notAfter')
        self.mock_notafter = self.notafter_patch.start()
        self.mock_notafter.return_value = datetime.datetime(1970, 1, 1, 0, 0)

    def tearDown(self):
        self.notify_patch.stop()
        self.notafter_patch.stop()

    @classmethod
    def _call(cls, *args, **kwargs):
        from certbot._internal.main import _report_new_cert
        return _report_new_cert(*args, **kwargs)

    @classmethod
    def _call_csr(cls, *args, **kwargs):
        from certbot._internal.main import _csr_report_new_cert
        return _csr_report_new_cert(*args, **kwargs)

    def test_report_dry_run(self):
        self._call(mock.Mock(dry_run=True), None, None, None)
        self.mock_notify.assert_called_with("The dry run was successful.")

    def test_csr_report_dry_run(self):
        self._call_csr(mock.Mock(dry_run=True), None, None, None)
        self.mock_notify.assert_called_with("The dry run was successful.")

    def test_report_no_paths(self):
        with pytest.raises(AssertionError):
            self._call(mock.Mock(dry_run=False), None, None, None)

        with pytest.raises(AssertionError):
            self._call_csr(mock.Mock(dry_run=False), None, None, None)

    def test_report(self):
        self._call(mock.Mock(dry_run=False),
                  '/path/to/cert.pem', '/path/to/fullchain.pem',
                  '/path/to/privkey.pem')

        self.mock_notify.assert_called_with(
            '\nSuccessfully received certificate.\n'
            'Certificate is saved at: /path/to/fullchain.pem\n'
            'Key is saved at:         /path/to/privkey.pem\n'
            'This certificate expires on 1970-01-01.\n'
            'These files will be updated when the certificate renews.\n'
            'Certbot has set up a scheduled task to automatically renew this '
            'certificate in the background.'
        )

    def test_report_no_key(self):
        self._call(mock.Mock(dry_run=False),
                  '/path/to/cert.pem', '/path/to/fullchain.pem',
                  None)

        self.mock_notify.assert_called_with(
            '\nSuccessfully received certificate.\n'
            'Certificate is saved at: /path/to/fullchain.pem\n'
            'This certificate expires on 1970-01-01.\n'
            'These files will be updated when the certificate renews.\n'
            'Certbot has set up a scheduled task to automatically renew this '
            'certificate in the background.'
        )

    def test_report_no_preconfigured_renewal(self):
        self._call(mock.Mock(dry_run=False, preconfigured_renewal=False),
                  '/path/to/cert.pem', '/path/to/fullchain.pem',
                  '/path/to/privkey.pem')

        self.mock_notify.assert_called_with(
            '\nSuccessfully received certificate.\n'
            'Certificate is saved at: /path/to/fullchain.pem\n'
            'Key is saved at:         /path/to/privkey.pem\n'
            'This certificate expires on 1970-01-01.\n'
            'These files will be updated when the certificate renews.'
        )

    def test_csr_report(self):
        self._call_csr(mock.Mock(dry_run=False), '/path/to/cert.pem',
                      '/path/to/chain.pem', '/path/to/fullchain.pem')

        self.mock_notify.assert_called_with(
            '\nSuccessfully received certificate.\n'
            'Certificate is saved at:            /path/to/cert.pem\n'
            'Intermediate CA chain is saved at:  /path/to/chain.pem\n'
            'Full certificate chain is saved at: /path/to/fullchain.pem\n'
            'This certificate expires on 1970-01-01.'
        )

    def test_manual_no_hooks_report(self):
        """Shouldn't get a message about autorenewal if no --manual-auth-hook"""
        self._call(mock.Mock(dry_run=False, authenticator='manual', manual_auth_hook=None),
                  '/path/to/cert.pem', '/path/to/fullchain.pem',
                  '/path/to/privkey.pem')

        self.mock_notify.assert_called_with(
            '\nSuccessfully received certificate.\n'
            'Certificate is saved at: /path/to/fullchain.pem\n'
            'Key is saved at:         /path/to/privkey.pem\n'
            'This certificate expires on 1970-01-01.\n'
            'These files will be updated when the certificate renews.'
        )


class ReportNextStepsTest(unittest.TestCase):
    """Tests for certbot._internal.main._report_next_steps"""

    def setUp(self):
        self.config = mock.MagicMock(
            cert_name="example.com", preconfigured_renewal=True,
            csr=None, authenticator="nginx", manual_auth_hook=None)
        notify_patch = mock.patch('certbot._internal.main.display_util.notify')
        self.mock_notify = notify_patch.start()
        self.addCleanup(notify_patch.stop)
        self.old_stdout = sys.stdout
        sys.stdout = io.StringIO()

    def tearDown(self):
        sys.stdout = self.old_stdout

    @classmethod
    def _call(cls, *args, **kwargs):
        from certbot._internal.main import _report_next_steps
        _report_next_steps(*args, **kwargs)

    def _output(self) -> str:
        assert self.mock_notify.call_count == 2
        assert self.mock_notify.call_args_list[0][0][0] == 'NEXT STEPS:'
        return self.mock_notify.call_args_list[1][0][0]

    def test_report(self):
        """No steps for a normal renewal"""
        self.config.authenticator = "manual"
        self.config.manual_auth_hook = "/bin/true"
        self._call(self.config, None, None)
        self.mock_notify.assert_not_called()

    def test_csr_report(self):
        """--csr requires manual renewal"""
        self.config.csr = "foo.csr"
        self._call(self.config, None, None)
        assert "--csr will not be renewed" in self._output()

    def test_manual_no_hook_renewal(self):
        """--manual without a hook requires manual renewal"""
        self.config.authenticator = "manual"
        self._call(self.config, None, None)
        assert "--manual certificates requires" in self._output()

    def test_no_preconfigured_renewal(self):
        """No --preconfigured-renewal needs manual cron setup"""
        self.config.preconfigured_renewal = False
        self._call(self.config, None, None)
        assert "https://certbot.org/renewal-setup" in self._output()


class UpdateAccountTest(test_util.ConfigTestCase):
    """Tests for certbot._internal.main.update_account"""

    def setUp(self):
        patches = {
            'account': mock.patch('certbot._internal.main.account'),
            'atexit': mock.patch('certbot.util.atexit'),
            'client': mock.patch('certbot._internal.main.client'),
            'determine_account': mock.patch('certbot._internal.main._determine_account'),
            'notify': mock.patch('certbot._internal.main.display_util.notify'),
            'prepare_sub': mock.patch('certbot._internal.eff.prepare_subscription'),
            'util': test_util.patch_display_util()
        }
        self.mocks = { k: patches[k].start() for k in patches }
        for patch in patches.values():
            self.addCleanup(patch.stop)

        return super().setUp()

    def _call(self, args):
        with mock.patch('certbot._internal.main.sys.stdout'), \
             mock.patch('certbot._internal.main.sys.stderr'):
            args = ['--config-dir', self.config.config_dir,
                    '--work-dir', self.config.work_dir,
                    '--logs-dir', self.config.logs_dir, '--text'] + args
            return main.main(args[:]) # NOTE: parser can alter its args!

    def _prepare_mock_account(self):
        mock_storage = mock.MagicMock()
        mock_account = mock.MagicMock()
        mock_regr = mock.MagicMock()
        mock_storage.find_all.return_value = [mock_account]
        self.mocks['account'].AccountFileStorage.return_value = mock_storage
        mock_account.regr.body = mock_regr.body
        self.mocks['determine_account'].return_value = (mock_account, mock.MagicMock())
        return (mock_account, mock_storage, mock_regr)

    def _test_update_no_contact(self, args):
        """Utility to assert that email removal is handled correctly"""
        (_, mock_storage, mock_regr) = self._prepare_mock_account()
        result = self._call(args)
        # When update succeeds, the return value of update_account() is None
        assert result is None
        # We submitted a registration to the server
        assert self.mocks['client'].Client().acme.update_registration.call_count == 1
        mock_regr.body.update.assert_called_with(contact=())
        # We got an update from the server and persisted it
        assert mock_storage.update_regr.call_count == 1
        # We should have notified the user
        self.mocks['notify'].assert_called_with(
            'Any contact information associated with this account has been removed.'
        )
        # We should not have called subscription because there's no email
        self.mocks['prepare_sub'].assert_not_called()

    def test_no_existing_accounts(self):
        """Test that no existing account is handled correctly"""
        mock_storage = mock.MagicMock()
        mock_storage.find_all.return_value = []
        self.mocks['account'].AccountFileStorage.return_value = mock_storage
        assert self._call(['update_account', '--email', 'user@example.org']) == \
                         'Could not find an existing account for server' \
                         ' https://acme-v02.api.letsencrypt.org/directory.'

    def test_update_account_remove_email(self):
        """Test that --register-unsafely-without-email is handled as no email"""
        self._test_update_no_contact(['update_account', '--register-unsafely-without-email'])

    def test_update_account_empty_email(self):
        """Test that providing an empty email is handled as no email"""
        self._test_update_no_contact(['update_account', '-m', ''])

    @mock.patch('certbot._internal.main.display_ops.get_email')
    def test_update_account_with_email(self, mock_email):
        """Test that updating with a singular email is handled correctly"""
        mock_email.return_value = 'user@example.com'
        (_, mock_storage, _) = self._prepare_mock_account()
        mock_client = mock.MagicMock()
        self.mocks['client'].Client.return_value = mock_client

        result = self._call(['update_account'])
        # None if registration succeeds
        assert result is None
        # We should have updated the server
        assert mock_client.acme.update_registration.call_count == 1
        # We should have updated the account on disk
        assert mock_storage.update_regr.call_count == 1
        # Subscription should have been prompted
        assert self.mocks['prepare_sub'].call_count == 1
        # Should have printed the email
        self.mocks['notify'].assert_called_with(
            'Your e-mail address was updated to user@example.com.')

    def test_update_account_with_multiple_emails(self):
        """Test that multiple email addresses are handled correctly"""
        (_, mock_storage, mock_regr) = self._prepare_mock_account()
        assert self._call(['update_account', '-m', 'user@example.com,user@example.org']) is None
        mock_regr.body.update.assert_called_with(
            contact=['mailto:user@example.com', 'mailto:user@example.org']
        )
        assert mock_storage.update_regr.call_count == 1
        self.mocks['notify'].assert_called_with(
            'Your e-mail address was updated to user@example.com,user@example.org.')


class ShowAccountTest(test_util.ConfigTestCase):
    """Tests for certbot._internal.main.show_account"""

    def setUp(self):
        patches = {
            'account': mock.patch('certbot._internal.main.account'),
            'atexit': mock.patch('certbot.util.atexit'),
            'client': mock.patch('certbot._internal.main.client'),
            'determine_account': mock.patch('certbot._internal.main._determine_account'),
            'notify': mock.patch('certbot._internal.main.display_util.notify'),
            'util': test_util.patch_display_util()
        }
        self.mocks = { k: patches[k].start() for k in patches }
        for patch in patches.values():
            self.addCleanup(patch.stop)

        return super().setUp()

    def _call(self, args):
        with mock.patch('certbot._internal.main.sys.stdout'), \
             mock.patch('certbot._internal.main.sys.stderr'):
            args = ['--config-dir', self.config.config_dir,
                    '--work-dir', self.config.work_dir,
                    '--logs-dir', self.config.logs_dir, '--text'] + args
            return main.main(args[:]) # NOTE: parser can alter its args!

    def _prepare_mock_account(self):
        mock_storage = mock.MagicMock()
        mock_account = mock.MagicMock()
        mock_regr = mock.MagicMock()
        mock_storage.find_all.return_value = [mock_account]
        self.mocks['account'].AccountFileStorage.return_value = mock_storage
        mock_account.regr.body = mock_regr.body
        mock_account.key.thumbprint.return_value = b'foobarbaz'
        self.mocks['determine_account'].return_value = (mock_account, mock.MagicMock())

    def _test_show_account(self, contact):
        self._prepare_mock_account()
        mock_client = mock.MagicMock()
        mock_regr = mock.MagicMock()
        mock_regr.body.contact = contact
        mock_regr.uri = 'https://www.letsencrypt-demo.org/acme/reg/1'
        mock_client.acme.query_registration.return_value = mock_regr
        self.mocks['client'].Client.return_value = mock_client

        args = ['show_account']

        self._call(args)

        assert mock_client.acme.query_registration.call_count == 1

    def test_no_existing_accounts(self):
        """Test that no existing account is handled correctly"""
        mock_storage = mock.MagicMock()
        mock_storage.find_all.return_value = []
        self.mocks['account'].AccountFileStorage.return_value = mock_storage
        assert self._call(['show_account']) == \
                         'Could not find an existing account for server' \
                         ' https://acme-v02.api.letsencrypt.org/directory.'

    def test_no_existing_client(self):
        """Test that issues with the ACME client are handled correctly"""
        self._prepare_mock_account()
        mock_client = mock.MagicMock()
        mock_client.acme = None
        self.mocks['client'].Client.return_value = mock_client
        try:
            self._call(['show_account'])
        except errors.Error as e:
            assert 'ACME client is not set.' == str(e)

    def test_no_contacts(self):
        self._test_show_account(())

        assert self.mocks['notify'].call_count == 1
        self.mocks['notify'].assert_has_calls([
            mock.call('Account details for server https://acme-v02.api.letsencr'
                      'ypt.org/directory:\n  Account URL: https://www.letsencry'
                      'pt-demo.org/acme/reg/1\n  Account Thumbprint: Zm9vYmFyYmF6\n'
                      '  Email contact: none')])

    def test_single_email(self):
        contact = ('mailto:foo@example.com',)
        self._test_show_account(contact)

        assert self.mocks['notify'].call_count == 1
        self.mocks['notify'].assert_has_calls([
            mock.call('Account details for server https://acme-v02.api.letsencr'
                      'ypt.org/directory:\n  Account URL: https://www.letsencry'
                      'pt-demo.org/acme/reg/1\n  Account Thumbprint: Zm9vYmFyYmF6'
                      '\n  Email contact: foo@example.com')])

    def test_double_email(self):
        contact = ('mailto:foo@example.com', 'mailto:bar@example.com')
        self._test_show_account(contact)

        assert self.mocks['notify'].call_count == 1
        self.mocks['notify'].assert_has_calls([
            mock.call('Account details for server https://acme-v02.api.letsencr'
                      'ypt.org/directory:\n  Account URL: https://www.letsencry'
                      'pt-demo.org/acme/reg/1\n  Account Thumbprint: Zm9vYmFyYmF6\n'
                      '  Email contacts: foo@example.com, bar@example.com')])


class TestLockOrder:
    """Tests that Certbot's directory locks were acquired in the right order."""
    EXPECTED_ERROR_TYPE = errors.Error
    EXPECTED_ERROR_STR = 'Expected TestLockOrder error'
    # This regex is needed because certbot renew captures raised errors and
    # raises its own.
    EXPECTED_ERROR_STR_REGEX = f'{EXPECTED_ERROR_STR}|1 renew failure'

    @pytest.fixture
    def mock_lock_dir(self):
        with mock.patch('certbot._internal.lock.lock_dir') as mock_lock_dir:
            yield mock_lock_dir

    @contextlib.contextmanager
    def mock_plugin_prepare(self, authenticator_dir, installer_dir, mock_lock_dir, subcommand):
        """Patches plugin prepare to call mock_lock_dir and raise the expected error."""
        def authenticator_lock(unused_self):
            mock_lock_dir(authenticator_dir)
            raise self.EXPECTED_ERROR_TYPE(self.EXPECTED_ERROR_STR)

        def installer_lock(unused_self):
            mock_lock_dir(installer_dir)
            # Unless an installer isn't needed (e.g. certbot install), we
            # expect the authenticator to raise the expected error because it
            # is prepared last. See
            # https://github.com/certbot/certbot/blob/7a6752a68ed77e73c2b29ab20d3ca8927f4fa7b0/certbot/certbot/_internal/plugins/selection.py#L246-L249
            if subcommand == 'install':
                raise self.EXPECTED_ERROR_TYPE(self.EXPECTED_ERROR_STR)

        with mock.patch.object(standalone.Authenticator, 'prepare', authenticator_lock):
            with mock.patch.object(null.Installer, 'prepare', installer_lock):
                yield

    @pytest.fixture(params='certonly install renew run'.split())
    def args_and_lock_order(self, mock_lock_dir, request, tmp_path):
        """Sets up Certbot with args and mocks to error after acquiring the last lock.

        This fixture yields the CLI arguments that should be given to Certbot
        and the expected order of directories to be locked. An error is raised
        after acquiring the last lock just as a means of stopping Certbot's
        execution.

        """
        # select directories
        authenticator_dir = str(tmp_path / 'authenticator')
        config_dir = str(tmp_path / 'config')
        installer_dir = str(tmp_path / 'installer')
        logs_dir = str(tmp_path / 'logs')
        work_dir = str(tmp_path / 'work')

        # prepare args and lineage
        subcommand = request.param
        args = [subcommand, '-a', 'standalone', '-i', 'null', '--no-random-sleep-on-renew',
                '--config-dir', config_dir, '--logs-dir', logs_dir, '--work-dir',
                work_dir]
        test_util.make_lineage(config_dir, 'sample-renewal.conf')

        with self.mock_plugin_prepare(authenticator_dir, installer_dir, mock_lock_dir, subcommand):
            lock_order = [logs_dir, config_dir, work_dir, installer_dir]
            if subcommand == 'install':
                yield args, lock_order
            else:
                # We expect the installer to be prepared even for certonly
                # because an installer was requested on the command line.
                yield args, lock_order + [authenticator_dir]

    def test_lock_order(self, args_and_lock_order, mock_lock_dir):
        args, lock_order = args_and_lock_order
        with mock.patch('certbot._internal.storage.RenewableCert.get_renewalinfo') as mock_renewalinfo:
            mock_renewalinfo.return_value = None
            with pytest.raises(self.EXPECTED_ERROR_TYPE, match=self.EXPECTED_ERROR_STR_REGEX):
                main.main(args)
        assert mock_lock_dir.call_count == len(lock_order)
        for call, locked_dir in zip(mock_lock_dir.call_args_list, lock_order):
            assert call[0][0] == locked_dir


if __name__ == '__main__':
    sys.exit(pytest.main(sys.argv[1:] + [__file__]))  # pragma: no cover<|MERGE_RESOLUTION|>--- conflicted
+++ resolved
@@ -1445,30 +1445,6 @@
                 mock.patch('certbot._internal.storage.RenewableCert.get_renewalinfo') as mock_renewalinfo:
 
                 mock_fdc.return_value = (mock_lineage, None)
-<<<<<<< HEAD
-                mock_init.return_value = mock_client
-                if not quiet_mode:
-                    mock_display().notification.side_effect = write_msg
-                mock_crypto_util.notAfter.return_value = expiry_date
-                mock_renewalinfo.return_value = None
-                # Mocking functions needed
-
-                if not args:
-                    args = ['-d', 'isnot.org', '-a', 'standalone', 'certonly']
-                if extra_args:
-                    args += extra_args
-                try:
-                    ret, stdout, _, _ = self._call(args, stdout)
-                    if ret:
-                        print("Returned", ret)
-                        raise AssertionError(ret)
-                    assert not error_expected, "renewal should have errored"
-                except: # pylint: disable=bare-except
-                    if not error_expected:
-                        raise AssertionError(
-                            "Unexpected renewal error:\n" +
-                            traceback.format_exc())
-=======
                 with mock.patch('certbot._internal.main._init_le_client') as mock_init:
                     mock_init.return_value = mock_client
                     with mock.patch('certbot._internal.display.obj.get_display') as mock_display:
@@ -1495,7 +1471,6 @@
                                             raise AssertionError(
                                                 "Unexpected renewal error:\n" +
                                                 traceback.format_exc())
->>>>>>> 295d8c3c
 
             if should_renew:
                 if reuse_key and not new_key:
