"""Tests for certbot._internal.storage."""
# pylint disable=protected-access
import datetime
import shutil
import stat
import sys
import unittest
from unittest import mock

import configobj
import pytest
import pytz

import certbot
from certbot import configuration
from certbot import errors
from certbot._internal.storage import ALL_FOUR
from certbot.compat import filesystem
from certbot.compat import os
import certbot.tests.util as test_util

import datetime
from typing import Optional, Any

def unlink_all(rc_object):
    """Unlink all four items associated with this RenewableCert."""
    for kind in ALL_FOUR:
        os.unlink(getattr(rc_object, kind))


def fill_with_sample_data(rc_object):
    """Put dummy data into all four files of this RenewableCert."""
    for kind in ALL_FOUR:
        with open(getattr(rc_object, kind), "w") as f:
            f.write(kind)


class RelevantValuesTest(unittest.TestCase):
    """Tests for certbot._internal.storage.relevant_values."""

    def setUp(self):
        self.values = {"server": "example.org", "key_type": "rsa"}
        self.mock_config = mock.MagicMock()
        self.mock_config.set_by_user = mock.MagicMock()

    def _call(self, values):
        from certbot._internal.storage import relevant_values
        self.mock_config.to_dict.return_value = values
        return relevant_values(self.mock_config)

    @mock.patch("certbot._internal.plugins.disco.PluginsRegistry.find_all")
    def test_namespace(self, mock_find_all):
        mock_find_all.return_value = ["certbot-foo:bar"]
        self.mock_config.set_by_user.return_value = True

        self.values["certbot_foo:bar_baz"] = 42
        assert self._call(self.values.copy()) == self.values

    def test_option_set(self):
        self.mock_config.set_by_user.return_value = True

        self.values["allow_subset_of_names"] = True
        self.values["authenticator"] = "apache"
        self.values["rsa_key_size"] = 1337
        expected_relevant_values = self.values.copy()
        self.values["hello"] = "there"

        assert self._call(self.values) == expected_relevant_values

    def test_option_unset(self):
        self.mock_config.set_by_user.return_value = False

        expected_relevant_values = self.values.copy()
        self.values["rsa_key_size"] = 2048

        assert self._call(self.values) == expected_relevant_values

    def test_deprecated_item(self):
        deprected_option = 'manual_public_ip_logging_ok'
        self.mock_config.set_by_user = lambda v: False if v == deprected_option else True
        # deprecated items should never be relevant to store
        expected_relevant_values = self.values.copy()
        self.values[deprected_option] = None
        assert self._call(self.values) == expected_relevant_values
        self.values[deprected_option] = True
        assert self._call(self.values) == expected_relevant_values
        self.values[deprected_option] = False
        assert self._call(self.values) == expected_relevant_values

    def test_with_real_parser(self):
        from certbot._internal.storage import relevant_values
        from certbot._internal.plugins import disco
        from certbot._internal import cli
        from certbot._internal import constants

        PLUGINS = disco.PluginsRegistry.find_all()
        namespace = cli.prepare_and_parse_args(PLUGINS, [
            '--allow-subset-of-names',
            '--authenticator', 'apache',
            '--preferred-profile', 'fancyprofile',
        ])
        expected_relevant_values = {
            'server': constants.CLI_DEFAULTS['server'],
            'key_type': 'ecdsa',
            'allow_subset_of_names': True,
            'authenticator': 'apache',
            'preferred_profile': 'fancyprofile',
        }

        assert relevant_values(namespace) == expected_relevant_values

    def test_with_required_profile(self):
        self.values["required_profile"] = "shortlived"
        expected_relevant_values = self.values.copy()
        assert self._call(self.values) == expected_relevant_values

class BaseRenewableCertTest(test_util.ConfigTestCase):
    """Base class for setting up Renewable Cert tests.

    .. note:: It may be required to write out self.config for
    your test.  Check :class:`.cli_test.DuplicateCertTest` for an example.

    """

    def setUp(self):
        from certbot._internal import storage

        super().setUp()

        # TODO: maybe provide NamespaceConfig.make_dirs?
        # TODO: main() should create those dirs, c.f. #902
        filesystem.makedirs(os.path.join(self.config.config_dir, "live", "example.org"))
        archive_path = os.path.join(self.config.config_dir, "archive", "example.org")
        filesystem.makedirs(archive_path)
        filesystem.makedirs(os.path.join(self.config.config_dir, "renewal"))

        config_file = configobj.ConfigObj()
        for kind in ALL_FOUR:
            kind_path = os.path.join(self.config.config_dir, "live", "example.org",
                                        kind + ".pem")
            config_file[kind] = kind_path
        with open(os.path.join(self.config.config_dir, "live", "example.org",
                                        "README"), 'a'):
            pass
        config_file["archive"] = archive_path
        config_file.filename = os.path.join(self.config.config_dir, "renewal",
                                       "example.org.conf")
        config_file.write()
        self.config_file = config_file

        # We also create a file that isn't a renewal config in the same
        # location to test that logic that reads in all-and-only renewal
        # configs will ignore it and NOT attempt to parse it.
        with open(os.path.join(self.config.config_dir, "renewal", "IGNORE.THIS"), "w") as junk:
            junk.write("This file should be ignored!")

        self.defaults = configobj.ConfigObj()

        with mock.patch("certbot._internal.storage.RenewableCert._check_symlinks") as check:
            check.return_value = True
            self.test_rc = storage.RenewableCert(config_file.filename, self.config)

    def _write_out_kind(self, kind, ver, value=None):
        link = getattr(self.test_rc, kind)
        if os.path.lexists(link):
            os.unlink(link)
        os.symlink(os.path.join(os.path.pardir, os.path.pardir, "archive",
                                "example.org", "{0}{1}.pem".format(kind, ver)),
                   link)
        with open(link, "wb") as f:
            f.write(kind.encode('ascii') if value is None else value)
        if kind == "privkey":
            filesystem.chmod(link, 0o600)

    def _write_out_ex_kinds(self):
        for kind in ALL_FOUR:
            self._write_out_kind(kind, 12)
            self._write_out_kind(kind, 11)


class RenewableCertTests(BaseRenewableCertTest):
    """Tests for certbot._internal.storage."""

    def test_initialization(self):
        assert self.test_rc.lineagename == "example.org"
        for kind in ALL_FOUR:
            assert getattr(self.test_rc, kind) == os.path.join(
                    self.config.config_dir, "live", "example.org", kind + ".pem")

    def test_renewal_bad_config(self):
        """Test that the RenewableCert constructor will complain if
        the renewal configuration file doesn't end in ".conf"

        """
        from certbot._internal import storage
        broken = os.path.join(self.config.config_dir, "broken.conf")
        with open(broken, "w") as f:
            f.write("[No closing bracket for you!")
        with pytest.raises(errors.CertStorageError):
            storage.RenewableCert(broken, self.config)
        os.unlink(broken)
        with pytest.raises(errors.CertStorageError):
            storage.RenewableCert("fun", self.config)

    def test_renewal_incomplete_config(self):
        """Test that the RenewableCert constructor will complain if
        the renewal configuration file is missing a required file element."""
        from certbot._internal import storage
        config = configobj.ConfigObj()
        config["cert"] = "imaginary_cert.pem"
        # Here the required privkey is missing.
        config["chain"] = "imaginary_chain.pem"
        config["fullchain"] = "imaginary_fullchain.pem"
        config.filename = os.path.join(self.config.config_dir, "imaginary_config.conf")
        config.write()
        with pytest.raises(errors.CertStorageError):
            storage.RenewableCert(config.filename, self.config)

    def test_no_renewal_version(self):
        from certbot._internal import storage

        self._write_out_ex_kinds()
        assert "version" not in self.config_file

        with mock.patch("certbot._internal.storage.logger") as mock_logger:
            storage.RenewableCert(self.config_file.filename, self.config)
        assert mock_logger.warning.called is False

    def test_renewal_newer_version(self):
        from certbot._internal import storage

        self._write_out_ex_kinds()
        self.config_file["version"] = "99.99.99"
        self.config_file.write()

        with mock.patch("certbot._internal.storage.logger") as mock_logger:
            storage.RenewableCert(self.config_file.filename, self.config)
        assert mock_logger.info.called
        assert "version" in mock_logger.info.call_args[0][0]

    def test_consistent(self):
        # pylint: disable=protected-access
        oldcert = self.test_rc.cert
        self.test_rc.cert = "relative/path"
        # Absolute path for item requirement
        assert not self.test_rc._consistent()
        self.test_rc.cert = oldcert
        # Items must exist requirement
        assert not self.test_rc._consistent()
        # Items must be symlinks requirements
        fill_with_sample_data(self.test_rc)
        assert not self.test_rc._consistent()
        unlink_all(self.test_rc)
        # Items must point to desired place if they are relative
        for kind in ALL_FOUR:
            os.symlink(os.path.join("..", kind + "17.pem"),
                       getattr(self.test_rc, kind))
        assert not self.test_rc._consistent()
        unlink_all(self.test_rc)
        # Items must point to desired place if they are absolute
        for kind in ALL_FOUR:
            os.symlink(os.path.join(self.config.config_dir, kind + "17.pem"),
                       getattr(self.test_rc, kind))
        assert not self.test_rc._consistent()
        unlink_all(self.test_rc)
        # Items must point to things that exist
        for kind in ALL_FOUR:
            os.symlink(os.path.join("..", "..", "archive", "example.org",
                                    kind + "17.pem"),
                       getattr(self.test_rc, kind))
        assert not self.test_rc._consistent()
        # This version should work
        fill_with_sample_data(self.test_rc)
        assert self.test_rc._consistent()
        # Items must point to things that follow the naming convention
        os.unlink(self.test_rc.fullchain)
        os.symlink(os.path.join("..", "..", "archive", "example.org",
                                "fullchain_17.pem"), self.test_rc.fullchain)
        with open(self.test_rc.fullchain, "w") as f:
            f.write("wrongly-named fullchain")
        assert not self.test_rc._consistent()

    def test_current_target(self):
        # Relative path logic
        self._write_out_kind("cert", 17)
        assert os.path.samefile(self.test_rc.current_target("cert"),
                                         os.path.join(self.config.config_dir, "archive",
                                                      "example.org",
                                                      "cert17.pem"))
        # Absolute path logic
        os.unlink(self.test_rc.cert)
        os.symlink(os.path.join(self.config.config_dir, "archive", "example.org",
                                "cert17.pem"), self.test_rc.cert)
        with open(self.test_rc.cert, "w") as f:
            f.write("cert")
        assert os.path.samefile(self.test_rc.current_target("cert"),
                                         os.path.join(self.config.config_dir, "archive",
                                                      "example.org",
                                                      "cert17.pem"))

    def test_current_version(self):
        for ver in (1, 5, 10, 20):
            self._write_out_kind("cert", ver)
        os.unlink(self.test_rc.cert)
        os.symlink(os.path.join("..", "..", "archive", "example.org",
                                "cert10.pem"), self.test_rc.cert)
        assert self.test_rc.current_version("cert") == 10

    def test_no_current_version(self):
        assert self.test_rc.current_version("cert") is None

    def test_latest_and_next_versions(self):
        for ver in range(1, 6):
            for kind in ALL_FOUR:
                self._write_out_kind(kind, ver)
        assert self.test_rc.latest_common_version() == 5
        assert self.test_rc.next_free_version() == 6
        # Having one kind of file of a later version doesn't change the
        # result
        self._write_out_kind("privkey", 7)
        assert self.test_rc.latest_common_version() == 5
        # ... although it does change the next free version
        assert self.test_rc.next_free_version() == 8
        # Nor does having three out of four change the result
        self._write_out_kind("cert", 7)
        self._write_out_kind("fullchain", 7)
        assert self.test_rc.latest_common_version() == 5
        # If we have everything from a much later version, it does change
        # the result
        for kind in ALL_FOUR:
            self._write_out_kind(kind, 17)
        assert self.test_rc.latest_common_version() == 17
        assert self.test_rc.next_free_version() == 18

    @mock.patch("certbot._internal.storage.logger")
    def test_ensure_deployed(self, mock_logger):
        mock_update = self.test_rc.update_all_links_to = mock.Mock()
        mock_has_pending = self.test_rc.has_pending_deployment = mock.Mock()
        self.test_rc.latest_common_version = mock.Mock()

        mock_has_pending.return_value = False
        assert self.test_rc.ensure_deployed() is True
        assert mock_update.call_count == 0
        assert mock_logger.warning.call_count == 0

        mock_has_pending.return_value = True
        assert self.test_rc.ensure_deployed() is False
        assert mock_update.call_count == 1
        assert mock_logger.warning.call_count == 1


    def test_update_link_to(self):
        for ver in range(1, 6):
            for kind in ALL_FOUR:
                self._write_out_kind(kind, ver)
                assert ver == self.test_rc.current_version(kind)
        # pylint: disable=protected-access
        self.test_rc._update_link_to("cert", 3)
        self.test_rc._update_link_to("privkey", 2)
        assert 3 == self.test_rc.current_version("cert")
        assert 2 == self.test_rc.current_version("privkey")
        assert 5 == self.test_rc.current_version("chain")
        assert 5 == self.test_rc.current_version("fullchain")
        # Currently we are allowed to update to a version that doesn't exist
        self.test_rc._update_link_to("chain", 3000)
        # However, current_version doesn't allow querying the resulting
        # version (because it's a broken link).
        assert os.path.basename(filesystem.readlink(self.test_rc.chain)) == \
                         "chain3000.pem"

    def test_version(self):
        self._write_out_kind("cert", 12)
        # TODO: We should probably test that the directory is still the
        #       same, but it's tricky because we can get an absolute
        #       path out when we put a relative path in.
        assert "cert8.pem" == \
                         os.path.basename(self.test_rc.version("cert", 8))

    def test_update_all_links_to_success(self):
        for ver in range(1, 6):
            for kind in ALL_FOUR:
                self._write_out_kind(kind, ver)
                assert ver == self.test_rc.current_version(kind)
        assert self.test_rc.latest_common_version() == 5
        for ver in range(1, 6):
            self.test_rc.update_all_links_to(ver)
            for kind in ALL_FOUR:
                assert ver == self.test_rc.current_version(kind)
            assert self.test_rc.latest_common_version() == 5

    def test_update_all_links_to_partial_failure(self):
        def unlink_or_raise(path, real_unlink=os.unlink):
            # pylint: disable=missing-docstring
            basename = os.path.basename(path)
            if "fullchain" in basename and basename.startswith("prev"):
                raise ValueError
            real_unlink(path)

        self._write_out_ex_kinds()
        with mock.patch("certbot._internal.storage.os.unlink") as mock_unlink:
            mock_unlink.side_effect = unlink_or_raise
            with pytest.raises(ValueError):
                self.test_rc.update_all_links_to(12)

        for kind in ALL_FOUR:
            assert self.test_rc.current_version(kind) == 12

    def test_update_all_links_to_full_failure(self):
        def unlink_or_raise(path, real_unlink=os.unlink):
            # pylint: disable=missing-docstring
            if "fullchain" in os.path.basename(path):
                raise ValueError
            real_unlink(path)

        self._write_out_ex_kinds()
        with mock.patch("certbot._internal.storage.os.unlink") as mock_unlink:
            mock_unlink.side_effect = unlink_or_raise
            with pytest.raises(ValueError):
                self.test_rc.update_all_links_to(12)

        for kind in ALL_FOUR:
            assert self.test_rc.current_version(kind) == 11

    def test_has_pending_deployment(self):
        for ver in range(1, 6):
            for kind in ALL_FOUR:
                self._write_out_kind(kind, ver)
                assert ver == self.test_rc.current_version(kind)
        for ver in range(1, 6):
            self.test_rc.update_all_links_to(ver)
            for kind in ALL_FOUR:
                assert ver == self.test_rc.current_version(kind)
            if ver < 5:
                assert self.test_rc.has_pending_deployment()
            else:
                assert not self.test_rc.has_pending_deployment()

    def test_names(self):
        # Trying the current version
        self._write_out_kind("cert", 12, test_util.load_vector("cert-san_512.pem"))

        assert self.test_rc.names() == \
                         ["example.com", "www.example.com"]

        # Trying missing cert
        os.unlink(self.test_rc.cert)
        with pytest.raises(errors.CertStorageError):
            self.test_rc.names()

<<<<<<< HEAD
    @mock.patch.object(configuration.NamespaceConfig, 'set_by_user')
    @mock.patch("certbot._internal.storage.datetime")
    def test_time_interval_judgments(self, mock_datetime, mock_set_by_user):
        """Test should_autorenew() on the basis of expiry time windows."""
        # Note: this certificate happens to have a lifetime of 7 days,
        # and the tests below that use a "None" interval (i.e. choose a
        # default) rely on that fact.
        #
        # Not Before: Dec 11 22:34:45 2014 GMT
        # Not After : Dec 18 22:34:45 2014 GMT
        not_before = datetime.datetime(2014, 12, 11, 22, 34, 45)
        short_cert = make_cert_with_lifetime(not_before, 7)

        self._write_out_ex_kinds()

        self.test_rc.update_all_links_to(12)
        with open(self.test_rc.cert, "wb") as f:
            f.write(short_cert)
        self.test_rc.update_all_links_to(11)
        with open(self.test_rc.cert, "wb") as f:
            f.write(short_cert)

        mock_datetime.timedelta = datetime.timedelta
        mock_set_by_user.return_value = False
        self.test_rc.configuration["renewalparams"] = {}

        for (current_time, interval, result) in [
                # 2014-12-13 12:00 (about 5 days prior to expiry)
                # Times that should result in autorenewal/autodeployment
                (1418472000, "2 months", True), (1418472000, "1 week", True),
                # With the "default" logic, this 7-day certificate should autorenew
                # at 3.5 days prior to expiry. We haven't reached that yet,
                # so don't renew.
                (1418472000, None, False),
                # 2014-12-16 03:20, a little less than 3.5 days to expiry.
                (1418700000, None, True),
                # Times that should not renew
                (1418472000, "4 days", False), (1418472000, "2 days", False),
                # 2009-05-01 12:00:00+00:00 (about 5 years prior to expiry)
                # Times that should result in autorenewal/autodeployment
                (1241179200, "7 years", True),
                (1241179200, "11 years 2 months", True),
                # Times that should not renew
                (1241179200, "8 hours", False), (1241179200, "2 days", False),
                (1241179200, "40 days", False), (1241179200, "9 months", False),
                # 2015-01-01 (after expiry has already happened, so all
                #            intervals should cause autorenewal/autodeployment)
                (1420070400, "0 seconds", True),
                (1420070400, "10 seconds", True),
                (1420070400, "10 minutes", True),
                (1420070400, "10 weeks", True), (1420070400, "10 months", True),
                (1420070400, "10 years", True), (1420070400, "99 months", True),
                (1420070400, None, True)
        ]:
            sometime = datetime.datetime.fromtimestamp(current_time, pytz.UTC)
            mock_datetime.datetime.now.return_value = sometime
            self.test_rc.configuration["renew_before_expiry"] = interval
            assert self.test_rc.should_autorenew() == result

        # Lifetime: 31 years
        # Default renewal: about 10 years from expiry
        # Not Before: May 29 07:42:01 2017 GMT
        # Not After : Mar 30 07:42:01 2048 GMT
        not_before=datetime.datetime(2017, 5, 29, 7, 42, 1)
        long_cert = make_cert_with_lifetime(not_before, 31 * 365)
        self.test_rc.update_all_links_to(12)
        with open(self.test_rc.cert, "wb") as f:
            f.write(long_cert)
        self.test_rc.update_all_links_to(11)
        with open(self.test_rc.cert, "wb") as f:
            f.write(long_cert)
        for (current_time, result) in [
            (2114380800, False), # 2037-01-01
            (2148000000, True), # 2038-01-25
        ]:
            sometime = datetime.datetime.fromtimestamp(current_time, pytz.UTC)
            mock_datetime.datetime.now.return_value = sometime
            self.test_rc.configuration["renew_before_expiry"] = interval
            assert self.test_rc.should_autorenew() == result

    def test_parse_renewalinfo(self):
        json = {'suggestedWindow': {'start': '2025-02-23T00:21:03Z', 'end': '2025-02-25T00:21:03Z'}}
        #should not happen as already shorted get_renewalinfo, but
        assert self.test_rc.parse_renewalinfo(json) == (
            datetime.datetime(2025, 2, 23, 0, 21, 3, tzinfo=datetime.timezone.utc),
            datetime.datetime(2025, 2, 25, 0, 21, 3, tzinfo=datetime.timezone.utc))
        
        # valid json at http 200 but it actually has something else in it
        json = {"type": "urn:ietf:params:acme:error:malformed",
            "detail": "Requested certificate was not found",
            "status": 404
            }
        assert self.test_rc.parse_renewalinfo(json) == (None, None)

        #server reply with a timezone
        json = {'suggestedWindow': {'start': '1996-12-19T16:39:57-08:00', 'end': '2025-02-25T00:21:03Z'}}
        assert self.test_rc.parse_renewalinfo(json)[0] == datetime.datetime(1996,12,20,0,39,57, tzinfo=datetime.timezone.utc)
        
        #nanosecond range timestamp: don't care about subseconds but shouldn't error
        json = {'suggestedWindow': {'start': '2025-02-23T00:21:03.123683421Z', 'end': '2025-02-25T00:21:03Z'}}
        assert self.test_rc.parse_renewalinfo(json)[0].second == 3

=======
>>>>>>> 295d8c3c
    def test_autorenewal_is_enabled(self):
        self.test_rc.configuration["renewalparams"] = {}
        assert self.test_rc.autorenewal_is_enabled()
        self.test_rc.configuration["renewalparams"]["autorenew"] = "True"
        assert self.test_rc.autorenewal_is_enabled()

        self.test_rc.configuration["renewalparams"]["autorenew"] = "False"
        assert not self.test_rc.autorenewal_is_enabled()

<<<<<<< HEAD
    @mock.patch("certbot._internal.storage.RenewableCert.get_renewalinfo")
    @mock.patch.object(configuration.NamespaceConfig, 'set_by_user')
    @mock.patch("certbot._internal.storage.RenewableCert.ocsp_revoked")
    def test_should_autorenew(self, mock_ocsp, mock_set_by_user, mock_ari):
        """Test should_autorenew on the basis of reasons other than
        expiry time window."""
        mock_set_by_user.return_value = False
        mock_ari.return_value = None 
        # Autorenewal turned off
        self.test_rc.configuration["renewalparams"] = {"autorenew": "False"}
        assert not self.test_rc.should_autorenew()
        self.test_rc.configuration["renewalparams"]["autorenew"] = "True"
        for kind in ALL_FOUR:
            self._write_out_kind(kind, 12)
        # Mandatory renewal on the basis of OCSP revocation
        mock_ocsp.return_value = True
        assert self.test_rc.should_autorenew()
        mock_ocsp.return_value = False
        # ARI window is past
        mock_ari.return_value = \
            {'suggestedWindow': {'start': '1970-02-19T16:39:57-08:00', 'end': '1970-02-25T00:21:03Z'}}
        assert self.test_rc.should_autorenew()

=======
>>>>>>> 295d8c3c
    @mock.patch("certbot._internal.storage.relevant_values")
    def test_save_successor(self, mock_rv):
        # Mock relevant_values() to claim that all values are relevant here
        # (to avoid instantiating parser)
        mock_rv.side_effect = lambda x: x.to_dict()

        for ver in range(1, 6):
            for kind in ALL_FOUR:
                self._write_out_kind(kind, ver)
        self.test_rc.update_all_links_to(3)
        assert 6 == self.test_rc.save_successor(3, b'new cert', None,
                                           b'new chain', self.config)
        with open(self.test_rc.version("cert", 6)) as f:
            assert f.read() == "new cert"
        with open(self.test_rc.version("chain", 6)) as f:
            assert f.read() == "new chain"
        with open(self.test_rc.version("fullchain", 6)) as f:
            assert f.read() == "new cert" + "new chain"
        # version 6 of the key should be a link back to version 3
        assert not os.path.islink(self.test_rc.version("privkey", 3))
        assert os.path.islink(self.test_rc.version("privkey", 6))
        # Let's try two more updates
        assert 7 == self.test_rc.save_successor(6, b'again', None,
                                           b'newer chain', self.config)
        assert 8 == self.test_rc.save_successor(7, b'hello', None,
                                           b'other chain', self.config)
        # All of the subsequent versions should link directly to the original
        # privkey.
        for i in (6, 7, 8):
            assert os.path.islink(self.test_rc.version("privkey", i))
            assert "privkey3.pem" == os.path.basename(filesystem.readlink(
                self.test_rc.version("privkey", i)))

        for kind in ALL_FOUR:
            assert self.test_rc.available_versions(kind) == list(range(1, 9))
            assert self.test_rc.current_version(kind) == 3
        # Test updating from latest version rather than old version
        self.test_rc.update_all_links_to(8)
        assert 9 == self.test_rc.save_successor(8, b'last', None,
                                           b'attempt', self.config)
        for kind in ALL_FOUR:
            assert self.test_rc.available_versions(kind) == \
                             list(range(1, 10))
            assert self.test_rc.current_version(kind) == 8
        with open(self.test_rc.version("fullchain", 9)) as f:
            assert f.read() == "last" + "attempt"
        temp_config_file = os.path.join(self.config.renewal_configs_dir,
                                        self.test_rc.lineagename) + ".conf.new"
        with open(temp_config_file, "w") as f:
            f.write("We previously crashed while writing me :(")
        # Test updating when providing a new privkey.  The key should
        # be saved in a new file rather than creating a new symlink.
        assert 10 == self.test_rc.save_successor(9, b'with', b'a',
                                            b'key', self.config)
        assert os.path.exists(self.test_rc.version("privkey", 10))
        assert not os.path.islink(self.test_rc.version("privkey", 10))
        assert not os.path.exists(temp_config_file)

    @test_util.skip_on_windows('Group/everybody permissions are not maintained on Windows.')
    @mock.patch("certbot._internal.storage.relevant_values")
    def test_save_successor_maintains_group_mode(self, mock_rv):
        # Mock relevant_values() to claim that all values are relevant here
        # (to avoid instantiating parser)
        mock_rv.side_effect = lambda x: x.to_dict()
        for kind in ALL_FOUR:
            self._write_out_kind(kind, 1)
        self.test_rc.update_all_links_to(1)
        assert filesystem.check_mode(self.test_rc.version("privkey", 1), 0o600)
        filesystem.chmod(self.test_rc.version("privkey", 1), 0o444)
        # If no new key, permissions should be the same (we didn't write any keys)
        self.test_rc.save_successor(1, b"newcert", None, b"new chain", self.config)
        assert filesystem.check_mode(self.test_rc.version("privkey", 2), 0o444)
        # If new key, permissions should be kept as 644
        self.test_rc.save_successor(2, b"newcert", b"new_privkey", b"new chain", self.config)
        assert filesystem.check_mode(self.test_rc.version("privkey", 3), 0o644)
        # If permissions reverted, next renewal will also revert permissions of new key
        filesystem.chmod(self.test_rc.version("privkey", 3), 0o400)
        self.test_rc.save_successor(3, b"newcert", b"new_privkey", b"new chain", self.config)
        assert filesystem.check_mode(self.test_rc.version("privkey", 4), 0o600)

    @mock.patch("certbot._internal.storage.relevant_values")
    @mock.patch("certbot._internal.storage.filesystem.copy_ownership_and_apply_mode")
    def test_save_successor_maintains_gid(self, mock_ownership, mock_rv):
        # Mock relevant_values() to claim that all values are relevant here
        # (to avoid instantiating parser)
        mock_rv.side_effect = lambda x: x.to_dict()
        for kind in ALL_FOUR:
            self._write_out_kind(kind, 1)
        self.test_rc.update_all_links_to(1)
        self.test_rc.save_successor(1, b"newcert", None, b"new chain", self.config)
        assert mock_ownership.called is False
        self.test_rc.save_successor(2, b"newcert", b"new_privkey", b"new chain", self.config)
        assert mock_ownership.called

    @mock.patch("certbot._internal.storage.relevant_values")
    def test_new_lineage(self, mock_rv):
        """Test for new_lineage() class method."""
        # Mock relevant_values to say everything is relevant here (so we
        # don't have to mock the parser to help it decide!)
        mock_rv.side_effect = lambda x: x.to_dict()

        from certbot._internal import storage
        result = storage.RenewableCert.new_lineage(
            "the-lineage.com", b"cert", b"privkey", b"chain", self.config)
        # This consistency check tests most relevant properties about the
        # newly created cert lineage.
        # pylint: disable=protected-access
        assert result._consistent()
        assert os.path.exists(os.path.join(
            self.config.renewal_configs_dir, "the-lineage.com.conf"))
        assert os.path.exists(os.path.join(
            self.config.live_dir, "README"))
        assert os.path.exists(os.path.join(
            self.config.live_dir, "the-lineage.com", "README"))
        assert filesystem.check_mode(result.key_path, 0o600)
        with open(result.fullchain, "rb") as f:
            assert f.read() == b"cert" + b"chain"
        # Let's do it again and make sure it makes a different lineage
        result = storage.RenewableCert.new_lineage(
            "the-lineage.com", b"cert2", b"privkey2", b"chain2", self.config)
        assert os.path.exists(os.path.join(
            self.config.renewal_configs_dir, "the-lineage.com-0001.conf"))
        assert os.path.exists(os.path.join(
            self.config.live_dir, "the-lineage.com-0001", "README"))
        # Allow write to existing but empty dir
        filesystem.mkdir(os.path.join(self.config.default_archive_dir, "the-lineage.com-0002"))
        result = storage.RenewableCert.new_lineage(
            "the-lineage.com", b"cert3", b"privkey3", b"chain3", self.config)
        assert os.path.exists(os.path.join(
            self.config.live_dir, "the-lineage.com-0002", "README"))
        assert filesystem.check_mode(result.key_path, 0o600)
        # Now trigger the detection of already existing files
        shutil.copytree(os.path.join(self.config.live_dir, "the-lineage.com"),
                        os.path.join(self.config.live_dir, "the-lineage.com-0003"))
        with pytest.raises(errors.CertStorageError):
            storage.RenewableCert.new_lineage("the-lineage.com",
                          b"cert4", b"privkey4", b"chain4", self.config)
        shutil.copytree(os.path.join(self.config.live_dir, "the-lineage.com"),
                        os.path.join(self.config.live_dir, "other-example.com"))
        with pytest.raises(errors.CertStorageError):
            storage.RenewableCert.new_lineage("other-example.com", b"cert5",
                          b"privkey5", b"chain5", self.config)
        # Make sure it can accept renewal parameters
        result = storage.RenewableCert.new_lineage(
            "the-lineage.com", b"cert2", b"privkey2", b"chain2", self.config)
        # TODO: Conceivably we could test that the renewal parameters actually
        #       got saved

    @mock.patch("certbot._internal.storage.relevant_values")
    def test_new_lineage_nonexistent_dirs(self, mock_rv):
        """Test that directories can be created if they don't exist."""
        # Mock relevant_values to say everything is relevant here (so we
        # don't have to mock the parser to help it decide!)
        mock_rv.side_effect = lambda x: x.to_dict()

        from certbot._internal import storage
        shutil.rmtree(self.config.renewal_configs_dir)
        shutil.rmtree(self.config.default_archive_dir)
        shutil.rmtree(self.config.live_dir)

        storage.RenewableCert.new_lineage(
            "the-lineage.com", b"cert2", b"privkey2", b"chain2", self.config)
        assert os.path.exists(
            os.path.join(
                self.config.renewal_configs_dir, "the-lineage.com.conf"))
        assert os.path.exists(os.path.join(
            self.config.live_dir, "the-lineage.com", "privkey.pem"))
        assert os.path.exists(os.path.join(
            self.config.default_archive_dir, "the-lineage.com", "privkey1.pem"))

    @mock.patch("certbot._internal.storage.util.unique_lineage_name")
    def test_invalid_config_filename(self, mock_uln):
        from certbot._internal import storage
        mock_uln.return_value = "this_does_not_end_with_dot_conf", "yikes"
        with pytest.raises(errors.CertStorageError):
            storage.RenewableCert.new_lineage("example.com",
                          "cert", "privkey", "chain", self.config)

    def test_bad_kind(self):
        with pytest.raises(errors.CertStorageError):
            self.test_rc.current_target("elephant")
        with pytest.raises(errors.CertStorageError):
            self.test_rc.current_version("elephant")
        with pytest.raises(errors.CertStorageError):
            self.test_rc.version("elephant", 17)
        with pytest.raises(errors.CertStorageError):
            self.test_rc.available_versions("elephant")
        with pytest.raises(errors.CertStorageError):
            self.test_rc.newest_available_version("elephant")
        # pylint: disable=protected-access
        with pytest.raises(errors.CertStorageError):
            self.test_rc._update_link_to("elephant", 17)

    @mock.patch("certbot.ocsp.RevocationChecker.ocsp_revoked_by_paths")
    def test_ocsp_revoked(self, mock_checker):
        # Write out test files
        for kind in ALL_FOUR:
            self._write_out_kind(kind, 1)
        version = self.test_rc.latest_common_version()
        expected_cert_path = self.test_rc.version("cert", version)
        expected_chain_path = self.test_rc.version("chain", version)

        # Test with cert revoked
        mock_checker.return_value = True
        assert self.test_rc.ocsp_revoked(version)
        assert mock_checker.call_args[0][0] == expected_cert_path
        assert mock_checker.call_args[0][1] == expected_chain_path

        # Test with cert not revoked
        mock_checker.return_value = False
        assert not self.test_rc.ocsp_revoked(version)
        assert mock_checker.call_args[0][0] == expected_cert_path
        assert mock_checker.call_args[0][1] == expected_chain_path

        # Test with error
        mock_checker.side_effect = ValueError
        with mock.patch("certbot._internal.storage.logger.warning") as logger:
            assert not self.test_rc.ocsp_revoked(version)
        assert mock_checker.call_args[0][0] == expected_cert_path
        assert mock_checker.call_args[0][1] == expected_chain_path
        log_msg = logger.call_args[0][0]
        assert "An error occurred determining the OCSP status" in log_msg

    def test_add_time_interval(self):
        from certbot._internal import storage

        # this month has 30 days, and the next year is a leap year
        time_1 = datetime.datetime(2003, 11, 20, 11, 59, 21, tzinfo=pytz.UTC)

        # this month has 31 days, and the next year is not a leap year
        time_2 = datetime.datetime(2012, 10, 18, 21, 31, 16, tzinfo=pytz.UTC)

        # in different time zone (GMT+8)
        time_3 = pytz.timezone('Asia/Shanghai').fromutc(
            datetime.datetime(2015, 10, 26, 22, 25, 41))

        intended = {
            (time_1, ""): time_1,
            (time_2, ""): time_2,
            (time_3, ""): time_3,
            (time_1, "17 days"): time_1 + datetime.timedelta(17),
            (time_2, "17 days"): time_2 + datetime.timedelta(17),
            (time_1, "30"): time_1 + datetime.timedelta(30),
            (time_2, "30"): time_2 + datetime.timedelta(30),
            (time_1, "7 weeks"): time_1 + datetime.timedelta(49),
            (time_2, "7 weeks"): time_2 + datetime.timedelta(49),
            # 1 month is always 30 days, no matter which month it is
            (time_1, "1 month"): time_1 + datetime.timedelta(30),
            (time_2, "1 month"): time_2 + datetime.timedelta(31),
            # 1 year could be 365 or 366 days, depends on the year
            (time_1, "1 year"): time_1 + datetime.timedelta(366),
            (time_2, "1 year"): time_2 + datetime.timedelta(365),
            (time_1, "1 year 1 day"): time_1 + datetime.timedelta(367),
            (time_2, "1 year 1 day"): time_2 + datetime.timedelta(366),
            (time_1, "1 year-1 day"): time_1 + datetime.timedelta(365),
            (time_2, "1 year-1 day"): time_2 + datetime.timedelta(364),
            (time_1, "4 years"): time_1 + datetime.timedelta(1461),
            (time_2, "4 years"): time_2 + datetime.timedelta(1461),
        }

        for parameters, excepted in intended.items():
            base_time, interval = parameters
            assert storage.add_time_interval(base_time, interval) == \
                             excepted
    
    def test_parse_js_time(self):
        ts = "2024-07-04T19:56:35Z"
        from certbot._internal import storage
        t = storage.parse_rfc3399_time(ts)
        assert t == datetime.datetime(2024, 7, 4, 19, 56, 35, tzinfo=datetime.timezone.utc)

    def test_server(self):
        self.test_rc.configuration["renewalparams"] = {}
        assert self.test_rc.server is None
        rp = self.test_rc.configuration["renewalparams"]
        rp["server"] = "https://acme.example/dir"
        assert self.test_rc.server == "https://acme.example/dir"

    def test_is_test_cert(self):
        self.test_rc.configuration["renewalparams"] = {}
        rp = self.test_rc.configuration["renewalparams"]
        assert self.test_rc.is_test_cert is False
        rp["server"] = "https://acme-staging-v02.api.letsencrypt.org/directory"
        assert self.test_rc.is_test_cert is True
        rp["server"] = "https://staging.someotherca.com/directory"
        assert self.test_rc.is_test_cert is True
        rp["server"] = "https://acme-v01.api.letsencrypt.org/directory"
        assert self.test_rc.is_test_cert is False
        rp["server"] = "https://acme-v02.api.letsencrypt.org/directory"
        assert self.test_rc.is_test_cert is False

    def test_missing_cert(self):
        from certbot._internal import storage
        with pytest.raises(errors.CertStorageError):
            storage.RenewableCert(self.config_file.filename, self.config)
        os.symlink("missing", self.config_file[ALL_FOUR[0]])
        with pytest.raises(errors.CertStorageError):
            storage.RenewableCert(self.config_file.filename, self.config)

    def test_write_renewal_config(self):
        # Mostly tested by the process of creating and updating lineages,
        # but we can test that this successfully creates files, removes
        # unneeded items, and preserves comments.
        temp = os.path.join(self.config.config_dir, "sample-file")
        temp2 = os.path.join(self.config.config_dir, "sample-file.new")
        with open(temp, "w") as f:
            f.write("[renewalparams]\nuseful = value # A useful value\n"
                    "useless = value # Not needed\n")
        filesystem.chmod(temp, 0o640)
        target = {}
        for x in ALL_FOUR:
            target[x] = "somewhere"
        archive_dir = "the_archive"
        relevant_data = {"useful": "new_value"}

        from certbot._internal import storage
        storage.write_renewal_config(temp, temp2, archive_dir, target, relevant_data)

        with open(temp2, "r") as f:
            content = f.read()
        # useful value was updated
        assert "useful = new_value" in content
        # associated comment was preserved
        assert "A useful value" in content
        # useless value was deleted
        assert "useless" not in content
        # check version was stored
        assert "version = {0}".format(certbot.__version__) in content
        # ensure permissions are copied
        assert stat.S_IMODE(os.lstat(temp).st_mode) == \
                         stat.S_IMODE(os.lstat(temp2).st_mode)

    def test_truncate(self):
        # It should not do anything when there's less than 5 cert history
        for kind in ALL_FOUR:
            self._write_out_kind(kind, 1)
        with mock.patch('certbot.compat.os.unlink') as mock_unlink:
            self.test_rc.truncate()
            mock_unlink.assert_not_called()

        # It should truncate the excess when there's more than 5 cert history
        for kind in ALL_FOUR:
            for i in range(2, 8):
                self._write_out_kind(kind, i)
        with mock.patch('certbot.compat.os.unlink') as mock_unlink:
            self.test_rc.truncate()
            assert mock_unlink.call_count == 1 * len(ALL_FOUR)
            assert "1.pem" in mock_unlink.call_args_list[0][0][0]

class DeleteFilesTest(BaseRenewableCertTest):
    """Tests for certbot._internal.storage.delete_files"""
    def setUp(self):
        super().setUp()

        for kind in ALL_FOUR:
            kind_path = os.path.join(self.config.config_dir, "live", "example.org",
                                        kind + ".pem")
            with open(kind_path, 'a'):
                pass
        self.config_file.write()
        assert os.path.exists(os.path.join(
            self.config.renewal_configs_dir, "example.org.conf"))
        assert os.path.exists(os.path.join(
            self.config.live_dir, "example.org"))
        assert os.path.exists(os.path.join(
            self.config.config_dir, "archive", "example.org"))

    def _call(self):
        from certbot._internal import storage
        with mock.patch("certbot._internal.storage.logger"):
            storage.delete_files(self.config, "example.org")

    def test_delete_all_files(self):
        self._call()

        assert not os.path.exists(os.path.join(
            self.config.renewal_configs_dir, "example.org.conf"))
        assert not os.path.exists(os.path.join(
            self.config.live_dir, "example.org"))
        assert not os.path.exists(os.path.join(
            self.config.config_dir, "archive", "example.org"))

    def test_bad_renewal_config(self):
        with open(self.config_file.filename, 'a') as config_file:
            config_file.write("asdfasfasdfasdf")

        with pytest.raises(errors.CertStorageError):
            self._call()
        assert os.path.exists(os.path.join(
            self.config.live_dir, "example.org"))
        assert not os.path.exists(os.path.join(
            self.config.renewal_configs_dir, "example.org.conf"))

    def test_no_renewal_config(self):
        os.remove(self.config_file.filename)
        with pytest.raises(errors.CertStorageError):
            self._call()
        assert os.path.exists(os.path.join(
            self.config.live_dir, "example.org"))
        assert not os.path.exists(self.config_file.filename)

    def test_no_cert_file(self):
        os.remove(os.path.join(
            self.config.live_dir, "example.org", "cert.pem"))
        self._call()
        assert not os.path.exists(self.config_file.filename)
        assert not os.path.exists(os.path.join(
            self.config.live_dir, "example.org"))
        assert not os.path.exists(os.path.join(
            self.config.config_dir, "archive", "example.org"))

    def test_no_readme_file(self):
        os.remove(os.path.join(
            self.config.live_dir, "example.org", "README"))
        self._call()
        assert not os.path.exists(self.config_file.filename)
        assert not os.path.exists(os.path.join(
            self.config.live_dir, "example.org"))
        assert not os.path.exists(os.path.join(
            self.config.config_dir, "archive", "example.org"))

    def test_livedir_not_empty(self):
        with open(os.path.join(
            self.config.live_dir, "example.org", "other_file"), 'a'):
            pass
        self._call()
        assert not os.path.exists(self.config_file.filename)
        assert os.path.exists(os.path.join(
            self.config.live_dir, "example.org"))
        assert not os.path.exists(os.path.join(
            self.config.config_dir, "archive", "example.org"))

    def test_no_archive(self):
        archive_dir = os.path.join(self.config.config_dir, "archive", "example.org")
        os.rmdir(archive_dir)
        self._call()
        assert not os.path.exists(self.config_file.filename)
        assert not os.path.exists(os.path.join(
            self.config.live_dir, "example.org"))
        assert not os.path.exists(archive_dir)

class CertPathForCertNameTest(BaseRenewableCertTest):
    """Test for certbot._internal.storage.cert_path_for_cert_name"""
    def setUp(self):
        super().setUp()
        self.config_file.write()
        self._write_out_ex_kinds()
        self.fullchain = os.path.join(self.config.config_dir, 'live', 'example.org',
                'fullchain.pem')
        self.config.cert_path = self.fullchain

    def _call(self, cli_config, certname):
        from certbot._internal.storage import cert_path_for_cert_name
        return cert_path_for_cert_name(cli_config, certname)

    def test_simple_cert_name(self):
        assert self._call(self.config, 'example.org') == self.fullchain

    def test_no_such_cert_name(self):
        with pytest.raises(errors.CertStorageError):
            self._call(self.config, 'fake-example.org')

if __name__ == "__main__":
    sys.exit(pytest.main(sys.argv[1:] + [__file__]))  # pragma: no cover<|MERGE_RESOLUTION|>--- conflicted
+++ resolved
@@ -447,7 +447,6 @@
         with pytest.raises(errors.CertStorageError):
             self.test_rc.names()
 
-<<<<<<< HEAD
     @mock.patch.object(configuration.NamespaceConfig, 'set_by_user')
     @mock.patch("certbot._internal.storage.datetime")
     def test_time_interval_judgments(self, mock_datetime, mock_set_by_user):
@@ -550,8 +549,6 @@
         json = {'suggestedWindow': {'start': '2025-02-23T00:21:03.123683421Z', 'end': '2025-02-25T00:21:03Z'}}
         assert self.test_rc.parse_renewalinfo(json)[0].second == 3
 
-=======
->>>>>>> 295d8c3c
     def test_autorenewal_is_enabled(self):
         self.test_rc.configuration["renewalparams"] = {}
         assert self.test_rc.autorenewal_is_enabled()
@@ -561,7 +558,7 @@
         self.test_rc.configuration["renewalparams"]["autorenew"] = "False"
         assert not self.test_rc.autorenewal_is_enabled()
 
-<<<<<<< HEAD
+
     @mock.patch("certbot._internal.storage.RenewableCert.get_renewalinfo")
     @mock.patch.object(configuration.NamespaceConfig, 'set_by_user')
     @mock.patch("certbot._internal.storage.RenewableCert.ocsp_revoked")
@@ -585,8 +582,6 @@
             {'suggestedWindow': {'start': '1970-02-19T16:39:57-08:00', 'end': '1970-02-25T00:21:03Z'}}
         assert self.test_rc.should_autorenew()
 
-=======
->>>>>>> 295d8c3c
     @mock.patch("certbot._internal.storage.relevant_values")
     def test_save_successor(self, mock_rv):
         # Mock relevant_values() to claim that all values are relevant here
