--- conflicted
+++ resolved
@@ -210,11 +210,14 @@
             "renewal config file name must end in .conf")
     return os.path.basename(config_filename[:-len(".conf")])
 
-<<<<<<< HEAD
 def renewal_filename_for_lineagename(config, lineagename):
     """Returns the lineagename for a configuration filename.
     """
     return os.path.join(config.renewal_configs_dir, lineagename) + ".conf"
+
+def _relpath_from_file(archive_dir, from_file):
+    """Path to a directory from a file"""
+    return os.path.relpath(archive_dir, os.path.dirname(from_file))
 
 def _full_archive_path(config_obj, cli_config, lineagename):
     """Returns the full archive path for a lineagename
@@ -298,11 +301,6 @@
         logger.debug("Removed %s", archive_path)
     except OSError:
         logger.debug("Unable to remove %s", archive_path)
-=======
-def _relpath_from_file(archive_dir, from_file):
-    """Path to a directory from a file"""
-    return os.path.relpath(archive_dir, os.path.dirname(from_file))
->>>>>>> 27525fb2
 
 
 class RenewableCert(object):
