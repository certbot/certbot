--- conflicted
+++ resolved
@@ -10,15 +10,10 @@
 import pytz
 
 from acme import messages
-<<<<<<< HEAD
+
+import certbot.tests.util as test_util
 from certbot import errors
 from certbot.compat import os, misc
-=======
-
->>>>>>> 6cadf3d2
-import certbot.tests.util as test_util
-from certbot import errors
-from certbot.compat import misc
 
 KEY = jose.JWKRSA.load(test_util.load_vector("rsa512_key.pem"))
 
