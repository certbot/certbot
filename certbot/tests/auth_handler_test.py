"""Tests for certbot._internal.auth_handler."""
import functools
import logging
import unittest

try:
    import mock
except ImportError:  # pragma: no cover
    from unittest import mock

from acme import challenges
from acme import client as acme_client
from acme import errors as acme_errors
from acme import messages
from certbot import achallenges
from certbot import errors
from certbot import util
<<<<<<< HEAD
from certbot.display import util as display_util
=======
from certbot._internal.display import obj as display_obj
>>>>>>> 10eecf9c
from certbot.plugins import common as plugin_common
from certbot.tests import acme_util
from certbot.tests import util as test_util


class ChallengeFactoryTest(unittest.TestCase):
    # pylint: disable=protected-access

    def setUp(self):
        from certbot._internal.auth_handler import AuthHandler

        # Account is mocked...
        self.handler = AuthHandler(None, None, mock.Mock(key="mock_key"), [])

        self.authzr = acme_util.gen_authzr(
            messages.STATUS_PENDING, "test", acme_util.CHALLENGES,
            [messages.STATUS_PENDING] * 6, False)

    def test_all(self):
        achalls = self.handler._challenge_factory(
            self.authzr, range(0, len(acme_util.CHALLENGES)))

        self.assertEqual(
            [achall.chall for achall in achalls], acme_util.CHALLENGES)

    def test_one_http(self):
        achalls = self.handler._challenge_factory(self.authzr, [0])

        self.assertEqual(
            [achall.chall for achall in achalls], [acme_util.HTTP01])

    def test_unrecognized(self):
        authzr = acme_util.gen_authzr(
             messages.STATUS_PENDING, "test",
             [mock.Mock(chall="chall", typ="unrecognized")],
             [messages.STATUS_PENDING])

        self.assertRaises(
             errors.Error, self.handler._challenge_factory, authzr, [0])


class HandleAuthorizationsTest(unittest.TestCase):
    """handle_authorizations test.

    This tests everything except for all functions under _poll_challenges.

    """

    def setUp(self):
        from certbot._internal.auth_handler import AuthHandler

        self.mock_display = mock.Mock()
        self.mock_config = mock.Mock(debug_challenges=False)
<<<<<<< HEAD
        with mock.patch("certbot.display.util.zope.component.provideUtility"):
            display_util.set_display(self.mock_display)
=======
        with mock.patch("zope.component.provideUtility"):
            display_obj.set_display(self.mock_display)
>>>>>>> 10eecf9c

        self.mock_auth = mock.MagicMock(name="ApacheConfigurator")

        self.mock_auth.get_chall_pref.return_value = [challenges.HTTP01]

        self.mock_auth.perform.side_effect = gen_auth_resp

        self.mock_account = mock.Mock(key=util.Key("file_path", "PEM"))
        self.mock_net = mock.MagicMock(spec=acme_client.Client)
        self.mock_net.acme_version = 1
        self.mock_net.retry_after.side_effect = acme_client.Client.retry_after

        self.handler = AuthHandler(
            self.mock_auth, self.mock_net, self.mock_account, [])

        logging.disable(logging.CRITICAL)

    def tearDown(self):
        logging.disable(logging.NOTSET)

    def _test_name1_http_01_1_common(self, combos):
        authzr = gen_dom_authzr(domain="0", challs=acme_util.CHALLENGES, combos=combos)
        mock_order = mock.MagicMock(authorizations=[authzr])

        self.mock_net.poll.side_effect = _gen_mock_on_poll(retry=1, wait_value=30)
        with mock.patch('certbot._internal.auth_handler.time') as mock_time:
            authzr = self.handler.handle_authorizations(mock_order, self.mock_config)

            self.assertEqual(self.mock_net.answer_challenge.call_count, 1)

            self.assertEqual(self.mock_net.poll.call_count, 2)  # Because there is one retry
            self.assertEqual(mock_time.sleep.call_count, 2)
            # Retry-After header is 30 seconds, but at the time sleep is invoked, several
            # instructions are executed, and next pool is in less than 30 seconds.
            self.assertLessEqual(mock_time.sleep.call_args_list[1][0][0], 30)
            # However, assert that we did not took the default value of 3 seconds.
            self.assertGreater(mock_time.sleep.call_args_list[1][0][0], 3)

            self.assertEqual(self.mock_auth.cleanup.call_count, 1)
            # Test if list first element is http-01, use typ because it is an achall
            self.assertEqual(
                self.mock_auth.cleanup.call_args[0][0][0].typ, "http-01")

            self.assertEqual(len(authzr), 1)

    def test_name1_http_01_1_acme_1(self):
        self._test_name1_http_01_1_common(combos=True)

    def test_name1_http_01_1_acme_2(self):
        self.mock_net.acme_version = 2
        self._test_name1_http_01_1_common(combos=False)

    def test_name1_http_01_1_dns_1_acme_1(self):
        self.mock_net.poll.side_effect = _gen_mock_on_poll()
        self.mock_auth.get_chall_pref.return_value.append(challenges.DNS01)

        authzr = gen_dom_authzr(domain="0", challs=acme_util.CHALLENGES, combos=False)
        mock_order = mock.MagicMock(authorizations=[authzr])
        authzr = self.handler.handle_authorizations(mock_order, self.mock_config)

        self.assertEqual(self.mock_net.answer_challenge.call_count, 2)

        self.assertEqual(self.mock_net.poll.call_count, 1)

        self.assertEqual(self.mock_auth.cleanup.call_count, 1)
        # Test if list first element is http-01, use typ because it is an achall
        for achall in self.mock_auth.cleanup.call_args[0][0]:
            self.assertIn(achall.typ, ["http-01", "dns-01"])

        # Length of authorizations list
        self.assertEqual(len(authzr), 1)

    def test_name1_http_01_1_dns_1_acme_2(self):
        self.mock_net.acme_version = 2
        self.mock_net.poll.side_effect = _gen_mock_on_poll()
        self.mock_auth.get_chall_pref.return_value.append(challenges.DNS01)

        authzr = gen_dom_authzr(domain="0", challs=acme_util.CHALLENGES, combos=False)
        mock_order = mock.MagicMock(authorizations=[authzr])
        authzr = self.handler.handle_authorizations(mock_order, self.mock_config)

        self.assertEqual(self.mock_net.answer_challenge.call_count, 1)

        self.assertEqual(self.mock_net.poll.call_count, 1)

        self.assertEqual(self.mock_auth.cleanup.call_count, 1)
        cleaned_up_achalls = self.mock_auth.cleanup.call_args[0][0]
        self.assertEqual(len(cleaned_up_achalls), 1)
        self.assertEqual(cleaned_up_achalls[0].typ, "http-01")

        # Length of authorizations list
        self.assertEqual(len(authzr), 1)

    def _test_name3_http_01_3_common(self, combos):
        self.mock_net.request_domain_challenges.side_effect = functools.partial(
            gen_dom_authzr, challs=acme_util.CHALLENGES, combos=combos)

        authzrs = [gen_dom_authzr(domain="0", challs=acme_util.CHALLENGES),
                   gen_dom_authzr(domain="1", challs=acme_util.CHALLENGES),
                   gen_dom_authzr(domain="2", challs=acme_util.CHALLENGES)]
        mock_order = mock.MagicMock(authorizations=authzrs)

        self.mock_net.poll.side_effect = _gen_mock_on_poll()
        authzr = self.handler.handle_authorizations(mock_order, self.mock_config)

        self.assertEqual(self.mock_net.answer_challenge.call_count, 3)

        # Check poll call
        self.assertEqual(self.mock_net.poll.call_count, 3)

        self.assertEqual(self.mock_auth.cleanup.call_count, 1)

        self.assertEqual(len(authzr), 3)

    def test_name3_http_01_3_common_acme_1(self):
        self._test_name3_http_01_3_common(combos=True)

    def test_name3_http_01_3_common_acme_2(self):
        self.mock_net.acme_version = 2
        self._test_name3_http_01_3_common(combos=False)

    def test_debug_challenges(self):
        config = mock.Mock(debug_challenges=True)
        authzrs = [gen_dom_authzr(domain="0", challs=acme_util.CHALLENGES)]
        mock_order = mock.MagicMock(authorizations=authzrs)

        self.mock_net.poll.side_effect = _gen_mock_on_poll()

        self.handler.handle_authorizations(mock_order, config)

        self.assertEqual(self.mock_net.answer_challenge.call_count, 1)
        self.assertEqual(self.mock_display.notification.call_count, 1)

    def test_perform_failure(self):
        authzrs = [gen_dom_authzr(domain="0", challs=acme_util.CHALLENGES)]
        mock_order = mock.MagicMock(authorizations=authzrs)

        self.mock_auth.perform.side_effect = errors.AuthorizationError

        self.assertRaises(
            errors.AuthorizationError, self.handler.handle_authorizations,
            mock_order, self.mock_config)

    def test_max_retries_exceeded(self):
        authzrs = [gen_dom_authzr(domain="0", challs=acme_util.CHALLENGES)]
        mock_order = mock.MagicMock(authorizations=authzrs)

        # We will return STATUS_PENDING twice before returning STATUS_VALID.
        self.mock_net.poll.side_effect = _gen_mock_on_poll(retry=2)

        with self.assertRaises(errors.AuthorizationError) as error:
            # We retry only once, so retries will be exhausted before STATUS_VALID is returned.
            self.handler.handle_authorizations(mock_order, self.mock_config, False, 1)
        self.assertIn('All authorizations were not finalized by the CA.', str(error.exception))

    def test_no_domains(self):
        mock_order = mock.MagicMock(authorizations=[])
        self.assertRaises(errors.AuthorizationError, self.handler.handle_authorizations,
                          mock_order, self.mock_config)

    def _test_preferred_challenge_choice_common(self, combos):
        authzrs = [gen_dom_authzr(domain="0", challs=acme_util.CHALLENGES, combos=combos)]
        mock_order = mock.MagicMock(authorizations=authzrs)

        self.mock_auth.get_chall_pref.return_value.append(challenges.HTTP01)

        self.handler.pref_challs.extend((challenges.HTTP01.typ,
                                         challenges.DNS01.typ,))

        self.mock_net.poll.side_effect = _gen_mock_on_poll()
        self.handler.handle_authorizations(mock_order, self.mock_config)

        self.assertEqual(self.mock_auth.cleanup.call_count, 1)
        self.assertEqual(
            self.mock_auth.cleanup.call_args[0][0][0].typ, "http-01")

    def test_preferred_challenge_choice_common_acme_1(self):
        self._test_preferred_challenge_choice_common(combos=True)

    def test_preferred_challenge_choice_common_acme_2(self):
        self.mock_net.acme_version = 2
        self._test_preferred_challenge_choice_common(combos=False)

    def _test_preferred_challenges_not_supported_common(self, combos):
        authzrs = [gen_dom_authzr(domain="0", challs=acme_util.CHALLENGES, combos=combos)]
        mock_order = mock.MagicMock(authorizations=authzrs)
        self.handler.pref_challs.append(challenges.DNS01.typ)
        self.assertRaises(
            errors.AuthorizationError, self.handler.handle_authorizations,
            mock_order, self.mock_config)

    def test_preferred_challenges_not_supported_acme_1(self):
        self._test_preferred_challenges_not_supported_common(combos=True)

    def test_preferred_challenges_not_supported_acme_2(self):
        self.mock_net.acme_version = 2
        self._test_preferred_challenges_not_supported_common(combos=False)

    def test_dns_only_challenge_not_supported(self):
        authzrs = [gen_dom_authzr(domain="0", challs=[acme_util.DNS01])]
        mock_order = mock.MagicMock(authorizations=authzrs)
        self.assertRaises(
            errors.AuthorizationError, self.handler.handle_authorizations,
            mock_order, self.mock_config)

    def test_perform_error(self):
        self.mock_auth.perform.side_effect = errors.AuthorizationError

        authzr = gen_dom_authzr(domain="0", challs=acme_util.CHALLENGES, combos=True)
        mock_order = mock.MagicMock(authorizations=[authzr])
        self.assertRaises(errors.AuthorizationError, self.handler.handle_authorizations,
                          mock_order, self.mock_config)

        self.assertEqual(self.mock_auth.cleanup.call_count, 1)
        self.assertEqual(
            self.mock_auth.cleanup.call_args[0][0][0].typ, "http-01")

    def test_answer_error(self):
        self.mock_net.answer_challenge.side_effect = errors.AuthorizationError

        authzrs = [gen_dom_authzr(domain="0", challs=acme_util.CHALLENGES)]
        mock_order = mock.MagicMock(authorizations=authzrs)

        self.assertRaises(
            errors.AuthorizationError, self.handler.handle_authorizations,
            mock_order, self.mock_config)
        self.assertEqual(self.mock_auth.cleanup.call_count, 1)
        self.assertEqual(
            self.mock_auth.cleanup.call_args[0][0][0].typ, "http-01")

    def test_incomplete_authzr_error(self):
        authzrs = [gen_dom_authzr(domain="0", challs=acme_util.CHALLENGES)]
        mock_order = mock.MagicMock(authorizations=authzrs)
        self.mock_net.poll.side_effect = _gen_mock_on_poll(status=messages.STATUS_INVALID)

<<<<<<< HEAD
        with test_util.patch_display_service():
=======
        with test_util.patch_display_util():
>>>>>>> 10eecf9c
            with self.assertRaises(errors.AuthorizationError) as error:
                self.handler.handle_authorizations(mock_order, self.mock_config, False)
        self.assertIn('Some challenges have failed.', str(error.exception))
        self.assertEqual(self.mock_auth.cleanup.call_count, 1)
        self.assertEqual(
            self.mock_auth.cleanup.call_args[0][0][0].typ, "http-01")

    def test_best_effort(self):
        def _conditional_mock_on_poll(authzr):
            """This mock will invalidate one authzr, and invalidate the other one"""
            valid_mock = _gen_mock_on_poll(messages.STATUS_VALID)
            invalid_mock = _gen_mock_on_poll(messages.STATUS_INVALID)

            if authzr.body.identifier.value == 'will-be-invalid':
                return invalid_mock(authzr)
            return valid_mock(authzr)

        # Two authzrs. Only one will be valid.
        authzrs = [gen_dom_authzr(domain="will-be-valid", challs=acme_util.CHALLENGES),
                   gen_dom_authzr(domain="will-be-invalid", challs=acme_util.CHALLENGES)]
        self.mock_net.poll.side_effect = _conditional_mock_on_poll

        mock_order = mock.MagicMock(authorizations=authzrs)

        with mock.patch('certbot._internal.auth_handler.AuthHandler._report_failed_authzrs') \
            as mock_report:
            valid_authzr = self.handler.handle_authorizations(mock_order, self.mock_config, True)

        # Because best_effort=True, we did not blow up. Instead ...
        self.assertEqual(len(valid_authzr), 1)  # ... the valid authzr has been processed
        self.assertEqual(mock_report.call_count, 1)  # ... the invalid authzr has been reported

        self.mock_net.poll.side_effect = _gen_mock_on_poll(status=messages.STATUS_INVALID)

<<<<<<< HEAD
        with test_util.patch_display_service():
=======
        with test_util.patch_display_util():
>>>>>>> 10eecf9c
            with self.assertRaises(errors.AuthorizationError) as error:
                self.handler.handle_authorizations(mock_order, self.mock_config, True)

        # Despite best_effort=True, process will fail because no authzr is valid.
        self.assertIn('All challenges have failed.', str(error.exception))

    def test_validated_challenge_not_rerun(self):
        # With a pending challenge that is not supported by the plugin, we
        # expect an exception to be raised.
        authzr = acme_util.gen_authzr(
                messages.STATUS_PENDING, "0",
                [acme_util.DNS01],
                [messages.STATUS_PENDING], False)
        mock_order = mock.MagicMock(authorizations=[authzr])
        self.assertRaises(
            errors.AuthorizationError, self.handler.handle_authorizations,
            mock_order, self.mock_config)

        # With a validated challenge that is not supported by the plugin, we
        # expect the challenge to not be solved again and
        # handle_authorizations() to succeed.
        authzr = acme_util.gen_authzr(
                messages.STATUS_VALID, "0",
                [acme_util.DNS01],
                [messages.STATUS_VALID], False)
        mock_order = mock.MagicMock(authorizations=[authzr])
        self.handler.handle_authorizations(mock_order, self.mock_config)

    def test_valid_authzrs_deactivated(self):
        """When we deactivate valid authzrs in an orderr, we expect them to become deactivated
        and to receive a list of deactivated authzrs in return."""
        def _mock_deactivate(authzr):
            if authzr.body.status == messages.STATUS_VALID:
                if authzr.body.identifier.value == "is_valid_but_will_fail":
                    raise acme_errors.Error("Mock deactivation ACME error")
                authzb = authzr.body.update(status=messages.STATUS_DEACTIVATED)
                authzr = messages.AuthorizationResource(body=authzb)
            else: # pragma: no cover
                raise errors.Error("Can't deactivate non-valid authz")
            return authzr

        to_deactivate = [("is_valid", messages.STATUS_VALID),
                         ("is_pending", messages.STATUS_PENDING),
                         ("is_valid_but_will_fail", messages.STATUS_VALID)]

        to_deactivate = [acme_util.gen_authzr(a[1], a[0], [acme_util.HTTP01],
                         [a[1], False]) for a in to_deactivate]
        orderr = mock.MagicMock(authorizations=to_deactivate)

        self.mock_net.deactivate_authorization.side_effect = _mock_deactivate

        authzrs, failed = self.handler.deactivate_valid_authorizations(orderr)

        self.assertEqual(self.mock_net.deactivate_authorization.call_count, 2)
        self.assertEqual(len(authzrs), 1)
        self.assertEqual(len(failed), 1)
        self.assertEqual(authzrs[0].body.identifier.value, "is_valid")
        self.assertEqual(authzrs[0].body.status, messages.STATUS_DEACTIVATED)
        self.assertEqual(failed[0].body.identifier.value, "is_valid_but_will_fail")
        self.assertEqual(failed[0].body.status, messages.STATUS_VALID)


def _gen_mock_on_poll(status=messages.STATUS_VALID, retry=0, wait_value=1):
    state = {'count': retry}

    def _mock(authzr):
        state['count'] = state['count'] - 1
        effective_status = status if state['count'] < 0 else messages.STATUS_PENDING
        updated_azr = acme_util.gen_authzr(
            effective_status,
            authzr.body.identifier.value,
            [challb.chall for challb in authzr.body.challenges],
            [effective_status] * len(authzr.body.challenges),
            authzr.body.combinations)
        return updated_azr, mock.MagicMock(headers={'Retry-After': str(wait_value)})
    return _mock


class ChallbToAchallTest(unittest.TestCase):
    """Tests for certbot._internal.auth_handler.challb_to_achall."""

    def _call(self, challb):
        from certbot._internal.auth_handler import challb_to_achall
        return challb_to_achall(challb, "account_key", "domain")

    def test_it(self):
        self.assertEqual(
            self._call(acme_util.HTTP01_P),
            achallenges.KeyAuthorizationAnnotatedChallenge(
                challb=acme_util.HTTP01_P, account_key="account_key",
                domain="domain"),
        )


class GenChallengePathTest(unittest.TestCase):
    """Tests for certbot._internal.auth_handler.gen_challenge_path.

    .. todo:: Add more tests for dumb_path... depending on what we want to do.

    """
    def setUp(self):
        logging.disable(logging.FATAL)

    def tearDown(self):
        logging.disable(logging.NOTSET)

    @classmethod
    def _call(cls, challbs, preferences, combinations):
        from certbot._internal.auth_handler import gen_challenge_path
        return gen_challenge_path(challbs, preferences, combinations)

    def test_common_case(self):
        """Given DNS01 and HTTP01 with appropriate combos."""
        challbs = (acme_util.DNS01_P, acme_util.HTTP01_P)
        prefs = [challenges.DNS01, challenges.HTTP01]
        combos = ((0,), (1,))

        # Smart then trivial dumb path test
        self.assertEqual(self._call(challbs, prefs, combos), (0,))
        self.assertTrue(self._call(challbs, prefs, None))
        # Rearrange order...
        self.assertEqual(self._call(challbs[::-1], prefs, combos), (1,))
        self.assertTrue(self._call(challbs[::-1], prefs, None))

    def test_not_supported(self):
        challbs = (acme_util.DNS01_P, acme_util.HTTP01_P)
        prefs = [challenges.HTTP01]
        combos = ((0, 1),)

        # smart path fails because no challs in perfs satisfies combos
        self.assertRaises(
            errors.AuthorizationError, self._call, challbs, prefs, combos)
        # dumb path fails because all challbs are not supported
        self.assertRaises(
            errors.AuthorizationError, self._call, challbs, prefs, None)


class ReportFailedAuthzrsTest(unittest.TestCase):
    """Tests for certbot._internal.auth_handler.AuthHandler._report_failed_authzrs."""
    # pylint: disable=protected-access


    def setUp(self):
        from certbot._internal.auth_handler import AuthHandler

        self.mock_auth = mock.MagicMock(spec=plugin_common.Plugin, name="buzz")
        self.mock_auth.name = "buzz"
        self.mock_auth.auth_hint.return_value = "the buzz hint"
        self.handler = AuthHandler(self.mock_auth, mock.MagicMock(), mock.MagicMock(), [])

        kwargs = {
            "chall": acme_util.HTTP01,
            "uri": "uri",
            "status": messages.STATUS_INVALID,
            "error": messages.Error.with_code("tls", detail="detail"),
        }

        # Prevent future regressions if the error type changes
        self.assertIsNotNone(kwargs["error"].description)

        http_01 = messages.ChallengeBody(**kwargs)

        kwargs["chall"] = acme_util.HTTP01
        http_01 = messages.ChallengeBody(**kwargs)

        self.authzr1 = mock.MagicMock()
        self.authzr1.body.identifier.value = 'example.com'
        self.authzr1.body.challenges = [http_01, http_01]

        kwargs["error"] = messages.Error.with_code("dnssec", detail="detail")
        http_01_diff = messages.ChallengeBody(**kwargs)

        self.authzr2 = mock.MagicMock()
        self.authzr2.body.identifier.value = 'foo.bar'
        self.authzr2.body.challenges = [http_01_diff]

    @mock.patch('certbot._internal.auth_handler.display_util.notify')
    def test_same_error_and_domain(self, mock_notify):
        self.handler._report_failed_authzrs([self.authzr1])
        mock_notify.assert_called_with(
            '\n'
            'Certbot failed to authenticate some domains (authenticator: buzz). '
            'The Certificate Authority reported these problems:\n'
            '  Domain: example.com\n'
            '  Type:   tls\n'
            '  Detail: detail\n'
            '\n'
            '  Domain: example.com\n'
            '  Type:   tls\n'
            '  Detail: detail\n'
            '\nHint: the buzz hint\n'
        )

    @mock.patch('certbot._internal.auth_handler.display_util.notify')
    def test_different_errors_and_domains(self, mock_notify):
        self.mock_auth.name = "quux"
        self.mock_auth.auth_hint.return_value = "quuuuuux"
        self.handler._report_failed_authzrs([self.authzr1, self.authzr2])
        mock_notify.assert_called_with(
            '\n'
            'Certbot failed to authenticate some domains (authenticator: quux). '
            'The Certificate Authority reported these problems:\n'
            '  Domain: foo.bar\n'
            '  Type:   dnssec\n'
            '  Detail: detail\n'
            '\n'
            '  Domain: example.com\n'
            '  Type:   tls\n'
            '  Detail: detail\n'
            '\n'
            '  Domain: example.com\n'
            '  Type:   tls\n'
            '  Detail: detail\n'
            '\nHint: quuuuuux\n'
        )

    @mock.patch('certbot._internal.auth_handler.display_util.notify')
    def test_non_subclassed_authenticator(self, mock_notify):
        """If authenticator not derived from common.Plugin, we shouldn't call .auth_hint"""
        from certbot._internal.auth_handler import AuthHandler

        self.mock_auth = mock.MagicMock(name="quuz")
        self.mock_auth.name = "quuz"
        self.mock_auth.auth_hint.side_effect = Exception
        self.handler = AuthHandler(self.mock_auth, mock.MagicMock(), mock.MagicMock(), [])
        self.handler._report_failed_authzrs([self.authzr1])
        self.assertEqual(mock_notify.call_count, 1)


def gen_auth_resp(chall_list):
    """Generate a dummy authorization response."""
    return ["%s%s" % (chall.__class__.__name__, chall.domain)
            for chall in chall_list]


def gen_dom_authzr(domain, challs, combos=True):
    """Generates new authzr for domains."""
    return acme_util.gen_authzr(
        messages.STATUS_PENDING, domain, challs,
        [messages.STATUS_PENDING] * len(challs), combos)


if __name__ == "__main__":
    unittest.main()  # pragma: no cover<|MERGE_RESOLUTION|>--- conflicted
+++ resolved
@@ -15,11 +15,7 @@
 from certbot import achallenges
 from certbot import errors
 from certbot import util
-<<<<<<< HEAD
-from certbot.display import util as display_util
-=======
 from certbot._internal.display import obj as display_obj
->>>>>>> 10eecf9c
 from certbot.plugins import common as plugin_common
 from certbot.tests import acme_util
 from certbot.tests import util as test_util
@@ -73,13 +69,8 @@
 
         self.mock_display = mock.Mock()
         self.mock_config = mock.Mock(debug_challenges=False)
-<<<<<<< HEAD
-        with mock.patch("certbot.display.util.zope.component.provideUtility"):
-            display_util.set_display(self.mock_display)
-=======
         with mock.patch("zope.component.provideUtility"):
             display_obj.set_display(self.mock_display)
->>>>>>> 10eecf9c
 
         self.mock_auth = mock.MagicMock(name="ApacheConfigurator")
 
@@ -315,11 +306,7 @@
         mock_order = mock.MagicMock(authorizations=authzrs)
         self.mock_net.poll.side_effect = _gen_mock_on_poll(status=messages.STATUS_INVALID)
 
-<<<<<<< HEAD
-        with test_util.patch_display_service():
-=======
         with test_util.patch_display_util():
->>>>>>> 10eecf9c
             with self.assertRaises(errors.AuthorizationError) as error:
                 self.handler.handle_authorizations(mock_order, self.mock_config, False)
         self.assertIn('Some challenges have failed.', str(error.exception))
@@ -354,11 +341,7 @@
 
         self.mock_net.poll.side_effect = _gen_mock_on_poll(status=messages.STATUS_INVALID)
 
-<<<<<<< HEAD
-        with test_util.patch_display_service():
-=======
         with test_util.patch_display_util():
->>>>>>> 10eecf9c
             with self.assertRaises(errors.AuthorizationError) as error:
                 self.handler.handle_authorizations(mock_order, self.mock_config, True)
 
