--- conflicted
+++ resolved
@@ -363,7 +363,6 @@
         mock_order = mock.MagicMock(authorizations=[authzr])
         self.handler.handle_authorizations(mock_order)
 
-<<<<<<< HEAD
     def test_valid_authzrs_deactivated(self):
         """When we deactivate valid authzrs in an orderr, we expect them to become deactivated
         and to receive a list of deactivated authzrs in return."""
@@ -397,13 +396,6 @@
         self.assertEqual(failed[0].body.identifier.value, "is_valid_but_will_fail")
         self.assertEqual(failed[0].body.status, messages.STATUS_VALID)
 
-    @mock.patch("certbot.auth_handler.logger")
-    def test_tls_sni_logs(self, logger):
-        self._test_name1_tls_sni_01_1_common(combos=True)
-        self.assertTrue("deprecated" in logger.warning.call_args[0][0])
-
-=======
->>>>>>> 1c05b9bd
 
 def _gen_mock_on_poll(status=messages.STATUS_VALID, retry=0, wait_value=1):
     state = {'count': retry}
