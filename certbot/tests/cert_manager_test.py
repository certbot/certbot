
"""Tests for certbot.cert_manager."""
# pylint: disable=protected-access
import os
import re
import shutil
import tempfile
import unittest

import configobj
import mock

from certbot import configuration
from certbot import errors

from certbot.display import util as display_util
from certbot.storage import ALL_FOUR

from certbot.tests import storage_test
from certbot.tests import util as test_util


class BaseCertManagerTest(test_util.ConfigTestCase):
    """Base class for setting up Cert Manager tests.
    """
    def setUp(self):
        super(BaseCertManagerTest, self).setUp()

        self.config.quiet = False
        os.makedirs(self.config.renewal_configs_dir)

        self.domains = {
            "example.org": None,
            "other.com": os.path.join(self.config.config_dir, "specialarchive")
        }
        self.config_files = dict((domain, self._set_up_config(domain, self.domains[domain]))
            for domain in self.domains)

        # We also create a file that isn't a renewal config in the same
        # location to test that logic that reads in all-and-only renewal
        # configs will ignore it and NOT attempt to parse it.
        junk = open(os.path.join(self.config.renewal_configs_dir, "IGNORE.THIS"), "w")
        junk.write("This file should be ignored!")
        junk.close()

    def _set_up_config(self, domain, custom_archive):
        # TODO: maybe provide NamespaceConfig.make_dirs?
        # TODO: main() should create those dirs, c.f. #902
        os.makedirs(os.path.join(self.config.live_dir, domain))
        config_file = configobj.ConfigObj()

        if custom_archive is not None:
            os.makedirs(custom_archive)
            config_file["archive_dir"] = custom_archive
        else:
            os.makedirs(os.path.join(self.config.default_archive_dir, domain))

        for kind in ALL_FOUR:
            config_file[kind] = os.path.join(self.config.live_dir, domain,
                                        kind + ".pem")

        config_file.filename = os.path.join(self.config.renewal_configs_dir,
                                       domain + ".conf")
        config_file.write()
        return config_file


class UpdateLiveSymlinksTest(BaseCertManagerTest):
    """Tests for certbot.cert_manager.update_live_symlinks
    """
    def test_update_live_symlinks(self):
        """Test update_live_symlinks"""
        # pylint: disable=too-many-statements
        # create files with incorrect symlinks
        from certbot import cert_manager
        archive_paths = {}
        for domain in self.domains:
            custom_archive = self.domains[domain]
            if custom_archive is not None:
                archive_dir_path = custom_archive
            else:
                archive_dir_path = os.path.join(self.config.default_archive_dir, domain)
            archive_paths[domain] = dict((kind,
                os.path.join(archive_dir_path, kind + "1.pem")) for kind in ALL_FOUR)
            for kind in ALL_FOUR:
                live_path = self.config_files[domain][kind]
                archive_path = archive_paths[domain][kind]
                open(archive_path, 'a').close()
                # path is incorrect but base must be correct
                os.symlink(os.path.join(self.config.config_dir, kind + "1.pem"), live_path)

        # run update symlinks
        cert_manager.update_live_symlinks(self.config)

        # check that symlinks go where they should
        prev_dir = os.getcwd()
        try:
            for domain in self.domains:
                for kind in ALL_FOUR:
                    os.chdir(os.path.dirname(self.config_files[domain][kind]))
                    self.assertEqual(
                        os.path.realpath(os.readlink(self.config_files[domain][kind])),
                        os.path.realpath(archive_paths[domain][kind]))
        finally:
            os.chdir(prev_dir)


class DeleteTest(storage_test.BaseRenewableCertTest):
    """Tests for certbot.cert_manager.delete
    """

    def _call(self):
        from certbot import cert_manager
        cert_manager.delete(self.config)

    @test_util.patch_get_utility()
    @mock.patch('certbot.cert_manager.lineage_for_certname')
    @mock.patch('certbot.storage.delete_files')
    def test_delete_from_config(self, mock_delete_files, mock_lineage_for_certname,
        unused_get_utility):
        """Test delete"""
        mock_lineage_for_certname.return_value = self.test_rc
        self.config.certname = "example.org"
        self._call()
        mock_delete_files.assert_called_once_with(self.config, "example.org")

    @test_util.patch_get_utility()
    @mock.patch('certbot.cert_manager.lineage_for_certname')
    @mock.patch('certbot.storage.delete_files')
    def test_delete_interactive_single(self, mock_delete_files, mock_lineage_for_certname,
        mock_util):
        """Test delete"""
        mock_lineage_for_certname.return_value = self.test_rc
        mock_util().checklist.return_value = (display_util.OK, ["example.org"])
        self._call()
        mock_delete_files.assert_called_once_with(self.config, "example.org")

    @test_util.patch_get_utility()
    @mock.patch('certbot.cert_manager.lineage_for_certname')
    @mock.patch('certbot.storage.delete_files')
    def test_delete_interactive_multiple(self, mock_delete_files, mock_lineage_for_certname,
        mock_util):
        """Test delete"""
        mock_lineage_for_certname.return_value = self.test_rc
        mock_util().checklist.return_value = (display_util.OK, ["example.org", "other.org"])
        self._call()
        mock_delete_files.assert_any_call(self.config, "example.org")
        mock_delete_files.assert_any_call(self.config, "other.org")
        self.assertEqual(mock_delete_files.call_count, 2)


class CertificatesTest(BaseCertManagerTest):
    """Tests for certbot.cert_manager.certificates
    """
    def _certificates(self, *args, **kwargs):
        from certbot.cert_manager import certificates
        return certificates(*args, **kwargs)

    @mock.patch('certbot.cert_manager.logger')
    @test_util.patch_get_utility()
    def test_certificates_parse_fail(self, mock_utility, mock_logger):
        self._certificates(self.config)
        self.assertTrue(mock_logger.warning.called) #pylint: disable=no-member
        self.assertTrue(mock_utility.called)

    @mock.patch('certbot.cert_manager.logger')
    @test_util.patch_get_utility()
    def test_certificates_quiet(self, mock_utility, mock_logger):
        self.config.quiet = True
        self._certificates(self.config)
        self.assertFalse(mock_utility.notification.called)
        self.assertTrue(mock_logger.warning.called) #pylint: disable=no-member

    @mock.patch('certbot.crypto_util.verify_renewable_cert')
    @mock.patch('certbot.cert_manager.logger')
    @test_util.patch_get_utility()
    @mock.patch("certbot.storage.RenewableCert")
    @mock.patch('certbot.cert_manager._report_human_readable')
    def test_certificates_parse_success(self, mock_report, mock_renewable_cert,
        mock_utility, mock_logger, mock_verifier):
        mock_verifier.return_value = None
        mock_report.return_value = ""
        self._certificates(self.config)
        self.assertFalse(mock_logger.warning.called) #pylint: disable=no-member
        self.assertTrue(mock_report.called)
        self.assertTrue(mock_utility.called)
        self.assertTrue(mock_renewable_cert.called)

    @mock.patch('certbot.cert_manager.logger')
    @test_util.patch_get_utility()
    def test_certificates_no_files(self, mock_utility, mock_logger):
        empty_tempdir = tempfile.mkdtemp()
        empty_config = configuration.NamespaceConfig(mock.MagicMock(
            config_dir=os.path.join(empty_tempdir, "config"),
            work_dir=os.path.join(empty_tempdir, "work"),
            logs_dir=os.path.join(empty_tempdir, "logs"),
            quiet=False
        ))

        os.makedirs(empty_config.renewal_configs_dir)
        self._certificates(empty_config)
        self.assertFalse(mock_logger.warning.called) #pylint: disable=no-member
        self.assertTrue(mock_utility.called)
        shutil.rmtree(empty_tempdir)

    @mock.patch('certbot.cert_manager.ocsp.RevocationChecker.ocsp_revoked')
    def test_report_human_readable(self, mock_revoked): #pylint: disable=too-many-statements
        mock_revoked.return_value = None
        from certbot import cert_manager
        import datetime, pytz
        expiry = pytz.UTC.fromutc(datetime.datetime.utcnow())

        cert = mock.MagicMock(lineagename="nameone")
        cert.target_expiry = expiry
        cert.names.return_value = ["nameone", "nametwo"]
        cert.is_test_cert = False
        parsed_certs = [cert]

        mock_config = mock.MagicMock(certname=None, lineagename=None)
        # pylint: disable=protected-access

        # pylint: disable=protected-access
        get_report = lambda: cert_manager._report_human_readable(mock_config, parsed_certs)

        out = get_report()
        self.assertTrue("INVALID: EXPIRED" in out)

        cert.target_expiry += datetime.timedelta(hours=2)
        # pylint: disable=protected-access
        out = get_report()
<<<<<<< HEAD
        print(out) # pylint: disable=superfluous-parens
=======
>>>>>>> 1e8c13eb
        self.assertTrue('1 hour(s)' in out or '2 hour(s)' in out)
        self.assertTrue('VALID' in out and not 'INVALID' in out)

        cert.target_expiry += datetime.timedelta(days=1)
        # pylint: disable=protected-access
        out = get_report()
        self.assertTrue('1 day' in out)
        self.assertFalse('under' in out)
        self.assertTrue('VALID' in out and not 'INVALID' in out)

        cert.target_expiry += datetime.timedelta(days=2)
        # pylint: disable=protected-access
        out = get_report()
        self.assertTrue('3 days' in out)
        self.assertTrue('VALID' in out and not 'INVALID' in out)

        cert.is_test_cert = True
        mock_revoked.return_value = True
        out = get_report()
        self.assertTrue('INVALID: TEST_CERT, REVOKED' in out)

        cert = mock.MagicMock(lineagename="indescribable")
        cert.target_expiry = expiry
        cert.names.return_value = ["nameone", "thrice.named"]
        cert.is_test_cert = True
        parsed_certs.append(cert)

        out = get_report()
        self.assertEqual(len(re.findall("INVALID:", out)), 2)
        mock_config.domains = ["thrice.named"]
        out = get_report()
        self.assertEqual(len(re.findall("INVALID:", out)), 1)
        mock_config.domains = ["nameone"]
        out = get_report()
        self.assertEqual(len(re.findall("INVALID:", out)), 2)
        mock_config.certname = "indescribable"
        out = get_report()
        self.assertEqual(len(re.findall("INVALID:", out)), 1)
        mock_config.certname = "horror"
        out = get_report()
        self.assertEqual(len(re.findall("INVALID:", out)), 0)


class SearchLineagesTest(BaseCertManagerTest):
    """Tests for certbot.cert_manager._search_lineages."""

    @mock.patch('certbot.util.make_or_verify_dir')
    @mock.patch('certbot.storage.renewal_conf_files')
    @mock.patch('certbot.storage.RenewableCert')
    def test_cert_storage_error(self, mock_renewable_cert, mock_renewal_conf_files,
        mock_make_or_verify_dir):
        mock_renewal_conf_files.return_value = ["badfile"]
        mock_renewable_cert.side_effect = errors.CertStorageError
        from certbot import cert_manager
        # pylint: disable=protected-access
        self.assertEqual(cert_manager._search_lineages(self.config, lambda x: x, "check"),
            "check")
        self.assertTrue(mock_make_or_verify_dir.called)


class LineageForCertnameTest(BaseCertManagerTest):
    """Tests for certbot.cert_manager.lineage_for_certname"""

    @mock.patch('certbot.util.make_or_verify_dir')
    @mock.patch('certbot.storage.renewal_file_for_certname')
    @mock.patch('certbot.storage.RenewableCert')
    def test_found_match(self, mock_renewable_cert, mock_renewal_conf_file,
        mock_make_or_verify_dir):
        mock_renewal_conf_file.return_value = "somefile.conf"
        mock_match = mock.Mock(lineagename="example.com")
        mock_renewable_cert.return_value = mock_match
        from certbot import cert_manager
        self.assertEqual(cert_manager.lineage_for_certname(self.config, "example.com"),
            mock_match)
        self.assertTrue(mock_make_or_verify_dir.called)

    @mock.patch('certbot.util.make_or_verify_dir')
    @mock.patch('certbot.storage.renewal_file_for_certname')
    def test_no_match(self, mock_renewal_conf_file,
        mock_make_or_verify_dir):
        mock_renewal_conf_file.return_value = "other.com.conf"
        from certbot import cert_manager
        self.assertEqual(cert_manager.lineage_for_certname(self.config, "example.com"),
            None)
        self.assertTrue(mock_make_or_verify_dir.called)

    @mock.patch('certbot.util.make_or_verify_dir')
    @mock.patch('certbot.storage.renewal_file_for_certname')
    def test_no_renewal_file(self, mock_renewal_conf_file,
        mock_make_or_verify_dir):
        mock_renewal_conf_file.side_effect = errors.CertStorageError()
        from certbot import cert_manager
        self.assertEqual(cert_manager.lineage_for_certname(self.config, "example.com"),
            None)
        self.assertTrue(mock_make_or_verify_dir.called)


class DomainsForCertnameTest(BaseCertManagerTest):
    """Tests for certbot.cert_manager.domains_for_certname"""

    @mock.patch('certbot.util.make_or_verify_dir')
    @mock.patch('certbot.storage.renewal_file_for_certname')
    @mock.patch('certbot.storage.RenewableCert')
    def test_found_match(self, mock_renewable_cert, mock_renewal_conf_file,
        mock_make_or_verify_dir):
        mock_renewal_conf_file.return_value = "somefile.conf"
        mock_match = mock.Mock(lineagename="example.com")
        domains = ["example.com", "example.org"]
        mock_match.names.return_value = domains
        mock_renewable_cert.return_value = mock_match
        from certbot import cert_manager
        self.assertEqual(cert_manager.domains_for_certname(self.config, "example.com"),
            domains)
        self.assertTrue(mock_make_or_verify_dir.called)

    @mock.patch('certbot.util.make_or_verify_dir')
    @mock.patch('certbot.storage.renewal_file_for_certname')
    def test_no_match(self, mock_renewal_conf_file,
        mock_make_or_verify_dir):
        mock_renewal_conf_file.return_value = "somefile.conf"
        from certbot import cert_manager
        self.assertEqual(cert_manager.domains_for_certname(self.config, "other.com"),
            None)
        self.assertTrue(mock_make_or_verify_dir.called)


class RenameLineageTest(BaseCertManagerTest):
    """Tests for certbot.cert_manager.rename_lineage"""

    def setUp(self):
        super(RenameLineageTest, self).setUp()
        self.config.certname = "example.org"
        self.config.new_certname = "after"

    def _call(self, *args, **kwargs):
        from certbot import cert_manager
        return cert_manager.rename_lineage(*args, **kwargs)

    @mock.patch('certbot.storage.renewal_conf_files')
    @test_util.patch_get_utility()
    def test_no_certname(self, mock_get_utility, mock_renewal_conf_files):
        self.config.certname = None
        self.config.new_certname = "two"

        # if not choices
        mock_renewal_conf_files.return_value = []
        self.assertRaises(errors.Error, self._call, self.config)

        mock_renewal_conf_files.return_value = ["one.conf"]
        util_mock = mock_get_utility()
        util_mock.menu.return_value = (display_util.CANCEL, 0)
        self.assertRaises(errors.Error, self._call, self.config)

        util_mock.menu.return_value = (display_util.OK, -1)
        self.assertRaises(errors.Error, self._call, self.config)

    @test_util.patch_get_utility()
    def test_no_new_certname(self, mock_get_utility):
        self.config.certname = "one"
        self.config.new_certname = None

        util_mock = mock_get_utility()
        util_mock.input.return_value = (display_util.CANCEL, "name")
        self.assertRaises(errors.Error, self._call, self.config)

        util_mock.input.return_value = (display_util.OK, None)
        self.assertRaises(errors.Error, self._call, self.config)

    @test_util.patch_get_utility()
    @mock.patch('certbot.cert_manager.lineage_for_certname')
    def test_no_existing_certname(self, mock_lineage_for_certname, unused_get_utility):
        self.config.certname = "one"
        self.config.new_certname = "two"
        mock_lineage_for_certname.return_value = None
        self.assertRaises(errors.ConfigurationError,
            self._call, self.config)

    @test_util.patch_get_utility()
    @mock.patch("certbot.storage.RenewableCert._check_symlinks")
    def test_rename_cert(self, mock_check, unused_get_utility):
        mock_check.return_value = True
        self._call(self.config)
        from certbot import cert_manager
        updated_lineage = cert_manager.lineage_for_certname(self.config, self.config.new_certname)
        self.assertTrue(updated_lineage is not None)
        self.assertEqual(updated_lineage.lineagename, self.config.new_certname)

    @test_util.patch_get_utility()
    @mock.patch("certbot.storage.RenewableCert._check_symlinks")
    def test_rename_cert_interactive_certname(self, mock_check, mock_get_utility):
        mock_check.return_value = True
        self.config.certname = None
        util_mock = mock_get_utility()
        util_mock.menu.return_value = (display_util.OK, 0)
        self._call(self.config)
        from certbot import cert_manager
        updated_lineage = cert_manager.lineage_for_certname(self.config, self.config.new_certname)
        self.assertTrue(updated_lineage is not None)
        self.assertEqual(updated_lineage.lineagename, self.config.new_certname)

    @test_util.patch_get_utility()
    @mock.patch("certbot.storage.RenewableCert._check_symlinks")
    def test_rename_cert_bad_new_certname(self, mock_check, unused_get_utility):
        mock_check.return_value = True

        # for example, don't rename to existing certname
        self.config.new_certname = "example.org"
        self.assertRaises(errors.ConfigurationError, self._call, self.config)

        self.config.new_certname = "one{0}two".format(os.path.sep)
        self.assertRaises(errors.ConfigurationError, self._call, self.config)


class DuplicativeCertsTest(storage_test.BaseRenewableCertTest):
    """Test to avoid duplicate lineages."""

    def setUp(self):
        super(DuplicativeCertsTest, self).setUp()
        self.config_file.write()
        self._write_out_ex_kinds()

    @mock.patch('certbot.util.make_or_verify_dir')
    def test_find_duplicative_names(self, unused_makedir):
        from certbot.cert_manager import find_duplicative_certs
        test_cert = test_util.load_vector('cert-san_512.pem')
        with open(self.test_rc.cert, 'wb') as f:
            f.write(test_cert)

        # No overlap at all
        result = find_duplicative_certs(
            self.config, ['wow.net', 'hooray.org'])
        self.assertEqual(result, (None, None))

        # Totally identical
        result = find_duplicative_certs(
            self.config, ['example.com', 'www.example.com'])
        self.assertTrue(result[0].configfile.filename.endswith('example.org.conf'))
        self.assertEqual(result[1], None)

        # Superset
        result = find_duplicative_certs(
            self.config, ['example.com', 'www.example.com', 'something.new'])
        self.assertEqual(result[0], None)
        self.assertTrue(result[1].configfile.filename.endswith('example.org.conf'))

        # Partial overlap doesn't count
        result = find_duplicative_certs(
            self.config, ['example.com', 'something.new'])
        self.assertEqual(result, (None, None))


class CertPathToLineageTest(storage_test.BaseRenewableCertTest):
    """Tests for certbot.cert_manager.cert_path_to_lineage"""

    def setUp(self):
        super(CertPathToLineageTest, self).setUp()
        self.config_file.write()
        self._write_out_ex_kinds()
        self.fullchain = os.path.join(self.config.config_dir, 'live', 'example.org',
                'fullchain.pem')
        self.config.cert_path = (self.fullchain, '')

    def _call(self, cli_config):
        from certbot.cert_manager import cert_path_to_lineage
        return cert_path_to_lineage(cli_config)

    def _archive_files(self, cli_config, filetype):
        from certbot.cert_manager import _archive_files
        return _archive_files(cli_config, filetype)

    def test_basic_match(self):
        self.assertEqual('example.org', self._call(self.config))

    def test_no_match_exists(self):
        bad_test_config = self.config
        bad_test_config.cert_path = os.path.join(self.config.config_dir, 'live',
                'SailorMoon', 'fullchain.pem')
        self.assertRaises(errors.Error, self._call, bad_test_config)

    @mock.patch('certbot.cert_manager._acceptable_matches')
    def test_options_fullchain(self, mock_acceptable_matches):
        mock_acceptable_matches.return_value = [lambda x: x.fullchain_path]
        self.config.fullchain_path = self.fullchain
        self.assertEqual('example.org', self._call(self.config))

    @mock.patch('certbot.cert_manager._acceptable_matches')
    def test_options_cert_path(self, mock_acceptable_matches):
        mock_acceptable_matches.return_value = [lambda x: x.cert_path]
        test_cert_path = os.path.join(self.config.config_dir, 'live', 'example.org',
                'cert.pem')
        self.config.cert_path = (test_cert_path, '')
        self.assertEqual('example.org', self._call(self.config))

    @mock.patch('certbot.cert_manager._acceptable_matches')
    def test_options_archive_cert(self, mock_acceptable_matches):
        # Also this and the next test check that the regex of _archive_files is working.
        self.config.cert_path = (os.path.join(self.config.config_dir, 'archive', 'example.org',
            'cert11.pem'), '')
        mock_acceptable_matches.return_value = [lambda x: self._archive_files(x, 'cert')]
        self.assertEqual('example.org', self._call(self.config))

    @mock.patch('certbot.cert_manager._acceptable_matches')
    def test_options_archive_fullchain(self, mock_acceptable_matches):
        self.config.cert_path = (os.path.join(self.config.config_dir, 'archive',
            'example.org', 'fullchain11.pem'), '')
        mock_acceptable_matches.return_value = [lambda x:
                self._archive_files(x, 'fullchain')]
        self.assertEqual('example.org', self._call(self.config))


class MatchAndCheckOverlaps(storage_test.BaseRenewableCertTest):
    """Tests for certbot.cert_manager.match_and_check_overlaps w/o overlapping archive dirs."""
    # A test with real overlapping archive dirs can be found in tests/boulder_integration.sh
    def setUp(self):
        super(MatchAndCheckOverlaps, self).setUp()
        self.config_file.write()
        self._write_out_ex_kinds()
        self.fullchain = os.path.join(self.config.config_dir, 'live', 'example.org',
                'fullchain.pem')
        self.config.cert_path = (self.fullchain, '')

    def _call(self, cli_config, acceptable_matches, match_func, rv_func):
        from certbot.cert_manager import match_and_check_overlaps
        return match_and_check_overlaps(cli_config, acceptable_matches, match_func, rv_func)

    def test_basic_match(self):
        from certbot.cert_manager import _acceptable_matches
        self.assertEqual(['example.org'], self._call(self.config, _acceptable_matches(),
            lambda x: self.config.cert_path[0], lambda x: x.lineagename))

    @mock.patch('certbot.cert_manager._search_lineages')
    def test_no_matches(self, mock_search_lineages):
        mock_search_lineages.return_value = []
        self.assertRaises(errors.Error, self._call, self.config, None, None, None)

    @mock.patch('certbot.cert_manager._search_lineages')
    def test_too_many_matches(self, mock_search_lineages):
        mock_search_lineages.return_value = ['spider', 'dance']
        self.assertRaises(errors.OverlappingMatchFound, self._call, self.config, None, None, None)


class GetCertnameTest(unittest.TestCase):
    """Tests for certbot.cert_manager."""

    def setUp(self):
        self.get_utility_patch = test_util.patch_get_utility()
        self.mock_get_utility = self.get_utility_patch.start()
        self.config = mock.MagicMock()
        self.config.certname = None

    def tearDown(self):
        self.get_utility_patch.stop()

    @mock.patch('certbot.storage.renewal_conf_files')
    @mock.patch('certbot.storage.lineagename_for_filename')
    def test_get_certnames(self, mock_name, mock_files):
        mock_files.return_value = ['example.com.conf']
        mock_name.return_value = 'example.com'
        from certbot import cert_manager
        prompt = "Which certificate would you"
        self.mock_get_utility().menu.return_value = (display_util.OK, 0)
        self.assertEquals(
            cert_manager.get_certnames(
                self.config, "verb", allow_multiple=False), ['example.com'])
        self.assertTrue(
            prompt in self.mock_get_utility().menu.call_args[0][0])

    @mock.patch('certbot.storage.renewal_conf_files')
    @mock.patch('certbot.storage.lineagename_for_filename')
    def test_get_certnames_custom_prompt(self, mock_name, mock_files):
        mock_files.return_value = ['example.com.conf']
        mock_name.return_value = 'example.com'
        from certbot import cert_manager
        prompt = "custom prompt"
        self.mock_get_utility().menu.return_value = (display_util.OK, 0)
        self.assertEquals(
            cert_manager.get_certnames(
                self.config, "verb", allow_multiple=False, custom_prompt=prompt),
            ['example.com'])
        self.assertEquals(self.mock_get_utility().menu.call_args[0][0],
                          prompt)

    @mock.patch('certbot.storage.renewal_conf_files')
    @mock.patch('certbot.storage.lineagename_for_filename')
    def test_get_certnames_user_abort(self, mock_name, mock_files):
        mock_files.return_value = ['example.com.conf']
        mock_name.return_value = 'example.com'
        from certbot import cert_manager
        self.mock_get_utility().menu.return_value = (display_util.CANCEL, 0)
        self.assertRaises(
            errors.Error,
            cert_manager.get_certnames,
            self.config, "erroring_anyway", allow_multiple=False)

    @mock.patch('certbot.storage.renewal_conf_files')
    @mock.patch('certbot.storage.lineagename_for_filename')
    def test_get_certnames_allow_multiple(self, mock_name, mock_files):
        mock_files.return_value = ['example.com.conf']
        mock_name.return_value = 'example.com'
        from certbot import cert_manager
        prompt = "Which certificate(s) would you"
        self.mock_get_utility().checklist.return_value = (display_util.OK,
                                                          ['example.com'])
        self.assertEquals(
            cert_manager.get_certnames(
                self.config, "verb", allow_multiple=True), ['example.com'])
        self.assertTrue(
            prompt in self.mock_get_utility().checklist.call_args[0][0])

    @mock.patch('certbot.storage.renewal_conf_files')
    @mock.patch('certbot.storage.lineagename_for_filename')
    def test_get_certnames_allow_multiple_custom_prompt(self, mock_name, mock_files):
        mock_files.return_value = ['example.com.conf']
        mock_name.return_value = 'example.com'
        from certbot import cert_manager
        prompt = "custom prompt"
        self.mock_get_utility().checklist.return_value = (display_util.OK,
                                                          ['example.com'])
        self.assertEquals(
            cert_manager.get_certnames(
                self.config, "verb", allow_multiple=True, custom_prompt=prompt),
            ['example.com'])
        self.assertEquals(
            self.mock_get_utility().checklist.call_args[0][0],
            prompt)

    @mock.patch('certbot.storage.renewal_conf_files')
    @mock.patch('certbot.storage.lineagename_for_filename')
    def test_get_certnames_allow_multiple_user_abort(self, mock_name, mock_files):
        mock_files.return_value = ['example.com.conf']
        mock_name.return_value = 'example.com'
        from certbot import cert_manager
        self.mock_get_utility().checklist.return_value = (display_util.CANCEL, [])
        self.assertRaises(
            errors.Error,
            cert_manager.get_certnames,
            self.config, "erroring_anyway", allow_multiple=True)


if __name__ == "__main__":
    unittest.main()  # pragma: no cover<|MERGE_RESOLUTION|>--- conflicted
+++ resolved
@@ -228,10 +228,6 @@
         cert.target_expiry += datetime.timedelta(hours=2)
         # pylint: disable=protected-access
         out = get_report()
-<<<<<<< HEAD
-        print(out) # pylint: disable=superfluous-parens
-=======
->>>>>>> 1e8c13eb
         self.assertTrue('1 hour(s)' in out or '2 hour(s)' in out)
         self.assertTrue('VALID' in out and not 'INVALID' in out)
 
