
"""Tests for certbot._internal.cert_manager."""
# pylint: disable=protected-access
import re
import shutil
import tempfile
import unittest

import configobj
try:
    import mock
except ImportError: # pragma: no cover
    from unittest import mock

from certbot import errors
from certbot._internal import configuration
from certbot._internal.storage import ALL_FOUR
from certbot.compat import filesystem
from certbot.compat import os
from certbot.display import util as display_util
from certbot.tests import util as test_util
import storage_test


class BaseCertManagerTest(test_util.ConfigTestCase):
    """Base class for setting up Cert Manager tests.
    """
    def setUp(self):
        super().setUp()

        self.config.quiet = False
        filesystem.makedirs(self.config.renewal_configs_dir)

        self.domains = {
            "example.org": None,
            "other.com": os.path.join(self.config.config_dir, "specialarchive")
        }
        self.config_files = {domain: self._set_up_config(domain, self.domains[domain])
            for domain in self.domains}

        # We also create a file that isn't a renewal config in the same
        # location to test that logic that reads in all-and-only renewal
        # configs will ignore it and NOT attempt to parse it.
        with open(os.path.join(self.config.renewal_configs_dir, "IGNORE.THIS"), "w") as junk:
            junk.write("This file should be ignored!")

    def _set_up_config(self, domain, custom_archive):
        # TODO: maybe provide NamespaceConfig.make_dirs?
        # TODO: main() should create those dirs, c.f. #902
        filesystem.makedirs(os.path.join(self.config.live_dir, domain))
        config_file = configobj.ConfigObj()

        if custom_archive is not None:
            filesystem.makedirs(custom_archive)
            config_file["archive_dir"] = custom_archive
        else:
            filesystem.makedirs(os.path.join(self.config.default_archive_dir, domain))

        for kind in ALL_FOUR:
            config_file[kind] = os.path.join(self.config.live_dir, domain,
                                        kind + ".pem")

        config_file.filename = os.path.join(self.config.renewal_configs_dir,
                                       domain + ".conf")
        config_file.write()
        return config_file


class UpdateLiveSymlinksTest(BaseCertManagerTest):
    """Tests for certbot._internal.cert_manager.update_live_symlinks
    """
    def test_update_live_symlinks(self):
        """Test update_live_symlinks"""
        # create files with incorrect symlinks
        from certbot._internal import cert_manager
        archive_paths = {}
        for domain in self.domains:
            custom_archive = self.domains[domain]
            if custom_archive is not None:
                archive_dir_path = custom_archive
            else:
                archive_dir_path = os.path.join(self.config.default_archive_dir, domain)
            archive_paths[domain] = {kind:
                os.path.join(archive_dir_path, kind + "1.pem") for kind in ALL_FOUR}
            for kind in ALL_FOUR:
                live_path = self.config_files[domain][kind]
                archive_path = archive_paths[domain][kind]
                open(archive_path, 'a').close()
                # path is incorrect but base must be correct
                os.symlink(os.path.join(self.config.config_dir, kind + "1.pem"), live_path)

        # run update symlinks
        cert_manager.update_live_symlinks(self.config)

        # check that symlinks go where they should
        prev_dir = os.getcwd()
        try:
            for domain in self.domains:
                for kind in ALL_FOUR:
                    os.chdir(os.path.dirname(self.config_files[domain][kind]))
                    self.assertEqual(
                        filesystem.realpath(filesystem.readlink(self.config_files[domain][kind])),
                        filesystem.realpath(archive_paths[domain][kind]))
        finally:
            os.chdir(prev_dir)


class DeleteTest(storage_test.BaseRenewableCertTest):
    """Tests for certbot._internal.cert_manager.delete
    """

    def _call(self):
        from certbot._internal import cert_manager
        cert_manager.delete(self.config)

    @test_util.patch_display_util()
    @mock.patch('certbot.display.util.notify')
    @mock.patch('certbot._internal.cert_manager.lineage_for_certname')
    @mock.patch('certbot._internal.storage.delete_files')
    def test_delete_from_config_yes(self, mock_delete_files, mock_lineage_for_certname,
        mock_notify, mock_util):
        """Test delete"""
        mock_lineage_for_certname.return_value = self.test_rc
        mock_util().yesno.return_value = True
        self.config.certname = "example.org"
        self._call()
        mock_delete_files.assert_called_once_with(self.config, "example.org")
        mock_notify.assert_called_once_with(
            "Deleted all files relating to certificate example.org."
        )

    @test_util.patch_display_util()
    @mock.patch('certbot._internal.cert_manager.lineage_for_certname')
    @mock.patch('certbot._internal.storage.delete_files')
    def test_delete_from_config_no(self, mock_delete_files, mock_lineage_for_certname,
        mock_util):
        """Test delete"""
        mock_lineage_for_certname.return_value = self.test_rc
        mock_util().yesno.return_value = False
        self.config.certname = "example.org"
        self._call()
        self.assertEqual(mock_delete_files.call_count, 0)

    @test_util.patch_display_util()
    @mock.patch('certbot._internal.cert_manager.lineage_for_certname')
    @mock.patch('certbot._internal.storage.delete_files')
    def test_delete_interactive_single_yes(self, mock_delete_files, mock_lineage_for_certname,
        mock_util):
        """Test delete"""
        mock_lineage_for_certname.return_value = self.test_rc
        mock_util().checklist.return_value = (display_util.OK, ["example.org"])
        mock_util().yesno.return_value = True
        self._call()
        mock_delete_files.assert_called_once_with(self.config, "example.org")

    @test_util.patch_display_util()
    @mock.patch('certbot._internal.cert_manager.lineage_for_certname')
    @mock.patch('certbot._internal.storage.delete_files')
    def test_delete_interactive_single_no(self, mock_delete_files, mock_lineage_for_certname,
        mock_util):
        """Test delete"""
        mock_lineage_for_certname.return_value = self.test_rc
        mock_util().checklist.return_value = (display_util.OK, ["example.org"])
        mock_util().yesno.return_value = False
        self._call()
        self.assertEqual(mock_delete_files.call_count, 0)

    @test_util.patch_display_util()
    @mock.patch('certbot._internal.cert_manager.lineage_for_certname')
    @mock.patch('certbot._internal.storage.delete_files')
    def test_delete_interactive_multiple_yes(self, mock_delete_files, mock_lineage_for_certname,
        mock_util):
        """Test delete"""
        mock_lineage_for_certname.return_value = self.test_rc
        mock_util().checklist.return_value = (display_util.OK, ["example.org", "other.org"])
        mock_util().yesno.return_value = True
        self._call()
        mock_delete_files.assert_any_call(self.config, "example.org")
        mock_delete_files.assert_any_call(self.config, "other.org")
        self.assertEqual(mock_delete_files.call_count, 2)

    @test_util.patch_display_util()
    @mock.patch('certbot._internal.cert_manager.lineage_for_certname')
    @mock.patch('certbot._internal.storage.delete_files')
    def test_delete_interactive_multiple_no(self, mock_delete_files, mock_lineage_for_certname,
        mock_util):
        """Test delete"""
        mock_lineage_for_certname.return_value = self.test_rc
        mock_util().checklist.return_value = (display_util.OK, ["example.org", "other.org"])
        mock_util().yesno.return_value = False
        self._call()
        self.assertEqual(mock_delete_files.call_count, 0)


class CertificatesTest(BaseCertManagerTest):
    """Tests for certbot._internal.cert_manager.certificates
    """
    def _certificates(self, *args, **kwargs):
        from certbot._internal.cert_manager import certificates
        return certificates(*args, **kwargs)

    @mock.patch('certbot._internal.cert_manager.logger')
<<<<<<< HEAD
    @test_util.patch_get_utility()
    def test_certificates_parse_fail_human(self, mock_utility, mock_logger):
        self._certificates(self.config)
        self.assertTrue(mock_logger.warning.called) #pylint: disable=no-member
        self.assertTrue(mock_utility.called)

    @mock.patch('certbot._internal.cert_manager.logger')
    @test_util.patch_get_utility()
    def test_certificates_parse_fail_json(self, mock_utility, mock_logger):
        self.config.format_json = True
=======
    @test_util.patch_display_util()
    def test_certificates_parse_fail(self, mock_utility, mock_logger):
>>>>>>> 08839758
        self._certificates(self.config)
        self.assertTrue(mock_logger.warning.called) #pylint: disable=no-member
        self.assertTrue(mock_utility.called)

    @mock.patch('certbot._internal.cert_manager.logger')
    @test_util.patch_display_util()
    def test_certificates_quiet(self, mock_utility, mock_logger):
        self.config.quiet = True
        self._certificates(self.config)
        self.assertIs(mock_utility.notification.called, False)
        self.assertTrue(mock_logger.warning.called) #pylint: disable=no-member

    @mock.patch('certbot.crypto_util.verify_renewable_cert')
    @mock.patch('certbot._internal.cert_manager.logger')
    @test_util.patch_display_util()
    @mock.patch("certbot._internal.storage.RenewableCert")
    @mock.patch('certbot._internal.cert_manager._report_human_readable')
    def test_certificates_parse_success(self, mock_report, mock_renewable_cert,
        mock_utility, mock_logger, mock_verifier):
        mock_verifier.return_value = None
        mock_report.return_value = ""
        self._certificates(self.config)
        self.assertIs(mock_logger.warning.called, False)
        self.assertTrue(mock_report.called)
        self.assertTrue(mock_utility.called)
        self.assertTrue(mock_renewable_cert.called)

    @mock.patch('certbot._internal.cert_manager.logger')
    @test_util.patch_display_util()
    def test_certificates_no_files(self, mock_utility, mock_logger):
        empty_tempdir = tempfile.mkdtemp()
        empty_config = configuration.NamespaceConfig(mock.MagicMock(
            config_dir=os.path.join(empty_tempdir, "config"),
            work_dir=os.path.join(empty_tempdir, "work"),
            logs_dir=os.path.join(empty_tempdir, "logs"),
            quiet=False
        ))

        filesystem.makedirs(empty_config.renewal_configs_dir)
        self._certificates(empty_config)
        self.assertIs(mock_logger.warning.called, False)
        self.assertTrue(mock_utility.called)
        shutil.rmtree(empty_tempdir)

    def test_report_human_readable_nonexistant_format(self):
        from certbot._internal import cert_manager

        cert = mock.MagicMock(lineagename="nameone")
        parsed_certs = [cert]

        mock_config = mock.MagicMock(certname=None, lineagename=None)

        out = lambda: cert_manager._report_human_readable(mock_config, parsed_certs, "nonexistant_format")

        self.assertRaises(errors.ConfigurationError, out)

    @mock.patch('certbot.crypto_util.get_serial_from_cert')
    @mock.patch('certbot._internal.cert_manager.ocsp.RevocationChecker.ocsp_revoked')
    def test_report_human_readable_json(self, mock_revoked, mock_serial):
        mock_revoked.return_value = None
        mock_serial.return_value = 1234567890
        from certbot._internal import cert_manager
        import datetime
        import pytz
        expiry = pytz.UTC.fromutc(datetime.datetime.utcnow())

        cert = mock.MagicMock(lineagename="nameone")
        cert.target_expiry = expiry
        cert.names.return_value = ["nameone", "nametwo"]
        cert.is_test_cert = False
        parsed_certs = [cert]

        mock_config = mock.MagicMock(certname=None, lineagename=None)

        # pylint: disable=protected-access
        get_report = lambda: cert_manager._report_human_readable(mock_config, parsed_certs, "json")

        out = str(get_report())
        self.assertTrue('invalid' in out and 'expired' in out)

        cert.target_expiry += datetime.timedelta(hours=2)
        out = str(get_report())
        self.assertTrue('valid' in out and 'invalid' not in out)

        cert.is_test_cert = True
        mock_revoked.return_value = True
        out = str(get_report())
        self.assertTrue('invalid' in out and
                        'revoked' in out and
                        'test_cert' in out)

        cert.target_expiry = pytz.UTC.fromutc(datetime.datetime(2020, 11, 8))
        out = str(get_report())
        self.assertTrue('1604793600' in out)

        cert = mock.MagicMock(lineagename="indescribable")
        cert.target_expiry = expiry
        cert.names.return_value = ["nameone", "thrice.named"]
        cert.is_test_cert = True
        parsed_certs.append(cert)

        out = str(get_report())
        self.assertEqual(len(re.findall("invalid", out)), 2)
        mock_config.domains = ["thrice.named"]
        out = str(get_report())
        self.assertEqual(len(re.findall("invalid", out)), 1)
        mock_config.domains = ["nameone"]
        out = str(get_report())
        self.assertEqual(len(re.findall("invalid", out)), 2)
        mock_config.certname = "indescribable"
        out = str(get_report())
        self.assertEqual(len(re.findall("invalid", out)), 1)
        mock_config.certname = "horror"
        out = str(get_report())
        self.assertEqual(len(re.findall("invalid", out)), 0)

    @mock.patch('certbot.crypto_util.get_serial_from_cert')
    @mock.patch('certbot._internal.cert_manager.ocsp.RevocationChecker.ocsp_revoked')
    def test_report_human_readable_human(self, mock_revoked, mock_serial):
        mock_revoked.return_value = None
        mock_serial.return_value = 1234567890
        from certbot._internal import cert_manager
        import datetime
        import pytz
        expiry = pytz.UTC.fromutc(datetime.datetime.utcnow())

        cert = mock.MagicMock(lineagename="nameone")
        cert.target_expiry = expiry
        cert.names.return_value = ["nameone", "nametwo"]
        cert.is_test_cert = False
        parsed_certs = [cert]

        mock_config = mock.MagicMock(certname=None, lineagename=None)

        # pylint: disable=protected-access
        get_report = lambda: cert_manager._report_human_readable(mock_config, parsed_certs)

        out = get_report()
        self.assertIn("INVALID: EXPIRED", out)

        cert.target_expiry += datetime.timedelta(hours=2)
        out = get_report()
        self.assertIs('1 hour' in out or '2 hour(s)' in out, True)
        self.assertIn('VALID', out)
        self.assertNotIn('INVALID', out)

        cert.target_expiry += datetime.timedelta(days=1)
        out = get_report()
        self.assertIn('1 day', out)
        self.assertNotIn('under', out)
        self.assertIn('VALID', out)
        self.assertNotIn('INVALID', out)

        cert.target_expiry += datetime.timedelta(days=2)
        out = get_report()
        self.assertIn('3 days', out)
        self.assertIn('VALID', out)
        self.assertNotIn('INVALID', out)

        cert.is_test_cert = True
        mock_revoked.return_value = True
        out = get_report()
        self.assertIn('INVALID: TEST_CERT, REVOKED', out)

        cert = mock.MagicMock(lineagename="indescribable")
        cert.target_expiry = expiry
        cert.names.return_value = ["nameone", "thrice.named"]
        cert.is_test_cert = True
        parsed_certs.append(cert)

        out = get_report()
        self.assertEqual(len(re.findall("INVALID:", out)), 2)
        mock_config.domains = ["thrice.named"]
        out = get_report()
        self.assertEqual(len(re.findall("INVALID:", out)), 1)
        mock_config.domains = ["nameone"]
        out = get_report()
        self.assertEqual(len(re.findall("INVALID:", out)), 2)
        mock_config.certname = "indescribable"
        out = get_report()
        self.assertEqual(len(re.findall("INVALID:", out)), 1)
        mock_config.certname = "horror"
        out = get_report()
        self.assertEqual(len(re.findall("INVALID:", out)), 0)


class SearchLineagesTest(BaseCertManagerTest):
    """Tests for certbot._internal.cert_manager._search_lineages."""

    @mock.patch('certbot.util.make_or_verify_dir')
    @mock.patch('certbot._internal.storage.renewal_conf_files')
    @mock.patch('certbot._internal.storage.RenewableCert')
    def test_cert_storage_error(self, mock_renewable_cert, mock_renewal_conf_files,
                                mock_make_or_verify_dir):
        mock_renewal_conf_files.return_value = ["badfile"]
        mock_renewable_cert.side_effect = errors.CertStorageError
        from certbot._internal import cert_manager
        # pylint: disable=protected-access
        self.assertEqual(cert_manager._search_lineages(self.config, lambda x: x, "check"), "check")
        self.assertTrue(mock_make_or_verify_dir.called)


class LineageForCertnameTest(BaseCertManagerTest):
    """Tests for certbot._internal.cert_manager.lineage_for_certname"""

    @mock.patch('certbot.util.make_or_verify_dir')
    @mock.patch('certbot._internal.storage.renewal_file_for_certname')
    @mock.patch('certbot._internal.storage.RenewableCert')
    def test_found_match(self, mock_renewable_cert, mock_renewal_conf_file,
                         mock_make_or_verify_dir):
        mock_renewal_conf_file.return_value = "somefile.conf"
        mock_match = mock.Mock(lineagename="example.com")
        mock_renewable_cert.return_value = mock_match
        from certbot._internal import cert_manager
        self.assertEqual(cert_manager.lineage_for_certname(self.config, "example.com"), mock_match)
        self.assertTrue(mock_make_or_verify_dir.called)

    @mock.patch('certbot.util.make_or_verify_dir')
    @mock.patch('certbot._internal.storage.renewal_file_for_certname')
    def test_no_match(self, mock_renewal_conf_file, mock_make_or_verify_dir):
        mock_renewal_conf_file.return_value = "other.com.conf"
        from certbot._internal import cert_manager
        self.assertIsNone(cert_manager.lineage_for_certname(self.config, "example.com"))
        self.assertTrue(mock_make_or_verify_dir.called)

    @mock.patch('certbot.util.make_or_verify_dir')
    @mock.patch('certbot._internal.storage.renewal_file_for_certname')
    def test_no_renewal_file(self, mock_renewal_conf_file, mock_make_or_verify_dir):
        mock_renewal_conf_file.side_effect = errors.CertStorageError()
        from certbot._internal import cert_manager
        self.assertIsNone(cert_manager.lineage_for_certname(self.config, "example.com"))
        self.assertTrue(mock_make_or_verify_dir.called)


class DomainsForCertnameTest(BaseCertManagerTest):
    """Tests for certbot._internal.cert_manager.domains_for_certname"""

    @mock.patch('certbot.util.make_or_verify_dir')
    @mock.patch('certbot._internal.storage.renewal_file_for_certname')
    @mock.patch('certbot._internal.storage.RenewableCert')
    def test_found_match(self, mock_renewable_cert, mock_renewal_conf_file,
                         mock_make_or_verify_dir):
        mock_renewal_conf_file.return_value = "somefile.conf"
        mock_match = mock.Mock(lineagename="example.com")
        domains = ["example.com", "example.org"]
        mock_match.names.return_value = domains
        mock_renewable_cert.return_value = mock_match
        from certbot._internal import cert_manager
        self.assertEqual(cert_manager.domains_for_certname(self.config, "example.com"),
            domains)
        self.assertTrue(mock_make_or_verify_dir.called)

    @mock.patch('certbot.util.make_or_verify_dir')
    @mock.patch('certbot._internal.storage.renewal_file_for_certname')
    def test_no_match(self, mock_renewal_conf_file, mock_make_or_verify_dir):
        mock_renewal_conf_file.return_value = "somefile.conf"
        from certbot._internal import cert_manager
        self.assertIsNone(cert_manager.domains_for_certname(self.config, "other.com"))
        self.assertTrue(mock_make_or_verify_dir.called)


class RenameLineageTest(BaseCertManagerTest):
    """Tests for certbot._internal.cert_manager.rename_lineage"""

    def setUp(self):
        super().setUp()
        self.config.certname = "example.org"
        self.config.new_certname = "after"

    def _call(self, *args, **kwargs):
        from certbot._internal import cert_manager
        return cert_manager.rename_lineage(*args, **kwargs)

    @mock.patch('certbot._internal.storage.renewal_conf_files')
    @test_util.patch_display_util()
    def test_no_certname(self, mock_get_utility, mock_renewal_conf_files):
        self.config.certname = None
        self.config.new_certname = "two"

        # if not choices
        mock_renewal_conf_files.return_value = []
        self.assertRaises(errors.Error, self._call, self.config)

        mock_renewal_conf_files.return_value = ["one.conf"]
        util_mock = mock_get_utility()
        util_mock.menu.return_value = (display_util.CANCEL, 0)
        self.assertRaises(errors.Error, self._call, self.config)

        util_mock.menu.return_value = (display_util.OK, -1)
        self.assertRaises(errors.Error, self._call, self.config)

    @test_util.patch_display_util()
    def test_no_new_certname(self, mock_get_utility):
        self.config.certname = "one"
        self.config.new_certname = None

        util_mock = mock_get_utility()
        util_mock.input.return_value = (display_util.CANCEL, "name")
        self.assertRaises(errors.Error, self._call, self.config)

        util_mock.input.return_value = (display_util.OK, None)
        self.assertRaises(errors.Error, self._call, self.config)

    @test_util.patch_display_util()
    @mock.patch('certbot._internal.cert_manager.lineage_for_certname')
    def test_no_existing_certname(self, mock_lineage_for_certname, unused_get_utility):
        self.config.certname = "one"
        self.config.new_certname = "two"
        mock_lineage_for_certname.return_value = None
        self.assertRaises(errors.ConfigurationError,
            self._call, self.config)

    @test_util.patch_display_util()
    @mock.patch("certbot._internal.storage.RenewableCert._check_symlinks")
    def test_rename_cert(self, mock_check, unused_get_utility):
        mock_check.return_value = True
        self._call(self.config)
        from certbot._internal import cert_manager
        updated_lineage = cert_manager.lineage_for_certname(self.config, self.config.new_certname)
        self.assertIsNotNone(updated_lineage)
        self.assertEqual(updated_lineage.lineagename, self.config.new_certname)

    @test_util.patch_display_util()
    @mock.patch("certbot._internal.storage.RenewableCert._check_symlinks")
    def test_rename_cert_interactive_certname(self, mock_check, mock_get_utility):
        mock_check.return_value = True
        self.config.certname = None
        util_mock = mock_get_utility()
        util_mock.menu.return_value = (display_util.OK, 0)
        self._call(self.config)
        from certbot._internal import cert_manager
        updated_lineage = cert_manager.lineage_for_certname(self.config, self.config.new_certname)
        self.assertIsNotNone(updated_lineage)
        self.assertEqual(updated_lineage.lineagename, self.config.new_certname)

    @test_util.patch_display_util()
    @mock.patch("certbot._internal.storage.RenewableCert._check_symlinks")
    def test_rename_cert_bad_new_certname(self, mock_check, unused_get_utility):
        mock_check.return_value = True

        # for example, don't rename to existing certname
        self.config.new_certname = "example.org"
        self.assertRaises(errors.ConfigurationError, self._call, self.config)

        self.config.new_certname = "one{0}two".format(os.path.sep)
        self.assertRaises(errors.ConfigurationError, self._call, self.config)


class DuplicativeCertsTest(storage_test.BaseRenewableCertTest):
    """Test to avoid duplicate lineages."""

    def setUp(self):
        super().setUp()
        self.config_file.write()
        self._write_out_ex_kinds()

    @mock.patch('certbot.util.make_or_verify_dir')
    def test_find_duplicative_names(self, unused_makedir):
        from certbot._internal.cert_manager import find_duplicative_certs
        test_cert = test_util.load_vector('cert-san_512.pem')
        with open(self.test_rc.cert, 'wb') as f:
            f.write(test_cert)

        # No overlap at all
        result = find_duplicative_certs(
            self.config, ['wow.net', 'hooray.org'])
        self.assertEqual(result, (None, None))

        # Totally identical
        result = find_duplicative_certs(
            self.config, ['example.com', 'www.example.com'])
        self.assertTrue(result[0].configfile.filename.endswith('example.org.conf'))
        self.assertIsNone(result[1])

        # Superset
        result = find_duplicative_certs(
            self.config, ['example.com', 'www.example.com', 'something.new'])
        self.assertIsNone(result[0])
        self.assertTrue(result[1].configfile.filename.endswith('example.org.conf'))

        # Partial overlap doesn't count
        result = find_duplicative_certs(
            self.config, ['example.com', 'something.new'])
        self.assertEqual(result, (None, None))


class CertPathToLineageTest(storage_test.BaseRenewableCertTest):
    """Tests for certbot._internal.cert_manager.cert_path_to_lineage"""

    def setUp(self):
        super().setUp()
        self.config_file.write()
        self._write_out_ex_kinds()
        self.fullchain = os.path.join(self.config.config_dir, 'live', 'example.org',
                'fullchain.pem')
        self.config.cert_path = self.fullchain

    def _call(self, cli_config):
        from certbot._internal.cert_manager import cert_path_to_lineage
        return cert_path_to_lineage(cli_config)

    def _archive_files(self, cli_config, filetype):
        from certbot._internal.cert_manager import _archive_files
        return _archive_files(cli_config, filetype)

    def test_basic_match(self):
        self.assertEqual('example.org', self._call(self.config))

    def test_no_match_exists(self):
        bad_test_config = self.config
        bad_test_config.cert_path = os.path.join(self.config.config_dir, 'live',
                'SailorMoon', 'fullchain.pem')
        self.assertRaises(errors.Error, self._call, bad_test_config)

    @mock.patch('certbot._internal.cert_manager._acceptable_matches')
    def test_options_fullchain(self, mock_acceptable_matches):
        mock_acceptable_matches.return_value = [lambda x: x.fullchain_path]
        self.config.fullchain_path = self.fullchain
        self.assertEqual('example.org', self._call(self.config))

    @mock.patch('certbot._internal.cert_manager._acceptable_matches')
    def test_options_cert_path(self, mock_acceptable_matches):
        mock_acceptable_matches.return_value = [lambda x: x.cert_path]
        test_cert_path = os.path.join(self.config.config_dir, 'live', 'example.org',
                'cert.pem')
        self.config.cert_path = test_cert_path
        self.assertEqual('example.org', self._call(self.config))

    @mock.patch('certbot._internal.cert_manager._acceptable_matches')
    def test_options_archive_cert(self, mock_acceptable_matches):
        # Also this and the next test check that the regex of _archive_files is working.
        self.config.cert_path = os.path.join(self.config.config_dir, 'archive', 'example.org',
            'cert11.pem')
        mock_acceptable_matches.return_value = [lambda x: self._archive_files(x, 'cert')]
        self.assertEqual('example.org', self._call(self.config))

    @mock.patch('certbot._internal.cert_manager._acceptable_matches')
    def test_options_archive_fullchain(self, mock_acceptable_matches):
        self.config.cert_path = os.path.join(self.config.config_dir, 'archive',
            'example.org', 'fullchain11.pem')
        mock_acceptable_matches.return_value = [lambda x:
                self._archive_files(x, 'fullchain')]
        self.assertEqual('example.org', self._call(self.config))

    def test_only_path(self):
        self.config.cert_path = self.fullchain
        self.assertEqual('example.org', self._call(self.config))


class MatchAndCheckOverlaps(storage_test.BaseRenewableCertTest):
    """Tests for certbot._internal.cert_manager.match_and_check_overlaps w/o overlapping
       archive dirs."""
    # A test with real overlapping archive dirs can be found in tests/boulder_integration.sh
    def setUp(self):
        super().setUp()
        self.config_file.write()
        self._write_out_ex_kinds()
        self.fullchain = os.path.join(self.config.config_dir, 'live', 'example.org',
                'fullchain.pem')
        self.config.cert_path = self.fullchain

    def _call(self, cli_config, acceptable_matches, match_func, rv_func):
        from certbot._internal.cert_manager import match_and_check_overlaps
        return match_and_check_overlaps(cli_config, acceptable_matches, match_func, rv_func)

    def test_basic_match(self):
        from certbot._internal.cert_manager import _acceptable_matches
        self.assertEqual(['example.org'], self._call(self.config, _acceptable_matches(),
            lambda x: self.config.cert_path, lambda x: x.lineagename))

    @mock.patch('certbot._internal.cert_manager._search_lineages')
    def test_no_matches(self, mock_search_lineages):
        mock_search_lineages.return_value = []
        self.assertRaises(errors.Error, self._call, self.config, None, None, None)

    @mock.patch('certbot._internal.cert_manager._search_lineages')
    def test_too_many_matches(self, mock_search_lineages):
        mock_search_lineages.return_value = ['spider', 'dance']
        self.assertRaises(errors.OverlappingMatchFound, self._call, self.config, None, None, None)


class GetCertnameTest(unittest.TestCase):
    """Tests for certbot._internal.cert_manager."""

    def setUp(self):
        get_utility_patch = test_util.patch_display_util()
        self.mock_get_utility = get_utility_patch.start()
        self.addCleanup(get_utility_patch.stop)
        self.config = mock.MagicMock()
        self.config.certname = None

    @mock.patch('certbot._internal.storage.renewal_conf_files')
    @mock.patch('certbot._internal.storage.lineagename_for_filename')
    def test_get_certnames(self, mock_name, mock_files):
        mock_files.return_value = ['example.com.conf']
        mock_name.return_value = 'example.com'
        from certbot._internal import cert_manager
        prompt = "Which certificate would you"
        self.mock_get_utility().menu.return_value = (display_util.OK, 0)
        self.assertEqual(
            cert_manager.get_certnames(
                self.config, "verb", allow_multiple=False), ['example.com'])
        self.assertIn(prompt, self.mock_get_utility().menu.call_args[0][0])

    @mock.patch('certbot._internal.storage.renewal_conf_files')
    @mock.patch('certbot._internal.storage.lineagename_for_filename')
    def test_get_certnames_custom_prompt(self, mock_name, mock_files):
        mock_files.return_value = ['example.com.conf']
        mock_name.return_value = 'example.com'
        from certbot._internal import cert_manager
        prompt = "custom prompt"
        self.mock_get_utility().menu.return_value = (display_util.OK, 0)
        self.assertEqual(
            cert_manager.get_certnames(
                self.config, "verb", allow_multiple=False, custom_prompt=prompt),
            ['example.com'])
        self.assertEqual(self.mock_get_utility().menu.call_args[0][0],
                          prompt)

    @mock.patch('certbot._internal.storage.renewal_conf_files')
    @mock.patch('certbot._internal.storage.lineagename_for_filename')
    def test_get_certnames_user_abort(self, mock_name, mock_files):
        mock_files.return_value = ['example.com.conf']
        mock_name.return_value = 'example.com'
        from certbot._internal import cert_manager
        self.mock_get_utility().menu.return_value = (display_util.CANCEL, 0)
        self.assertRaises(
            errors.Error,
            cert_manager.get_certnames,
            self.config, "erroring_anyway", allow_multiple=False)

    @mock.patch('certbot._internal.storage.renewal_conf_files')
    @mock.patch('certbot._internal.storage.lineagename_for_filename')
    def test_get_certnames_allow_multiple(self, mock_name, mock_files):
        mock_files.return_value = ['example.com.conf']
        mock_name.return_value = 'example.com'
        from certbot._internal import cert_manager
        prompt = "Which certificate(s) would you"
        self.mock_get_utility().checklist.return_value = (display_util.OK,
                                                          ['example.com'])
        self.assertEqual(
            cert_manager.get_certnames(
                self.config, "verb", allow_multiple=True), ['example.com'])
        self.assertIn(prompt, self.mock_get_utility().checklist.call_args[0][0])

    @mock.patch('certbot._internal.storage.renewal_conf_files')
    @mock.patch('certbot._internal.storage.lineagename_for_filename')
    def test_get_certnames_allow_multiple_custom_prompt(self, mock_name, mock_files):
        mock_files.return_value = ['example.com.conf']
        mock_name.return_value = 'example.com'
        from certbot._internal import cert_manager
        prompt = "custom prompt"
        self.mock_get_utility().checklist.return_value = (display_util.OK,
                                                          ['example.com'])
        self.assertEqual(
            cert_manager.get_certnames(
                self.config, "verb", allow_multiple=True, custom_prompt=prompt),
            ['example.com'])
        self.assertEqual(
            self.mock_get_utility().checklist.call_args[0][0],
            prompt)

    @mock.patch('certbot._internal.storage.renewal_conf_files')
    @mock.patch('certbot._internal.storage.lineagename_for_filename')
    def test_get_certnames_allow_multiple_user_abort(self, mock_name, mock_files):
        mock_files.return_value = ['example.com.conf']
        mock_name.return_value = 'example.com'
        from certbot._internal import cert_manager
        self.mock_get_utility().checklist.return_value = (display_util.CANCEL, [])
        self.assertRaises(
            errors.Error,
            cert_manager.get_certnames,
            self.config, "erroring_anyway", allow_multiple=True)


if __name__ == "__main__":
    unittest.main()  # pragma: no cover<|MERGE_RESOLUTION|>--- conflicted
+++ resolved
@@ -200,21 +200,16 @@
         return certificates(*args, **kwargs)
 
     @mock.patch('certbot._internal.cert_manager.logger')
-<<<<<<< HEAD
-    @test_util.patch_get_utility()
+    @test_util.patch_display_util()
     def test_certificates_parse_fail_human(self, mock_utility, mock_logger):
         self._certificates(self.config)
         self.assertTrue(mock_logger.warning.called) #pylint: disable=no-member
         self.assertTrue(mock_utility.called)
 
     @mock.patch('certbot._internal.cert_manager.logger')
-    @test_util.patch_get_utility()
+    @test_util.patch_display_util()
     def test_certificates_parse_fail_json(self, mock_utility, mock_logger):
         self.config.format_json = True
-=======
-    @test_util.patch_display_util()
-    def test_certificates_parse_fail(self, mock_utility, mock_logger):
->>>>>>> 08839758
         self._certificates(self.config)
         self.assertTrue(mock_logger.warning.called) #pylint: disable=no-member
         self.assertTrue(mock_utility.called)
