"""Tests for certbot.cli."""
import argparse
import functools
import unittest
import os
import tempfile

import six
import mock
from six.moves import reload_module  # pylint: disable=import-error

from certbot import cli
from certbot import constants
from certbot import errors
from certbot.plugins import disco

def reset_set_by_cli():
    '''Reset the state of the `set_by_cli` function'''
    cli.set_by_cli.detector = None

class TestReadFile(unittest.TestCase):
    '''Test cli.read_file'''

    _multiprocess_can_split_ = True

    def test_read_file(self):
        tmp_dir = tempfile.mkdtemp()
        rel_test_path = os.path.relpath(os.path.join(tmp_dir, 'foo'))
        self.assertRaises(
            argparse.ArgumentTypeError, cli.read_file, rel_test_path)

        test_contents = b'bar\n'
        with open(rel_test_path, 'wb') as f:
            f.write(test_contents)

        path, contents = cli.read_file(rel_test_path)
        self.assertEqual(path, os.path.abspath(path))
        self.assertEqual(contents, test_contents)


class ParseTest(unittest.TestCase):
    '''Test the cli args entrypoint'''

    _multiprocess_can_split_ = True

    @classmethod
    def setUpClass(cls):
        cls.plugins = disco.PluginsRegistry.find_all()
        cls.parse = functools.partial(cli.prepare_and_parse_args, cls.plugins)

    def setUp(self):
        reset_set_by_cli()

    def _help_output(self, args):
        "Run a command, and return the ouput string for scrutiny"

        output = six.StringIO()
        with mock.patch('certbot.main.sys.stdout', new=output):
            with mock.patch('certbot.main.sys.stderr'):
                self.assertRaises(SystemExit, self.parse, args, output)
        return output.getvalue()

    def test_install_abspath(self):
        cert = 'cert'
        key = 'key'
        chain = 'chain'
        fullchain = 'fullchain'

        with mock.patch('certbot.main.install'):
            namespace = self.parse(['install', '--cert-path', cert,
                                    '--key-path', 'key', '--chain-path',
                                    'chain', '--fullchain-path', 'fullchain'])

        self.assertEqual(namespace.cert_path, os.path.abspath(cert))
        self.assertEqual(namespace.key_path, os.path.abspath(key))
        self.assertEqual(namespace.chain_path, os.path.abspath(chain))
        self.assertEqual(namespace.fullchain_path, os.path.abspath(fullchain))

    def test_help(self):
        self._help_output(['--help'])  # assert SystemExit is raised here
        out = self._help_output(['--help', 'all'])
        self.assertTrue("--configurator" in out)
        self.assertTrue("how a cert is deployed" in out)
        self.assertTrue("--manual-test-mode" in out)
        self.assertTrue("--text" not in out)
        self.assertTrue("--dialog" not in out)

        out = self._help_output(['-h', 'nginx'])
        if "nginx" in self.plugins:
            # may be false while building distributions without plugins
            self.assertTrue("--nginx-ctl" in out)
        self.assertTrue("--manual-test-mode" not in out)
        self.assertTrue("--checkpoints" not in out)

        out = self._help_output(['-h'])
        self.assertTrue("letsencrypt-auto" not in out)  # test cli.cli_command
        if "nginx" in self.plugins:
            self.assertTrue("Use the Nginx plugin" in out)
        else:
            self.assertTrue("(nginx support is experimental" in out)

        out = self._help_output(['--help', 'plugins'])
        self.assertTrue("--manual-test-mode" not in out)
        self.assertTrue("--prepare" in out)
        self.assertTrue('"plugins" subcommand' in out)

        # test multiple topics
        out = self._help_output(['-h', 'renew'])
        self.assertTrue("--keep" in out)
        out = self._help_output(['-h', 'automation'])
        self.assertTrue("--keep" in out)
        out = self._help_output(['-h', 'revoke'])
        self.assertTrue("--keep" not in out)

        out = self._help_output(['--help', 'install'])
        self.assertTrue("--cert-path" in out)
        self.assertTrue("--key-path" in out)

        out = self._help_output(['--help', 'revoke'])
        self.assertTrue("--cert-path" in out)
        self.assertTrue("--key-path" in out)

        out = self._help_output(['-h', 'config_changes'])
        self.assertTrue("--cert-path" not in out)
        self.assertTrue("--key-path" not in out)

        out = self._help_output(['-h'])

        self.assertTrue(cli.usage_strings(self.plugins)[0] in out)

    def test_parse_domains(self):
        short_args = ['-d', 'example.com']
        namespace = self.parse(short_args)
        self.assertEqual(namespace.domains, ['example.com'])

        short_args = ['-d', 'trailing.period.com.']
        namespace = self.parse(short_args)
        self.assertEqual(namespace.domains, ['trailing.period.com'])

        short_args = ['-d', 'example.com,another.net,third.org,example.com']
        namespace = self.parse(short_args)
        self.assertEqual(namespace.domains, ['example.com', 'another.net',
                                             'third.org'])

        long_args = ['--domains', 'example.com']
        namespace = self.parse(long_args)
        self.assertEqual(namespace.domains, ['example.com'])

        long_args = ['--domains', 'trailing.period.com.']
        namespace = self.parse(long_args)
        self.assertEqual(namespace.domains, ['trailing.period.com'])

        long_args = ['--domains', 'example.com,another.net,example.com']
        namespace = self.parse(long_args)
        self.assertEqual(namespace.domains, ['example.com', 'another.net'])

    def test_preferred_challenges(self):
        from acme.challenges import HTTP01, TLSSNI01, DNS01

        short_args = ['--preferred-challenges', 'http, tls-sni-01, dns']
        namespace = self.parse(short_args)

        self.assertEqual(namespace.pref_challs, [HTTP01, TLSSNI01, DNS01])

        short_args = ['--preferred-challenges', 'jumping-over-the-moon']
        self.assertRaises(argparse.ArgumentTypeError, self.parse, short_args)

    def test_server_flag(self):
        namespace = self.parse('--server example.com'.split())
        self.assertEqual(namespace.server, 'example.com')

    def test_must_staple_flag(self):
        short_args = ['--must-staple']
        namespace = self.parse(short_args)
        self.assertTrue(namespace.must_staple)
        self.assertTrue(namespace.staple)

    def test_no_gui(self):
        args = ['renew', '--dialog']
        stderr = six.StringIO()
        with mock.patch('certbot.main.sys.stderr', new=stderr):
            namespace = self.parse(args)

        self.assertTrue(namespace.noninteractive_mode)
        self.assertTrue("--dialog is deprecated" in stderr.getvalue())

    def _check_server_conflict_message(self, parser_args, conflicting_args):
        try:
            self.parse(parser_args)
            self.fail(  # pragma: no cover
                "The following flags didn't conflict with "
                '--server: {0}'.format(', '.join(conflicting_args)))
        except errors.Error as error:
            self.assertTrue('--server' in str(error))
            for arg in conflicting_args:
                self.assertTrue(arg in str(error))

    def test_staging_flag(self):
        short_args = ['--staging']
        namespace = self.parse(short_args)
        self.assertTrue(namespace.staging)
        self.assertEqual(namespace.server, constants.STAGING_URI)

        short_args += '--server example.com'.split()
        self._check_server_conflict_message(short_args, '--staging')

    def _assert_dry_run_flag_worked(self, namespace, existing_account):
        self.assertTrue(namespace.dry_run)
        self.assertTrue(namespace.break_my_certs)
        self.assertTrue(namespace.staging)
        self.assertEqual(namespace.server, constants.STAGING_URI)

        if existing_account:
            self.assertTrue(namespace.tos)
            self.assertTrue(namespace.register_unsafely_without_email)
        else:
            self.assertFalse(namespace.tos)
            self.assertFalse(namespace.register_unsafely_without_email)

    def test_dry_run_flag(self):
        config_dir = tempfile.mkdtemp()
        short_args = '--dry-run --config-dir {0}'.format(config_dir).split()
        self.assertRaises(errors.Error, self.parse, short_args)

        self._assert_dry_run_flag_worked(
            self.parse(short_args + ['auth']), False)
        self._assert_dry_run_flag_worked(
            self.parse(short_args + ['certonly']), False)
        self._assert_dry_run_flag_worked(
            self.parse(short_args + ['renew']), False)

        account_dir = os.path.join(config_dir, constants.ACCOUNTS_DIR)
        os.mkdir(account_dir)
        os.mkdir(os.path.join(account_dir, 'fake_account_dir'))

        self._assert_dry_run_flag_worked(self.parse(short_args + ['auth']), True)
        self._assert_dry_run_flag_worked(self.parse(short_args + ['renew']), True)
        short_args += ['certonly']
        self._assert_dry_run_flag_worked(self.parse(short_args), True)

        short_args += '--server example.com'.split()
        conflicts = ['--dry-run']
        self._check_server_conflict_message(short_args, '--dry-run')

        short_args += ['--staging']
        conflicts += ['--staging']
        self._check_server_conflict_message(short_args, conflicts)

<<<<<<< HEAD
    def _certonly_new_request_common(self, mock_client, args=None):
        with mock.patch('certbot.main._treat_as_renewal') as mock_renewal:
            mock_renewal.return_value = ("newcert", None)
            with mock.patch('certbot.main._init_le_client') as mock_init:
                mock_init.return_value = mock_client
                if args is None:
                    args = []
                args += '-d foo.bar -a standalone certonly'.split()
                self._call(args)

    @mock.patch('certbot.main.zope.component.getUtility')
    def test_certonly_dry_run_new_request_success(self, mock_get_utility):
        mock_client = mock.MagicMock()
        mock_client.obtain_and_enroll_certificate.return_value = None
        self._certonly_new_request_common(mock_client, ['--dry-run'])
        self.assertEqual(
            mock_client.obtain_and_enroll_certificate.call_count, 1)
        self.assertTrue(
            'dry run' in mock_get_utility().add_message.call_args[0][0])
        # Asserts we don't suggest donating after a successful dry run
        self.assertEqual(mock_get_utility().add_message.call_count, 1)

    @mock.patch('certbot.crypto_util.notAfter')
    @mock.patch('certbot.main.zope.component.getUtility')
    def test_certonly_new_request_success(self, mock_get_utility, mock_notAfter):
        cert_path = '/etc/letsencrypt/live/foo.bar'
        date = '1970-01-01'
        mock_notAfter().date.return_value = date

        mock_lineage = mock.MagicMock(cert=cert_path, fullchain=cert_path)
        mock_client = mock.MagicMock()
        mock_client.obtain_and_enroll_certificate.return_value = mock_lineage
        self._certonly_new_request_common(mock_client)
        self.assertEqual(
            mock_client.obtain_and_enroll_certificate.call_count, 1)
        cert_msg = mock_get_utility().add_message.call_args_list[0][0][0]
        self.assertTrue(cert_path in cert_msg)
        self.assertTrue(date in cert_msg)
        self.assertTrue(
            'donate' in mock_get_utility().add_message.call_args[0][0])

    def test_certonly_new_request_failure(self):
        mock_client = mock.MagicMock()
        mock_client.obtain_and_enroll_certificate.return_value = False
        self.assertRaises(errors.Error,
                          self._certonly_new_request_common, mock_client)

    def _test_renewal_common(self, due_for_renewal, extra_args, log_out=None,
                             args=None, should_renew=True, error_expected=False):
        # pylint: disable=too-many-locals,too-many-arguments
        cert_path = test_util.vector_path('cert.pem')
        chain_path = '/etc/letsencrypt/live/foo.bar/fullchain.pem'
        mock_lineage = mock.MagicMock(cert=cert_path, fullchain=chain_path)
        mock_lineage.should_autorenew.return_value = due_for_renewal
        mock_lineage.has_pending_deployment.return_value = False
        mock_certr = mock.MagicMock()
        mock_key = mock.MagicMock(pem='pem_key')
        mock_client = mock.MagicMock()
        stdout = None
        mock_client.obtain_certificate.return_value = (mock_certr, 'chain',
                                                       mock_key, 'csr')
        try:
            with mock.patch('certbot.main._find_duplicative_certs') as mock_fdc:
                mock_fdc.return_value = (mock_lineage, None)
                with mock.patch('certbot.main._init_le_client') as mock_init:
                    mock_init.return_value = mock_client
                    get_utility_path = 'certbot.main.zope.component.getUtility'
                    with mock.patch(get_utility_path) as mock_get_utility:
                        with mock.patch('certbot.main.renewal.OpenSSL') as mock_ssl:
                            mock_latest = mock.MagicMock()
                            mock_latest.get_issuer.return_value = "Fake fake"
                            mock_ssl.crypto.load_certificate.return_value = mock_latest
                            with mock.patch('certbot.main.renewal.crypto_util'):
                                if not args:
                                    args = ['-d', 'isnot.org', '-a', 'standalone', 'certonly']
                                if extra_args:
                                    args += extra_args
                                try:
                                    ret, stdout, _, _ = self._call(args)
                                    if ret:
                                        print("Returned", ret)
                                        raise AssertionError(ret)
                                    assert not error_expected, "renewal should have errored"
                                except: # pylint: disable=bare-except
                                    if not error_expected:
                                        raise AssertionError(
                                            "Unexpected renewal error:\n" +
                                            traceback.format_exc())

            if should_renew:
                mock_client.obtain_certificate.assert_called_once_with(['isnot.org'])
            else:
                self.assertEqual(mock_client.obtain_certificate.call_count, 0)
        except:
            self._dump_log()
            raise
        finally:
            if log_out:
                with open(os.path.join(self.logs_dir, "letsencrypt.log")) as lf:
                    self.assertTrue(log_out in lf.read())

        return mock_lineage, mock_get_utility, stdout

    def test_certonly_renewal(self):
        lineage, get_utility, _ = self._test_renewal_common(True, [])
        self.assertEqual(lineage.save_successor.call_count, 1)
        lineage.update_all_links_to.assert_called_once_with(
            lineage.latest_common_version())
        cert_msg = get_utility().add_message.call_args_list[0][0][0]
        self.assertTrue('fullchain.pem' in cert_msg)
        self.assertTrue('donate' in get_utility().add_message.call_args[0][0])

    def test_certonly_renewal_triggers(self):
        # --dry-run should force renewal
        _, get_utility, _ = self._test_renewal_common(False, ['--dry-run', '--keep'],
                                                      log_out="simulating renewal")
        self.assertEqual(get_utility().add_message.call_count, 1)
        self.assertTrue('dry run' in get_utility().add_message.call_args[0][0])

        self._test_renewal_common(False, ['--renew-by-default', '-tvv', '--debug'],
                                  log_out="Auto-renewal forced")
        self.assertEqual(get_utility().add_message.call_count, 1)

        self._test_renewal_common(False, ['-tvv', '--debug', '--keep'],
                                  log_out="not yet due", should_renew=False)

    def _dump_log(self):
        print("Logs:")
        log_path = os.path.join(self.logs_dir, "letsencrypt.log")
        if os.path.exists(log_path):
            with open(log_path) as lf:
                print(lf.read())

    def _make_lineage(self, testfile):
        """Creates a lineage defined by testfile.

        This creates the archive, live, and renewal directories if
        necessary and creates a simple lineage.

        :param str testfile: configuration file to base the lineage on

        :returns: path to the renewal conf file for the created lineage
        :rtype: str

        """
        lineage_name = testfile[:-len('.conf')]

        conf_dir = os.path.join(
            self.config_dir, constants.RENEWAL_CONFIGS_DIR)
        archive_dir = os.path.join(
            self.config_dir, constants.ARCHIVE_DIR, lineage_name)
        live_dir = os.path.join(
            self.config_dir, constants.LIVE_DIR, lineage_name)

        for directory in (archive_dir, conf_dir, live_dir,):
            if not os.path.exists(directory):
                os.makedirs(directory)

        sample_archive = test_util.vector_path('sample-archive')
        for kind in os.listdir(sample_archive):
            shutil.copyfile(os.path.join(sample_archive, kind),
                            os.path.join(archive_dir, kind))

        for kind in storage.ALL_FOUR:
            os.symlink(os.path.join(archive_dir, '{0}1.pem'.format(kind)),
                       os.path.join(live_dir, '{0}.pem'.format(kind)))

        conf_path = os.path.join(self.config_dir, conf_dir, testfile)
        with open(test_util.vector_path(testfile)) as src:
            with open(conf_path, 'w') as dst:
                dst.writelines(
                    line.replace('MAGICDIR', self.config_dir) for line in src)

        return conf_path

    def test_renew_verb(self):
        self._make_lineage('sample-renewal.conf')
        args = ["renew", "--dry-run", "-tvv"]
        self._test_renewal_common(True, [], args=args, should_renew=True)

    def test_quiet_renew(self):
        self._make_lineage('sample-renewal.conf')
        args = ["renew", "--dry-run"]
        _, _, stdout = self._test_renewal_common(True, [], args=args, should_renew=True)
        out = stdout.getvalue()
        self.assertTrue("renew" in out)

        args = ["renew", "--dry-run", "-q"]
        _, _, stdout = self._test_renewal_common(True, [], args=args, should_renew=True)
        out = stdout.getvalue()
        self.assertEqual("", out)

    def test_renew_hook_validation(self):
        self._make_lineage('sample-renewal.conf')
        args = ["renew", "--dry-run", "--post-hook=no-such-command"]
        self._test_renewal_common(True, [], args=args, should_renew=False,
                                  error_expected=True)

    def test_renew_no_hook_validation(self):
        self._make_lineage('sample-renewal.conf')
        args = ["renew", "--dry-run", "--post-hook=no-such-command",
                "--disable-hook-validation"]
        self._test_renewal_common(True, [], args=args, should_renew=True,
                                  error_expected=False)

    @mock.patch("certbot.cli.set_by_cli")
    def test_ancient_webroot_renewal_conf(self, mock_set_by_cli):
        mock_set_by_cli.return_value = False
        rc_path = self._make_lineage('sample-renewal-ancient.conf')
        args = mock.MagicMock(account=None, email=None, webroot_path=None)
        config = configuration.NamespaceConfig(args)
        lineage = storage.RenewableCert(rc_path,
            configuration.RenewerConfiguration(config))
        renewalparams = lineage.configuration["renewalparams"]
        # pylint: disable=protected-access
        renewal._restore_webroot_config(config, renewalparams)
        self.assertEqual(config.webroot_path, ["/var/www/"])

    def test_renew_verb_empty_config(self):
        rd = os.path.join(self.config_dir, 'renewal')
        if not os.path.exists(rd):
            os.makedirs(rd)
        with open(os.path.join(rd, 'empty.conf'), 'w'):
            pass  # leave the file empty
        args = ["renew", "--dry-run", "-tvv"]
        self._test_renewal_common(False, [], args=args, should_renew=False, error_expected=True)

    def _make_dummy_renewal_config(self):
        renewer_configs_dir = os.path.join(self.config_dir, 'renewal')
        os.makedirs(renewer_configs_dir)
        with open(os.path.join(renewer_configs_dir, 'test.conf'), 'w') as f:
            f.write("My contents don't matter")

    def _test_renew_common(self, renewalparams=None, names=None,
                           assert_oc_called=None, **kwargs):
        self._make_dummy_renewal_config()
        with mock.patch('certbot.storage.RenewableCert') as mock_rc:
            mock_lineage = mock.MagicMock()
            mock_lineage.fullchain = "somepath/fullchain.pem"
            if renewalparams is not None:
                mock_lineage.configuration = {'renewalparams': renewalparams}
            if names is not None:
                mock_lineage.names.return_value = names
            mock_rc.return_value = mock_lineage
            with mock.patch('certbot.main.obtain_cert') as mock_obtain_cert:
                kwargs.setdefault('args', ['renew'])
                self._test_renewal_common(True, None, should_renew=False, **kwargs)

            if assert_oc_called is not None:
                if assert_oc_called:
                    self.assertTrue(mock_obtain_cert.called)
                else:
                    self.assertFalse(mock_obtain_cert.called)

    def test_renew_no_renewalparams(self):
        self._test_renew_common(assert_oc_called=False, error_expected=True)

    def test_renew_no_authenticator(self):
        self._test_renew_common(renewalparams={}, assert_oc_called=False,
            error_expected=True)

    def test_renew_with_bad_int(self):
        renewalparams = {'authenticator': 'webroot',
                         'rsa_key_size': 'over 9000'}
        self._test_renew_common(renewalparams=renewalparams, error_expected=True,
                                assert_oc_called=False)

    def test_renew_with_nonetype_http01(self):
        renewalparams = {'authenticator': 'webroot',
                         'http01_port': 'None'}
        self._test_renew_common(renewalparams=renewalparams,
                                assert_oc_called=True)

    def test_renew_with_bad_domain(self):
        renewalparams = {'authenticator': 'webroot'}
        names = ['*.example.com']
        self._test_renew_common(renewalparams=renewalparams, error_expected=True,
                                names=names, assert_oc_called=False)

    def test_renew_with_configurator(self):
        renewalparams = {'authenticator': 'webroot'}
        self._test_renew_common(
            renewalparams=renewalparams, assert_oc_called=True,
            args='renew --configurator apache'.split())

    def test_renew_plugin_config_restoration(self):
        renewalparams = {'authenticator': 'webroot',
                         'webroot_path': 'None',
                         'webroot_imaginary_flag': '42'}
        self._test_renew_common(renewalparams=renewalparams,
                                assert_oc_called=True)

    def test_renew_with_webroot_map(self):
        renewalparams = {'authenticator': 'webroot'}
        self._test_renew_common(
            renewalparams=renewalparams, assert_oc_called=True,
            args=['renew', '--webroot-map', '{"example.com": "/tmp"}'])

    def test_renew_reconstitute_error(self):
        # pylint: disable=protected-access
        with mock.patch('certbot.main.renewal._reconstitute') as mock_reconstitute:
            mock_reconstitute.side_effect = Exception
            self._test_renew_common(assert_oc_called=False, error_expected=True)

    def test_renew_obtain_cert_error(self):
        self._make_dummy_renewal_config()
        with mock.patch('certbot.storage.RenewableCert') as mock_rc:
            mock_lineage = mock.MagicMock()
            mock_lineage.fullchain = "somewhere/fullchain.pem"
            mock_rc.return_value = mock_lineage
            mock_lineage.configuration = {
                'renewalparams': {'authenticator': 'webroot'}}
            with mock.patch('certbot.main.obtain_cert') as mock_obtain_cert:
                mock_obtain_cert.side_effect = Exception
                self._test_renewal_common(True, None, error_expected=True,
                                          args=['renew'], should_renew=False)

    def test_renew_with_bad_cli_args(self):
        self._test_renewal_common(True, None, args='renew -d example.com'.split(),
                                  should_renew=False, error_expected=True)
        self._test_renewal_common(True, None, args='renew --csr {0}'.format(CSR).split(),
                                  should_renew=False, error_expected=True)

    @mock.patch('certbot.main.zope.component.getUtility')
    @mock.patch('certbot.main._treat_as_renewal')
    @mock.patch('certbot.main._init_le_client')
    def test_certonly_reinstall(self, mock_init, mock_renewal, mock_get_utility):
        mock_renewal.return_value = ('reinstall', mock.MagicMock())
        mock_init.return_value = mock_client = mock.MagicMock()
        self._call(['-d', 'foo.bar', '-a', 'standalone', 'certonly'])
        self.assertFalse(mock_client.obtain_certificate.called)
        self.assertFalse(mock_client.obtain_and_enroll_certificate.called)
        self.assertEqual(mock_get_utility().add_message.call_count, 0)
        #self.assertTrue('donate' not in mock_get_utility().add_message.call_args[0][0])

    def _test_certonly_csr_common(self, extra_args=None):
        certr = 'certr'
        chain = 'chain'
        mock_client = mock.MagicMock()
        mock_client.obtain_certificate_from_csr.return_value = (certr, chain)
        cert_path = '/etc/letsencrypt/live/example.com/cert.pem'
        mock_client.save_certificate.return_value = cert_path, None, None
        with mock.patch('certbot.main._init_le_client') as mock_init:
            mock_init.return_value = mock_client
            get_utility_path = 'certbot.main.zope.component.getUtility'
            with mock.patch(get_utility_path) as mock_get_utility:
                chain_path = '/etc/letsencrypt/live/example.com/chain.pem'
                full_path = '/etc/letsencrypt/live/example.com/fullchain.pem'
                args = ('-a standalone certonly --csr {0} --cert-path {1} '
                        '--chain-path {2} --fullchain-path {3}').format(
                            CSR, cert_path, chain_path, full_path).split()
                if extra_args:
                    args += extra_args
                with mock.patch('certbot.main.crypto_util'):
                    self._call(args)

        if '--dry-run' in args:
            self.assertFalse(mock_client.save_certificate.called)
        else:
            mock_client.save_certificate.assert_called_once_with(
                certr, chain, cert_path, chain_path, full_path)

        return mock_get_utility

    def test_certonly_csr(self):
        mock_get_utility = self._test_certonly_csr_common()
        cert_msg = mock_get_utility().add_message.call_args_list[0][0][0]
        self.assertTrue('cert.pem' in cert_msg)
        self.assertTrue(
            'donate' in mock_get_utility().add_message.call_args[0][0])

    def test_certonly_csr_dry_run(self):
        mock_get_utility = self._test_certonly_csr_common(['--dry-run'])
        self.assertEqual(mock_get_utility().add_message.call_count, 1)
        self.assertTrue(
            'dry run' in mock_get_utility().add_message.call_args[0][0])

    @mock.patch('certbot.main.client.acme_client')
    def test_revoke_with_key(self, mock_acme_client):
        server = 'foo.bar'
        self._call_no_clientmock(['--cert-path', CERT, '--key-path', KEY,
                                 '--server', server, 'revoke'])
        with open(KEY, 'rb') as f:
            mock_acme_client.Client.assert_called_once_with(
                server, key=jose.JWK.load(f.read()), net=mock.ANY)
        with open(CERT, 'rb') as f:
            cert = crypto_util.pyopenssl_load_certificate(f.read())[0]
            mock_revoke = mock_acme_client.Client().revoke
            mock_revoke.assert_called_once_with(jose.ComparableX509(cert), None)

    @mock.patch('certbot.main._determine_account')
    def test_revoke_without_key(self, mock_determine_account):
        mock_determine_account.return_value = (mock.MagicMock(), None)
        _, _, _, client = self._call(['--cert-path', CERT, 'revoke'])
        with open(CERT) as f:
            cert = crypto_util.pyopenssl_load_certificate(f.read())[0]
            mock_revoke = client.acme_from_config_key().revoke
            mock_revoke.assert_called_once_with(jose.ComparableX509(cert), None)

    def test_encode_reason_func(self):
        mock_args_or_config = mock.MagicMock()
        from certbot.cli import encode_reason
        self.assertTrue(0 == encode_reason(mock_args_or_config, 'Unspecified'))
        self.assertTrue(1 == encode_reason(mock_args_or_config, 'KeyCompromise'))
        self.assertTrue(3 == encode_reason(mock_args_or_config, 'AffiliationChanged'))
        self.assertTrue(4 == encode_reason(mock_args_or_config, 'Superseded'))
        self.assertTrue(5 == encode_reason(mock_args_or_config, 'CessationOfOperation'))


    @mock.patch('certbot.main.sys')
    def test_handle_exception(self, mock_sys):
        # pylint: disable=protected-access
        from acme import messages

        config = mock.MagicMock()
        mock_open = mock.mock_open()

        with mock.patch('certbot.main.open', mock_open, create=True):
            exception = Exception('detail')
            config.verbose_count = 1
            main._handle_exception(
                Exception, exc_value=exception, trace=None, config=None)
            mock_open().write.assert_any_call(''.join(
                traceback.format_exception_only(Exception, exception)))
            error_msg = mock_sys.exit.call_args_list[0][0][0]
            self.assertTrue('unexpected error' in error_msg)

        with mock.patch('certbot.main.open', mock_open, create=True):
            mock_open.side_effect = [KeyboardInterrupt]
            error = errors.Error('detail')
            main._handle_exception(
                errors.Error, exc_value=error, trace=None, config=None)
            # assert_any_call used because sys.exit doesn't exit in cli.py
            mock_sys.exit.assert_any_call(''.join(
                traceback.format_exception_only(errors.Error, error)))

        bad_typ = messages.ERROR_PREFIX + 'triffid'
        exception = messages.Error(detail='alpha', typ=bad_typ, title='beta')
        config = mock.MagicMock(debug=False, verbose_count=-3)
        main._handle_exception(
            messages.Error, exc_value=exception, trace=None, config=config)
        error_msg = mock_sys.exit.call_args_list[-1][0][0]
        self.assertTrue('unexpected error' in error_msg)
        self.assertTrue('acme:error' not in error_msg)
        self.assertTrue('alpha' in error_msg)
        self.assertTrue('beta' in error_msg)
        config = mock.MagicMock(debug=False, verbose_count=1)
        main._handle_exception(
            messages.Error, exc_value=exception, trace=None, config=config)
        error_msg = mock_sys.exit.call_args_list[-1][0][0]
        self.assertTrue('unexpected error' in error_msg)
        self.assertTrue('acme:error' in error_msg)
        self.assertTrue('alpha' in error_msg)

        interrupt = KeyboardInterrupt('detail')
        main._handle_exception(
            KeyboardInterrupt, exc_value=interrupt, trace=None, config=None)
        mock_sys.exit.assert_called_with(''.join(
            traceback.format_exception_only(KeyboardInterrupt, interrupt)))

    def test_read_file(self):
        rel_test_path = os.path.relpath(os.path.join(self.tmp_dir, 'foo'))
        self.assertRaises(
            argparse.ArgumentTypeError, cli.read_file, rel_test_path)

        test_contents = b'bar\n'
        with open(rel_test_path, 'wb') as f:
            f.write(test_contents)

        path, contents = cli.read_file(rel_test_path)
        self.assertEqual(path, os.path.abspath(path))
        self.assertEqual(contents, test_contents)

    def test_agree_dev_preview_config(self):
        with mock.patch('certbot.main.run') as mocked_run:
            self._call(['-c', test_util.vector_path('cli.ini')])
        self.assertTrue(mocked_run.called)

    def test_register(self):
        with mock.patch('certbot.main.client') as mocked_client:
            acc = mock.MagicMock()
            acc.id = "imaginary_account"
            mocked_client.register.return_value = (acc, "worked")
            self._call_no_clientmock(["register", "--email", "user@example.org"])
            # TODO: It would be more correct to explicitly check that
            #       _determine_account() gets called in the above case,
            #       but coverage statistics should also show that it did.
            with mock.patch('certbot.main.account') as mocked_account:
                mocked_storage = mock.MagicMock()
                mocked_account.AccountFileStorage.return_value = mocked_storage
                mocked_storage.find_all.return_value = ["an account"]
                x = self._call_no_clientmock(["register", "--email", "user@example.org"])
                self.assertTrue("There is an existing account" in x[0])

    def test_update_registration_no_existing_accounts(self):
        # with mock.patch('certbot.main.client') as mocked_client:
        with mock.patch('certbot.main.account') as mocked_account:
            mocked_storage = mock.MagicMock()
            mocked_account.AccountFileStorage.return_value = mocked_storage
            mocked_storage.find_all.return_value = []
            x = self._call_no_clientmock(
                ["register", "--update-registration", "--email",
                 "user@example.org"])
            self.assertTrue("Could not find an existing account" in x[0])

    def test_update_registration_unsafely(self):
        # This test will become obsolete when register --update-registration
        # supports removing an e-mail address from the account
        with mock.patch('certbot.main.account') as mocked_account:
            mocked_storage = mock.MagicMock()
            mocked_account.AccountFileStorage.return_value = mocked_storage
            mocked_storage.find_all.return_value = ["an account"]
            x = self._call_no_clientmock(
                "register --update-registration "
                "--register-unsafely-without-email".split())
            self.assertTrue("--register-unsafely-without-email" in x[0])

    @mock.patch('certbot.main.display_ops.get_email')
    @mock.patch('certbot.main.zope.component.getUtility')
    def test_update_registration_with_email(self, mock_utility, mock_email):
        email = "user@example.com"
        mock_email.return_value = email
        with mock.patch('certbot.main.client') as mocked_client:
            with mock.patch('certbot.main.account') as mocked_account:
                with mock.patch('certbot.main._determine_account') as mocked_det:
                    with mock.patch('certbot.main.client') as mocked_client:
                        mocked_storage = mock.MagicMock()
                        mocked_account.AccountFileStorage.return_value = mocked_storage
                        mocked_storage.find_all.return_value = ["an account"]
                        mocked_det.return_value = (mock.MagicMock(), "foo")
                        acme_client = mock.MagicMock()
                        mocked_client.Client.return_value = acme_client
                        x = self._call_no_clientmock(
                            ["register", "--update-registration"])
                        # When registration change succeeds, the return value
                        # of register() is None
                        self.assertTrue(x[0] is None)
                        # and we got supposedly did update the registration from
                        # the server
                        self.assertTrue(
                            acme_client.acme.update_registration.called)
                        # and we saved the updated registration on disk
                        self.assertTrue(mocked_storage.save_regr.called)
                        self.assertTrue(
                            email in mock_utility().add_message.call_args[0][0])

class DetermineAccountTest(unittest.TestCase):
    """Tests for certbot.cli._determine_account."""

    def setUp(self):
        self.args = mock.MagicMock(account=None, email=None,
            register_unsafely_without_email=False)
        self.config = configuration.NamespaceConfig(self.args)
        self.accs = [mock.MagicMock(id='x'), mock.MagicMock(id='y')]
        self.account_storage = account.AccountMemoryStorage()
=======
    def test_option_was_set(self):
        key_size_option = 'rsa_key_size'
        key_size_value = cli.flag_default(key_size_option)
        self.parse('--rsa-key-size {0}'.format(key_size_value).split())
>>>>>>> e6f24db6

        self.assertTrue(cli.option_was_set(key_size_option, key_size_value))
        self.assertTrue(cli.option_was_set('no_verify_ssl', True))

        config_dir_option = 'config_dir'
        self.assertFalse(cli.option_was_set(
            config_dir_option, cli.flag_default(config_dir_option)))


class DefaultTest(unittest.TestCase):
    """Tests for certbot.cli._Default."""

    _multiprocess_can_split_ = True

    def setUp(self):
        # pylint: disable=protected-access
        self.default1 = cli._Default()
        self.default2 = cli._Default()

    def test_boolean(self):
        self.assertFalse(self.default1)
        self.assertFalse(self.default2)

    def test_equality(self):
        self.assertEqual(self.default1, self.default2)

    def test_hash(self):
        self.assertEqual(hash(self.default1), hash(self.default2))


class SetByCliTest(unittest.TestCase):
    """Tests for certbot.set_by_cli and related functions."""

    _multiprocess_can_split_ = True

    def setUp(self):
        reload_module(cli)

    def test_webroot_map(self):
        args = '-w /var/www/html -d example.com'.split()
        verb = 'renew'
        self.assertTrue(_call_set_by_cli('webroot_map', args, verb))

    def test_report_config_interaction_str(self):
        cli.report_config_interaction('manual_public_ip_logging_ok',
                                      'manual_test_mode')
        cli.report_config_interaction('manual_test_mode', 'manual')

        self._test_report_config_interaction_common()

    def test_report_config_interaction_iterable(self):
        cli.report_config_interaction(('manual_public_ip_logging_ok',),
                                      ('manual_test_mode',))
        cli.report_config_interaction(('manual_test_mode',), ('manual',))

        self._test_report_config_interaction_common()

    def _test_report_config_interaction_common(self):
        """Tests implied interaction between manual flags.

        --manual implies --manual-test-mode which implies
        --manual-public-ip-logging-ok. These interactions don't actually
        exist in the client, but are used here for testing purposes.

        """

        args = ['--manual']
        verb = 'renew'
        for v in ('manual', 'manual_test_mode', 'manual_public_ip_logging_ok'):
            self.assertTrue(_call_set_by_cli(v, args, verb))

        cli.set_by_cli.detector = None

        args = ['--manual-test-mode']
        for v in ('manual_test_mode', 'manual_public_ip_logging_ok'):
            self.assertTrue(_call_set_by_cli(v, args, verb))

        self.assertFalse(_call_set_by_cli('manual', args, verb))


def _call_set_by_cli(var, args, verb):
    with mock.patch('certbot.cli.helpful_parser') as mock_parser:
        mock_parser.args = args
        mock_parser.verb = verb
        return cli.set_by_cli(var)


if __name__ == '__main__':
    unittest.main()  # pragma: no cover<|MERGE_RESOLUTION|>--- conflicted
+++ resolved
@@ -246,568 +246,10 @@
         conflicts += ['--staging']
         self._check_server_conflict_message(short_args, conflicts)
 
-<<<<<<< HEAD
-    def _certonly_new_request_common(self, mock_client, args=None):
-        with mock.patch('certbot.main._treat_as_renewal') as mock_renewal:
-            mock_renewal.return_value = ("newcert", None)
-            with mock.patch('certbot.main._init_le_client') as mock_init:
-                mock_init.return_value = mock_client
-                if args is None:
-                    args = []
-                args += '-d foo.bar -a standalone certonly'.split()
-                self._call(args)
-
-    @mock.patch('certbot.main.zope.component.getUtility')
-    def test_certonly_dry_run_new_request_success(self, mock_get_utility):
-        mock_client = mock.MagicMock()
-        mock_client.obtain_and_enroll_certificate.return_value = None
-        self._certonly_new_request_common(mock_client, ['--dry-run'])
-        self.assertEqual(
-            mock_client.obtain_and_enroll_certificate.call_count, 1)
-        self.assertTrue(
-            'dry run' in mock_get_utility().add_message.call_args[0][0])
-        # Asserts we don't suggest donating after a successful dry run
-        self.assertEqual(mock_get_utility().add_message.call_count, 1)
-
-    @mock.patch('certbot.crypto_util.notAfter')
-    @mock.patch('certbot.main.zope.component.getUtility')
-    def test_certonly_new_request_success(self, mock_get_utility, mock_notAfter):
-        cert_path = '/etc/letsencrypt/live/foo.bar'
-        date = '1970-01-01'
-        mock_notAfter().date.return_value = date
-
-        mock_lineage = mock.MagicMock(cert=cert_path, fullchain=cert_path)
-        mock_client = mock.MagicMock()
-        mock_client.obtain_and_enroll_certificate.return_value = mock_lineage
-        self._certonly_new_request_common(mock_client)
-        self.assertEqual(
-            mock_client.obtain_and_enroll_certificate.call_count, 1)
-        cert_msg = mock_get_utility().add_message.call_args_list[0][0][0]
-        self.assertTrue(cert_path in cert_msg)
-        self.assertTrue(date in cert_msg)
-        self.assertTrue(
-            'donate' in mock_get_utility().add_message.call_args[0][0])
-
-    def test_certonly_new_request_failure(self):
-        mock_client = mock.MagicMock()
-        mock_client.obtain_and_enroll_certificate.return_value = False
-        self.assertRaises(errors.Error,
-                          self._certonly_new_request_common, mock_client)
-
-    def _test_renewal_common(self, due_for_renewal, extra_args, log_out=None,
-                             args=None, should_renew=True, error_expected=False):
-        # pylint: disable=too-many-locals,too-many-arguments
-        cert_path = test_util.vector_path('cert.pem')
-        chain_path = '/etc/letsencrypt/live/foo.bar/fullchain.pem'
-        mock_lineage = mock.MagicMock(cert=cert_path, fullchain=chain_path)
-        mock_lineage.should_autorenew.return_value = due_for_renewal
-        mock_lineage.has_pending_deployment.return_value = False
-        mock_certr = mock.MagicMock()
-        mock_key = mock.MagicMock(pem='pem_key')
-        mock_client = mock.MagicMock()
-        stdout = None
-        mock_client.obtain_certificate.return_value = (mock_certr, 'chain',
-                                                       mock_key, 'csr')
-        try:
-            with mock.patch('certbot.main._find_duplicative_certs') as mock_fdc:
-                mock_fdc.return_value = (mock_lineage, None)
-                with mock.patch('certbot.main._init_le_client') as mock_init:
-                    mock_init.return_value = mock_client
-                    get_utility_path = 'certbot.main.zope.component.getUtility'
-                    with mock.patch(get_utility_path) as mock_get_utility:
-                        with mock.patch('certbot.main.renewal.OpenSSL') as mock_ssl:
-                            mock_latest = mock.MagicMock()
-                            mock_latest.get_issuer.return_value = "Fake fake"
-                            mock_ssl.crypto.load_certificate.return_value = mock_latest
-                            with mock.patch('certbot.main.renewal.crypto_util'):
-                                if not args:
-                                    args = ['-d', 'isnot.org', '-a', 'standalone', 'certonly']
-                                if extra_args:
-                                    args += extra_args
-                                try:
-                                    ret, stdout, _, _ = self._call(args)
-                                    if ret:
-                                        print("Returned", ret)
-                                        raise AssertionError(ret)
-                                    assert not error_expected, "renewal should have errored"
-                                except: # pylint: disable=bare-except
-                                    if not error_expected:
-                                        raise AssertionError(
-                                            "Unexpected renewal error:\n" +
-                                            traceback.format_exc())
-
-            if should_renew:
-                mock_client.obtain_certificate.assert_called_once_with(['isnot.org'])
-            else:
-                self.assertEqual(mock_client.obtain_certificate.call_count, 0)
-        except:
-            self._dump_log()
-            raise
-        finally:
-            if log_out:
-                with open(os.path.join(self.logs_dir, "letsencrypt.log")) as lf:
-                    self.assertTrue(log_out in lf.read())
-
-        return mock_lineage, mock_get_utility, stdout
-
-    def test_certonly_renewal(self):
-        lineage, get_utility, _ = self._test_renewal_common(True, [])
-        self.assertEqual(lineage.save_successor.call_count, 1)
-        lineage.update_all_links_to.assert_called_once_with(
-            lineage.latest_common_version())
-        cert_msg = get_utility().add_message.call_args_list[0][0][0]
-        self.assertTrue('fullchain.pem' in cert_msg)
-        self.assertTrue('donate' in get_utility().add_message.call_args[0][0])
-
-    def test_certonly_renewal_triggers(self):
-        # --dry-run should force renewal
-        _, get_utility, _ = self._test_renewal_common(False, ['--dry-run', '--keep'],
-                                                      log_out="simulating renewal")
-        self.assertEqual(get_utility().add_message.call_count, 1)
-        self.assertTrue('dry run' in get_utility().add_message.call_args[0][0])
-
-        self._test_renewal_common(False, ['--renew-by-default', '-tvv', '--debug'],
-                                  log_out="Auto-renewal forced")
-        self.assertEqual(get_utility().add_message.call_count, 1)
-
-        self._test_renewal_common(False, ['-tvv', '--debug', '--keep'],
-                                  log_out="not yet due", should_renew=False)
-
-    def _dump_log(self):
-        print("Logs:")
-        log_path = os.path.join(self.logs_dir, "letsencrypt.log")
-        if os.path.exists(log_path):
-            with open(log_path) as lf:
-                print(lf.read())
-
-    def _make_lineage(self, testfile):
-        """Creates a lineage defined by testfile.
-
-        This creates the archive, live, and renewal directories if
-        necessary and creates a simple lineage.
-
-        :param str testfile: configuration file to base the lineage on
-
-        :returns: path to the renewal conf file for the created lineage
-        :rtype: str
-
-        """
-        lineage_name = testfile[:-len('.conf')]
-
-        conf_dir = os.path.join(
-            self.config_dir, constants.RENEWAL_CONFIGS_DIR)
-        archive_dir = os.path.join(
-            self.config_dir, constants.ARCHIVE_DIR, lineage_name)
-        live_dir = os.path.join(
-            self.config_dir, constants.LIVE_DIR, lineage_name)
-
-        for directory in (archive_dir, conf_dir, live_dir,):
-            if not os.path.exists(directory):
-                os.makedirs(directory)
-
-        sample_archive = test_util.vector_path('sample-archive')
-        for kind in os.listdir(sample_archive):
-            shutil.copyfile(os.path.join(sample_archive, kind),
-                            os.path.join(archive_dir, kind))
-
-        for kind in storage.ALL_FOUR:
-            os.symlink(os.path.join(archive_dir, '{0}1.pem'.format(kind)),
-                       os.path.join(live_dir, '{0}.pem'.format(kind)))
-
-        conf_path = os.path.join(self.config_dir, conf_dir, testfile)
-        with open(test_util.vector_path(testfile)) as src:
-            with open(conf_path, 'w') as dst:
-                dst.writelines(
-                    line.replace('MAGICDIR', self.config_dir) for line in src)
-
-        return conf_path
-
-    def test_renew_verb(self):
-        self._make_lineage('sample-renewal.conf')
-        args = ["renew", "--dry-run", "-tvv"]
-        self._test_renewal_common(True, [], args=args, should_renew=True)
-
-    def test_quiet_renew(self):
-        self._make_lineage('sample-renewal.conf')
-        args = ["renew", "--dry-run"]
-        _, _, stdout = self._test_renewal_common(True, [], args=args, should_renew=True)
-        out = stdout.getvalue()
-        self.assertTrue("renew" in out)
-
-        args = ["renew", "--dry-run", "-q"]
-        _, _, stdout = self._test_renewal_common(True, [], args=args, should_renew=True)
-        out = stdout.getvalue()
-        self.assertEqual("", out)
-
-    def test_renew_hook_validation(self):
-        self._make_lineage('sample-renewal.conf')
-        args = ["renew", "--dry-run", "--post-hook=no-such-command"]
-        self._test_renewal_common(True, [], args=args, should_renew=False,
-                                  error_expected=True)
-
-    def test_renew_no_hook_validation(self):
-        self._make_lineage('sample-renewal.conf')
-        args = ["renew", "--dry-run", "--post-hook=no-such-command",
-                "--disable-hook-validation"]
-        self._test_renewal_common(True, [], args=args, should_renew=True,
-                                  error_expected=False)
-
-    @mock.patch("certbot.cli.set_by_cli")
-    def test_ancient_webroot_renewal_conf(self, mock_set_by_cli):
-        mock_set_by_cli.return_value = False
-        rc_path = self._make_lineage('sample-renewal-ancient.conf')
-        args = mock.MagicMock(account=None, email=None, webroot_path=None)
-        config = configuration.NamespaceConfig(args)
-        lineage = storage.RenewableCert(rc_path,
-            configuration.RenewerConfiguration(config))
-        renewalparams = lineage.configuration["renewalparams"]
-        # pylint: disable=protected-access
-        renewal._restore_webroot_config(config, renewalparams)
-        self.assertEqual(config.webroot_path, ["/var/www/"])
-
-    def test_renew_verb_empty_config(self):
-        rd = os.path.join(self.config_dir, 'renewal')
-        if not os.path.exists(rd):
-            os.makedirs(rd)
-        with open(os.path.join(rd, 'empty.conf'), 'w'):
-            pass  # leave the file empty
-        args = ["renew", "--dry-run", "-tvv"]
-        self._test_renewal_common(False, [], args=args, should_renew=False, error_expected=True)
-
-    def _make_dummy_renewal_config(self):
-        renewer_configs_dir = os.path.join(self.config_dir, 'renewal')
-        os.makedirs(renewer_configs_dir)
-        with open(os.path.join(renewer_configs_dir, 'test.conf'), 'w') as f:
-            f.write("My contents don't matter")
-
-    def _test_renew_common(self, renewalparams=None, names=None,
-                           assert_oc_called=None, **kwargs):
-        self._make_dummy_renewal_config()
-        with mock.patch('certbot.storage.RenewableCert') as mock_rc:
-            mock_lineage = mock.MagicMock()
-            mock_lineage.fullchain = "somepath/fullchain.pem"
-            if renewalparams is not None:
-                mock_lineage.configuration = {'renewalparams': renewalparams}
-            if names is not None:
-                mock_lineage.names.return_value = names
-            mock_rc.return_value = mock_lineage
-            with mock.patch('certbot.main.obtain_cert') as mock_obtain_cert:
-                kwargs.setdefault('args', ['renew'])
-                self._test_renewal_common(True, None, should_renew=False, **kwargs)
-
-            if assert_oc_called is not None:
-                if assert_oc_called:
-                    self.assertTrue(mock_obtain_cert.called)
-                else:
-                    self.assertFalse(mock_obtain_cert.called)
-
-    def test_renew_no_renewalparams(self):
-        self._test_renew_common(assert_oc_called=False, error_expected=True)
-
-    def test_renew_no_authenticator(self):
-        self._test_renew_common(renewalparams={}, assert_oc_called=False,
-            error_expected=True)
-
-    def test_renew_with_bad_int(self):
-        renewalparams = {'authenticator': 'webroot',
-                         'rsa_key_size': 'over 9000'}
-        self._test_renew_common(renewalparams=renewalparams, error_expected=True,
-                                assert_oc_called=False)
-
-    def test_renew_with_nonetype_http01(self):
-        renewalparams = {'authenticator': 'webroot',
-                         'http01_port': 'None'}
-        self._test_renew_common(renewalparams=renewalparams,
-                                assert_oc_called=True)
-
-    def test_renew_with_bad_domain(self):
-        renewalparams = {'authenticator': 'webroot'}
-        names = ['*.example.com']
-        self._test_renew_common(renewalparams=renewalparams, error_expected=True,
-                                names=names, assert_oc_called=False)
-
-    def test_renew_with_configurator(self):
-        renewalparams = {'authenticator': 'webroot'}
-        self._test_renew_common(
-            renewalparams=renewalparams, assert_oc_called=True,
-            args='renew --configurator apache'.split())
-
-    def test_renew_plugin_config_restoration(self):
-        renewalparams = {'authenticator': 'webroot',
-                         'webroot_path': 'None',
-                         'webroot_imaginary_flag': '42'}
-        self._test_renew_common(renewalparams=renewalparams,
-                                assert_oc_called=True)
-
-    def test_renew_with_webroot_map(self):
-        renewalparams = {'authenticator': 'webroot'}
-        self._test_renew_common(
-            renewalparams=renewalparams, assert_oc_called=True,
-            args=['renew', '--webroot-map', '{"example.com": "/tmp"}'])
-
-    def test_renew_reconstitute_error(self):
-        # pylint: disable=protected-access
-        with mock.patch('certbot.main.renewal._reconstitute') as mock_reconstitute:
-            mock_reconstitute.side_effect = Exception
-            self._test_renew_common(assert_oc_called=False, error_expected=True)
-
-    def test_renew_obtain_cert_error(self):
-        self._make_dummy_renewal_config()
-        with mock.patch('certbot.storage.RenewableCert') as mock_rc:
-            mock_lineage = mock.MagicMock()
-            mock_lineage.fullchain = "somewhere/fullchain.pem"
-            mock_rc.return_value = mock_lineage
-            mock_lineage.configuration = {
-                'renewalparams': {'authenticator': 'webroot'}}
-            with mock.patch('certbot.main.obtain_cert') as mock_obtain_cert:
-                mock_obtain_cert.side_effect = Exception
-                self._test_renewal_common(True, None, error_expected=True,
-                                          args=['renew'], should_renew=False)
-
-    def test_renew_with_bad_cli_args(self):
-        self._test_renewal_common(True, None, args='renew -d example.com'.split(),
-                                  should_renew=False, error_expected=True)
-        self._test_renewal_common(True, None, args='renew --csr {0}'.format(CSR).split(),
-                                  should_renew=False, error_expected=True)
-
-    @mock.patch('certbot.main.zope.component.getUtility')
-    @mock.patch('certbot.main._treat_as_renewal')
-    @mock.patch('certbot.main._init_le_client')
-    def test_certonly_reinstall(self, mock_init, mock_renewal, mock_get_utility):
-        mock_renewal.return_value = ('reinstall', mock.MagicMock())
-        mock_init.return_value = mock_client = mock.MagicMock()
-        self._call(['-d', 'foo.bar', '-a', 'standalone', 'certonly'])
-        self.assertFalse(mock_client.obtain_certificate.called)
-        self.assertFalse(mock_client.obtain_and_enroll_certificate.called)
-        self.assertEqual(mock_get_utility().add_message.call_count, 0)
-        #self.assertTrue('donate' not in mock_get_utility().add_message.call_args[0][0])
-
-    def _test_certonly_csr_common(self, extra_args=None):
-        certr = 'certr'
-        chain = 'chain'
-        mock_client = mock.MagicMock()
-        mock_client.obtain_certificate_from_csr.return_value = (certr, chain)
-        cert_path = '/etc/letsencrypt/live/example.com/cert.pem'
-        mock_client.save_certificate.return_value = cert_path, None, None
-        with mock.patch('certbot.main._init_le_client') as mock_init:
-            mock_init.return_value = mock_client
-            get_utility_path = 'certbot.main.zope.component.getUtility'
-            with mock.patch(get_utility_path) as mock_get_utility:
-                chain_path = '/etc/letsencrypt/live/example.com/chain.pem'
-                full_path = '/etc/letsencrypt/live/example.com/fullchain.pem'
-                args = ('-a standalone certonly --csr {0} --cert-path {1} '
-                        '--chain-path {2} --fullchain-path {3}').format(
-                            CSR, cert_path, chain_path, full_path).split()
-                if extra_args:
-                    args += extra_args
-                with mock.patch('certbot.main.crypto_util'):
-                    self._call(args)
-
-        if '--dry-run' in args:
-            self.assertFalse(mock_client.save_certificate.called)
-        else:
-            mock_client.save_certificate.assert_called_once_with(
-                certr, chain, cert_path, chain_path, full_path)
-
-        return mock_get_utility
-
-    def test_certonly_csr(self):
-        mock_get_utility = self._test_certonly_csr_common()
-        cert_msg = mock_get_utility().add_message.call_args_list[0][0][0]
-        self.assertTrue('cert.pem' in cert_msg)
-        self.assertTrue(
-            'donate' in mock_get_utility().add_message.call_args[0][0])
-
-    def test_certonly_csr_dry_run(self):
-        mock_get_utility = self._test_certonly_csr_common(['--dry-run'])
-        self.assertEqual(mock_get_utility().add_message.call_count, 1)
-        self.assertTrue(
-            'dry run' in mock_get_utility().add_message.call_args[0][0])
-
-    @mock.patch('certbot.main.client.acme_client')
-    def test_revoke_with_key(self, mock_acme_client):
-        server = 'foo.bar'
-        self._call_no_clientmock(['--cert-path', CERT, '--key-path', KEY,
-                                 '--server', server, 'revoke'])
-        with open(KEY, 'rb') as f:
-            mock_acme_client.Client.assert_called_once_with(
-                server, key=jose.JWK.load(f.read()), net=mock.ANY)
-        with open(CERT, 'rb') as f:
-            cert = crypto_util.pyopenssl_load_certificate(f.read())[0]
-            mock_revoke = mock_acme_client.Client().revoke
-            mock_revoke.assert_called_once_with(jose.ComparableX509(cert), None)
-
-    @mock.patch('certbot.main._determine_account')
-    def test_revoke_without_key(self, mock_determine_account):
-        mock_determine_account.return_value = (mock.MagicMock(), None)
-        _, _, _, client = self._call(['--cert-path', CERT, 'revoke'])
-        with open(CERT) as f:
-            cert = crypto_util.pyopenssl_load_certificate(f.read())[0]
-            mock_revoke = client.acme_from_config_key().revoke
-            mock_revoke.assert_called_once_with(jose.ComparableX509(cert), None)
-
-    def test_encode_reason_func(self):
-        mock_args_or_config = mock.MagicMock()
-        from certbot.cli import encode_reason
-        self.assertTrue(0 == encode_reason(mock_args_or_config, 'Unspecified'))
-        self.assertTrue(1 == encode_reason(mock_args_or_config, 'KeyCompromise'))
-        self.assertTrue(3 == encode_reason(mock_args_or_config, 'AffiliationChanged'))
-        self.assertTrue(4 == encode_reason(mock_args_or_config, 'Superseded'))
-        self.assertTrue(5 == encode_reason(mock_args_or_config, 'CessationOfOperation'))
-
-
-    @mock.patch('certbot.main.sys')
-    def test_handle_exception(self, mock_sys):
-        # pylint: disable=protected-access
-        from acme import messages
-
-        config = mock.MagicMock()
-        mock_open = mock.mock_open()
-
-        with mock.patch('certbot.main.open', mock_open, create=True):
-            exception = Exception('detail')
-            config.verbose_count = 1
-            main._handle_exception(
-                Exception, exc_value=exception, trace=None, config=None)
-            mock_open().write.assert_any_call(''.join(
-                traceback.format_exception_only(Exception, exception)))
-            error_msg = mock_sys.exit.call_args_list[0][0][0]
-            self.assertTrue('unexpected error' in error_msg)
-
-        with mock.patch('certbot.main.open', mock_open, create=True):
-            mock_open.side_effect = [KeyboardInterrupt]
-            error = errors.Error('detail')
-            main._handle_exception(
-                errors.Error, exc_value=error, trace=None, config=None)
-            # assert_any_call used because sys.exit doesn't exit in cli.py
-            mock_sys.exit.assert_any_call(''.join(
-                traceback.format_exception_only(errors.Error, error)))
-
-        bad_typ = messages.ERROR_PREFIX + 'triffid'
-        exception = messages.Error(detail='alpha', typ=bad_typ, title='beta')
-        config = mock.MagicMock(debug=False, verbose_count=-3)
-        main._handle_exception(
-            messages.Error, exc_value=exception, trace=None, config=config)
-        error_msg = mock_sys.exit.call_args_list[-1][0][0]
-        self.assertTrue('unexpected error' in error_msg)
-        self.assertTrue('acme:error' not in error_msg)
-        self.assertTrue('alpha' in error_msg)
-        self.assertTrue('beta' in error_msg)
-        config = mock.MagicMock(debug=False, verbose_count=1)
-        main._handle_exception(
-            messages.Error, exc_value=exception, trace=None, config=config)
-        error_msg = mock_sys.exit.call_args_list[-1][0][0]
-        self.assertTrue('unexpected error' in error_msg)
-        self.assertTrue('acme:error' in error_msg)
-        self.assertTrue('alpha' in error_msg)
-
-        interrupt = KeyboardInterrupt('detail')
-        main._handle_exception(
-            KeyboardInterrupt, exc_value=interrupt, trace=None, config=None)
-        mock_sys.exit.assert_called_with(''.join(
-            traceback.format_exception_only(KeyboardInterrupt, interrupt)))
-
-    def test_read_file(self):
-        rel_test_path = os.path.relpath(os.path.join(self.tmp_dir, 'foo'))
-        self.assertRaises(
-            argparse.ArgumentTypeError, cli.read_file, rel_test_path)
-
-        test_contents = b'bar\n'
-        with open(rel_test_path, 'wb') as f:
-            f.write(test_contents)
-
-        path, contents = cli.read_file(rel_test_path)
-        self.assertEqual(path, os.path.abspath(path))
-        self.assertEqual(contents, test_contents)
-
-    def test_agree_dev_preview_config(self):
-        with mock.patch('certbot.main.run') as mocked_run:
-            self._call(['-c', test_util.vector_path('cli.ini')])
-        self.assertTrue(mocked_run.called)
-
-    def test_register(self):
-        with mock.patch('certbot.main.client') as mocked_client:
-            acc = mock.MagicMock()
-            acc.id = "imaginary_account"
-            mocked_client.register.return_value = (acc, "worked")
-            self._call_no_clientmock(["register", "--email", "user@example.org"])
-            # TODO: It would be more correct to explicitly check that
-            #       _determine_account() gets called in the above case,
-            #       but coverage statistics should also show that it did.
-            with mock.patch('certbot.main.account') as mocked_account:
-                mocked_storage = mock.MagicMock()
-                mocked_account.AccountFileStorage.return_value = mocked_storage
-                mocked_storage.find_all.return_value = ["an account"]
-                x = self._call_no_clientmock(["register", "--email", "user@example.org"])
-                self.assertTrue("There is an existing account" in x[0])
-
-    def test_update_registration_no_existing_accounts(self):
-        # with mock.patch('certbot.main.client') as mocked_client:
-        with mock.patch('certbot.main.account') as mocked_account:
-            mocked_storage = mock.MagicMock()
-            mocked_account.AccountFileStorage.return_value = mocked_storage
-            mocked_storage.find_all.return_value = []
-            x = self._call_no_clientmock(
-                ["register", "--update-registration", "--email",
-                 "user@example.org"])
-            self.assertTrue("Could not find an existing account" in x[0])
-
-    def test_update_registration_unsafely(self):
-        # This test will become obsolete when register --update-registration
-        # supports removing an e-mail address from the account
-        with mock.patch('certbot.main.account') as mocked_account:
-            mocked_storage = mock.MagicMock()
-            mocked_account.AccountFileStorage.return_value = mocked_storage
-            mocked_storage.find_all.return_value = ["an account"]
-            x = self._call_no_clientmock(
-                "register --update-registration "
-                "--register-unsafely-without-email".split())
-            self.assertTrue("--register-unsafely-without-email" in x[0])
-
-    @mock.patch('certbot.main.display_ops.get_email')
-    @mock.patch('certbot.main.zope.component.getUtility')
-    def test_update_registration_with_email(self, mock_utility, mock_email):
-        email = "user@example.com"
-        mock_email.return_value = email
-        with mock.patch('certbot.main.client') as mocked_client:
-            with mock.patch('certbot.main.account') as mocked_account:
-                with mock.patch('certbot.main._determine_account') as mocked_det:
-                    with mock.patch('certbot.main.client') as mocked_client:
-                        mocked_storage = mock.MagicMock()
-                        mocked_account.AccountFileStorage.return_value = mocked_storage
-                        mocked_storage.find_all.return_value = ["an account"]
-                        mocked_det.return_value = (mock.MagicMock(), "foo")
-                        acme_client = mock.MagicMock()
-                        mocked_client.Client.return_value = acme_client
-                        x = self._call_no_clientmock(
-                            ["register", "--update-registration"])
-                        # When registration change succeeds, the return value
-                        # of register() is None
-                        self.assertTrue(x[0] is None)
-                        # and we got supposedly did update the registration from
-                        # the server
-                        self.assertTrue(
-                            acme_client.acme.update_registration.called)
-                        # and we saved the updated registration on disk
-                        self.assertTrue(mocked_storage.save_regr.called)
-                        self.assertTrue(
-                            email in mock_utility().add_message.call_args[0][0])
-
-class DetermineAccountTest(unittest.TestCase):
-    """Tests for certbot.cli._determine_account."""
-
-    def setUp(self):
-        self.args = mock.MagicMock(account=None, email=None,
-            register_unsafely_without_email=False)
-        self.config = configuration.NamespaceConfig(self.args)
-        self.accs = [mock.MagicMock(id='x'), mock.MagicMock(id='y')]
-        self.account_storage = account.AccountMemoryStorage()
-=======
     def test_option_was_set(self):
         key_size_option = 'rsa_key_size'
         key_size_value = cli.flag_default(key_size_option)
         self.parse('--rsa-key-size {0}'.format(key_size_value).split())
->>>>>>> e6f24db6
 
         self.assertTrue(cli.option_was_set(key_size_option, key_size_value))
         self.assertTrue(cli.option_was_set('no_verify_ssl', True))
