--- conflicted
+++ resolved
@@ -262,21 +262,18 @@
         self.assertFalse(cli.option_was_set(
             config_dir_option, cli.flag_default(config_dir_option)))
 
-<<<<<<< HEAD
     def test_encode_revocation_reason(self):
         for reason, code in constants.REVOCATION_REASONS.items():
             namespace = self.parse(['--reason', reason])
             self.assertEqual(namespace.reason, code)
         for reason, code in constants.REVOCATION_REASONS.items():
             namespace = self.parse(['--reason', reason.upper()])
-            self.assertEqual(namespace.reason, code)
-=======
+
     def test_force_interactive(self):
         self.assertRaises(
             errors.Error, self.parse, "renew --force-interactive".split())
         self.assertRaises(
             errors.Error, self.parse, "-n --force-interactive".split())
->>>>>>> 6a933f1d
 
 
 class DefaultTest(unittest.TestCase):
