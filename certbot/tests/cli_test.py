"""Tests for certbot._internal.cli."""
import argparse
import copy
import tempfile
import unittest

import mock
import six
from six.moves import reload_module  # pylint: disable=import-error

from acme import challenges
from certbot import errors
from certbot._internal import cli
from certbot._internal import constants
from certbot._internal.plugins import disco
from certbot.compat import filesystem
from certbot.compat import os
import certbot.tests.util as test_util
from certbot.tests.util import TempDirTestCase

PLUGINS = disco.PluginsRegistry.find_all()


class TestReadFile(TempDirTestCase):
    """Test cli.read_file"""
    def test_read_file(self):
        curr_dir = os.getcwd()
        try:
            # On Windows current directory may be on a different drive than self.tempdir.
            # However a relative path between two different drives is invalid. So we move to
            # self.tempdir to ensure that we stay on the same drive.
            os.chdir(self.tempdir)
            rel_test_path = os.path.relpath(os.path.join(self.tempdir, 'foo'))
            self.assertRaises(
                argparse.ArgumentTypeError, cli.read_file, rel_test_path)

            test_contents = b'bar\n'
            with open(rel_test_path, 'wb') as f:
                f.write(test_contents)

            path, contents = cli.read_file(rel_test_path)
            self.assertEqual(path, os.path.abspath(path))
            self.assertEqual(contents, test_contents)
        finally:
            os.chdir(curr_dir)


class FlagDefaultTest(unittest.TestCase):
    """Tests cli.flag_default"""

    def test_default_directories(self):
        if os.name != 'nt':
            self.assertEqual(cli.flag_default('config_dir'), '/etc/letsencrypt')
            self.assertEqual(cli.flag_default('work_dir'), '/var/lib/letsencrypt')
            self.assertEqual(cli.flag_default('logs_dir'), '/var/log/letsencrypt')
        else:
            self.assertEqual(cli.flag_default('config_dir'), 'C:\\Certbot')
            self.assertEqual(cli.flag_default('work_dir'), 'C:\\Certbot\\lib')
            self.assertEqual(cli.flag_default('logs_dir'), 'C:\\Certbot\\log')


class ParseTest(unittest.TestCase):
    '''Test the cli args entrypoint'''


    def setUp(self):
        reload_module(cli)

    @staticmethod
    def _unmocked_parse(*args, **kwargs):
        """Get result of cli.prepare_and_parse_args."""
        return cli.prepare_and_parse_args(PLUGINS, *args, **kwargs)

    @staticmethod
    def parse(*args, **kwargs):
        """Mocks zope.component.getUtility and calls _unmocked_parse."""
        with test_util.patch_get_utility():
            return ParseTest._unmocked_parse(*args, **kwargs)

    def _help_output(self, args):
        "Run a command, and return the output string for scrutiny"

        output = six.StringIO()

        def write_msg(message, *args, **kwargs): # pylint: disable=missing-docstring,unused-argument
            output.write(message)

        with mock.patch('certbot._internal.main.sys.stdout', new=output):
            with test_util.patch_get_utility() as mock_get_utility:
                mock_get_utility().notification.side_effect = write_msg
                with mock.patch('certbot._internal.main.sys.stderr'):
                    self.assertRaises(SystemExit, self._unmocked_parse, args, output)

        return output.getvalue()

<<<<<<< HEAD
    @test_util.broken_on_windows
    @mock.patch("certbot.cli.helpful.flag_default")
=======
    @mock.patch("certbot._internal.cli.flag_default")
>>>>>>> c883efde
    def test_cli_ini_domains(self, mock_flag_default):
        with tempfile.NamedTemporaryFile() as tmp_config:
            tmp_config.close()  # close now because of compatibility issues on Windows
            # use a shim to get ConfigArgParse to pick up tmp_config
            shim = (
                    lambda v: copy.deepcopy(constants.CLI_DEFAULTS[v])
                    if v != "config_files"
                    else [tmp_config.name]
                    )
            mock_flag_default.side_effect = shim

            namespace = self.parse(["certonly"])
            self.assertEqual(namespace.domains, [])
            with open(tmp_config.name, 'w') as file_h:
                file_h.write("domains = example.com")
            namespace = self.parse(["certonly"])
            self.assertEqual(namespace.domains, ["example.com"])
            namespace = self.parse(["renew"])
            self.assertEqual(namespace.domains, [])

    def test_no_args(self):
        namespace = self.parse([])
        for d in ('config_dir', 'logs_dir', 'work_dir'):
            self.assertEqual(getattr(namespace, d), cli.flag_default(d))

    def test_install_abspath(self):
        cert = 'cert'
        key = 'key'
        chain = 'chain'
        fullchain = 'fullchain'

        with mock.patch('certbot._internal.main.install'):
            namespace = self.parse(['install', '--cert-path', cert,
                                    '--key-path', 'key', '--chain-path',
                                    'chain', '--fullchain-path', 'fullchain'])

        self.assertEqual(namespace.cert_path, os.path.abspath(cert))
        self.assertEqual(namespace.key_path, os.path.abspath(key))
        self.assertEqual(namespace.chain_path, os.path.abspath(chain))
        self.assertEqual(namespace.fullchain_path, os.path.abspath(fullchain))

    def test_help(self):
        self._help_output(['--help'])  # assert SystemExit is raised here
        out = self._help_output(['--help', 'all'])
        self.assertTrue("--configurator" in out)
        self.assertTrue("how a certificate is deployed" in out)
        self.assertTrue("--webroot-path" in out)
        self.assertTrue("--text" not in out)
        self.assertTrue("--dialog" not in out)
        self.assertTrue("%s" not in out)
        self.assertTrue("{0}" not in out)
        self.assertTrue("--renew-hook" not in out)

        out = self._help_output(['-h', 'nginx'])
        if "nginx" in PLUGINS:
            # may be false while building distributions without plugins
            self.assertTrue("--nginx-ctl" in out)
        self.assertTrue("--webroot-path" not in out)
        self.assertTrue("--checkpoints" not in out)

        out = self._help_output(['-h'])
        self.assertTrue("letsencrypt-auto" not in out)  # test cli.cli_command
        if "nginx" in PLUGINS:
            self.assertTrue("Use the Nginx plugin" in out)
        else:
            self.assertTrue("(the certbot nginx plugin is not" in out)

        out = self._help_output(['--help', 'plugins'])
        self.assertTrue("--webroot-path" not in out)
        self.assertTrue("--prepare" in out)
        self.assertTrue('"plugins" subcommand' in out)

        # test multiple topics
        out = self._help_output(['-h', 'renew'])
        self.assertTrue("--keep" in out)
        out = self._help_output(['-h', 'automation'])
        self.assertTrue("--keep" in out)
        out = self._help_output(['-h', 'revoke'])
        self.assertTrue("--keep" not in out)

        out = self._help_output(['--help', 'install'])
        self.assertTrue("--cert-path" in out)
        self.assertTrue("--key-path" in out)

        out = self._help_output(['--help', 'revoke'])
        self.assertTrue("--cert-path" in out)
        self.assertTrue("--key-path" in out)
        self.assertTrue("--reason" in out)
        self.assertTrue("--delete-after-revoke" in out)
        self.assertTrue("--no-delete-after-revoke" in out)

        out = self._help_output(['-h', 'register'])
        self.assertTrue("--cert-path" not in out)
        self.assertTrue("--key-path" not in out)

        out = self._help_output(['-h'])
        self.assertTrue(cli.SHORT_USAGE in out)
        self.assertTrue(cli.COMMAND_OVERVIEW[:100] in out)
        self.assertTrue("%s" not in out)
        self.assertTrue("{0}" not in out)

    def test_help_no_dashes(self):
        self._help_output(['help'])  # assert SystemExit is raised here

        out = self._help_output(['help', 'all'])
        self.assertTrue("--configurator" in out)
        self.assertTrue("how a certificate is deployed" in out)
        self.assertTrue("--webroot-path" in out)
        self.assertTrue("--text" not in out)
        self.assertTrue("--dialog" not in out)
        self.assertTrue("%s" not in out)
        self.assertTrue("{0}" not in out)

        out = self._help_output(['help', 'install'])
        self.assertTrue("--cert-path" in out)
        self.assertTrue("--key-path" in out)

        out = self._help_output(['help', 'revoke'])
        self.assertTrue("--cert-path" in out)
        self.assertTrue("--key-path" in out)

    def test_parse_domains(self):
        short_args = ['-d', 'example.com']
        namespace = self.parse(short_args)
        self.assertEqual(namespace.domains, ['example.com'])

        short_args = ['-d', 'trailing.period.com.']
        namespace = self.parse(short_args)
        self.assertEqual(namespace.domains, ['trailing.period.com'])

        short_args = ['-d', 'example.com,another.net,third.org,example.com']
        namespace = self.parse(short_args)
        self.assertEqual(namespace.domains, ['example.com', 'another.net',
                                             'third.org'])

        long_args = ['--domains', 'example.com']
        namespace = self.parse(long_args)
        self.assertEqual(namespace.domains, ['example.com'])

        long_args = ['--domains', 'trailing.period.com.']
        namespace = self.parse(long_args)
        self.assertEqual(namespace.domains, ['trailing.period.com'])

        long_args = ['--domains', 'example.com,another.net,example.com']
        namespace = self.parse(long_args)
        self.assertEqual(namespace.domains, ['example.com', 'another.net'])

    def test_preferred_challenges(self):
        short_args = ['--preferred-challenges', 'http, dns']
        namespace = self.parse(short_args)

        expected = [challenges.HTTP01.typ, challenges.DNS01.typ]
        self.assertEqual(namespace.pref_challs, expected)

        short_args = ['--preferred-challenges', 'jumping-over-the-moon']
        # argparse.ArgumentError makes argparse print more information
        # to stderr and call sys.exit()
        with mock.patch('sys.stderr'):
            self.assertRaises(SystemExit, self.parse, short_args)

    def test_server_flag(self):
        namespace = self.parse('--server example.com'.split())
        self.assertEqual(namespace.server, 'example.com')

    def test_must_staple_flag(self):
        short_args = ['--must-staple']
        namespace = self.parse(short_args)
        self.assertTrue(namespace.must_staple)
        self.assertTrue(namespace.staple)

    def _check_server_conflict_message(self, parser_args, conflicting_args):
        try:
            self.parse(parser_args)
            self.fail(  # pragma: no cover
                "The following flags didn't conflict with "
                '--server: {0}'.format(', '.join(conflicting_args)))
        except errors.Error as error:
            self.assertTrue('--server' in str(error))
            for arg in conflicting_args:
                self.assertTrue(arg in str(error))

    def test_staging_flag(self):
        short_args = ['--staging']
        namespace = self.parse(short_args)
        self.assertTrue(namespace.staging)
        self.assertEqual(namespace.server, constants.STAGING_URI)

        short_args += '--server example.com'.split()
        self._check_server_conflict_message(short_args, '--staging')

    def _assert_dry_run_flag_worked(self, namespace, existing_account):
        self.assertTrue(namespace.dry_run)
        self.assertTrue(namespace.break_my_certs)
        self.assertTrue(namespace.staging)
        self.assertEqual(namespace.server, constants.STAGING_URI)

        if existing_account:
            self.assertTrue(namespace.tos)
            self.assertTrue(namespace.register_unsafely_without_email)
        else:
            self.assertFalse(namespace.tos)
            self.assertFalse(namespace.register_unsafely_without_email)

    def test_dry_run_flag(self):
        config_dir = tempfile.mkdtemp()
        short_args = '--dry-run --config-dir {0}'.format(config_dir).split()
        self.assertRaises(errors.Error, self.parse, short_args)

        self._assert_dry_run_flag_worked(
            self.parse(short_args + ['auth']), False)
        self._assert_dry_run_flag_worked(
            self.parse(short_args + ['certonly']), False)
        self._assert_dry_run_flag_worked(
            self.parse(short_args + ['renew']), False)

        account_dir = os.path.join(config_dir, constants.ACCOUNTS_DIR)
        filesystem.mkdir(account_dir)
        filesystem.mkdir(os.path.join(account_dir, 'fake_account_dir'))

        self._assert_dry_run_flag_worked(self.parse(short_args + ['auth']), True)
        self._assert_dry_run_flag_worked(self.parse(short_args + ['renew']), True)
        self._assert_dry_run_flag_worked(self.parse(short_args + ['certonly']), True)

        short_args += ['certonly']

        # `--dry-run --server example.com` should emit example.com
        self.assertEqual(self.parse(short_args + ['--server', 'example.com']).server,
                         'example.com')

        # `--dry-run --server STAGING_URI` should emit STAGING_URI
        self.assertEqual(self.parse(short_args + ['--server', constants.STAGING_URI]).server,
                         constants.STAGING_URI)

        # `--dry-run --server LIVE` should emit STAGING_URI
        self.assertEqual(self.parse(short_args + ['--server', cli.flag_default("server")]).server,
                         constants.STAGING_URI)

        # `--dry-run --server example.com --staging` should emit an error
        conflicts = ['--staging']
        self._check_server_conflict_message(short_args + ['--server', 'example.com', '--staging'],
                                            conflicts)

    def test_option_was_set(self):
        key_size_option = 'rsa_key_size'
        key_size_value = cli.flag_default(key_size_option)
        self.parse('--rsa-key-size {0}'.format(key_size_value).split())

        self.assertTrue(cli.option_was_set(key_size_option, key_size_value))
        self.assertTrue(cli.option_was_set('no_verify_ssl', True))

        config_dir_option = 'config_dir'
        self.assertFalse(cli.option_was_set(
            config_dir_option, cli.flag_default(config_dir_option)))
        self.assertFalse(cli.option_was_set(
            'authenticator', cli.flag_default('authenticator')))

    def test_encode_revocation_reason(self):
        for reason, code in constants.REVOCATION_REASONS.items():
            namespace = self.parse(['--reason', reason])
            self.assertEqual(namespace.reason, code)
        for reason, code in constants.REVOCATION_REASONS.items():
            namespace = self.parse(['--reason', reason.upper()])
            self.assertEqual(namespace.reason, code)

    def test_force_interactive(self):
        self.assertRaises(
            errors.Error, self.parse, "renew --force-interactive".split())
        self.assertRaises(
            errors.Error, self.parse, "-n --force-interactive".split())

    def test_deploy_hook_conflict(self):
        with mock.patch("certbot._internal.cli.sys.stderr"):
            self.assertRaises(SystemExit, self.parse,
                              "--renew-hook foo --deploy-hook bar".split())

    def test_deploy_hook_matches_renew_hook(self):
        value = "foo"
        namespace = self.parse(["--renew-hook", value,
                                "--deploy-hook", value,
                                "--disable-hook-validation"])
        self.assertEqual(namespace.deploy_hook, value)
        self.assertEqual(namespace.renew_hook, value)

    def test_deploy_hook_sets_renew_hook(self):
        value = "foo"
        namespace = self.parse(
            ["--deploy-hook", value, "--disable-hook-validation"])
        self.assertEqual(namespace.deploy_hook, value)
        self.assertEqual(namespace.renew_hook, value)

    def test_renew_hook_conflict(self):
        with mock.patch("certbot._internal.cli.sys.stderr"):
            self.assertRaises(SystemExit, self.parse,
                              "--deploy-hook foo --renew-hook bar".split())

    def test_renew_hook_matches_deploy_hook(self):
        value = "foo"
        namespace = self.parse(["--deploy-hook", value,
                                "--renew-hook", value,
                                "--disable-hook-validation"])
        self.assertEqual(namespace.deploy_hook, value)
        self.assertEqual(namespace.renew_hook, value)

    def test_renew_hook_does_not_set_renew_hook(self):
        value = "foo"
        namespace = self.parse(
            ["--renew-hook", value, "--disable-hook-validation"])
        self.assertEqual(namespace.deploy_hook, None)
        self.assertEqual(namespace.renew_hook, value)

    def test_max_log_backups_error(self):
        with mock.patch('certbot._internal.cli.sys.stderr'):
            self.assertRaises(
                SystemExit, self.parse, "--max-log-backups foo".split())
            self.assertRaises(
                SystemExit, self.parse, "--max-log-backups -42".split())

    def test_max_log_backups_success(self):
        value = "42"
        namespace = self.parse(["--max-log-backups", value])
        self.assertEqual(namespace.max_log_backups, int(value))

    def test_unchanging_defaults(self):
        namespace = self.parse([])
        self.assertEqual(namespace.domains, [])
        self.assertEqual(namespace.pref_challs, [])

        namespace.pref_challs = [challenges.HTTP01.typ]
        namespace.domains = ['example.com']

        namespace = self.parse([])
        self.assertEqual(namespace.domains, [])
        self.assertEqual(namespace.pref_challs, [])

    def test_no_directory_hooks_set(self):
        self.assertFalse(self.parse(["--no-directory-hooks"]).directory_hooks)

    def test_no_directory_hooks_unset(self):
        self.assertTrue(self.parse([]).directory_hooks)

    def test_delete_after_revoke(self):
        namespace = self.parse(["--delete-after-revoke"])
        self.assertTrue(namespace.delete_after_revoke)

    def test_delete_after_revoke_default(self):
        namespace = self.parse([])
        self.assertEqual(namespace.delete_after_revoke, None)

    def test_no_delete_after_revoke(self):
        namespace = self.parse(["--no-delete-after-revoke"])
        self.assertFalse(namespace.delete_after_revoke)

    def test_allow_subset_with_wildcard(self):
        self.assertRaises(errors.Error, self.parse,
                          "--allow-subset-of-names -d *.example.org".split())

    def test_route53_no_revert(self):
        for help_flag in ['-h', '--help']:
            for topic in ['all', 'plugins', 'dns-route53']:
                self.assertFalse('certbot-route53:auth' in self._help_output([help_flag, topic]))

    def test_no_permissions_check_accepted(self):
        namespace = self.parse(["--no-permissions-check"])
        self.assertTrue(namespace.no_permissions_check)


class DefaultTest(unittest.TestCase):
    """Tests for certbot._internal.cli._Default."""


    def setUp(self):
        # pylint: disable=protected-access
        self.default1 = cli._Default()
        self.default2 = cli._Default()

    def test_boolean(self):
        self.assertFalse(self.default1)
        self.assertFalse(self.default2)

    def test_equality(self):
        self.assertEqual(self.default1, self.default2)

    def test_hash(self):
        self.assertEqual(hash(self.default1), hash(self.default2))


class SetByCliTest(unittest.TestCase):
    """Tests for certbot.set_by_cli and related functions."""


    def setUp(self):
        reload_module(cli)

    def test_deploy_hook(self):
        self.assertTrue(_call_set_by_cli(
            'renew_hook', '--deploy-hook foo'.split(), 'renew'))

    def test_webroot_map(self):
        args = '-w /var/www/html -d example.com'.split()
        verb = 'renew'
        self.assertTrue(_call_set_by_cli('webroot_map', args, verb))

    def test_report_config_interaction_str(self):
        cli.report_config_interaction('manual_public_ip_logging_ok',
                                      'manual_auth_hook')
        cli.report_config_interaction('manual_auth_hook', 'manual')

        self._test_report_config_interaction_common()

    def test_report_config_interaction_iterable(self):
        cli.report_config_interaction(('manual_public_ip_logging_ok',),
                                      ('manual_auth_hook',))
        cli.report_config_interaction(('manual_auth_hook',), ('manual',))

        self._test_report_config_interaction_common()

    def _test_report_config_interaction_common(self):
        """Tests implied interaction between manual flags.

        --manual implies --manual-auth-hook which implies
        --manual-public-ip-logging-ok. These interactions don't actually
        exist in the client, but are used here for testing purposes.

        """

        args = ['--manual']
        verb = 'renew'
        for v in ('manual', 'manual_auth_hook', 'manual_public_ip_logging_ok'):
            self.assertTrue(_call_set_by_cli(v, args, verb))

        # https://github.com/python/mypy/issues/2087
        cli.set_by_cli.detector = None  # type: ignore

        args = ['--manual-auth-hook', 'command']
        for v in ('manual_auth_hook', 'manual_public_ip_logging_ok'):
            self.assertTrue(_call_set_by_cli(v, args, verb))

        self.assertFalse(_call_set_by_cli('manual', args, verb))


def _call_set_by_cli(var, args, verb):
    with mock.patch('certbot._internal.cli.helpful_parser') as mock_parser:
        with test_util.patch_get_utility():
            mock_parser.args = args
            mock_parser.verb = verb
            return cli.set_by_cli(var)


if __name__ == '__main__':
    unittest.main()  # pragma: no cover<|MERGE_RESOLUTION|>--- conflicted
+++ resolved
@@ -93,12 +93,7 @@
 
         return output.getvalue()
 
-<<<<<<< HEAD
-    @test_util.broken_on_windows
-    @mock.patch("certbot.cli.helpful.flag_default")
-=======
-    @mock.patch("certbot._internal.cli.flag_default")
->>>>>>> c883efde
+    @mock.patch("certbot._internal.cli.helpful.flag_default")
     def test_cli_ini_domains(self, mock_flag_default):
         with tempfile.NamedTemporaryFile() as tmp_config:
             tmp_config.close()  # close now because of compatibility issues on Windows
