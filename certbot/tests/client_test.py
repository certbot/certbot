--- conflicted
+++ resolved
@@ -1,23 +1,19 @@
 """Tests for certbot._internal.client."""
+import contextlib
 import datetime
-import contextlib
 import platform
 import shutil
 import tempfile
 import unittest
 from unittest import mock
-from unittest.mock import MagicMock
 
 from josepy import interfaces
 
-from certbot import errors
-from certbot import util
+import certbot.tests.util as test_util
+from certbot import errors, util
+from certbot._internal import account, constants
 from certbot._internal.display import obj as display_obj
-from certbot._internal import account
-from certbot._internal import constants
 from certbot.compat import os
-import certbot.tests.util as test_util
-
 
 KEY = test_util.load_vector("rsa512_key.pem")
 CSR_SAN = test_util.load_vector("csr-san_512.pem")
@@ -109,7 +105,6 @@
                 self._call()
                 self.assertIs(mock_prepare.called, True)
 
-<<<<<<< HEAD
     def test_ecda_account_key(self):
         self.config.ecdsa_account_key = True
         self.config.rsa_key_size = 2048
@@ -124,7 +119,7 @@
                 mock_client().new_account_and_tos.side_effect = None
                 self._call()
                 self.assertIs(mock_prepare.called, True)
-=======
+
     @mock.patch('certbot._internal.eff.prepare_subscription')
     def test_empty_meta(self, unused_mock_prepare):
         # Test that we can handle an ACME server which does not implement the 'meta'
@@ -137,7 +132,6 @@
 
             self._call()
             self.assertIs(self.tos_cb.called, False)
->>>>>>> b81ef33f
 
     @test_util.patch_display_util()
     def test_it(self, unused_mock_get_utility):
