--- conflicted
+++ resolved
@@ -11,22 +11,12 @@
 from josepy import interfaces
 import pytest
 
-<<<<<<< HEAD
 import certbot.tests.util as test_util
 from acme.client import ClientV2
 from certbot import errors, util
 from certbot._internal import account, constants
 from certbot._internal.display import obj as display_obj
 from certbot.compat import os
-=======
-from certbot import errors
-from certbot import util
-from certbot._internal import account
-from certbot._internal import constants
-from certbot._internal.display import obj as display_obj
-from certbot.compat import os
-import certbot.tests.util as test_util
->>>>>>> da01846d
 
 KEY = test_util.load_vector("rsa512_key.pem")
 CSR_SAN = test_util.load_vector("csr-san_512.pem")
