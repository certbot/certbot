"""Tests for certbot.client."""
import os
import shutil
import tempfile
import unittest

import OpenSSL
import mock

from acme import jose

from certbot import account
from certbot import errors
from certbot import util

import certbot.tests.util as test_util


KEY = test_util.load_vector("rsa512_key.pem")
CSR_SAN = test_util.load_vector("csr-san.der")


class ConfigHelper(object):
    """Creates a dummy object to imitate a namespace object

        Example: cfg = ConfigHelper(redirect=True, hsts=False, uir=False)
        will result in: cfg.redirect=True, cfg.hsts=False, etc.
    """
    def __init__(self, **kwds):
        self.__dict__.update(kwds)

class RegisterTest(unittest.TestCase):
    """Tests for certbot.client.register."""

    def setUp(self):
        self.config = mock.MagicMock(rsa_key_size=1024, register_unsafely_without_email=False)
        self.account_storage = account.AccountMemoryStorage()
        self.tos_cb = mock.MagicMock()

    def _call(self):
        from certbot.client import register
        return register(self.config, self.account_storage, self.tos_cb)

    def test_no_tos(self):
        with mock.patch("certbot.client.acme_client.Client") as mock_client:
            mock_client.register().terms_of_service = "http://tos"
            with mock.patch("certbot.account.report_new_account"):
                self.tos_cb.return_value = False
                self.assertRaises(errors.Error, self._call)

                self.tos_cb.return_value = True
                self._call()

                self.tos_cb = None
                self._call()

    def test_it(self):
        with mock.patch("certbot.client.acme_client.Client"):
            with mock.patch("certbot.account.report_new_account"):
                self._call()

    @mock.patch("certbot.account.report_new_account")
    @mock.patch("certbot.client.display_ops.get_email")
    def test_email_retry(self, _rep, mock_get_email):
        from acme import messages
        self.config.noninteractive_mode = False
        msg = "DNS problem: NXDOMAIN looking up MX for example.com"
        mx_err = messages.Error.with_code('invalidContact', detail=msg)
        with mock.patch("certbot.client.acme_client.Client") as mock_client:
            mock_client().register.side_effect = [mx_err, mock.MagicMock()]
            self._call()
            self.assertEqual(mock_get_email.call_count, 1)

    @mock.patch("certbot.account.report_new_account")
    def test_email_invalid_noninteractive(self, _rep):
        from acme import messages
        msg = "DNS problem: NXDOMAIN looking up MX for example.com"
        mx_err = messages.Error.with_code('invalidContact', detail=msg)
        with mock.patch("certbot.client.acme_client.Client") as mock_client:
            mock_client().register.side_effect = [mx_err, mock.MagicMock()]
            self.assertRaises(errors.Error, self._call)

    def test_needs_email(self):
        self.config.email = None
        self.assertRaises(errors.Error, self._call)

    @mock.patch("certbot.client.logger")
    def test_without_email(self, mock_logger):
        with mock.patch("certbot.client.acme_client.Client"):
            with mock.patch("certbot.account.report_new_account"):
                self.config.email = None
                self.config.register_unsafely_without_email = True
                self.config.dry_run = False
                self._call()
                mock_logger.warning.assert_called_once_with(mock.ANY)

    def test_unsupported_error(self):
        from acme import messages
        msg = "Test"
        mx_err = messages.Error(detail=msg, typ="malformed", title="title")
        with mock.patch("certbot.client.acme_client.Client") as mock_client:
            mock_client().register.side_effect = [mx_err, mock.MagicMock()]
            self.assertRaises(messages.Error, self._call)


class ClientTestCommon(unittest.TestCase):
    """Common base class for certbot.client.Client tests."""
    def setUp(self):
<<<<<<< HEAD
        self.config = mock.MagicMock(
            no_verify_ssl=False,
            config_dir="/etc/letsencrypt",
            work_dir="/var/lib/letsencrypt",
            allow_subset_of_names=False)
=======
>>>>>>> 65d9e997
        # pylint: disable=star-args
        self.account = mock.MagicMock(**{"key.pem": KEY})
        self.config = mock.MagicMock(no_verify_ssl=False)

        from certbot.client import Client
        with mock.patch("certbot.client.acme_client.Client") as acme:
            self.acme_client = acme
            self.acme = acme.return_value = mock.MagicMock()
            self.client = Client(
                config=self.config, account_=self.account,
                auth=None, installer=None)


class ClientTest(ClientTestCommon):
    """Tests for certbot.client.Client."""
    def setUp(self):
        super(ClientTest, self).setUp()

        self.config.allow_subset_of_names = False
        self.config.config_dir = "/etc/letsencrypt"
        self.eg_domains = ["example.com", "www.example.com"]

    def test_init_acme_verify_ssl(self):
        net = self.acme_client.call_args[1]["net"]
        self.assertTrue(net.verify_ssl)

    def _mock_obtain_certificate(self):
        self.client.auth_handler = mock.MagicMock()
        self.client.auth_handler.get_authorizations.return_value = [None]
        self.acme.request_issuance.return_value = mock.sentinel.certr
        self.acme.fetch_chain.return_value = mock.sentinel.chain

    def _check_obtain_certificate(self):
        self.client.auth_handler.get_authorizations.assert_called_once_with(
            self.eg_domains,
            self.config.allow_subset_of_names)

        authzr = self.client.auth_handler.get_authorizations()

        self.acme.request_issuance.assert_called_once_with(
            jose.ComparableX509(OpenSSL.crypto.load_certificate_request(
                OpenSSL.crypto.FILETYPE_ASN1, CSR_SAN)),
            authzr)

        self.acme.fetch_chain.assert_called_once_with(mock.sentinel.certr)

    @mock.patch("certbot.client.logger")
    def test_obtain_certificate_from_csr(self, mock_logger):
        self._mock_obtain_certificate()
        test_csr = util.CSR(form="der", file=None, data=CSR_SAN)
        auth_handler = self.client.auth_handler

        authzr = auth_handler.get_authorizations(self.eg_domains, False)
        self.assertEqual(
            (mock.sentinel.certr, mock.sentinel.chain),
            self.client.obtain_certificate_from_csr(
                self.eg_domains,
                test_csr,
                authzr=authzr))
        # and that the cert was obtained correctly
        self._check_obtain_certificate()

        # Test for authzr=None
        self.assertEqual(
            (mock.sentinel.certr, mock.sentinel.chain),
            self.client.obtain_certificate_from_csr(
                self.eg_domains,
                test_csr,
                authzr=None))
        auth_handler.get_authorizations.assert_called_with(self.eg_domains)

        # Test for no auth_handler
        self.client.auth_handler = None
        self.assertRaises(
            errors.Error,
            self.client.obtain_certificate_from_csr,
            self.eg_domains,
            test_csr)
        mock_logger.warning.assert_called_once_with(mock.ANY)

    @mock.patch("certbot.client.crypto_util")
    def test_obtain_certificate(self, mock_crypto_util):
        self._mock_obtain_certificate()

        csr = util.CSR(form="der", file=None, data=CSR_SAN)
        mock_crypto_util.init_save_csr.return_value = csr
        mock_crypto_util.init_save_key.return_value = mock.sentinel.key
        domains = ["example.com", "www.example.com"]

        # return_value is essentially set to (None, None) in
        # _mock_obtain_certificate(), which breaks this test.
        # Thus fixed by the next line.

        authzr = []

        # domain ordering should not be affected by authorization order
        for domain in reversed(domains):
            authzr.append(
                mock.MagicMock(
                    body=mock.MagicMock(
                        identifier=mock.MagicMock(
                            value=domain))))

        self.client.auth_handler.get_authorizations.return_value = authzr

        self.assertEqual(
            self.client.obtain_certificate(domains),
            (mock.sentinel.certr, mock.sentinel.chain, mock.sentinel.key, csr))

        mock_crypto_util.init_save_key.assert_called_once_with(
            self.config.rsa_key_size, self.config.key_dir)
        mock_crypto_util.init_save_csr.assert_called_once_with(
            mock.sentinel.key, domains, self.config.csr_dir)
        self._check_obtain_certificate()

    @mock.patch('certbot.client.Client.obtain_certificate')
    @mock.patch('certbot.storage.RenewableCert.new_lineage')
    @mock.patch('OpenSSL.crypto.dump_certificate')
    def test_obtain_and_enroll_certificate(self, mock_dump_certificate,
        mock_storage, mock_obtain_certificate):
        domains = ["example.com", "www.example.com"]
        mock_obtain_certificate.return_value = (mock.MagicMock(),
            mock.MagicMock(), mock.MagicMock(), None)

        self.client.config.dry_run = False
        self.assertTrue(self.client.obtain_and_enroll_certificate(domains, "example_cert"))

        self.assertTrue(self.client.obtain_and_enroll_certificate(domains, None))

        self.client.config.dry_run = True

        self.assertFalse(self.client.obtain_and_enroll_certificate(domains, None))

        self.assertTrue(mock_storage.call_count == 2)
        self.assertTrue(mock_dump_certificate.call_count == 2)

    @mock.patch("certbot.cli.helpful_parser")
    def test_save_certificate(self, mock_parser):
        # pylint: disable=too-many-locals
        certs = ["matching_cert.pem", "cert.pem", "cert-san.pem"]
        tmp_path = tempfile.mkdtemp()
        os.chmod(tmp_path, 0o755)  # TODO: really??

        certr = mock.MagicMock(body=test_util.load_comparable_cert(certs[0]))
        chain_cert = [test_util.load_comparable_cert(certs[1]),
                      test_util.load_comparable_cert(certs[2])]
        candidate_cert_path = os.path.join(tmp_path, "certs", "cert.pem")
        candidate_chain_path = os.path.join(tmp_path, "chains", "chain.pem")
        candidate_fullchain_path = os.path.join(tmp_path, "chains", "fullchain.pem")
        mock_parser.verb = "certonly"
        mock_parser.args = ["--cert-path", candidate_cert_path,
                "--chain-path", candidate_chain_path,
                "--fullchain-path", candidate_fullchain_path]

        cert_path, chain_path, fullchain_path = self.client.save_certificate(
            certr, chain_cert, candidate_cert_path, candidate_chain_path,
            candidate_fullchain_path)

        self.assertEqual(os.path.dirname(cert_path),
                         os.path.dirname(candidate_cert_path))
        self.assertEqual(os.path.dirname(chain_path),
                         os.path.dirname(candidate_chain_path))
        self.assertEqual(os.path.dirname(fullchain_path),
                         os.path.dirname(candidate_fullchain_path))

        with open(cert_path, "rb") as cert_file:
            cert_contents = cert_file.read()
        self.assertEqual(cert_contents, test_util.load_vector(certs[0]))

        with open(chain_path, "rb") as chain_file:
            chain_contents = chain_file.read()
        self.assertEqual(chain_contents, test_util.load_vector(certs[1]) +
                         test_util.load_vector(certs[2]))

        shutil.rmtree(tmp_path)

    def test_deploy_certificate_success(self):
        self.assertRaises(errors.Error, self.client.deploy_certificate,
                          ["foo.bar"], "key", "cert", "chain", "fullchain")

        installer = mock.MagicMock()
        self.client.installer = installer

        self.client.deploy_certificate(
            ["foo.bar"], "key", "cert", "chain", "fullchain")
        installer.deploy_cert.assert_called_once_with(
            cert_path=os.path.abspath("cert"),
            chain_path=os.path.abspath("chain"),
            domain='foo.bar',
            fullchain_path='fullchain',
            key_path=os.path.abspath("key"))
        self.assertEqual(installer.save.call_count, 2)
        installer.restart.assert_called_once_with()

    def test_deploy_certificate_failure(self):
        installer = mock.MagicMock()
        self.client.installer = installer

        installer.deploy_cert.side_effect = errors.PluginError
        self.assertRaises(errors.PluginError, self.client.deploy_certificate,
                          ["foo.bar"], "key", "cert", "chain", "fullchain")
        installer.recovery_routine.assert_called_once_with()

    def test_deploy_certificate_save_failure(self):
        installer = mock.MagicMock()
        self.client.installer = installer

        installer.save.side_effect = errors.PluginError
        self.assertRaises(errors.PluginError, self.client.deploy_certificate,
                          ["foo.bar"], "key", "cert", "chain", "fullchain")
        installer.recovery_routine.assert_called_once_with()

    @mock.patch("certbot.client.zope.component.getUtility")
    def test_deploy_certificate_restart_failure(self, mock_get_utility):
        installer = mock.MagicMock()
        installer.restart.side_effect = [errors.PluginError, None]
        self.client.installer = installer

        self.assertRaises(errors.PluginError, self.client.deploy_certificate,
                          ["foo.bar"], "key", "cert", "chain", "fullchain")
        self.assertEqual(mock_get_utility().add_message.call_count, 1)
        installer.rollback_checkpoints.assert_called_once_with()
        self.assertEqual(installer.restart.call_count, 2)

    @mock.patch("certbot.client.zope.component.getUtility")
    def test_deploy_certificate_restart_failure2(self, mock_get_utility):
        installer = mock.MagicMock()
        installer.restart.side_effect = errors.PluginError
        installer.rollback_checkpoints.side_effect = errors.ReverterError
        self.client.installer = installer

        self.assertRaises(errors.PluginError, self.client.deploy_certificate,
                          ["foo.bar"], "key", "cert", "chain", "fullchain")
        self.assertEqual(mock_get_utility().add_message.call_count, 1)
        installer.rollback_checkpoints.assert_called_once_with()
        self.assertEqual(installer.restart.call_count, 1)


class EnhanceConfigTest(ClientTestCommon):
    """Tests for certbot.client.Client.enhance_config."""
    def setUp(self):
        super(EnhanceConfigTest, self).setUp()

        self.config.hsts = False
        self.config.redirect = False
        self.config.staple = False
        self.config.uir = False
        self.domain = "example.org"

    def test_no_installer(self):
        self.assertRaises(
            errors.Error, self.client.enhance_config, [self.domain], None)

    @mock.patch("certbot.client.enhancements")
    def test_unsupported(self, mock_enhancements):
        self.client.installer = mock.MagicMock()
        self.client.installer.supported_enhancements.return_value = []

        self.config.redirect = None
        self.config.hsts = True
        with mock.patch("certbot.client.logger") as mock_logger:
            self.client.enhance_config([self.domain], None)
        self.assertEqual(mock_logger.warning.call_count, 1)
        self.client.installer.enhance.assert_not_called()
        mock_enhancements.ask.assert_not_called()

    def test_no_ask_hsts(self):
        self.config.hsts = True
        self._test_with_all_supported()
        self.client.installer.enhance.assert_called_with(
            self.domain, "ensure-http-header", "Strict-Transport-Security")

    def test_no_ask_redirect(self):
        self.config.redirect = True
        self._test_with_all_supported()
        self.client.installer.enhance.assert_called_with(
            self.domain, "redirect", None)

    def test_no_ask_staple(self):
        self.config.staple = True
        self._test_with_all_supported()
        self.client.installer.enhance.assert_called_with(
            self.domain, "staple-ocsp", None)

    def test_no_ask_uir(self):
        self.config.uir = True
        self._test_with_all_supported()
        self.client.installer.enhance.assert_called_with(
            self.domain, "ensure-http-header", "Upgrade-Insecure-Requests")

    def test_enhance_failure(self):
        self.client.installer = mock.MagicMock()
        self.client.installer.enhance.side_effect = errors.PluginError
        self._test_error()
        self.client.installer.recovery_routine.assert_called_once_with()

    def test_save_failure(self):
        self.client.installer = mock.MagicMock()
        self.client.installer.save.side_effect = errors.PluginError
        self._test_error()
        self.client.installer.recovery_routine.assert_called_once_with()
        self.client.installer.save.assert_called_once_with(mock.ANY)

    def test_restart_failure(self):
        self.client.installer = mock.MagicMock()
        self.client.installer.restart.side_effect = [errors.PluginError, None]
        self._test_error_with_rollback()

    def test_restart_failure2(self):
        installer = mock.MagicMock()
        installer.restart.side_effect = errors.PluginError
        installer.rollback_checkpoints.side_effect = errors.ReverterError
        self.client.installer = installer
        self._test_error_with_rollback()

    @mock.patch("certbot.client.enhancements.ask")
    def test_ask(self, mock_ask):
        self.config.redirect = None
        mock_ask.return_value = True
        self._test_with_all_supported()

    def _test_error_with_rollback(self):
        self._test_error()
        self.assertTrue(self.client.installer.restart.called)

    def _test_error(self):
        self.config.redirect = True
        with mock.patch("certbot.client.zope.component.getUtility") as mock_gu:
            self.assertRaises(
                errors.PluginError, self._test_with_all_supported)
        self.assertEqual(mock_gu().add_message.call_count, 1)

    def _test_with_all_supported(self):
        if self.client.installer is None:
            self.client.installer = mock.MagicMock()
        self.client.installer.supported_enhancements.return_value = [
            "ensure-http-header", "redirect", "staple-ocsp"]
        self.client.enhance_config([self.domain], None)
        self.assertEqual(self.client.installer.save.call_count, 1)
        self.assertEqual(self.client.installer.restart.call_count, 1)


class RollbackTest(unittest.TestCase):
    """Tests for certbot.client.rollback."""

    def setUp(self):
        self.m_install = mock.MagicMock()

    @classmethod
    def _call(cls, checkpoints, side_effect):
        from certbot.client import rollback
        with mock.patch("certbot.client.plugin_selection.pick_installer") as mpi:
            mpi.side_effect = side_effect
            rollback(None, checkpoints, {}, mock.MagicMock())

    def test_no_problems(self):
        self._call(1, self.m_install)
        self.assertEqual(self.m_install().rollback_checkpoints.call_count, 1)
        self.assertEqual(self.m_install().restart.call_count, 1)

    def test_no_installer(self):
        self._call(1, None)  # Just make sure no exceptions are raised


if __name__ == "__main__":
    unittest.main()  # pragma: no cover<|MERGE_RESOLUTION|>--- conflicted
+++ resolved
@@ -106,17 +106,14 @@
 class ClientTestCommon(unittest.TestCase):
     """Common base class for certbot.client.Client tests."""
     def setUp(self):
-<<<<<<< HEAD
         self.config = mock.MagicMock(
             no_verify_ssl=False,
             config_dir="/etc/letsencrypt",
             work_dir="/var/lib/letsencrypt",
             allow_subset_of_names=False)
-=======
->>>>>>> 65d9e997
+
         # pylint: disable=star-args
         self.account = mock.MagicMock(**{"key.pem": KEY})
-        self.config = mock.MagicMock(no_verify_ssl=False)
 
         from certbot.client import Client
         with mock.patch("certbot.client.acme_client.Client") as acme:
