"""Unit test for os module."""
import unittest

from certbot.compat import os


class OsTest(unittest.TestCase):
    """Unit tests for os module."""
    def test_forbidden_methods(self):
<<<<<<< HEAD
        for method in ['chmod', 'mkdir', 'makedirs', 'rename', 'replace']:
=======
        for method in ['chmod', 'open', 'rename', 'replace']:
>>>>>>> 20b595bc
            self.assertRaises(RuntimeError, getattr(os, method))


if __name__ == "__main__":
    unittest.main()  # pragma: no cover<|MERGE_RESOLUTION|>--- conflicted
+++ resolved
@@ -7,11 +7,7 @@
 class OsTest(unittest.TestCase):
     """Unit tests for os module."""
     def test_forbidden_methods(self):
-<<<<<<< HEAD
-        for method in ['chmod', 'mkdir', 'makedirs', 'rename', 'replace']:
-=======
-        for method in ['chmod', 'open', 'rename', 'replace']:
->>>>>>> 20b595bc
+        for method in ['chmod', 'open', 'mkdir', 'makedirs', 'rename', 'replace']:
             self.assertRaises(RuntimeError, getattr(os, method))
 
 
