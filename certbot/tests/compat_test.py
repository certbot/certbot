"""Tests for certbot.compat."""

<<<<<<< HEAD
from certbot.compat import os
=======
>>>>>>> 6cadf3d2
import certbot.tests.util as test_util
from certbot.compat import misc


class OsReplaceTest(test_util.TempDirTestCase):
    """Test to ensure consistent behavior of os.rename method"""

    def test_os_rename_to_existing_file(self):
        """Ensure that os.rename will effectively rename src into dst for all platforms."""
        src = os.path.join(self.tempdir, 'src')
        dst = os.path.join(self.tempdir, 'dst')
        open(src, 'w').close()
        open(dst, 'w').close()

        # On Windows, a direct call to os.rename will fail because dst already exists.
<<<<<<< HEAD
        os.rename(src, dst)
=======
        misc.os_rename(src, dst)
>>>>>>> 6cadf3d2

        self.assertFalse(os.path.exists(src))
        self.assertTrue(os.path.exists(dst))<|MERGE_RESOLUTION|>--- conflicted
+++ resolved
@@ -1,11 +1,6 @@
 """Tests for certbot.compat."""
-
-<<<<<<< HEAD
+import certbot.tests.util as test_util
 from certbot.compat import os
-=======
->>>>>>> 6cadf3d2
-import certbot.tests.util as test_util
-from certbot.compat import misc
 
 
 class OsReplaceTest(test_util.TempDirTestCase):
@@ -19,11 +14,7 @@
         open(dst, 'w').close()
 
         # On Windows, a direct call to os.rename will fail because dst already exists.
-<<<<<<< HEAD
         os.rename(src, dst)
-=======
-        misc.os_rename(src, dst)
->>>>>>> 6cadf3d2
 
         self.assertFalse(os.path.exists(src))
         self.assertTrue(os.path.exists(dst))