"""Tests for certbot.crypto_util."""
import logging
import unittest
from unittest import mock

<<<<<<< HEAD
import certbot.util

=======
try:
    import mock
except ImportError:  # pragma: no cover
    from unittest import mock
>>>>>>> 9d736d5c
import OpenSSL

from certbot import errors
from certbot import util
from certbot.compat import filesystem
from certbot.compat import os
import certbot.tests.util as test_util

RSA256_KEY = test_util.load_vector('rsa256_key.pem')
RSA256_KEY_PATH = test_util.vector_path('rsa256_key.pem')
RSA512_KEY = test_util.load_vector('rsa512_key.pem')
RSA2048_KEY_PATH = test_util.vector_path('rsa2048_key.pem')
CERT_PATH = test_util.vector_path('cert_512.pem')
CERT = test_util.load_vector('cert_512.pem')
SS_CERT_PATH = test_util.vector_path('cert_2048.pem')
SS_CERT = test_util.load_vector('cert_2048.pem')
P256_KEY = test_util.load_vector('nistp256_key.pem')
P256_CERT_PATH = test_util.vector_path('cert-nosans_nistp256.pem')
P256_CERT = test_util.load_vector('cert-nosans_nistp256.pem')
# CERT_LEAF is signed by CERT_ISSUER. CERT_ALT_ISSUER is a cross-sign of CERT_ISSUER.
CERT_LEAF = test_util.load_vector('cert_leaf.pem')
CERT_ISSUER = test_util.load_vector('cert_intermediate_1.pem')
CERT_ALT_ISSUER = test_util.load_vector('cert_intermediate_2.pem')


class GenerateKeyTest(test_util.TempDirTestCase):
    """Tests for certbot.crypto_util.generate_key."""
    def setUp(self):
        super().setUp()

        self.workdir = os.path.join(self.tempdir, 'workdir')
        filesystem.mkdir(self.workdir, mode=0o700)

        logging.disable(logging.CRITICAL)

    def tearDown(self):
        super().tearDown()

        logging.disable(logging.NOTSET)

    @classmethod
    def _call(cls, key_size, key_dir):
        from certbot.crypto_util import generate_key
        return generate_key(key_size, key_dir, 'key-certbot.pem', strict_permissions=True)

    @mock.patch('certbot.crypto_util.make_key')
    def test_success(self, mock_make):
        mock_make.return_value = b'key_pem'
        key = self._call(1024, self.workdir)
        self.assertEqual(key.pem, b'key_pem')
        self.assertIn('key-certbot.pem', key.file)
        self.assertTrue(os.path.exists(os.path.join(self.workdir, key.file)))

    @mock.patch('certbot.crypto_util.make_key')
    def test_key_failure(self, mock_make):
        mock_make.side_effect = ValueError
        self.assertRaises(ValueError, self._call, 431, self.workdir)


class GenerateCSRTest(test_util.TempDirTestCase):
    """Tests for certbot.crypto_util.generate_csr."""
    @mock.patch('acme.crypto_util.make_csr')
    @mock.patch('certbot.crypto_util.util.make_or_verify_dir')
    def test_it(self, unused_mock_verify, mock_csr):
        from certbot.crypto_util import generate_csr

        mock_csr.return_value = b'csr_pem'

        csr = generate_csr(
            mock.Mock(pem='dummy_key'), 'example.com', self.tempdir, strict_permissions=True)

        self.assertEqual(csr.data, b'csr_pem')
        self.assertIn('csr-certbot.pem', csr.file)


class ValidCSRTest(unittest.TestCase):
    """Tests for certbot.crypto_util.valid_csr."""

    @classmethod
    def _call(cls, csr):
        from certbot.crypto_util import valid_csr
        return valid_csr(csr)

    def test_valid_pem_true(self):
        self.assertTrue(self._call(test_util.load_vector('csr_512.pem')))

    def test_valid_pem_san_true(self):
        self.assertTrue(self._call(test_util.load_vector('csr-san_512.pem')))

    def test_valid_der_false(self):
        self.assertFalse(self._call(test_util.load_vector('csr_512.der')))

    def test_empty_false(self):
        self.assertFalse(self._call(''))

    def test_random_false(self):
        self.assertFalse(self._call('foo bar'))


class CSRMatchesPubkeyTest(unittest.TestCase):
    """Tests for certbot.crypto_util.csr_matches_pubkey."""

    @classmethod
    def _call(cls, *args, **kwargs):
        from certbot.crypto_util import csr_matches_pubkey
        return csr_matches_pubkey(*args, **kwargs)

    def test_valid_true(self):
        self.assertTrue(self._call(
            test_util.load_vector('csr_512.pem'), RSA512_KEY))

    def test_invalid_false(self):
        self.assertFalse(self._call(
            test_util.load_vector('csr_512.pem'), RSA256_KEY))


class ImportCSRFileTest(unittest.TestCase):
    """Tests for certbot.certbot_util.import_csr_file."""

    @classmethod
    def _call(cls, *args, **kwargs):
        from certbot.crypto_util import import_csr_file
        return import_csr_file(*args, **kwargs)

    def test_der_csr(self):
        csrfile = test_util.vector_path('csr_512.der')
        data = test_util.load_vector('csr_512.der')
        data_pem = test_util.load_vector('csr_512.pem')

        self.assertEqual(
            (OpenSSL.crypto.FILETYPE_PEM,
             util.CSR(file=csrfile,
                      data=data_pem,
                      form="pem"),
             ["Example.com"]),
            self._call(csrfile, data))

    def test_pem_csr(self):
        csrfile = test_util.vector_path('csr_512.pem')
        data = test_util.load_vector('csr_512.pem')

        self.assertEqual(
            (OpenSSL.crypto.FILETYPE_PEM,
             util.CSR(file=csrfile,
                      data=data,
                      form="pem"),
             ["Example.com"],),
            self._call(csrfile, data))

    def test_bad_csr(self):
        self.assertRaises(errors.Error, self._call,
                          test_util.vector_path('cert_512.pem'),
                          test_util.load_vector('cert_512.pem'))


class MakeKeyTest(unittest.TestCase):
    """Tests for certbot.crypto_util.make_key."""

    def test_rsa(self):  # pylint: disable=no-self-use
        # RSA Key Type Test
        from certbot.crypto_util import make_key
        # Do not test larger keys as it takes too long.
        OpenSSL.crypto.load_privatekey(OpenSSL.crypto.FILETYPE_PEM, make_key(1024))

    def test_ec(self):  # pylint: disable=no-self-use
        # ECDSA Key Type Tests
        from certbot.crypto_util import make_key

        for (name, bits) in [('secp256r1', 256), ('secp384r1', 384), ('secp521r1', 521)]:
            pkey = OpenSSL.crypto.load_privatekey(
                OpenSSL.crypto.FILETYPE_PEM,
                make_key(elliptic_curve=name, key_type='ecdsa')
            )
            self.assertEqual(pkey.bits(), bits)

    def test_bad_key_sizes(self):
        from certbot.crypto_util import make_key
        # Try a bad key size for RSA and ECDSA
        with self.assertRaises(errors.Error) as e:
            make_key(bits=512, key_type='rsa')
        self.assertEqual(
            "Unsupported RSA key length: 512",
            str(e.exception),
            "Unsupported RSA key length: 512"
        )

    def test_bad_elliptic_curve_name(self):
        from certbot.crypto_util import make_key
        with self.assertRaises(errors.Error) as e:
            make_key(elliptic_curve="nothere", key_type='ecdsa')
        self.assertEqual(
            "Unsupported elliptic curve: nothere",
            str(e.exception),
            "Unsupported elliptic curve: nothere"
        )

    def test_bad_key_type(self):
        from certbot.crypto_util import make_key

        # Try a bad --key-type
        with self.assertRaises(errors.Error) as e:
            OpenSSL.crypto.load_privatekey(
                OpenSSL.crypto.FILETYPE_PEM, make_key(1024, key_type='unf'))
        self.assertEqual(
            "Invalid key_type specified: unf.  Use [rsa|ecdsa]",
            str(e.exception),
            "Invalid key_type specified: unf.  Use [rsa|ecdsa]",
        )


class VerifyCertSetup(unittest.TestCase):
    """Refactoring for verification tests."""

    def setUp(self):
        self.renewable_cert = mock.MagicMock()
        self.renewable_cert.cert_path = SS_CERT_PATH
        self.renewable_cert.chain_path = SS_CERT_PATH
        self.renewable_cert.key_path = RSA2048_KEY_PATH
        self.renewable_cert.fullchain_path = test_util.vector_path('cert_fullchain_2048.pem')

        self.bad_renewable_cert = mock.MagicMock()
        self.bad_renewable_cert.chain_path = SS_CERT_PATH
        self.bad_renewable_cert.cert_path = SS_CERT_PATH
        self.bad_renewable_cert.fullchain_path = SS_CERT_PATH


class VerifyRenewableCertTest(VerifyCertSetup):
    """Tests for certbot.crypto_util.verify_renewable_cert."""

    def _call(self, renewable_cert):
        from certbot.crypto_util import verify_renewable_cert
        return verify_renewable_cert(renewable_cert)

    def test_verify_renewable_cert(self):
        self.assertIsNone(self._call(self.renewable_cert))

    @mock.patch('certbot.crypto_util.verify_renewable_cert_sig', side_effect=errors.Error(""))
    def test_verify_renewable_cert_failure(self, unused_verify_renewable_cert_sign):
        self.assertRaises(errors.Error, self._call, self.bad_renewable_cert)


class VerifyRenewableCertSigTest(VerifyCertSetup):
    """Tests for certbot.crypto_util.verify_renewable_cert."""

    def _call(self, renewable_cert):
        from certbot.crypto_util import verify_renewable_cert_sig
        return verify_renewable_cert_sig(renewable_cert)

    def test_cert_sig_match(self):
        self.assertIsNone(self._call(self.renewable_cert))

    def test_cert_sig_match_ec(self):
        renewable_cert = mock.MagicMock()
        renewable_cert.cert_path = P256_CERT_PATH
        renewable_cert.chain_path = P256_CERT_PATH
        renewable_cert.key_path = P256_KEY
        self.assertIsNone(self._call(renewable_cert))

    def test_cert_sig_mismatch(self):
        self.bad_renewable_cert.cert_path = test_util.vector_path('cert_512_bad.pem')
        self.assertRaises(errors.Error, self._call, self.bad_renewable_cert)


class VerifyFullchainTest(VerifyCertSetup):
    """Tests for certbot.crypto_util.verify_fullchain."""

    def _call(self, renewable_cert):
        from certbot.crypto_util import verify_fullchain
        return verify_fullchain(renewable_cert)

    def test_fullchain_matches(self):
        self.assertIsNone(self._call(self.renewable_cert))

    def test_fullchain_mismatch(self):
        self.assertRaises(errors.Error, self._call, self.bad_renewable_cert)

    def test_fullchain_ioerror(self):
        self.bad_renewable_cert.chain = "dog"
        self.assertRaises(errors.Error, self._call, self.bad_renewable_cert)


class VerifyCertMatchesPrivKeyTest(VerifyCertSetup):
    """Tests for certbot.crypto_util.verify_cert_matches_priv_key."""

    def _call(self, renewable_cert):
        from certbot.crypto_util import verify_cert_matches_priv_key
        return verify_cert_matches_priv_key(renewable_cert.cert, renewable_cert.privkey)

    def test_cert_priv_key_match(self):
        self.renewable_cert.cert = SS_CERT_PATH
        self.renewable_cert.privkey = RSA2048_KEY_PATH
        self.assertIsNone(self._call(self.renewable_cert))

    def test_cert_priv_key_mismatch(self):
        self.bad_renewable_cert.privkey = RSA256_KEY_PATH
        self.bad_renewable_cert.cert = SS_CERT_PATH

        self.assertRaises(errors.Error, self._call, self.bad_renewable_cert)


class ValidPrivkeyTest(unittest.TestCase):
    """Tests for certbot.crypto_util.valid_privkey."""

    @classmethod
    def _call(cls, privkey):
        from certbot.crypto_util import valid_privkey
        return valid_privkey(privkey)

    def test_valid_true(self):
        self.assertTrue(self._call(RSA512_KEY))

    def test_empty_false(self):
        self.assertFalse(self._call(''))

    def test_random_false(self):
        self.assertFalse(self._call('foo bar'))


class GetSANsFromCertTest(unittest.TestCase):
    """Tests for certbot.crypto_util.get_sans_from_cert."""

    @classmethod
    def _call(cls, *args, **kwargs):
        from certbot.crypto_util import get_sans_from_cert
        return get_sans_from_cert(*args, **kwargs)

    def test_single(self):
        self.assertEqual([], self._call(test_util.load_vector('cert_512.pem')))

    def test_san(self):
        self.assertEqual(
            ['example.com', 'www.example.com'],
            self._call(test_util.load_vector('cert-san_512.pem')))


class GetNamesFromCertTest(unittest.TestCase):
    """Tests for certbot.crypto_util.get_names_from_cert."""

    @classmethod
    def _call(cls, *args, **kwargs):
        from certbot.crypto_util import get_names_from_cert
        return get_names_from_cert(*args, **kwargs)

    def test_single(self):
        self.assertEqual(
            ['example.com'],
            self._call(test_util.load_vector('cert_512.pem')))

    def test_san(self):
        self.assertEqual(
            ['example.com', 'www.example.com'],
            self._call(test_util.load_vector('cert-san_512.pem')))

    def test_common_name_sans_order(self):
        # Tests that the common name comes first
        # followed by the SANS in alphabetical order
        self.assertEqual(
            ['example.com'] + ['{0}.example.com'.format(c) for c in 'abcd'],
            self._call(test_util.load_vector('cert-5sans_512.pem')))

    def test_parse_non_cert(self):
        self.assertRaises(OpenSSL.crypto.Error, self._call, "hello there")


class GetNamesFromReqTest(unittest.TestCase):
    """Tests for certbot.crypto_util.get_names_from_req."""

    @classmethod
    def _call(cls, *args, **kwargs):
        from certbot.crypto_util import get_names_from_req
        return get_names_from_req(*args, **kwargs)

    def test_nonames(self):
        self.assertEqual(
            [],
            self._call(test_util.load_vector('csr-nonames_512.pem')))

    def test_nosans(self):
        self.assertEqual(
            ['example.com'],
            self._call(test_util.load_vector('csr-nosans_512.pem')))

    def test_sans(self):
        self.assertEqual(
            ['example.com', 'example.org', 'example.net', 'example.info',
             'subdomain.example.com', 'other.subdomain.example.com'],
            self._call(test_util.load_vector('csr-6sans_512.pem')))

    def test_der(self):
        from OpenSSL.crypto import FILETYPE_ASN1
        self.assertEqual(
            ['Example.com'],
            self._call(test_util.load_vector('csr_512.der'), typ=FILETYPE_ASN1))


class CertLoaderTest(unittest.TestCase):
    """Tests for certbot.crypto_util.pyopenssl_load_certificate"""

    def test_load_valid_cert(self):
        from certbot.crypto_util import pyopenssl_load_certificate

        cert, file_type = pyopenssl_load_certificate(CERT)
        self.assertEqual(cert.digest('sha256'),
                         OpenSSL.crypto.load_certificate(file_type, CERT).digest('sha256'))

    def test_load_invalid_cert(self):
        from certbot.crypto_util import pyopenssl_load_certificate
        bad_cert_data = CERT.replace(b"BEGIN CERTIFICATE", b"ASDFASDFASDF!!!")
        self.assertRaises(
            errors.Error, pyopenssl_load_certificate, bad_cert_data)


class NotBeforeTest(unittest.TestCase):
    """Tests for certbot.crypto_util.notBefore"""

    def test_notBefore(self):
        from certbot.crypto_util import notBefore
        self.assertEqual(notBefore(CERT_PATH).isoformat(),
                         '2014-12-11T22:34:45+00:00')


class NotAfterTest(unittest.TestCase):
    """Tests for certbot.crypto_util.notAfter"""

    def test_notAfter(self):
        from certbot.crypto_util import notAfter
        self.assertEqual(notAfter(CERT_PATH).isoformat(),
                         '2014-12-18T22:34:45+00:00')


class Sha256sumTest(unittest.TestCase):
    """Tests for certbot.crypto_util.notAfter"""
    def test_sha256sum(self):
        from certbot.crypto_util import sha256sum
        self.assertEqual(sha256sum(CERT_PATH),
            '914ffed8daf9e2c99d90ac95c77d54f32cbd556672facac380f0c063498df84e')


class CertAndChainFromFullchainTest(unittest.TestCase):
    """Tests for certbot.crypto_util.cert_and_chain_from_fullchain"""

    def _parse_and_reencode_pem(self, cert_pem):
        from OpenSSL import crypto
        return crypto.dump_certificate(crypto.FILETYPE_PEM,
            crypto.load_certificate(crypto.FILETYPE_PEM, cert_pem)).decode()

    def test_cert_and_chain_from_fullchain(self):
        cert_pem = CERT.decode()
        chain_pem = cert_pem + SS_CERT.decode()
        fullchain_pem = cert_pem + chain_pem
        spacey_fullchain_pem = cert_pem + u'\n' + chain_pem
        crlf_fullchain_pem = fullchain_pem.replace(u'\n', u'\r\n')

        # In the ACME v1 code path, the fullchain is constructed by loading cert+chain DERs
        # and using OpenSSL to dump them, so here we confirm that OpenSSL is producing certs
        # that will be parseable by cert_and_chain_from_fullchain.
        acmev1_fullchain_pem = self._parse_and_reencode_pem(cert_pem) + \
            self._parse_and_reencode_pem(cert_pem) + self._parse_and_reencode_pem(SS_CERT.decode())

        from certbot.crypto_util import cert_and_chain_from_fullchain
        for fullchain in (fullchain_pem, spacey_fullchain_pem, crlf_fullchain_pem,
                          acmev1_fullchain_pem):
            cert_out, chain_out = cert_and_chain_from_fullchain(fullchain)
            self.assertEqual(cert_out, cert_pem)
            self.assertEqual(chain_out, chain_pem)

        self.assertRaises(errors.Error, cert_and_chain_from_fullchain, cert_pem)


class FindChainWithIssuerTest(unittest.TestCase):
    """Tests for certbot.crypto_util.find_chain_with_issuer"""

    @classmethod
    def _call(cls, fullchains, issuer_cn, **kwargs):
        from certbot.crypto_util import find_chain_with_issuer
        return find_chain_with_issuer(fullchains, issuer_cn, kwargs)

    def _all_fullchains(self):
        return [CERT_LEAF.decode() + CERT_ISSUER.decode(),
                CERT_LEAF.decode() + CERT_ALT_ISSUER.decode()]

    def test_positive_match(self):
        """Correctly pick the chain based on the root's CN"""
        fullchains = self._all_fullchains()
        matched = self._call(fullchains, "Pebble Root CA 0cc6f0")
        self.assertEqual(matched, fullchains[1])

    @mock.patch('certbot.crypto_util.logger.info')
    def test_intermediate_match(self, mock_info):
        """Don't pick a chain where only an intermediate matches"""
        fullchains = self._all_fullchains()
        # Make the second chain actually only contain "Pebble Root CA 0cc6f0"
        # as an intermediate, not as the root. This wouldn't be a valid chain
        # (the CERT_ISSUER cert didn't issue the CERT_ALT_ISSUER cert), but the
        # function under test here doesn't care about that.
        fullchains[1] = fullchains[1] + CERT_ISSUER.decode()
        matched = self._call(fullchains, "Pebble Root CA 0cc6f0")
        self.assertEqual(matched, fullchains[0])
        mock_info.assert_not_called()

    @mock.patch('certbot.crypto_util.logger.info')
    def test_no_match(self, mock_info):
        fullchains = self._all_fullchains()
        matched = self._call(fullchains, "non-existent issuer")
        self.assertEqual(matched, fullchains[0])
        mock_info.assert_not_called()

    @mock.patch('certbot.crypto_util.logger.warning')
    def test_warning_on_no_match(self, mock_warning):
        fullchains = self._all_fullchains()
        matched = self._call(fullchains, "non-existent issuer",
                             warn_on_no_match=True)
        self.assertEqual(matched, fullchains[0])
        mock_warning.assert_called_once_with("Certbot has been configured to prefer "
            "certificate chains with issuer '%s', but no chain from the CA matched "
            "this issuer. Using the default certificate chain instead.",
            "non-existent issuer")


if __name__ == '__main__':
    unittest.main()  # pragma: no cover<|MERGE_RESOLUTION|>--- conflicted
+++ resolved
@@ -3,15 +3,6 @@
 import unittest
 from unittest import mock
 
-<<<<<<< HEAD
-import certbot.util
-
-=======
-try:
-    import mock
-except ImportError:  # pragma: no cover
-    from unittest import mock
->>>>>>> 9d736d5c
 import OpenSSL
 
 from certbot import errors
