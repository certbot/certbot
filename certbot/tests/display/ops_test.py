# coding=utf-8
"""Test certbot.display.ops."""
import sys
import unittest

import josepy as jose

from acme import messages
from certbot import errors
from certbot._internal.display import obj as display_obj
from certbot._internal import account
from certbot.compat import filesystem
from certbot.compat import os
from certbot.display import ops
from certbot.display import util as display_util
import certbot.tests.util as test_util

try:
    import mock
except ImportError:  # pragma: no cover
    from unittest import mock


KEY = jose.JWKRSA.load(test_util.load_vector("rsa512_key.pem"))


class GetEmailTest(unittest.TestCase):
    """Tests for certbot.display.ops.get_email."""

    @classmethod
    def _call(cls, **kwargs):
        from certbot.display.ops import get_email
        return get_email(**kwargs)

    @test_util.patch_display_util()
    def test_cancel_none(self, mock_get_utility):
        mock_input = mock_get_utility().input
        mock_input.return_value = (display_util.CANCEL, "foo@bar.baz")
        self.assertRaises(errors.Error, self._call)
        self.assertRaises(errors.Error, self._call, optional=False)

<<<<<<< HEAD
    @test_util.patch_get_utility("certbot.display.ops.z_util")
=======
    @test_util.patch_display_util()
    def test_ok_safe(self, mock_get_utility):
        mock_input = mock_get_utility().input
        mock_input.return_value = (display_util.OK, "foo@bar.baz")
        with mock.patch("certbot.display.ops.util.safe_email") as mock_safe_email:
            mock_safe_email.return_value = True
            self.assertEqual(self._call(), "foo@bar.baz")

    @test_util.patch_display_util()
    def test_ok_not_safe(self, mock_get_utility):
        mock_input = mock_get_utility().input
        mock_input.return_value = (display_util.OK, "foo@bar.baz")
        with mock.patch("certbot.display.ops.util.safe_email") as mock_safe_email:
            mock_safe_email.side_effect = [False, True]
            self.assertEqual(self._call(), "foo@bar.baz")

    @test_util.patch_display_util()
>>>>>>> 08839758
    def test_invalid_flag(self, mock_get_utility):
        invalid_txt = "There seem to be problems"
        mock_input = mock_get_utility().input
        mock_input.return_value = (display_util.OK, "foo@bar.baz")
        self._call()
        self.assertNotIn(invalid_txt, mock_input.call_args[0][0])
        self._call(invalid=True)
        self.assertIn(invalid_txt, mock_input.call_args[0][0])

    @test_util.patch_display_util()
    def test_optional_flag(self, mock_get_utility):
        mock_input = mock_get_utility().input
        mock_input.return_value = (display_util.OK, "foo@bar.baz")
        self._call(optional=False)
        for call in mock_input.call_args_list:
            self.assertNotIn("--register-unsafely-without-email", call[0][0])

<<<<<<< HEAD
    @test_util.patch_get_utility("certbot.display.ops.z_util")
    def test_emtpy_email(self, mock_get_utility):
=======
    @test_util.patch_display_util()
    def test_optional_invalid_unsafe(self, mock_get_utility):
        invalid_txt = "There seem to be problems"
>>>>>>> 08839758
        mock_input = mock_get_utility().input
        mock_input.side_effect = [(display_util.OK, ""), (display_util.OK, "foo@bar.baz")]
        self._call()
        self.assertEqual(mock_input.call_count, 2)


class ChooseAccountTest(test_util.TempDirTestCase):
    """Tests for certbot.display.ops.choose_account."""
    def setUp(self):
        super().setUp()

        display_obj.set_display(display_obj.FileDisplay(sys.stdout, False))

        self.account_keys_dir = os.path.join(self.tempdir, "keys")
        filesystem.makedirs(self.account_keys_dir, 0o700)

        self.config = mock.MagicMock(
            accounts_dir=self.tempdir,
            account_keys_dir=self.account_keys_dir,
            server="certbot-demo.org")
        self.key = KEY

        self.acc1 = account.Account(messages.RegistrationResource(
            uri=None, body=messages.Registration.from_data(
                email="email1@g.com")), self.key)
        self.acc2 = account.Account(messages.RegistrationResource(
            uri=None, body=messages.Registration.from_data(
                email="email2@g.com", phone="phone")), self.key)

    @classmethod
    def _call(cls, accounts):
        return ops.choose_account(accounts)

    @test_util.patch_display_util()
    def test_one(self, mock_util):
        mock_util().menu.return_value = (display_util.OK, 0)
        self.assertEqual(self._call([self.acc1]), self.acc1)

    @test_util.patch_display_util()
    def test_two(self, mock_util):
        mock_util().menu.return_value = (display_util.OK, 1)
        self.assertEqual(self._call([self.acc1, self.acc2]), self.acc2)

    @test_util.patch_display_util()
    def test_cancel(self, mock_util):
        mock_util().menu.return_value = (display_util.CANCEL, 1)
        self.assertIsNone(self._call([self.acc1, self.acc2]))


class GenHttpsNamesTest(unittest.TestCase):
    """Test _gen_https_names."""
    def setUp(self):
        display_obj.set_display(display_obj.FileDisplay(sys.stdout, False))

    @classmethod
    def _call(cls, domains):
        from certbot.display.ops import _gen_https_names
        return _gen_https_names(domains)

    def test_zero(self):
        self.assertEqual(self._call([]), "")

    def test_one(self):
        doms = [
            "example.com",
            "asllkjsadfljasdf.c",
        ]
        for dom in doms:
            self.assertEqual(self._call([dom]), "https://%s" % dom)

    def test_two(self):
        domains_list = [
            ["foo.bar.org", "bar.org"],
            ["paypal.google.facebook.live.com", "*.zombo.example.com"],
        ]
        for doms in domains_list:
            self.assertEqual(
                self._call(doms),
                "https://{dom[0]} and https://{dom[1]}".format(dom=doms))

    def test_three(self):
        doms = ["a.org", "b.org", "c.org"]
        # We use an oxford comma
        self.assertEqual(
            self._call(doms),
            "https://{dom[0]}, https://{dom[1]}, and https://{dom[2]}".format(
                dom=doms))

    def test_four(self):
        doms = ["a.org", "b.org", "c.org", "d.org"]
        exp = ("https://{dom[0]}, https://{dom[1]}, https://{dom[2]}, "
               "and https://{dom[3]}".format(dom=doms))

        self.assertEqual(self._call(doms), exp)


class ChooseNamesTest(unittest.TestCase):
    """Test choose names."""
    def setUp(self):
        display_obj.set_display(display_obj.FileDisplay(sys.stdout, False))
        self.mock_install = mock.MagicMock()

    @classmethod
    def _call(cls, installer, question=None):
        from certbot.display.ops import choose_names
        return choose_names(installer, question)

    @mock.patch("certbot.display.ops._choose_names_manually")
    def test_no_installer(self, mock_manual):
        self._call(None)
        self.assertEqual(mock_manual.call_count, 1)

    @test_util.patch_display_util()
    def test_no_installer_cancel(self, mock_util):
        mock_util().input.return_value = (display_util.CANCEL, [])
        self.assertEqual(self._call(None), [])

    @test_util.patch_display_util()
    def test_no_names_choose(self, mock_util):
        self.mock_install().get_all_names.return_value = set()
        domain = "example.com"
        mock_util().input.return_value = (display_util.OK, domain)

        actual_doms = self._call(self.mock_install)
        self.assertEqual(mock_util().input.call_count, 1)
        self.assertEqual(actual_doms, [domain])

    def test_sort_names_trivial(self):
        from certbot.display.ops import _sort_names

        #sort an empty list
        self.assertEqual(_sort_names([]), [])

        #sort simple domains
        some_domains = ["ex.com", "zx.com", "ax.com"]
        self.assertEqual(_sort_names(some_domains), ["ax.com", "ex.com", "zx.com"])

        #Sort subdomains of a single domain
        domain = ".ex.com"
        unsorted_short = ["e", "a", "z", "y"]
        unsorted_long = [us + domain for us in unsorted_short]

        sorted_short = sorted(unsorted_short)
        sorted_long = [us + domain for us in sorted_short]

        self.assertEqual(_sort_names(unsorted_long), sorted_long)

    def test_sort_names_many(self):
        from certbot.display.ops import _sort_names

        unsorted_domains = [".cx.com", ".bx.com", ".ax.com", ".dx.com"]
        unsorted_short = ["www", "bnother.long.subdomain", "a", "a.long.subdomain", "z", "b"]
        #Of course sorted doesn't work here ;-)
        sorted_short = ["a", "b", "a.long.subdomain", "bnother.long.subdomain", "www", "z"]

        to_sort = []
        for short in unsorted_short:
            for domain in unsorted_domains:
                to_sort.append(short+domain)
        sortd = []
        for domain in sorted(unsorted_domains):
            for short in sorted_short:
                sortd.append(short+domain)
        self.assertEqual(_sort_names(to_sort), sortd)


    @test_util.patch_display_util()
    def test_filter_names_valid_return(self, mock_util):
        self.mock_install.get_all_names.return_value = {"example.com"}
        mock_util().checklist.return_value = (display_util.OK, ["example.com"])

        names = self._call(self.mock_install)
        self.assertEqual(names, ["example.com"])
        self.assertEqual(mock_util().checklist.call_count, 1)

    @test_util.patch_display_util()
    def test_filter_namees_override_question(self, mock_util):
        self.mock_install.get_all_names.return_value = {"example.com"}
        mock_util().checklist.return_value = (display_util.OK, ["example.com"])
        names = self._call(self.mock_install, "Custom")
        self.assertEqual(names, ["example.com"])
        self.assertEqual(mock_util().checklist.call_count, 1)
        self.assertEqual(mock_util().checklist.call_args[0][0], "Custom")

    @test_util.patch_display_util()
    def test_filter_names_nothing_selected(self, mock_util):
        self.mock_install.get_all_names.return_value = {"example.com"}
        mock_util().checklist.return_value = (display_util.OK, [])

        self.assertEqual(self._call(self.mock_install), [])

    @test_util.patch_display_util()
    def test_filter_names_cancel(self, mock_util):
        self.mock_install.get_all_names.return_value = {"example.com"}
        mock_util().checklist.return_value = (
            display_util.CANCEL, ["example.com"])

        self.assertEqual(self._call(self.mock_install), [])

    def test_get_valid_domains(self):
        from certbot.display.ops import get_valid_domains
        all_valid = ["example.com", "second.example.com",
                     "also.example.com", "under_score.example.com",
                     "justtld", "*.wildcard.com"]
        all_invalid = ["öóòps.net", "uniçodé.com"]
        two_valid = ["example.com", "úniçøde.com", "also.example.com"]
        self.assertEqual(get_valid_domains(all_valid), all_valid)
        self.assertEqual(get_valid_domains(all_invalid), [])
        self.assertEqual(len(get_valid_domains(two_valid)), 2)

    @test_util.patch_display_util()
    def test_choose_manually(self, mock_util):
        from certbot.display.ops import _choose_names_manually
        utility_mock = mock_util()
        # No retry
        utility_mock.yesno.return_value = False
        # IDN and no retry
        utility_mock.input.return_value = (display_util.OK,
                                          "uniçodé.com")
        self.assertEqual(_choose_names_manually(), [])
        # IDN exception with previous mocks
        with mock.patch(
                "certbot.display.ops.display_util.separate_list_input"
        ) as mock_sli:
            unicode_error = UnicodeEncodeError('mock', u'', 0, 1, 'mock')
            mock_sli.side_effect = unicode_error
            self.assertEqual(_choose_names_manually(), [])
        # Valid domains
        utility_mock.input.return_value = (display_util.OK,
                                          ("example.com,"
                                           "under_score.example.com,"
                                           "justtld,"
                                           "valid.example.com"))
        self.assertEqual(_choose_names_manually(),
                         ["example.com", "under_score.example.com",
                          "justtld", "valid.example.com"])

    @test_util.patch_display_util()
    def test_choose_manually_retry(self, mock_util):
        from certbot.display.ops import _choose_names_manually
        utility_mock = mock_util()
        # Three iterations
        utility_mock.input.return_value = (display_util.OK,
                                          "uniçodé.com")
        utility_mock.yesno.side_effect = [True, True, False]
        _choose_names_manually()
        self.assertEqual(utility_mock.yesno.call_count, 3)


class SuccessInstallationTest(unittest.TestCase):
    """Test the success installation message."""
    @classmethod
    def _call(cls, names):
        from certbot.display.ops import success_installation
        success_installation(names)

    @test_util.patch_display_util()
    @mock.patch("certbot.display.util.notify")
    def test_success_installation(self, mock_notify, mock_display):
        mock_display().notification.return_value = None
        names = ["example.com", "abc.com"]

        self._call(names)

        self.assertEqual(mock_notify.call_count, 1)
        arg = mock_notify.call_args_list[0][0][0]

        for name in names:
            self.assertIn(name, arg)


class SuccessRenewalTest(unittest.TestCase):
    """Test the success renewal message."""
    @classmethod
    def _call(cls, names):
        from certbot.display.ops import success_renewal
        success_renewal(names)

    @test_util.patch_display_util()
    @mock.patch("certbot.display.util.notify")
    def test_success_renewal(self, mock_notify, mock_display):
        mock_display().notification.return_value = None
        names = ["example.com", "abc.com"]

        self._call(names)

        self.assertEqual(mock_notify.call_count, 1)


class SuccessRevocationTest(unittest.TestCase):
    """Test the success revocation message."""
    @classmethod
    def _call(cls, path):
        from certbot.display.ops import success_revocation
        success_revocation(path)

    @test_util.patch_display_util()
    @mock.patch("certbot.display.util.notify")
    def test_success_revocation(self, mock_notify, unused_mock_display):
        path = "/path/to/cert.pem"
        self._call(path)
        mock_notify.assert_called_once_with(
            "Congratulations! You have successfully revoked the certificate "
            "that was located at {0}.".format(path)
        )


class ValidatorTests(unittest.TestCase):
    """Tests for `validated_input` and `validated_directory`."""

    __ERROR = "Must be non-empty"

    valid_input = "asdf"
    valid_directory = "/var/www/html"

    @staticmethod
    def __validator(m):
        if m == "":
            raise errors.PluginError(ValidatorTests.__ERROR)

    @test_util.patch_display_util()
    def test_input_blank_with_validator(self, mock_util):
        mock_util().input.side_effect = [(display_util.OK, ""),
                                         (display_util.OK, ""),
                                         (display_util.OK, ""),
                                         (display_util.OK, self.valid_input)]

        returned = ops.validated_input(self.__validator, "message", force_interactive=True)
        self.assertEqual(ValidatorTests.__ERROR, mock_util().notification.call_args[0][0])
        self.assertEqual(returned, (display_util.OK, self.valid_input))

    @test_util.patch_display_util()
    def test_input_validation_with_default(self, mock_util):
        mock_util().input.side_effect = [(display_util.OK, self.valid_input)]

        returned = ops.validated_input(self.__validator, "msg", default="other")
        self.assertEqual(returned, (display_util.OK, self.valid_input))

    @test_util.patch_display_util()
    def test_input_validation_with_bad_default(self, mock_util):
        mock_util().input.side_effect = [(display_util.OK, self.valid_input)]

        self.assertRaises(AssertionError,
                          ops.validated_input,
                          self.__validator, "msg", default="")

    @test_util.patch_display_util()
    def test_input_cancel_with_validator(self, mock_util):
        mock_util().input.side_effect = [(display_util.CANCEL, "")]

        code, unused_raw = ops.validated_input(self.__validator, "message", force_interactive=True)
        self.assertEqual(code, display_util.CANCEL)

    @test_util.patch_display_util()
    def test_directory_select_validation(self, mock_util):
        mock_util().directory_select.side_effect = [(display_util.OK, ""),
                                                    (display_util.OK, self.valid_directory)]

        returned = ops.validated_directory(self.__validator, "msg", force_interactive=True)
        self.assertEqual(ValidatorTests.__ERROR, mock_util().notification.call_args[0][0])
        self.assertEqual(returned, (display_util.OK, self.valid_directory))

    @test_util.patch_display_util()
    def test_directory_select_validation_with_default(self, mock_util):
        mock_util().directory_select.side_effect = [(display_util.OK, self.valid_directory)]

        returned = ops.validated_directory(self.__validator, "msg", default="other")
        self.assertEqual(returned, (display_util.OK, self.valid_directory))

    @test_util.patch_display_util()
    def test_directory_select_validation_with_bad_default(self, mock_util):
        mock_util().directory_select.side_effect = [(display_util.OK, self.valid_directory)]

        self.assertRaises(AssertionError,
                          ops.validated_directory,
                          self.__validator, "msg", default="")


class ChooseValuesTest(unittest.TestCase):
    """Test choose_values."""
    @classmethod
    def _call(cls, values, question):
        from certbot.display.ops import choose_values
        return choose_values(values, question)

    @test_util.patch_display_util()
    def test_choose_names_success(self, mock_util):
        items = ["first", "second", "third"]
        mock_util().checklist.return_value = (display_util.OK, [items[2]])
        result = self._call(items, None)
        self.assertEqual(result, [items[2]])
        self.assertIs(mock_util().checklist.called, True)
        self.assertIsNone(mock_util().checklist.call_args[0][0])

    @test_util.patch_display_util()
    def test_choose_names_success_question(self, mock_util):
        items = ["first", "second", "third"]
        question = "Which one?"
        mock_util().checklist.return_value = (display_util.OK, [items[1]])
        result = self._call(items, question)
        self.assertEqual(result, [items[1]])
        self.assertIs(mock_util().checklist.called, True)
        self.assertEqual(mock_util().checklist.call_args[0][0], question)

    @test_util.patch_display_util()
    def test_choose_names_user_cancel(self, mock_util):
        items = ["first", "second", "third"]
        question = "Want to cancel?"
        mock_util().checklist.return_value = (display_util.CANCEL, [])
        result = self._call(items, question)
        self.assertEqual(result, [])
        self.assertIs(mock_util().checklist.called, True)
        self.assertEqual(mock_util().checklist.call_args[0][0], question)


@mock.patch('certbot.display.ops.logger')
@mock.patch('certbot.display.util.notify')
class ReportExecutedCommand(unittest.TestCase):
    """Test report_executed_command"""
    @classmethod
    def _call(cls, cmd_name: str, rc: int, out: str, err: str):
        from certbot.display.ops import report_executed_command
        report_executed_command(cmd_name, rc, out, err)

    def test_mixed_success(self, mock_notify, mock_logger):
        self._call("some-hook", 0, "Did a thing", "Some warning")
        self.assertEqual(mock_logger.warning.call_count, 1)
        self.assertEqual(mock_notify.call_count, 1)

    def test_mixed_error(self, mock_notify, mock_logger):
        self._call("some-hook", -127, "Did a thing", "Some warning")
        self.assertEqual(mock_logger.warning.call_count, 2)
        self.assertEqual(mock_notify.call_count, 1)

    def test_empty_success(self, mock_notify, mock_logger):
        self._call("some-hook", 0, "\n", " ")
        self.assertEqual(mock_logger.warning.call_count, 0)
        self.assertEqual(mock_notify.call_count, 0)

if __name__ == "__main__":
    unittest.main()  # pragma: no cover<|MERGE_RESOLUTION|>--- conflicted
+++ resolved
@@ -39,27 +39,7 @@
         self.assertRaises(errors.Error, self._call)
         self.assertRaises(errors.Error, self._call, optional=False)
 
-<<<<<<< HEAD
-    @test_util.patch_get_utility("certbot.display.ops.z_util")
-=======
-    @test_util.patch_display_util()
-    def test_ok_safe(self, mock_get_utility):
-        mock_input = mock_get_utility().input
-        mock_input.return_value = (display_util.OK, "foo@bar.baz")
-        with mock.patch("certbot.display.ops.util.safe_email") as mock_safe_email:
-            mock_safe_email.return_value = True
-            self.assertEqual(self._call(), "foo@bar.baz")
-
-    @test_util.patch_display_util()
-    def test_ok_not_safe(self, mock_get_utility):
-        mock_input = mock_get_utility().input
-        mock_input.return_value = (display_util.OK, "foo@bar.baz")
-        with mock.patch("certbot.display.ops.util.safe_email") as mock_safe_email:
-            mock_safe_email.side_effect = [False, True]
-            self.assertEqual(self._call(), "foo@bar.baz")
-
-    @test_util.patch_display_util()
->>>>>>> 08839758
+    @test_util.patch_display_util()
     def test_invalid_flag(self, mock_get_utility):
         invalid_txt = "There seem to be problems"
         mock_input = mock_get_utility().input
@@ -77,14 +57,8 @@
         for call in mock_input.call_args_list:
             self.assertNotIn("--register-unsafely-without-email", call[0][0])
 
-<<<<<<< HEAD
-    @test_util.patch_get_utility("certbot.display.ops.z_util")
+    @test_util.patch_display_util()
     def test_emtpy_email(self, mock_get_utility):
-=======
-    @test_util.patch_display_util()
-    def test_optional_invalid_unsafe(self, mock_get_utility):
-        invalid_txt = "There seem to be problems"
->>>>>>> 08839758
         mock_input = mock_get_utility().input
         mock_input.side_effect = [(display_util.OK, ""), (display_util.OK, "foo@bar.baz")]
         self._call()
