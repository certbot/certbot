--- conflicted
+++ resolved
@@ -270,13 +270,8 @@
         self.assertEqual(names, ["example.com"])
         self.assertEqual(mock_util().checklist.call_count, 1)
 
-<<<<<<< HEAD
-    @test_util.patch_get_utility("certbot.display.ops.z_util")
+    @test_util.patch_display_util()
     def test_filter_names_override_question(self, mock_util):
-=======
-    @test_util.patch_display_util()
-    def test_filter_namees_override_question(self, mock_util):
->>>>>>> 08839758
         self.mock_install.get_all_names.return_value = {"example.com"}
         mock_util().checklist.return_value = (display_util.OK, ["example.com"])
         names = self._call(self.mock_install, question="Custom")
