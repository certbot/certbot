"""Test :mod:`certbot.display.util`."""
import inspect
import socket
import tempfile
import unittest

try:
    import mock
except ImportError: # pragma: no cover
    from unittest import mock
import six

from certbot import errors
from certbot import interfaces
from certbot.display import util as display_util
import certbot.tests.util as test_util

CHOICES = [("First", "Description1"), ("Second", "Description2")]
TAGS = ["tag1", "tag2", "tag3"]
TAGS_CHOICES = [("1", "tag1"), ("2", "tag2"), ("3", "tag3")]


class InputWithTimeoutTest(unittest.TestCase):
    """Tests for certbot.display.util.input_with_timeout."""
    @classmethod
    def _call(cls, *args, **kwargs):
        from certbot.display.util import input_with_timeout
        return input_with_timeout(*args, **kwargs)

    def test_eof(self):
        with tempfile.TemporaryFile("r+") as f:
            with mock.patch("certbot.display.util.sys.stdin", new=f):
                self.assertRaises(EOFError, self._call)

    def test_input(self, prompt=None):
        expected = "foo bar"
        stdin = six.StringIO(expected + "\n")
        with mock.patch("certbot.compat.misc.select.select") as mock_select:
            mock_select.return_value = ([stdin], [], [],)
            self.assertEqual(self._call(prompt), expected)

    @mock.patch("certbot.display.util.sys.stdout")
    def test_input_with_prompt(self, mock_stdout):
        prompt = "test prompt: "
        self.test_input(prompt)
        mock_stdout.write.assert_called_once_with(prompt)
        mock_stdout.flush.assert_called_once_with()

    def test_timeout(self):
        stdin = socket.socket(socket.AF_INET, socket.SOCK_STREAM)
        stdin.bind(('', 0))
        stdin.listen(1)
        with mock.patch("certbot.display.util.sys.stdin", stdin):
            self.assertRaises(errors.Error, self._call, timeout=0.001)
        stdin.close()


class FileOutputDisplayTest(unittest.TestCase):
    """Test stdout display.

    Most of this class has to deal with visual output.  In order to test how the
    functions look to a user, uncomment the test_visual function.

    """
    def setUp(self):
        super(FileOutputDisplayTest, self).setUp()
        self.mock_stdout = mock.MagicMock()
        self.displayer = display_util.FileDisplay(self.mock_stdout, False)

    @mock.patch("certbot.display.util.logger")
    def test_notification_no_pause(self, mock_logger):
        self.displayer.notification("message", False)
        string = self.mock_stdout.write.call_args[0][0]

        self.assertTrue("message" in string)
        mock_logger.debug.assert_called_with("Notifying user: %s", "message")

    def test_notification_pause(self):
        input_with_timeout = "certbot.display.util.input_with_timeout"
        with mock.patch(input_with_timeout, return_value="enter"):
            self.displayer.notification("message", force_interactive=True)

        self.assertTrue("message" in self.mock_stdout.write.call_args[0][0])

    def test_notification_noninteractive(self):
        self._force_noninteractive(self.displayer.notification, "message")
        string = self.mock_stdout.write.call_args[0][0]
        self.assertTrue("message" in string)

    def test_notification_noninteractive2(self):
        # The main purpose of this test is to make sure we only call
        # logger.warning once which _force_noninteractive checks internally
        self._force_noninteractive(self.displayer.notification, "message")
        string = self.mock_stdout.write.call_args[0][0]
        self.assertTrue("message" in string)

        self.assertTrue(self.displayer.skipped_interaction)

        self._force_noninteractive(self.displayer.notification, "message2")
        string = self.mock_stdout.write.call_args[0][0]
        self.assertTrue("message2" in string)

    def test_notification_decoration(self):
        from certbot.compat import os
        self.displayer.notification("message", pause=False, decorate=False)
        string = self.mock_stdout.write.call_args[0][0]
        self.assertEqual(string, "message" + os.linesep)

        self.displayer.notification("message2", pause=False)
        string = self.mock_stdout.write.call_args[0][0]
        self.assertTrue("- - - " in string and ("message2" + os.linesep) in string)

    @mock.patch("certbot.display.util."
                "FileDisplay._get_valid_int_ans")
    def test_menu(self, mock_ans):
        mock_ans.return_value = (display_util.OK, 1)
        ret = self.displayer.menu("message", CHOICES, force_interactive=True)
        self.assertEqual(ret, (display_util.OK, 0))

    def test_menu_noninteractive(self):
        default = 0
        result = self._force_noninteractive(
            self.displayer.menu, "msg", CHOICES, default=default)
        self.assertEqual(result, (display_util.OK, default))

    def test_input_cancel(self):
        input_with_timeout = "certbot.display.util.input_with_timeout"
        with mock.patch(input_with_timeout, return_value="c"):
            code, _ = self.displayer.input("message", force_interactive=True)

        self.assertTrue(code, display_util.CANCEL)

    def test_input_normal(self):
        input_with_timeout = "certbot.display.util.input_with_timeout"
        with mock.patch(input_with_timeout, return_value="domain.com"):
            code, input_ = self.displayer.input("message", force_interactive=True)

        self.assertEqual(code, display_util.OK)
        self.assertEqual(input_, "domain.com")

    def test_input_noninteractive(self):
        default = "foo"
        code, input_ = self._force_noninteractive(
            self.displayer.input, "message", default=default)

        self.assertEqual(code, display_util.OK)
        self.assertEqual(input_, default)

    def test_input_assertion_fail(self):
        # If the call to util.assert_valid_call is commented out, an
        # error.Error is raised, otherwise, an AssertionError is raised.
        self.assertRaises(Exception, self._force_noninteractive,
                          self.displayer.input, "message", cli_flag="--flag")

    def test_input_assertion_fail2(self):
        with mock.patch("certbot.display.util.assert_valid_call"):
            self.assertRaises(errors.Error, self._force_noninteractive,
                              self.displayer.input, "msg", cli_flag="--flag")

    def test_yesno(self):
        input_with_timeout = "certbot.display.util.input_with_timeout"
        with mock.patch(input_with_timeout, return_value="Yes"):
            self.assertTrue(self.displayer.yesno(
                "message", force_interactive=True))
        with mock.patch(input_with_timeout, return_value="y"):
            self.assertTrue(self.displayer.yesno(
                "message", force_interactive=True))
        with mock.patch(input_with_timeout, side_effect=["maybe", "y"]):
            self.assertTrue(self.displayer.yesno(
                "message", force_interactive=True))
        with mock.patch(input_with_timeout, return_value="No"):
            self.assertFalse(self.displayer.yesno(
                "message", force_interactive=True))
        with mock.patch(input_with_timeout, side_effect=["cancel", "n"]):
            self.assertFalse(self.displayer.yesno(
                "message", force_interactive=True))

        with mock.patch(input_with_timeout, return_value="a"):
            self.assertTrue(self.displayer.yesno(
                "msg", yes_label="Agree", force_interactive=True))

    def test_yesno_noninteractive(self):
        self.assertTrue(self._force_noninteractive(
            self.displayer.yesno, "message", default=True))

    @mock.patch("certbot.display.util.input_with_timeout")
    def test_checklist_valid(self, mock_input):
        mock_input.return_value = "2 1"
        code, tag_list = self.displayer.checklist(
            "msg", TAGS, force_interactive=True)
        self.assertEqual(
            (code, set(tag_list)), (display_util.OK, {"tag1", "tag2"}))

    @mock.patch("certbot.display.util.input_with_timeout")
    def test_checklist_empty(self, mock_input):
        mock_input.return_value = ""
        code, tag_list = self.displayer.checklist("msg", TAGS, force_interactive=True)
        self.assertEqual(
            (code, set(tag_list)), (display_util.OK, {"tag1", "tag2", "tag3"}))

    @mock.patch("certbot.display.util.input_with_timeout")
    def test_checklist_miss_valid(self, mock_input):
        mock_input.side_effect = ["10", "tag1 please", "1"]

        ret = self.displayer.checklist("msg", TAGS, force_interactive=True)
        self.assertEqual(ret, (display_util.OK, ["tag1"]))

    @mock.patch("certbot.display.util.input_with_timeout")
    def test_checklist_miss_quit(self, mock_input):
        mock_input.side_effect = ["10", "c"]

        ret = self.displayer.checklist("msg", TAGS, force_interactive=True)
        self.assertEqual(ret, (display_util.CANCEL, []))

    def test_checklist_noninteractive(self):
        default = TAGS
        code, input_ = self._force_noninteractive(
            self.displayer.checklist, "msg", TAGS, default=default)

        self.assertEqual(code, display_util.OK)
        self.assertEqual(input_, default)

    def test_scrub_checklist_input_valid(self):
        # pylint: disable=protected-access
        indices = [
            ["1"],
            ["1", "2", "1"],
            ["2", "3"],
        ]
        exp = [
            {"tag1"},
            {"tag1", "tag2"},
            {"tag2", "tag3"},
        ]
        for i, list_ in enumerate(indices):
            set_tags = set(
                self.displayer._scrub_checklist_input(list_, TAGS))
            self.assertEqual(set_tags, exp[i])

    @mock.patch("certbot.display.util.input_with_timeout")
    def test_directory_select(self, mock_input):
        args = ["msg", "/var/www/html", "--flag", True]
        user_input = "/var/www/html"
        mock_input.return_value = user_input

        returned = self.displayer.directory_select(*args)
        self.assertEqual(returned, (display_util.OK, user_input))

    def test_directory_select_noninteractive(self):
        default = "/var/www/html"
        code, input_ = self._force_noninteractive(
            self.displayer.directory_select, "msg", default=default)

        self.assertEqual(code, display_util.OK)
        self.assertEqual(input_, default)

    def _force_noninteractive(self, func, *args, **kwargs):
        skipped_interaction = self.displayer.skipped_interaction

        with mock.patch("certbot.display.util.sys.stdin") as mock_stdin:
            mock_stdin.isatty.return_value = False
            with mock.patch("certbot.display.util.logger") as mock_logger:
                result = func(*args, **kwargs)

        if skipped_interaction:
            self.assertFalse(mock_logger.warning.called)
        else:
            self.assertEqual(mock_logger.warning.call_count, 1)

        return result

    def test_scrub_checklist_input_invalid(self):
        # pylint: disable=protected-access
        indices = [
            ["0"],
            ["4"],
            ["tag1"],
            ["1", "tag1"],
            ["2", "o"]
        ]
        for list_ in indices:
            self.assertEqual(
                self.displayer._scrub_checklist_input(list_, TAGS), [])

    def test_print_menu(self):
        # pylint: disable=protected-access
        # This is purely cosmetic... just make sure there aren't any exceptions
        self.displayer._print_menu("msg", CHOICES)
        self.displayer._print_menu("msg", TAGS)

    def test_wrap_lines(self):
        # pylint: disable=protected-access
        msg = ("This is just a weak test{0}"
               "This function is only meant to be for easy viewing{0}"
               "Test a really really really really really really really really "
               "really really really really long line...".format('\n'))
        text = display_util._wrap_lines(msg)

        self.assertEqual(text.count('\n'), 3)

    def test_get_valid_int_ans_valid(self):
        # pylint: disable=protected-access
        input_with_timeout = "certbot.display.util.input_with_timeout"
        with mock.patch(input_with_timeout, return_value="1"):
            self.assertEqual(
                self.displayer._get_valid_int_ans(1), (display_util.OK, 1))
        ans = "2"
        with mock.patch(input_with_timeout, return_value=ans):
            self.assertEqual(
                self.displayer._get_valid_int_ans(3),
                (display_util.OK, int(ans)))

    def test_get_valid_int_ans_invalid(self):
        # pylint: disable=protected-access
        answers = [
            ["0", "c"],
            ["4", "one", "C"],
            ["c"],
        ]
        input_with_timeout = "certbot.display.util.input_with_timeout"
        for ans in answers:
            with mock.patch(input_with_timeout, side_effect=ans):
                self.assertEqual(
                    self.displayer._get_valid_int_ans(3),
                    (display_util.CANCEL, -1))

    def test_methods_take_force_interactive(self):
        # Every IDisplay method implemented by FileDisplay must take
        # force_interactive to prevent workflow regressions.
        for name in interfaces.IDisplay.names():
            if six.PY2:
                getargspec = inspect.getargspec
            else:
                getargspec = inspect.getfullargspec
            arg_spec = getargspec(getattr(self.displayer, name))  # pylint: disable=deprecated-method
            self.assertTrue("force_interactive" in arg_spec.args)


class NoninteractiveDisplayTest(unittest.TestCase):
    """Test non-interactive display. These tests are pretty easy!"""
    def setUp(self):
        self.mock_stdout = mock.MagicMock()
        self.displayer = display_util.NoninteractiveDisplay(self.mock_stdout)

    @mock.patch("certbot.display.util.logger")
    def test_notification_no_pause(self, mock_logger):
        self.displayer.notification("message", 10)
        string = self.mock_stdout.write.call_args[0][0]

        self.assertTrue("message" in string)
        mock_logger.debug.assert_called_with("Notifying user: %s", "message")

    def test_notification_decoration(self):
        from certbot.compat import os
        self.displayer.notification("message", pause=False, decorate=False)
        string = self.mock_stdout.write.call_args[0][0]
        self.assertEqual(string, "message" + os.linesep)

        self.displayer.notification("message2", pause=False)
        string = self.mock_stdout.write.call_args[0][0]
        self.assertTrue("- - - " in string and ("message2" + os.linesep) in string)

    def test_input(self):
        d = "an incomputable value"
        ret = self.displayer.input("message", default=d)
        self.assertEqual(ret, (display_util.OK, d))
        self.assertRaises(errors.MissingCommandlineFlag, self.displayer.input, "message")

    def test_menu(self):
        ret = self.displayer.menu("message", CHOICES, default=1)
        self.assertEqual(ret, (display_util.OK, 1))
        self.assertRaises(errors.MissingCommandlineFlag, self.displayer.menu, "message", CHOICES)

    def test_yesno(self):
        d = False
        ret = self.displayer.yesno("message", default=d)
        self.assertEqual(ret, d)
        self.assertRaises(errors.MissingCommandlineFlag, self.displayer.yesno, "message")

    def test_checklist(self):
        d = [1, 3]
        ret = self.displayer.checklist("message", TAGS, default=d)
        self.assertEqual(ret, (display_util.OK, d))
        self.assertRaises(errors.MissingCommandlineFlag, self.displayer.checklist, "message", TAGS)

    def test_directory_select(self):
        default = "/var/www/html"
        expected = (display_util.OK, default)
        actual = self.displayer.directory_select("msg", default)
        self.assertEqual(expected, actual)

        self.assertRaises(
            errors.MissingCommandlineFlag, self.displayer.directory_select, "msg")

    def test_methods_take_kwargs(self):
        # Every IDisplay method implemented by NoninteractiveDisplay
        # should take **kwargs because every method of FileDisplay must
        # take force_interactive which doesn't apply to
        # NoninteractiveDisplay.

        # Use pylint code for disable to keep on single line under line length limit
        for name in interfaces.IDisplay.names():  # pylint: disable=E1120
            method = getattr(self.displayer, name)
            # asserts method accepts arbitrary keyword arguments
            if six.PY2:
                result = inspect.getargspec(method).keywords  # pylint:deprecated-method
                self.assertFalse(result is None)
            else:
                result = inspect.getfullargspec(method).varkw
                self.assertFalse(result is None)


class SeparateListInputTest(unittest.TestCase):
    """Test Module functions."""
    def setUp(self):
        self.exp = ["a", "b", "c", "test"]

    @classmethod
    def _call(cls, input_):
        from certbot.display.util import separate_list_input
        return separate_list_input(input_)

    def test_commas(self):
        self.assertEqual(self._call("a,b,c,test"), self.exp)

    def test_spaces(self):
        self.assertEqual(self._call("a b c test"), self.exp)

    def test_both(self):
        self.assertEqual(self._call("a, b, c, test"), self.exp)

    def test_mess(self):
        actual = [
            self._call("  a , b    c \t test"),
            self._call(",a, ,, , b c  test  "),
            self._call(",,,,, , a b,,, , c,test"),
        ]

        for act in actual:
            self.assertEqual(act, self.exp)


class PlaceParensTest(unittest.TestCase):
    @classmethod
    def _call(cls, label):  # pylint: disable=protected-access
        from certbot.display.util import _parens_around_char
        return _parens_around_char(label)

    def test_single_letter(self):
        self.assertEqual("(a)", self._call("a"))

    def test_multiple(self):
        self.assertEqual("(L)abel", self._call("Label"))
        self.assertEqual("(y)es please", self._call("yes please"))


class SummarizeDomainListTest(unittest.TestCase):
    @classmethod
    def _call(cls, domains):
        from certbot.display.util import summarize_domain_list
        return summarize_domain_list(domains)

    def test_single_domain(self):
        self.assertEqual("example.com", self._call(["example.com"]))

    def test_two_domains(self):
        self.assertEqual("example.com and example.org",
                         self._call(["example.com", "example.org"]))

    def test_many_domains(self):
        self.assertEqual("example.com and 2 more domains",
                         self._call(["example.com", "example.org", "a.example.com"]))

    def test_empty_domains(self):
        self.assertEqual("", self._call([]))


class NotifyTest(unittest.TestCase):
    """Test the notify function """

    @test_util.patch_get_utility()
    def test_notify(self, mock_util):
        from certbot.display.util import notify
        notify("Hello World")
        mock_util().notification.assert_called_with(
<<<<<<< HEAD
            "Hello World", pause=False, wrap=True, decorate=False
=======
            "Hello World", pause=False, decorate=False, wrap=False
>>>>>>> 78edb288
        )


if __name__ == "__main__":
    unittest.main()  # pragma: no cover<|MERGE_RESOLUTION|>--- conflicted
+++ resolved
@@ -483,11 +483,7 @@
         from certbot.display.util import notify
         notify("Hello World")
         mock_util().notification.assert_called_with(
-<<<<<<< HEAD
-            "Hello World", pause=False, wrap=True, decorate=False
-=======
             "Hello World", pause=False, decorate=False, wrap=False
->>>>>>> 78edb288
         )
 
 
