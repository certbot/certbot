--- conflicted
+++ resolved
@@ -454,7 +454,6 @@
         self.assertEqual("(y)es please", self._call("yes please"))
 
 
-<<<<<<< HEAD
 class SummarizeDomainListTest(unittest.TestCase):
     @classmethod
     def _call(cls, domains):
@@ -474,7 +473,8 @@
 
     def test_empty_domains(self):
         self.assertEqual("", self._call([]))
-=======
+
+
 class NotifyTest(unittest.TestCase):
     """Test the notify function """
 
@@ -485,7 +485,6 @@
         mock_util().notification.assert_called_with(
             "Hello World", pause=False, decorate=False
         )
->>>>>>> db2ffea3
 
 
 if __name__ == "__main__":
