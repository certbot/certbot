"""Tests for certbot.lock."""
import functools
import multiprocessing
import os
import unittest
try:
    import fcntl  # pylint: disable=import-error,unused-import
except ImportError:
    POSIX_MODE = False
else:
    POSIX_MODE = True

import mock

from certbot import errors
from certbot.tests import util as test_util


class LockDirTest(test_util.TempDirTestCase):
    """Tests for certbot.lock.lock_dir."""
    @classmethod
    def _call(cls, *args, **kwargs):
        from certbot.lock import lock_dir
        return lock_dir(*args, **kwargs)

    def test_it(self):
        assert_raises = functools.partial(
            self.assertRaises, errors.LockError, self._call, self.tempdir)
        lock_path = os.path.join(self.tempdir, '.certbot.lock')
        test_util.lock_and_call(assert_raises, lock_path)


class LockFileTest(test_util.TempDirTestCase):
    """Tests for certbot.lock.LockFile."""
    @classmethod
    def _call(cls, *args, **kwargs):
        from certbot.lock import LockFile
        return LockFile(*args, **kwargs)

    def setUp(self):
        super(LockFileTest, self).setUp()
        self.lock_path = os.path.join(self.tempdir, 'test.lock')

    @test_util.broken_on_windows
    def test_acquire_without_deletion(self):
        # acquire the lock in another process but don't delete the file
        child = multiprocessing.Process(target=self._call,
                                        args=(self.lock_path,))
        child.start()
        child.join()
        self.assertEqual(child.exitcode, 0)
        self.assertTrue(os.path.exists(self.lock_path))

        # Test we're still able to properly acquire and release the lock
        self.test_removed()

    def test_contention(self):
        assert_raises = functools.partial(
            self.assertRaises, errors.LockError, self._call, self.lock_path)
        test_util.lock_and_call(assert_raises, self.lock_path)

    @test_util.broken_on_windows
    def test_locked_repr(self):
        lock_file = self._call(self.lock_path)
        locked_repr = repr(lock_file)
        self._test_repr_common(lock_file, locked_repr)
        self.assertTrue('acquired' in locked_repr)

    def test_released_repr(self):
        lock_file = self._call(self.lock_path)
        lock_file.release()
        released_repr = repr(lock_file)
        self._test_repr_common(lock_file, released_repr)
        self.assertTrue('released' in released_repr)

    def _test_repr_common(self, lock_file, lock_repr):
        self.assertTrue(lock_file.__class__.__name__ in lock_repr)
        self.assertTrue(self.lock_path in lock_repr)

<<<<<<< HEAD
    @test_util.skip_on_windows(
        'Race conditions on lock are specific to the non-blocking file access approach on Linux.')
=======
    @test_util.broken_on_windows
>>>>>>> ca25d1b6
    def test_race(self):
        should_delete = [True, False]
        stat = os.stat

        def delete_and_stat(path):
            """Wrap os.stat and maybe delete the file first."""
            if path == self.lock_path and should_delete.pop(0):
                os.remove(path)
            return stat(path)

        with mock.patch('certbot.lock.os.stat') as mock_stat:
            mock_stat.side_effect = delete_and_stat
            self._call(self.lock_path)
        self.assertFalse(should_delete)

    @test_util.broken_on_windows
    def test_removed(self):
        lock_file = self._call(self.lock_path)
        lock_file.release()
        self.assertFalse(os.path.exists(self.lock_path))

<<<<<<< HEAD
    def test_unexpected_lockf_or_locking_err(self):
        if POSIX_MODE:
            mocked_function = 'certbot.lock.fcntl.lockf'
        else:
            mocked_function = 'certbot.lock.msvcrt.locking'
=======
    @test_util.broken_on_windows
    @mock.patch('certbot.compat.fcntl.lockf')
    def test_unexpected_lockf_err(self, mock_lockf):
>>>>>>> ca25d1b6
        msg = 'hi there'
        with mock.patch(mocked_function) as mock_lock:
            mock_lock.side_effect = IOError(msg)
            try:
                self._call(self.lock_path)
            except IOError as err:
                self.assertTrue(msg in str(err))
            else:  # pragma: no cover
                self.fail('IOError not raised')

    @test_util.skip_on_windows('Function os.stat is not used in Windows lock mechanism.')
    @mock.patch('certbot.lock.os.stat')
    def test_unexpected_stat_err(self, mock_stat):
        msg = 'hi there'
        mock_stat.side_effect = OSError(msg)
        try:
            self._call(self.lock_path)
        except OSError as err:
            self.assertTrue(msg in str(err))
        else:  # pragma: no cover
            self.fail('OSError not raised')


if __name__ == "__main__":
    unittest.main()  # pragma: no cover<|MERGE_RESOLUTION|>--- conflicted
+++ resolved
@@ -77,12 +77,8 @@
         self.assertTrue(lock_file.__class__.__name__ in lock_repr)
         self.assertTrue(self.lock_path in lock_repr)
 
-<<<<<<< HEAD
     @test_util.skip_on_windows(
         'Race conditions on lock are specific to the non-blocking file access approach on Linux.')
-=======
-    @test_util.broken_on_windows
->>>>>>> ca25d1b6
     def test_race(self):
         should_delete = [True, False]
         stat = os.stat
@@ -104,17 +100,11 @@
         lock_file.release()
         self.assertFalse(os.path.exists(self.lock_path))
 
-<<<<<<< HEAD
     def test_unexpected_lockf_or_locking_err(self):
         if POSIX_MODE:
             mocked_function = 'certbot.lock.fcntl.lockf'
         else:
             mocked_function = 'certbot.lock.msvcrt.locking'
-=======
-    @test_util.broken_on_windows
-    @mock.patch('certbot.compat.fcntl.lockf')
-    def test_unexpected_lockf_err(self, mock_lockf):
->>>>>>> ca25d1b6
         msg = 'hi there'
         with mock.patch(mocked_function) as mock_lock:
             mock_lock.side_effect = IOError(msg)
