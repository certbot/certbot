# coding=utf-8
"""Tests for certbot.main."""
# pylint: disable=too-many-lines
from __future__ import print_function

import itertools
import json
import mock
import os
import shutil
import traceback
import unittest
import datetime
import pytz
import tempfile
import sys

import josepy as jose
import six
from six.moves import reload_module  # pylint: disable=import-error

from acme.magic_typing import List  # pylint: disable=unused-import, no-name-in-module
from certbot import account
from certbot import cli
from certbot import compat
from certbot import constants
from certbot import configuration
from certbot import crypto_util
from certbot import errors
from certbot import interfaces  # pylint: disable=unused-import
from certbot import main
from certbot import updater
from certbot import util

from certbot.plugins import disco
from certbot.plugins import enhancements
from certbot.plugins import manual
from certbot.plugins import null

import certbot.tests.util as test_util

CERT_PATH = test_util.vector_path('cert_512.pem')
CERT = test_util.vector_path('cert_512.pem')
CSR = test_util.vector_path('csr_512.der')
KEY = test_util.vector_path('rsa256_key.pem')
JWK = jose.JWKRSA.load(test_util.load_vector('rsa512_key.pem'))
RSA2048_KEY_PATH = test_util.vector_path('rsa2048_key.pem')
SS_CERT_PATH = test_util.vector_path('cert_2048.pem')

CONFIG_DIR = compat.get_default_folder('config')


class TestHandleIdenticalCerts(unittest.TestCase):
    """Test for certbot.main._handle_identical_cert_request"""
    def test_handle_identical_cert_request_pending(self):
        mock_lineage = mock.Mock()
        mock_lineage.ensure_deployed.return_value = False
        # pylint: disable=protected-access
        ret = main._handle_identical_cert_request(mock.Mock(), mock_lineage)
        self.assertEqual(ret, ("reinstall", mock_lineage))


class RunTest(test_util.ConfigTestCase):
    """Tests for certbot.main.run."""

    def setUp(self):
        super(RunTest, self).setUp()
        self.domain = 'example.org'
        self.patches = [
            mock.patch('certbot.main._get_and_save_cert'),
            mock.patch('certbot.main.display_ops.success_installation'),
            mock.patch('certbot.main.display_ops.success_renewal'),
            mock.patch('certbot.main._init_le_client'),
            mock.patch('certbot.main._suggest_donation_if_appropriate'),
            mock.patch('certbot.main._report_new_cert'),
            mock.patch('certbot.main._find_cert')]

        self.mock_auth = self.patches[0].start()
        self.mock_success_installation = self.patches[1].start()
        self.mock_success_renewal = self.patches[2].start()
        self.mock_init = self.patches[3].start()
        self.mock_suggest_donation = self.patches[4].start()
        self.mock_report_cert = self.patches[5].start()
        self.mock_find_cert = self.patches[6].start()

    def tearDown(self):
        for patch in self.patches:
            patch.stop()

    def _call(self):
        args = '-a webroot -i null -d {0}'.format(self.domain).split()
        plugins = disco.PluginsRegistry.find_all()
        config = configuration.NamespaceConfig(
            cli.prepare_and_parse_args(plugins, args))

        from certbot.main import run
        run(config, plugins)

    def test_newcert_success(self):
        self.mock_auth.return_value = mock.Mock()
        self.mock_find_cert.return_value = True, None
        self._call()
        self.mock_success_installation.assert_called_once_with([self.domain])

    def test_reinstall_success(self):
        self.mock_auth.return_value = mock.Mock()
        self.mock_find_cert.return_value = False, mock.Mock()
        self._call()
        self.mock_success_installation.assert_called_once_with([self.domain])

    def test_renewal_success(self):
        self.mock_auth.return_value = mock.Mock()
        self.mock_find_cert.return_value = True, mock.Mock()
        self._call()
        self.mock_success_renewal.assert_called_once_with([self.domain])

    @mock.patch('certbot.main.plug_sel.choose_configurator_plugins')
    def test_run_enhancement_not_supported(self, mock_choose):
        mock_choose.return_value = (null.Installer(self.config, "null"), None)
        plugins = disco.PluginsRegistry.find_all()
        self.config.auto_hsts = True
        self.assertRaises(errors.NotSupportedError,
                          main.run,
                          self.config, plugins)


class CertonlyTest(unittest.TestCase):
    """Tests for certbot.main.certonly."""

    def setUp(self):
        self.get_utility_patch = test_util.patch_get_utility()
        self.mock_get_utility = self.get_utility_patch.start()

    def tearDown(self):
        self.get_utility_patch.stop()

    def _call(self, args):
        plugins = disco.PluginsRegistry.find_all()
        config = configuration.NamespaceConfig(
            cli.prepare_and_parse_args(plugins, args))

        with mock.patch('certbot.main._init_le_client') as mock_init:
            with mock.patch('certbot.main._suggest_donation_if_appropriate'):
                main.certonly(config, plugins)

        return mock_init()  # returns the client

    @mock.patch('certbot.main._find_cert')
    @mock.patch('certbot.main._get_and_save_cert')
    @mock.patch('certbot.main._report_new_cert')
    def test_no_reinstall_text_pause(self, unused_report, mock_auth,
        mock_find_cert):
        mock_notification = self.mock_get_utility().notification
        mock_notification.side_effect = self._assert_no_pause
        mock_auth.return_value = mock.Mock()
        mock_find_cert.return_value = False, None
        self._call('certonly --webroot -d example.com'.split())

    def _assert_no_pause(self, message, pause=True):
        # pylint: disable=unused-argument
        self.assertFalse(pause)

    @mock.patch('certbot.cert_manager.lineage_for_certname')
    @mock.patch('certbot.cert_manager.domains_for_certname')
    @mock.patch('certbot.renewal.renew_cert')
    @mock.patch('certbot.main._report_new_cert')
    def test_find_lineage_for_domains_and_certname(self, mock_report_cert,
        mock_renew_cert, mock_domains, mock_lineage):
        domains = ['example.com', 'test.org']
        mock_domains.return_value = domains
        mock_lineage.names.return_value = domains
        self._call(('certonly --webroot -d example.com -d test.org '
            '--cert-name example.com').split())
        self.assertTrue(mock_lineage.call_count == 1)
        self.assertTrue(mock_domains.call_count == 1)
        self.assertTrue(mock_renew_cert.call_count == 1)
        self.assertTrue(mock_report_cert.call_count == 1)

        # user confirms updating lineage with new domains
        self._call(('certonly --webroot -d example.com -d test.com '
            '--cert-name example.com').split())
        self.assertTrue(mock_lineage.call_count == 2)
        self.assertTrue(mock_domains.call_count == 2)
        self.assertTrue(mock_renew_cert.call_count == 2)
        self.assertTrue(mock_report_cert.call_count == 2)

        # error in _ask_user_to_confirm_new_names
        self.mock_get_utility().yesno.return_value = False
        self.assertRaises(errors.ConfigurationError, self._call,
            ('certonly --webroot -d example.com -d test.com --cert-name example.com').split())

    @mock.patch('certbot.cert_manager.domains_for_certname')
    @mock.patch('certbot.display.ops.choose_names')
    @mock.patch('certbot.cert_manager.lineage_for_certname')
    @mock.patch('certbot.main._report_new_cert')
    def test_find_lineage_for_domains_new_certname(self, mock_report_cert,
        mock_lineage, mock_choose_names, mock_domains_for_certname):
        mock_lineage.return_value = None

        # no lineage with this name but we specified domains so create a new cert
        self._call(('certonly --webroot -d example.com -d test.com '
            '--cert-name example.com').split())
        self.assertTrue(mock_lineage.call_count == 1)
        self.assertTrue(mock_report_cert.call_count == 1)

        # no lineage with this name and we didn't give domains
        mock_choose_names.return_value = ["somename"]
        mock_domains_for_certname.return_value = None
        self._call(('certonly --webroot --cert-name example.com').split())
        self.assertTrue(mock_choose_names.called)

class FindDomainsOrCertnameTest(unittest.TestCase):
    """Tests for certbot.main._find_domains_or_certname."""

    @mock.patch('certbot.display.ops.choose_names')
    def test_display_ops(self, mock_choose_names):
        mock_config = mock.Mock(domains=None, certname=None)
        mock_choose_names.return_value = "domainname"
        # pylint: disable=protected-access
        self.assertEqual(main._find_domains_or_certname(mock_config, None),
            ("domainname", None))

    @mock.patch('certbot.display.ops.choose_names')
    def test_no_results(self, mock_choose_names):
        mock_config = mock.Mock(domains=None, certname=None)
        mock_choose_names.return_value = []
        # pylint: disable=protected-access
        self.assertRaises(errors.Error, main._find_domains_or_certname, mock_config, None)

    @mock.patch('certbot.cert_manager.domains_for_certname')
    def test_grab_domains(self, mock_domains):
        mock_config = mock.Mock(domains=None, certname="one.com")
        mock_domains.return_value = ["one.com", "two.com"]
        # pylint: disable=protected-access
        self.assertEqual(main._find_domains_or_certname(mock_config, None),
            (["one.com", "two.com"], "one.com"))


class RevokeTest(test_util.TempDirTestCase):
    """Tests for certbot.main.revoke."""

    def setUp(self):
        super(RevokeTest, self).setUp()

        shutil.copy(CERT_PATH, self.tempdir)
        self.tmp_cert_path = os.path.abspath(os.path.join(self.tempdir,
            'cert_512.pem'))
        with open(self.tmp_cert_path, 'r') as f:
            self.tmp_cert = (self.tmp_cert_path, f.read())

        self.patches = [
            mock.patch('acme.client.BackwardsCompatibleClientV2'),
            mock.patch('certbot.client.Client'),
            mock.patch('certbot.main._determine_account'),
            mock.patch('certbot.main.display_ops.success_revocation')
        ]
        self.mock_acme_client = self.patches[0].start()
        self.patches[1].start()
        self.mock_determine_account = self.patches[2].start()
        self.mock_success_revoke = self.patches[3].start()

        from certbot.account import Account

        self.regr = mock.MagicMock()
        self.meta = Account.Meta(
            creation_host="test.certbot.org",
            creation_dt=datetime.datetime(
                2015, 7, 4, 14, 4, 10, tzinfo=pytz.UTC))
        self.acc = Account(self.regr, JWK, self.meta)

        self.mock_determine_account.return_value = (self.acc, None)

    def tearDown(self):
        super(RevokeTest, self).tearDown()

        for patch in self.patches:
            patch.stop()

    def _call(self, args=None):
        if not args:
            args = 'revoke --cert-path={0} '
            args = args.format(self.tmp_cert_path).split()
        plugins = disco.PluginsRegistry.find_all()
        config = configuration.NamespaceConfig(
            cli.prepare_and_parse_args(plugins, args))

        from certbot.main import revoke
        revoke(config, plugins)

    @mock.patch('certbot.main._delete_if_appropriate')
    @mock.patch('certbot.main.client.acme_client')
    def test_revoke_with_reason(self, mock_acme_client,
            mock_delete_if_appropriate):
        mock_delete_if_appropriate.return_value = False
        mock_revoke = mock_acme_client.BackwardsCompatibleClientV2().revoke
        expected = []
        for reason, code in constants.REVOCATION_REASONS.items():
            args = 'revoke --cert-path={0} --reason {1}'.format(self.tmp_cert_path, reason).split()
            self._call(args)
            expected.append(mock.call(mock.ANY, code))
            args = 'revoke --cert-path={0} --reason {1}'.format(self.tmp_cert_path,
                    reason.upper()).split()
            self._call(args)
            expected.append(mock.call(mock.ANY, code))
        self.assertEqual(expected, mock_revoke.call_args_list)

    @mock.patch('certbot.main._delete_if_appropriate')
    @mock.patch('certbot.storage.cert_path_for_cert_name')
    def test_revoke_by_certname(self, mock_cert_path_for_cert_name,
            mock_delete_if_appropriate):
        args = 'revoke --cert-name=example.com'.split()
        mock_cert_path_for_cert_name.return_value = self.tmp_cert
        mock_delete_if_appropriate.return_value = False
        self._call(args)
        self.mock_success_revoke.assert_called_once_with(self.tmp_cert_path)

    @mock.patch('certbot.main._delete_if_appropriate')
    def test_revocation_success(self, mock_delete_if_appropriate):
        self._call()
        mock_delete_if_appropriate.return_value = False
        self.mock_success_revoke.assert_called_once_with(self.tmp_cert_path)

    def test_revocation_error(self):
        from acme import errors as acme_errors
        self.mock_acme_client.side_effect = acme_errors.ClientError()
        self.assertRaises(acme_errors.ClientError, self._call)
        self.mock_success_revoke.assert_not_called()

    @mock.patch('certbot.main._delete_if_appropriate')
    @mock.patch('certbot.cert_manager.delete')
    @test_util.patch_get_utility()
    def test_revocation_with_prompt(self, mock_get_utility,
            mock_delete, mock_delete_if_appropriate):
        mock_get_utility().yesno.return_value = False
        mock_delete_if_appropriate.return_value = False
        self._call()
        self.assertFalse(mock_delete.called)

class DeleteIfAppropriateTest(test_util.ConfigTestCase):
    """Tests for certbot.main._delete_if_appropriate """

    def _call(self, mock_config):
        from certbot.main import _delete_if_appropriate
        _delete_if_appropriate(mock_config)

    def _test_delete_opt_out_common(self, mock_get_utility):
        with mock.patch('certbot.cert_manager.delete') as mock_delete:
            self._call(self.config)
        mock_delete.assert_not_called()
        self.assertTrue(mock_get_utility().add_message.called)

    @test_util.patch_get_utility()
    def test_delete_flag_opt_out(self, mock_get_utility):
        self.config.delete_after_revoke = False
        self._test_delete_opt_out_common(mock_get_utility)

    @test_util.patch_get_utility()
    def test_delete_prompt_opt_out(self, mock_get_utility):
        util_mock = mock_get_utility()
        util_mock.yesno.return_value = False
        self._test_delete_opt_out_common(mock_get_utility)

    # pylint: disable=too-many-arguments
    @mock.patch('certbot.storage.renewal_file_for_certname')
    @mock.patch('certbot.cert_manager.delete')
    @mock.patch('certbot.cert_manager.match_and_check_overlaps')
    @mock.patch('certbot.storage.full_archive_path')
    @mock.patch('certbot.cert_manager.cert_path_to_lineage')
    @test_util.patch_get_utility()
    def test_overlapping_archive_dirs(self, mock_get_utility,
            mock_cert_path_to_lineage, mock_archive,
            mock_match_and_check_overlaps, mock_delete,
            mock_renewal_file_for_certname):
        # pylint: disable = unused-argument
        config = self.config
        config.cert_path = "/some/reasonable/path"
        config.certname = ""
        mock_cert_path_to_lineage.return_value = "example.com"
        mock_match_and_check_overlaps.side_effect = errors.OverlappingMatchFound()
        self._call(config)
        mock_delete.assert_not_called()

    # pylint: disable=too-many-arguments
    @mock.patch('certbot.storage.renewal_file_for_certname')
    @mock.patch('certbot.cert_manager.match_and_check_overlaps')
    @mock.patch('certbot.storage.full_archive_path')
    @mock.patch('certbot.cert_manager.delete')
    @mock.patch('certbot.cert_manager.cert_path_to_lineage')
    @test_util.patch_get_utility()
    def test_cert_path_only(self, mock_get_utility,
            mock_cert_path_to_lineage, mock_delete, mock_archive,
            mock_overlapping_archive_dirs, mock_renewal_file_for_certname):
        # pylint: disable = unused-argument
        config = self.config
        config.cert_path = "/some/reasonable/path"
        config.certname = ""
        mock_cert_path_to_lineage.return_value = "example.com"
        mock_overlapping_archive_dirs.return_value = False
        self._call(config)
        self.assertEqual(mock_delete.call_count, 1)

    # pylint: disable=too-many-arguments
    @mock.patch('certbot.storage.renewal_file_for_certname')
    @mock.patch('certbot.cert_manager.match_and_check_overlaps')
    @mock.patch('certbot.storage.full_archive_path')
    @mock.patch('certbot.cert_manager.cert_path_to_lineage')
    @mock.patch('certbot.cert_manager.delete')
    @test_util.patch_get_utility()
    def test_noninteractive_deletion(self, mock_get_utility, mock_delete,
            mock_cert_path_to_lineage, mock_full_archive_dir,
            mock_match_and_check_overlaps, mock_renewal_file_for_certname):
        # pylint: disable = unused-argument
        config = self.config
        config.namespace.noninteractive_mode = True
        config.cert_path = "/some/reasonable/path"
        config.certname = ""
        mock_cert_path_to_lineage.return_value = "example.com"
        mock_full_archive_dir.return_value = ""
        mock_match_and_check_overlaps.return_value = ""
        self._call(config)
        self.assertEqual(mock_delete.call_count, 1)

    # pylint: disable=too-many-arguments
    @mock.patch('certbot.storage.renewal_file_for_certname')
    @mock.patch('certbot.cert_manager.match_and_check_overlaps')
    @mock.patch('certbot.storage.full_archive_path')
    @mock.patch('certbot.cert_manager.cert_path_to_lineage')
    @mock.patch('certbot.cert_manager.delete')
    @test_util.patch_get_utility()
    def test_opt_in_deletion(self, mock_get_utility, mock_delete,
            mock_cert_path_to_lineage, mock_full_archive_dir,
            mock_match_and_check_overlaps, mock_renewal_file_for_certname):
        # pylint: disable = unused-argument
        config = self.config
        config.namespace.delete_after_revoke = True
        config.cert_path = "/some/reasonable/path"
        config.certname = ""
        mock_cert_path_to_lineage.return_value = "example.com"
        mock_full_archive_dir.return_value = ""
        mock_match_and_check_overlaps.return_value = ""
        self._call(config)
        self.assertEqual(mock_delete.call_count, 1)
        self.assertFalse(mock_get_utility().yesno.called)


class DetermineAccountTest(test_util.ConfigTestCase):
    """Tests for certbot.main._determine_account."""

    def setUp(self):
        super(DetermineAccountTest, self).setUp()
        self.config.account = None
        self.config.email = None
        self.config.register_unsafely_without_email = False
        self.accs = [mock.MagicMock(id='x'), mock.MagicMock(id='y')]
        self.account_storage = account.AccountMemoryStorage()
        # For use in saving accounts: fake out the new_authz URL.
        self.mock_client = mock.MagicMock()
        self.mock_client.directory.new_authz = "hi"

    def _call(self):
        # pylint: disable=protected-access
        from certbot.main import _determine_account
        with mock.patch('certbot.main.account.AccountFileStorage') as mock_storage:
            mock_storage.return_value = self.account_storage
            return _determine_account(self.config)

    def test_args_account_set(self):
        self.account_storage.save(self.accs[1], self.mock_client)
        self.config.account = self.accs[1].id
        self.assertEqual((self.accs[1], None), self._call())
        self.assertEqual(self.accs[1].id, self.config.account)
        self.assertTrue(self.config.email is None)

    def test_single_account(self):
        self.account_storage.save(self.accs[0], self.mock_client)
        self.assertEqual((self.accs[0], None), self._call())
        self.assertEqual(self.accs[0].id, self.config.account)
        self.assertTrue(self.config.email is None)

    @mock.patch('certbot.client.display_ops.choose_account')
    def test_multiple_accounts(self, mock_choose_accounts):
        for acc in self.accs:
            self.account_storage.save(acc, self.mock_client)
        mock_choose_accounts.return_value = self.accs[1]
        self.assertEqual((self.accs[1], None), self._call())
        self.assertEqual(
            set(mock_choose_accounts.call_args[0][0]), set(self.accs))
        self.assertEqual(self.accs[1].id, self.config.account)
        self.assertTrue(self.config.email is None)

    @mock.patch('certbot.client.display_ops.get_email')
    def test_no_accounts_no_email(self, mock_get_email):
        mock_get_email.return_value = 'foo@bar.baz'

        with mock.patch('certbot.main.client') as client:
            client.register.return_value = (
                self.accs[0], mock.sentinel.acme)
            self.assertEqual((self.accs[0], mock.sentinel.acme), self._call())
        client.register.assert_called_once_with(
            self.config, self.account_storage, tos_cb=mock.ANY)

        self.assertEqual(self.accs[0].id, self.config.account)
        self.assertEqual('foo@bar.baz', self.config.email)

    def test_no_accounts_email(self):
        self.config.email = 'other email'
        with mock.patch('certbot.main.client') as client:
            client.register.return_value = (self.accs[1], mock.sentinel.acme)
            self._call()
        self.assertEqual(self.accs[1].id, self.config.account)
        self.assertEqual('other email', self.config.email)


class MainTest(test_util.ConfigTestCase):  # pylint: disable=too-many-public-methods
    """Tests for different commands."""

    def setUp(self):
        super(MainTest, self).setUp()

        os.mkdir(self.config.logs_dir)
        self.standard_args = ['--config-dir', self.config.config_dir,
                              '--work-dir', self.config.work_dir,
                              '--logs-dir', self.config.logs_dir, '--text']

    def tearDown(self):
        # Reset globals in cli
        reload_module(cli)

        super(MainTest, self).tearDown()

    def _call(self, args, stdout=None, mockisfile=False):
        """Run the cli with output streams, actual client and optionally
        os.path.isfile() mocked out"""

        if mockisfile:
            orig_open = os.path.isfile
            def mock_isfile(fn, *args, **kwargs):  # pylint: disable=unused-argument
                """Mock os.path.isfile()"""
                if (fn.endswith("cert") or
                    fn.endswith("chain") or
                    fn.endswith("privkey")):
                    return True
                else:
                    return orig_open(fn)

            with mock.patch("os.path.isfile") as mock_if:
                mock_if.side_effect = mock_isfile
                with mock.patch('certbot.main.client') as client:
                    ret, stdout, stderr = self._call_no_clientmock(args, stdout)
                    return ret, stdout, stderr, client
        else:
            with mock.patch('certbot.main.client') as client:
                ret, stdout, stderr = self._call_no_clientmock(args, stdout)
                return ret, stdout, stderr, client

    def _call_no_clientmock(self, args, stdout=None):
        "Run the client with output streams mocked out"
        args = self.standard_args + args

        toy_stdout = stdout if stdout else six.StringIO()
        with mock.patch('certbot.main.sys.stdout', new=toy_stdout):
            with mock.patch('certbot.main.sys.stderr') as stderr:
                with mock.patch("certbot.util.atexit"):
                    ret = main.main(args[:])  # NOTE: parser can alter its args!
        return ret, toy_stdout, stderr

    def test_no_flags(self):
        with mock.patch('certbot.main.run') as mock_run:
            self._call([])
            self.assertEqual(1, mock_run.call_count)

    def test_version_string_program_name(self):
        toy_out = six.StringIO()
        toy_err = six.StringIO()
        with mock.patch('certbot.main.sys.stdout', new=toy_out):
            with mock.patch('certbot.main.sys.stderr', new=toy_err):
                try:
                    main.main(["--version"])
                except SystemExit:
                    pass
                finally:
                    output = toy_out.getvalue() or toy_err.getvalue()
                    self.assertTrue("certbot" in output, "Output is {0}".format(output))

    def _cli_missing_flag(self, args, message):
        "Ensure that a particular error raises a missing cli flag error containing message"
        exc = None
        try:
            with mock.patch('certbot.main.sys.stderr'):
                main.main(self.standard_args + args[:])  # NOTE: parser can alter its args!
        except errors.MissingCommandlineFlag as exc_:
            exc = exc_
            self.assertTrue(message in str(exc))
        self.assertTrue(exc is not None)

    @test_util.broken_on_windows
    def test_noninteractive(self):
        args = ['-n', 'certonly']
        self._cli_missing_flag(args, "specify a plugin")
        args.extend(['--standalone', '-d', 'eg.is'])
        self._cli_missing_flag(args, "register before running")

    @test_util.broken_on_windows
    @mock.patch('certbot.main._report_new_cert')
    @mock.patch('certbot.main.client.acme_client.Client')
    @mock.patch('certbot.main._determine_account')
    @mock.patch('certbot.main.client.Client.obtain_and_enroll_certificate')
    @mock.patch('certbot.main._get_and_save_cert')
    def test_user_agent(self, gsc, _obt, det, _client, unused_report):
        # Normally the client is totally mocked out, but here we need more
        # arguments to automate it...
        args = ["--standalone", "certonly", "-m", "none@none.com",
                "-d", "example.com", '--agree-tos'] + self.standard_args
        det.return_value = mock.MagicMock(), None
        gsc.return_value = mock.MagicMock()

        with mock.patch('certbot.main.client.acme_client.ClientNetwork') as acme_net:
            self._call_no_clientmock(args)
            os_ver = util.get_os_info_ua()
            ua = acme_net.call_args[1]["user_agent"]
            self.assertTrue(os_ver in ua)
            import platform
            plat = platform.platform()
            if "linux" in plat.lower():
                self.assertTrue(util.get_os_info_ua() in ua)

        with mock.patch('certbot.main.client.acme_client.ClientNetwork') as acme_net:
            ua = "bandersnatch"
            args += ["--user-agent", ua]
            self._call_no_clientmock(args)
            acme_net.assert_called_once_with(mock.ANY, account=mock.ANY, verify_ssl=True,
                user_agent=ua)

    @mock.patch('certbot.main.plug_sel.record_chosen_plugins')
    @mock.patch('certbot.main.plug_sel.pick_installer')
    def test_installer_selection(self, mock_pick_installer, _rec):
        self._call(['install', '--domains', 'foo.bar', '--cert-path', 'cert',
                    '--key-path', 'privkey', '--chain-path', 'chain'], mockisfile=True)
        self.assertEqual(mock_pick_installer.call_count, 1)

    @mock.patch('certbot.main._install_cert')
    @mock.patch('certbot.main.plug_sel.record_chosen_plugins')
    @mock.patch('certbot.main.plug_sel.pick_installer')
    def test_installer_certname(self, _inst, _rec, mock_install):
        mock_lineage = mock.MagicMock(cert_path=test_util.temp_join('cert'),
                                      chain_path=test_util.temp_join('chain'),
                                      fullchain_path=test_util.temp_join('chain'),
                                      key_path=test_util.temp_join('privkey'))

        with mock.patch("certbot.cert_manager.lineage_for_certname") as mock_getlin:
            mock_getlin.return_value = mock_lineage
            self._call(['install', '--cert-name', 'whatever'], mockisfile=True)
            call_config = mock_install.call_args[0][0]
            self.assertEqual(call_config.cert_path, test_util.temp_join('cert'))
            self.assertEqual(call_config.fullchain_path, test_util.temp_join('chain'))
            self.assertEqual(call_config.key_path, test_util.temp_join('privkey'))

    @test_util.broken_on_windows
    @mock.patch('certbot.main._install_cert')
    @mock.patch('certbot.main.plug_sel.record_chosen_plugins')
    @mock.patch('certbot.main.plug_sel.pick_installer')
    def test_installer_param_override(self, _inst, _rec, mock_install):
        mock_lineage = mock.MagicMock(cert_path=test_util.temp_join('cert'),
                                      chain_path=test_util.temp_join('chain'),
                                      fullchain_path=test_util.temp_join('chain'),
                                      key_path=test_util.temp_join('privkey'))
        with mock.patch("certbot.cert_manager.lineage_for_certname") as mock_getlin:
            mock_getlin.return_value = mock_lineage
            self._call(['install', '--cert-name', 'whatever',
                        '--key-path', test_util.temp_join('overriding_privkey')], mockisfile=True)
            call_config = mock_install.call_args[0][0]
            self.assertEqual(call_config.cert_path, test_util.temp_join('cert'))
            self.assertEqual(call_config.fullchain_path, test_util.temp_join('chain'))
            self.assertEqual(call_config.chain_path, test_util.temp_join('chain'))
            self.assertEqual(call_config.key_path, test_util.temp_join('overriding_privkey'))

            mock_install.reset()

            self._call(['install', '--cert-name', 'whatever',
                        '--cert-path', test_util.temp_join('overriding_cert')], mockisfile=True)
            call_config = mock_install.call_args[0][0]
            self.assertEqual(call_config.cert_path, test_util.temp_join('overriding_cert'))
            self.assertEqual(call_config.fullchain_path, test_util.temp_join('chain'))
            self.assertEqual(call_config.key_path, test_util.temp_join('privkey'))

    @mock.patch('certbot.main.plug_sel.record_chosen_plugins')
    @mock.patch('certbot.main.plug_sel.pick_installer')
    def test_installer_param_error(self, _inst, _rec):
        self.assertRaises(errors.ConfigurationError,
                          self._call,
                          ['install', '--cert-name', 'notfound',
                           '--key-path', 'invalid'])

    @mock.patch('certbot.main.plug_sel.record_chosen_plugins')
    @mock.patch('certbot.main.plug_sel.pick_installer')
    @mock.patch('certbot.cert_manager.get_certnames')
    @mock.patch('certbot.main._install_cert')
    def test_installer_select_cert(self, mock_inst, mock_getcert, _inst, _rec):
        mock_lineage = mock.MagicMock(cert_path=test_util.temp_join('cert'),
                                      chain_path=test_util.temp_join('chain'),
                                      fullchain_path=test_util.temp_join('chain'),
                                      key_path=test_util.temp_join('privkey'))
        with mock.patch("certbot.cert_manager.lineage_for_certname") as mock_getlin:
            mock_getlin.return_value = mock_lineage
            self._call(['install'], mockisfile=True)
        self.assertTrue(mock_getcert.called)
        self.assertTrue(mock_inst.called)

    @test_util.broken_on_windows
    @mock.patch('certbot.main._report_new_cert')
    @mock.patch('certbot.util.exe_exists')
    def test_configurator_selection(self, mock_exe_exists, unused_report):
        mock_exe_exists.return_value = True
        real_plugins = disco.PluginsRegistry.find_all()
        args = ['--apache', '--authenticator', 'standalone']

        # This needed two calls to find_all(), which we're avoiding for now
        # because of possible side effects:
        # https://github.com/letsencrypt/letsencrypt/commit/51ed2b681f87b1eb29088dd48718a54f401e4855
        #with mock.patch('certbot.cli.plugins_testable') as plugins:
        #    plugins.return_value = {"apache": True, "nginx": True}
        #    ret, _, _, _ = self._call(args)
        #    self.assertTrue("Too many flags setting" in ret)

        args = ["install", "--nginx", "--cert-path",
                test_util.temp_join('blah'), "--key-path", test_util.temp_join('blah'),
                "--nginx-server-root", "/nonexistent/thing", "-d",
                "example.com", "--debug"]
        if "nginx" in real_plugins:
            # Sending nginx a non-existent conf dir will simulate misconfiguration
            # (we can only do that if certbot-nginx is actually present)
            ret, _, _, _ = self._call(args)
            self.assertTrue("The nginx plugin is not working" in ret)
            self.assertTrue("MisconfigurationError" in ret)

        self._cli_missing_flag(["--standalone"], "With the standalone plugin, you probably")

        with mock.patch("certbot.main._init_le_client") as mock_init:
            with mock.patch("certbot.main._get_and_save_cert") as mock_gsc:
                mock_gsc.return_value = mock.MagicMock()
                self._call(["certonly", "--manual", "-d", "foo.bar"])
                unused_config, auth, unused_installer = mock_init.call_args[0]
                self.assertTrue(isinstance(auth, manual.Authenticator))

        with mock.patch('certbot.main.certonly') as mock_certonly:
            self._call(["auth", "--standalone"])
            self.assertEqual(1, mock_certonly.call_count)

    @test_util.broken_on_windows
    def test_rollback(self):
        _, _, _, client = self._call(['rollback'])
        self.assertEqual(1, client.rollback.call_count)

        _, _, _, client = self._call(['rollback', '--checkpoints', '123'])
        client.rollback.assert_called_once_with(
            mock.ANY, 123, mock.ANY, mock.ANY)

    def test_config_changes(self):
        _, _, _, client = self._call(['config_changes'])
        self.assertEqual(1, client.view_config_changes.call_count)

    @mock.patch('certbot.cert_manager.update_live_symlinks')
    def test_update_symlinks(self, mock_cert_manager):
        self._call_no_clientmock(['update_symlinks'])
        self.assertEqual(1, mock_cert_manager.call_count)

    @mock.patch('certbot.cert_manager.certificates')
    def test_certificates(self, mock_cert_manager):
        self._call_no_clientmock(['certificates'])
        self.assertEqual(1, mock_cert_manager.call_count)

    @mock.patch('certbot.cert_manager.delete')
    def test_delete(self, mock_cert_manager):
        self._call_no_clientmock(['delete'])
        self.assertEqual(1, mock_cert_manager.call_count)

    @test_util.broken_on_windows
    def test_plugins(self):
        flags = ['--init', '--prepare', '--authenticators', '--installers']
        for args in itertools.chain(
                *(itertools.combinations(flags, r)
                  for r in six.moves.range(len(flags)))):
            self._call(['plugins'] + list(args))

    @mock.patch('certbot.main.plugins_disco')
    @mock.patch('certbot.main.cli.HelpfulArgumentParser.determine_help_topics')
    def test_plugins_no_args(self, _det, mock_disco):
        ifaces = []  # type: List[interfaces.IPlugin]
        plugins = mock_disco.PluginsRegistry.find_all()

        stdout = six.StringIO()
        with test_util.patch_get_utility_with_stdout(stdout=stdout):
            _, stdout, _, _ = self._call(['plugins'], stdout)

        plugins.visible.assert_called_once_with()
        plugins.visible().ifaces.assert_called_once_with(ifaces)
        filtered = plugins.visible().ifaces()
        self.assertEqual(stdout.getvalue().strip(), str(filtered))

    @mock.patch('certbot.main.plugins_disco')
    @mock.patch('certbot.main.cli.HelpfulArgumentParser.determine_help_topics')
    def test_plugins_no_args_unprivileged(self, _det, mock_disco):
        ifaces = []  # type: List[interfaces.IPlugin]
        plugins = mock_disco.PluginsRegistry.find_all()

        def throw_error(directory, mode, uid, strict):
            """Raises error.Error."""
            _, _, _, _ = directory, mode, uid, strict
            raise errors.Error()

        stdout = six.StringIO()
        with mock.patch('certbot.util.set_up_core_dir') as mock_set_up_core_dir:
            with test_util.patch_get_utility_with_stdout(stdout=stdout):
                mock_set_up_core_dir.side_effect = throw_error
                _, stdout, _, _ = self._call(['plugins'], stdout)

        plugins.visible.assert_called_once_with()
        plugins.visible().ifaces.assert_called_once_with(ifaces)
        filtered = plugins.visible().ifaces()
        self.assertEqual(stdout.getvalue().strip(), str(filtered))

    @mock.patch('certbot.main.plugins_disco')
    @mock.patch('certbot.main.cli.HelpfulArgumentParser.determine_help_topics')
    def test_plugins_init(self, _det, mock_disco):
        ifaces = []  # type: List[interfaces.IPlugin]
        plugins = mock_disco.PluginsRegistry.find_all()

        stdout = six.StringIO()
        with test_util.patch_get_utility_with_stdout(stdout=stdout):
            _, stdout, _, _ = self._call(['plugins', '--init'], stdout)

        plugins.visible.assert_called_once_with()
        plugins.visible().ifaces.assert_called_once_with(ifaces)
        filtered = plugins.visible().ifaces()
        self.assertEqual(filtered.init.call_count, 1)
        filtered.verify.assert_called_once_with(ifaces)
        verified = filtered.verify()
        self.assertEqual(stdout.getvalue().strip(), str(verified))

    @mock.patch('certbot.main.plugins_disco')
    @mock.patch('certbot.main.cli.HelpfulArgumentParser.determine_help_topics')
    def test_plugins_prepare(self, _det, mock_disco):
        ifaces = []  # type: List[interfaces.IPlugin]
        plugins = mock_disco.PluginsRegistry.find_all()

        stdout = six.StringIO()
        with test_util.patch_get_utility_with_stdout(stdout=stdout):
            _, stdout, _, _ = self._call(['plugins', '--init', '--prepare'], stdout)

        plugins.visible.assert_called_once_with()
        plugins.visible().ifaces.assert_called_once_with(ifaces)
        filtered = plugins.visible().ifaces()
        self.assertEqual(filtered.init.call_count, 1)
        filtered.verify.assert_called_once_with(ifaces)
        verified = filtered.verify()
        verified.prepare.assert_called_once_with()
        verified.available.assert_called_once_with()
        available = verified.available()
        self.assertEqual(stdout.getvalue().strip(), str(available))

    def test_certonly_abspath(self):
        cert = 'cert'
        key = 'key'
        chain = 'chain'
        fullchain = 'fullchain'

        with mock.patch('certbot.main.certonly') as mock_certonly:
            self._call(['certonly', '--cert-path', cert, '--key-path', 'key',
                        '--chain-path', 'chain',
                        '--fullchain-path', 'fullchain'])

        config, unused_plugins = mock_certonly.call_args[0]
        self.assertEqual(config.cert_path, os.path.abspath(cert))
        self.assertEqual(config.key_path, os.path.abspath(key))
        self.assertEqual(config.chain_path, os.path.abspath(chain))
        self.assertEqual(config.fullchain_path, os.path.abspath(fullchain))

    def test_certonly_bad_args(self):
        try:
            self._call(['-a', 'bad_auth', 'certonly'])
            assert False, "Exception should have been raised"
        except errors.PluginSelectionError as e:
            self.assertTrue('The requested bad_auth plugin does not appear' in str(e))

    def test_check_config_sanity_domain(self):
        # FQDN
        self.assertRaises(errors.ConfigurationError,
                          self._call,
                          ['-d', 'a' * 64])
        # FQDN 2
        self.assertRaises(errors.ConfigurationError,
                          self._call,
                          ['-d', (('a' * 50) + '.') * 10])
        # Bare IP address (this is actually a different error message now)
        self.assertRaises(errors.ConfigurationError,
                          self._call,
                          ['-d', '204.11.231.35'])

    def test_csr_with_besteffort(self):
        self.assertRaises(
            errors.Error, self._call,
            'certonly --csr {0} --allow-subset-of-names'.format(CSR).split())

    def test_run_with_csr(self):
        # This is an error because you can only use --csr with certonly
        try:
            self._call(['--csr', CSR])
        except errors.Error as e:
            assert "Please try the certonly" in repr(e)
            return
        assert False, "Expected supplying --csr to fail with default verb"

    def test_csr_with_no_domains(self):
        self.assertRaises(
            errors.Error, self._call,
            'certonly --csr {0}'.format(
                test_util.vector_path('csr-nonames_512.pem')).split())

    def test_csr_with_inconsistent_domains(self):
        self.assertRaises(
            errors.Error, self._call,
            'certonly -d example.org --csr {0}'.format(CSR).split())

    def _certonly_new_request_common(self, mock_client, args=None):
        with mock.patch('certbot.main._find_lineage_for_domains_and_certname') as mock_renewal:
            mock_renewal.return_value = ("newcert", None)
            with mock.patch('certbot.main._init_le_client') as mock_init:
                mock_init.return_value = mock_client
                if args is None:
                    args = []
                args += '-d foo.bar -a standalone certonly'.split()
                self._call(args)

    @test_util.patch_get_utility()
    def test_certonly_dry_run_new_request_success(self, mock_get_utility):
        mock_client = mock.MagicMock()
        mock_client.obtain_and_enroll_certificate.return_value = None
        self._certonly_new_request_common(mock_client, ['--dry-run'])
        self.assertEqual(
            mock_client.obtain_and_enroll_certificate.call_count, 1)
        self.assertTrue(
            'dry run' in mock_get_utility().add_message.call_args[0][0])
        # Asserts we don't suggest donating after a successful dry run
        self.assertEqual(mock_get_utility().add_message.call_count, 1)

    @mock.patch('certbot.crypto_util.notAfter')
    @test_util.patch_get_utility()
    def test_certonly_new_request_success(self, mock_get_utility, mock_notAfter):
        cert_path = os.path.normpath(os.path.join(CONFIG_DIR, 'live/foo.bar'))
        key_path = os.path.normpath(os.path.join(CONFIG_DIR, 'live/baz.qux'))
        date = '1970-01-01'
        mock_notAfter().date.return_value = date

        mock_lineage = mock.MagicMock(cert=cert_path, fullchain=cert_path,
                                      fullchain_path=cert_path, key_path=key_path)
        mock_client = mock.MagicMock()
        mock_client.obtain_and_enroll_certificate.return_value = mock_lineage
        self._certonly_new_request_common(mock_client)
        self.assertEqual(
            mock_client.obtain_and_enroll_certificate.call_count, 1)
        cert_msg = mock_get_utility().add_message.call_args_list[0][0][0]
        self.assertTrue(cert_path in cert_msg)
        self.assertTrue(date in cert_msg)
        self.assertTrue(key_path in cert_msg)
        self.assertTrue(
            'donate' in mock_get_utility().add_message.call_args[0][0])

    def test_certonly_new_request_failure(self):
        mock_client = mock.MagicMock()
        mock_client.obtain_and_enroll_certificate.return_value = False
        self.assertRaises(errors.Error,
                          self._certonly_new_request_common, mock_client)

    def _test_renewal_common(self, due_for_renewal, extra_args, log_out=None,
                             args=None, should_renew=True, error_expected=False,
                             quiet_mode=False, expiry_date=datetime.datetime.now(),
                             reuse_key=False):
        # pylint: disable=too-many-locals,too-many-arguments,too-many-branches
        cert_path = test_util.vector_path('cert_512.pem')
        chain_path = os.path.normpath(os.path.join(CONFIG_DIR, 'live/foo.bar/fullchain.pem'))
        mock_lineage = mock.MagicMock(cert=cert_path, fullchain=chain_path,
                                      cert_path=cert_path, fullchain_path=chain_path)
        mock_lineage.should_autorenew.return_value = due_for_renewal
        mock_lineage.has_pending_deployment.return_value = False
        mock_lineage.names.return_value = ['isnot.org']
        mock_certr = mock.MagicMock()
        mock_key = mock.MagicMock(pem='pem_key')
        mock_client = mock.MagicMock()
        stdout = six.StringIO()
        mock_client.obtain_certificate.return_value = (mock_certr, 'chain',
                                                       mock_key, 'csr')

        def write_msg(message, *args, **kwargs):  # pylint: disable=unused-argument
            """Write message to stdout."""
            stdout.write(message)

        try:
            with mock.patch('certbot.cert_manager.find_duplicative_certs') as mock_fdc:
                mock_fdc.return_value = (mock_lineage, None)
                with mock.patch('certbot.main._init_le_client') as mock_init:
                    mock_init.return_value = mock_client
                    with test_util.patch_get_utility() as mock_get_utility:
                        if not quiet_mode:
                            mock_get_utility().notification.side_effect = write_msg
                        with mock.patch('certbot.main.renewal.OpenSSL') as mock_ssl:
                            mock_latest = mock.MagicMock()
                            mock_latest.get_issuer.return_value = "Fake fake"
                            mock_ssl.crypto.load_certificate.return_value = mock_latest
                            with mock.patch('certbot.main.renewal.crypto_util') as mock_crypto_util:
                                mock_crypto_util.notAfter.return_value = expiry_date
                                if not args:
                                    args = ['-d', 'isnot.org', '-a', 'standalone', 'certonly']
                                if extra_args:
                                    args += extra_args
                                try:
                                    ret, stdout, _, _ = self._call(args, stdout)
                                    if ret:
                                        print("Returned", ret)
                                        raise AssertionError(ret)
                                    assert not error_expected, "renewal should have errored"
                                except: # pylint: disable=bare-except
                                    if not error_expected:
                                        raise AssertionError(
                                            "Unexpected renewal error:\n" +
                                            traceback.format_exc())

            if should_renew:
                if reuse_key:
                    # The location of the previous live privkey.pem is passed
                    # to obtain_certificate
                    mock_client.obtain_certificate.assert_called_once_with(['isnot.org'],
                        os.path.normpath(os.path.join(
                            self.config.config_dir, "live/sample-renewal/privkey.pem")))
                else:
                    mock_client.obtain_certificate.assert_called_once_with(['isnot.org'], None)
            else:
                self.assertEqual(mock_client.obtain_certificate.call_count, 0)
        except:
            self._dump_log()
            raise
        finally:
            if log_out:
                with open(os.path.join(self.config.logs_dir, "letsencrypt.log")) as lf:
                    self.assertTrue(log_out in lf.read())

        return mock_lineage, mock_get_utility, stdout

    @mock.patch('certbot.crypto_util.notAfter')
    def test_certonly_renewal(self, unused_notafter):
        lineage, get_utility, _ = self._test_renewal_common(True, [])
        self.assertEqual(lineage.save_successor.call_count, 1)
        lineage.update_all_links_to.assert_called_once_with(
            lineage.latest_common_version())
        cert_msg = get_utility().add_message.call_args_list[0][0][0]
        self.assertTrue('fullchain.pem' in cert_msg)
        self.assertTrue('donate' in get_utility().add_message.call_args[0][0])

    @test_util.broken_on_windows
    @mock.patch('certbot.crypto_util.notAfter')
    def test_certonly_renewal_triggers(self, unused_notafter):
        # --dry-run should force renewal
        _, get_utility, _ = self._test_renewal_common(False, ['--dry-run', '--keep'],
                                                      log_out="simulating renewal")
        self.assertEqual(get_utility().add_message.call_count, 1)
        self.assertTrue('dry run' in get_utility().add_message.call_args[0][0])

        self._test_renewal_common(False, ['--renew-by-default', '-tvv', '--debug'],
                                  log_out="Auto-renewal forced")
        self.assertEqual(get_utility().add_message.call_count, 1)

        self._test_renewal_common(False, ['-tvv', '--debug', '--keep'],
                                  log_out="not yet due", should_renew=False)

    def _dump_log(self):
        print("Logs:")
        log_path = os.path.join(self.config.logs_dir, "letsencrypt.log")
        if os.path.exists(log_path):
            with open(log_path) as lf:
                print(lf.read())

    def test_renew_verb(self):
        test_util.make_lineage(self.config.config_dir, 'sample-renewal.conf')
        args = ["renew", "--dry-run", "-tvv"]
        self._test_renewal_common(True, [], args=args, should_renew=True)

    def test_reuse_key(self):
        test_util.make_lineage(self.config.config_dir, 'sample-renewal.conf')
        args = ["renew", "--dry-run", "--reuse-key"]
        self._test_renewal_common(True, [], args=args, should_renew=True, reuse_key=True)

    @mock.patch('certbot.storage.RenewableCert.save_successor')
    def test_reuse_key_no_dry_run(self, unused_save_successor):
        test_util.make_lineage(self.config.config_dir, 'sample-renewal.conf')
        args = ["renew", "--reuse-key"]
        self._test_renewal_common(True, [], args=args, should_renew=True, reuse_key=True)

    @mock.patch('certbot.renewal.should_renew')
    def test_renew_skips_recent_certs(self, should_renew):
        should_renew.return_value = False
        test_util.make_lineage(self.config.config_dir, 'sample-renewal.conf')
        expiry = datetime.datetime.now() + datetime.timedelta(days=90)
        _, _, stdout = self._test_renewal_common(False, extra_args=None, should_renew=False,
                                                 args=['renew'], expiry_date=expiry)
        self.assertTrue('No renewals were attempted.' in stdout.getvalue())
        self.assertTrue('The following certs are not due for renewal yet:' in stdout.getvalue())

    @test_util.broken_on_windows
    def test_quiet_renew(self):
        test_util.make_lineage(self.config.config_dir, 'sample-renewal.conf')
        args = ["renew", "--dry-run"]
        _, _, stdout = self._test_renewal_common(True, [], args=args, should_renew=True)
        out = stdout.getvalue()
        self.assertTrue("renew" in out)

        args = ["renew", "--dry-run", "-q"]
        _, _, stdout = self._test_renewal_common(True, [], args=args,
                                                 should_renew=True, quiet_mode=True)
        out = stdout.getvalue()
        self.assertEqual("", out)

    def test_renew_hook_validation(self):
        test_util.make_lineage(self.config.config_dir, 'sample-renewal.conf')
        args = ["renew", "--dry-run", "--post-hook=no-such-command"]
        self._test_renewal_common(True, [], args=args, should_renew=False,
                                  error_expected=True)

    def test_renew_no_hook_validation(self):
        test_util.make_lineage(self.config.config_dir, 'sample-renewal.conf')
        args = ["renew", "--dry-run", "--post-hook=no-such-command",
                "--disable-hook-validation"]
        with mock.patch("certbot.hooks.post_hook"):
            self._test_renewal_common(True, [], args=args, should_renew=True,
                                      error_expected=False)

    def test_renew_verb_empty_config(self):
        rd = os.path.join(self.config.config_dir, 'renewal')
        if not os.path.exists(rd):
            os.makedirs(rd)
        with open(os.path.join(rd, 'empty.conf'), 'w'):
            pass  # leave the file empty
        args = ["renew", "--dry-run", "-tvv"]
        self._test_renewal_common(False, [], args=args, should_renew=False, error_expected=True)

    def test_renew_with_certname(self):
        test_util.make_lineage(self.config.config_dir, 'sample-renewal.conf')
        self._test_renewal_common(True, [], should_renew=True,
            args=['renew', '--dry-run', '--cert-name', 'sample-renewal'])

    def test_renew_with_bad_certname(self):
        self._test_renewal_common(True, [], should_renew=False,
            args=['renew', '--dry-run', '--cert-name', 'sample-renewal'],
            error_expected=True)

    def _make_dummy_renewal_config(self):
        renewer_configs_dir = os.path.join(self.config.config_dir, 'renewal')
        os.makedirs(renewer_configs_dir)
        with open(os.path.join(renewer_configs_dir, 'test.conf'), 'w') as f:
            f.write("My contents don't matter")

    def _test_renew_common(self, renewalparams=None, names=None,
                           assert_oc_called=None, **kwargs):
        self._make_dummy_renewal_config()
        with mock.patch('certbot.storage.RenewableCert') as mock_rc:
            mock_lineage = mock.MagicMock()
            mock_lineage.fullchain = "somepath/fullchain.pem"
            if renewalparams is not None:
                mock_lineage.configuration = {'renewalparams': renewalparams}
            if names is not None:
                mock_lineage.names.return_value = names
            mock_rc.return_value = mock_lineage
            with mock.patch('certbot.main.renew_cert') as mock_renew_cert:
                kwargs.setdefault('args', ['renew'])
                self._test_renewal_common(True, None, should_renew=False, **kwargs)

            if assert_oc_called is not None:
                if assert_oc_called:
                    self.assertTrue(mock_renew_cert.called)
                else:
                    self.assertFalse(mock_renew_cert.called)

    def test_renew_no_renewalparams(self):
        self._test_renew_common(assert_oc_called=False, error_expected=True)

    def test_renew_no_authenticator(self):
        self._test_renew_common(renewalparams={}, assert_oc_called=False,
            error_expected=True)

    def test_renew_with_bad_int(self):
        renewalparams = {'authenticator': 'webroot',
                         'rsa_key_size': 'over 9000'}
        self._test_renew_common(renewalparams=renewalparams, error_expected=True,
                                assert_oc_called=False)

    def test_renew_with_nonetype_http01(self):
        renewalparams = {'authenticator': 'webroot',
                         'http01_port': 'None'}
        self._test_renew_common(renewalparams=renewalparams,
                                assert_oc_called=True)

    def test_renew_with_bad_domain(self):
        renewalparams = {'authenticator': 'webroot'}
        names = ['uniçodé.com']
        self._test_renew_common(renewalparams=renewalparams, error_expected=True,
                                names=names, assert_oc_called=False)

    @mock.patch('certbot.plugins.selection.choose_configurator_plugins')
    def test_renew_with_configurator(self, mock_sel):
        mock_sel.return_value = (mock.MagicMock(), mock.MagicMock())
        renewalparams = {'authenticator': 'webroot'}
        self._test_renew_common(
            renewalparams=renewalparams, assert_oc_called=True,
            args='renew --configurator apache'.split())

    def test_renew_plugin_config_restoration(self):
        renewalparams = {'authenticator': 'webroot',
                         'webroot_path': 'None',
                         'webroot_imaginary_flag': '42'}
        self._test_renew_common(renewalparams=renewalparams,
                                assert_oc_called=True)

    def test_renew_with_webroot_map(self):
        renewalparams = {'authenticator': 'webroot'}
        self._test_renew_common(
            renewalparams=renewalparams, assert_oc_called=True,
            args=['renew', '--webroot-map', json.dumps({'example.com': tempfile.gettempdir()})])

    def test_renew_reconstitute_error(self):
        # pylint: disable=protected-access
        with mock.patch('certbot.main.renewal._reconstitute') as mock_reconstitute:
            mock_reconstitute.side_effect = Exception
            self._test_renew_common(assert_oc_called=False, error_expected=True)

    def test_renew_obtain_cert_error(self):
        self._make_dummy_renewal_config()
        with mock.patch('certbot.storage.RenewableCert') as mock_rc:
            mock_lineage = mock.MagicMock()
            mock_lineage.fullchain = "somewhere/fullchain.pem"
            mock_rc.return_value = mock_lineage
            mock_lineage.configuration = {
                'renewalparams': {'authenticator': 'webroot'}}
            with mock.patch('certbot.main.renew_cert') as mock_renew_cert:
                mock_renew_cert.side_effect = Exception
                self._test_renewal_common(True, None, error_expected=True,
                                          args=['renew'], should_renew=False)

    def test_renew_with_bad_cli_args(self):
        self._test_renewal_common(True, None, args='renew -d example.com'.split(),
                                  should_renew=False, error_expected=True)
        self._test_renewal_common(True, None, args='renew --csr {0}'.format(CSR).split(),
                                  should_renew=False, error_expected=True)

    def test_no_renewal_with_hooks(self):
        _, _, stdout = self._test_renewal_common(
            due_for_renewal=False, extra_args=None, should_renew=False,
            args=['renew', '--post-hook',
                  '{0} -c "from __future__ import print_function; print(\'hello world\');"'
                  .format(sys.executable)])
        self.assertTrue('No hooks were run.' in stdout.getvalue())

    @test_util.patch_get_utility()
    @mock.patch('certbot.main._find_lineage_for_domains_and_certname')
    @mock.patch('certbot.main._init_le_client')
    def test_certonly_reinstall(self, mock_init, mock_renewal, mock_get_utility):
        mock_renewal.return_value = ('reinstall', mock.MagicMock())
        mock_init.return_value = mock_client = mock.MagicMock()
        self._call(['-d', 'foo.bar', '-a', 'standalone', 'certonly'])
        self.assertFalse(mock_client.obtain_certificate.called)
        self.assertFalse(mock_client.obtain_and_enroll_certificate.called)
        self.assertEqual(mock_get_utility().add_message.call_count, 0)
        #self.assertTrue('donate' not in mock_get_utility().add_message.call_args[0][0])

    def _test_certonly_csr_common(self, extra_args=None):
        certr = 'certr'
        chain = 'chain'
        mock_client = mock.MagicMock()
        mock_client.obtain_certificate_from_csr.return_value = (certr, chain)
<<<<<<< HEAD
        cert_path = os.path.normpath(os.path.join(CONFIG_DIR, 'live/example.com/cert_512.pem'))
        full_path = os.path.normpath(os.path.join(CONFIG_DIR, 'live/example.com/fullchain.pem'))
=======
        cert_path = os.path.normpath(os.path.join(
            self.config.config_dir,
            'live/example.com/cert_512.pem'))
        full_path = os.path.normpath(os.path.join(
            self.config.config_dir,
            'live/example.com/fullchain.pem'))
>>>>>>> 1e8c13eb
        mock_client.save_certificate.return_value = cert_path, None, full_path
        with mock.patch('certbot.main._init_le_client') as mock_init:
            mock_init.return_value = mock_client
            with test_util.patch_get_utility() as mock_get_utility:
<<<<<<< HEAD
                chain_path = os.path.normpath(
                    os.path.join(CONFIG_DIR, 'live/example.com/chain.pem'))
=======
                chain_path = os.path.normpath(os.path.join(
                    self.config.config_dir,
                    'live/example.com/chain.pem'))
>>>>>>> 1e8c13eb
                args = ('-a standalone certonly --csr {0} --cert-path {1} '
                        '--chain-path {2} --fullchain-path {3}').format(
                            CSR, cert_path, chain_path, full_path).split()
                if extra_args:
                    args += extra_args
                with mock.patch('certbot.main.crypto_util'):
                    self._call(args)

        if '--dry-run' in args:
            self.assertFalse(mock_client.save_certificate.called)
        else:
            mock_client.save_certificate.assert_called_once_with(
                certr, chain, cert_path, chain_path, full_path)

        return mock_get_utility

    def test_certonly_csr(self):
        mock_get_utility = self._test_certonly_csr_common()
        cert_msg = mock_get_utility().add_message.call_args_list[0][0][0]
        self.assertTrue('fullchain.pem' in cert_msg)
        self.assertFalse('Your key file has been saved at' in cert_msg)
        self.assertTrue(
            'donate' in mock_get_utility().add_message.call_args[0][0])

    def test_certonly_csr_dry_run(self):
        mock_get_utility = self._test_certonly_csr_common(['--dry-run'])
        self.assertEqual(mock_get_utility().add_message.call_count, 1)
        self.assertTrue(
            'dry run' in mock_get_utility().add_message.call_args[0][0])

    @mock.patch('certbot.main._delete_if_appropriate')
    @mock.patch('certbot.main.client.acme_client')
    def test_revoke_with_key(self, mock_acme_client,
            mock_delete_if_appropriate):
        mock_delete_if_appropriate.return_value = False
        server = 'foo.bar'
        self._call_no_clientmock(['--cert-path', SS_CERT_PATH, '--key-path', RSA2048_KEY_PATH,
                                 '--server', server, 'revoke'])
        with open(RSA2048_KEY_PATH, 'rb') as f:
            mock_acme_client.BackwardsCompatibleClientV2.assert_called_once_with(
                mock.ANY, jose.JWK.load(f.read()), server)
        with open(SS_CERT_PATH, 'rb') as f:
            cert = crypto_util.pyopenssl_load_certificate(f.read())[0]
            mock_revoke = mock_acme_client.BackwardsCompatibleClientV2().revoke
            mock_revoke.assert_called_once_with(
                    jose.ComparableX509(cert),
                    mock.ANY)

    def test_revoke_with_key_mismatch(self):
        server = 'foo.bar'
        self.assertRaises(errors.Error, self._call_no_clientmock,
            ['--cert-path', CERT, '--key-path', KEY,
                                 '--server', server, 'revoke'])

    @mock.patch('certbot.main._delete_if_appropriate')
    @mock.patch('certbot.main._determine_account')
    def test_revoke_without_key(self, mock_determine_account,
            mock_delete_if_appropriate):
        mock_delete_if_appropriate.return_value = False
        mock_determine_account.return_value = (mock.MagicMock(), None)
        _, _, _, client = self._call(['--cert-path', CERT, 'revoke'])
        with open(CERT) as f:
            cert = crypto_util.pyopenssl_load_certificate(f.read())[0]
            mock_revoke = client.acme_from_config_key().revoke
            mock_revoke.assert_called_once_with(
                    jose.ComparableX509(cert),
                    mock.ANY)

    def test_agree_dev_preview_config(self):
        with mock.patch('certbot.main.run') as mocked_run:
            self._call(['-c', test_util.vector_path('cli.ini')])
        self.assertTrue(mocked_run.called)

    @test_util.broken_on_windows
    def test_register(self):
        with mock.patch('certbot.main.client') as mocked_client:
            acc = mock.MagicMock()
            acc.id = "imaginary_account"
            mocked_client.register.return_value = (acc, "worked")
            self._call_no_clientmock(["register", "--email", "user@example.org"])
            # TODO: It would be more correct to explicitly check that
            #       _determine_account() gets called in the above case,
            #       but coverage statistics should also show that it did.
            with mock.patch('certbot.main.account') as mocked_account:
                mocked_storage = mock.MagicMock()
                mocked_account.AccountFileStorage.return_value = mocked_storage
                mocked_storage.find_all.return_value = ["an account"]
                x = self._call_no_clientmock(["register", "--email", "user@example.org"])
                self.assertTrue("There is an existing account" in x[0])

    def test_update_registration_no_existing_accounts(self):
        # with mock.patch('certbot.main.client') as mocked_client:
        with mock.patch('certbot.main.account') as mocked_account:
            mocked_storage = mock.MagicMock()
            mocked_account.AccountFileStorage.return_value = mocked_storage
            mocked_storage.find_all.return_value = []
            x = self._call_no_clientmock(
                ["register", "--update-registration", "--email",
                 "user@example.org"])
            self.assertTrue("Could not find an existing account" in x[0])

    def test_update_registration_unsafely(self):
        # This test will become obsolete when register --update-registration
        # supports removing an e-mail address from the account
        with mock.patch('certbot.main.account') as mocked_account:
            mocked_storage = mock.MagicMock()
            mocked_account.AccountFileStorage.return_value = mocked_storage
            mocked_storage.find_all.return_value = ["an account"]
            x = self._call_no_clientmock(
                "register --update-registration "
                "--register-unsafely-without-email".split())
            self.assertTrue("--register-unsafely-without-email" in x[0])

    @mock.patch('certbot.main.display_ops.get_email')
    @test_util.patch_get_utility()
    def test_update_registration_with_email(self, mock_utility, mock_email):
        email = "user@example.com"
        mock_email.return_value = email
        with mock.patch('certbot.eff.handle_subscription') as mock_handle:
            with mock.patch('certbot.main._determine_account') as mocked_det:
                with mock.patch('certbot.main.account') as mocked_account:
                    with mock.patch('certbot.main.client') as mocked_client:
                        mocked_storage = mock.MagicMock()
                        mocked_account.AccountFileStorage.return_value = mocked_storage
                        mocked_storage.find_all.return_value = ["an account"]
                        mock_acc = mock.MagicMock()
                        mock_regr = mock_acc.regr
                        mocked_det.return_value = (mock_acc, "foo")
                        cb_client = mock.MagicMock()
                        mocked_client.Client.return_value = cb_client
                        x = self._call_no_clientmock(
                            ["register", "--update-registration"])
                        # When registration change succeeds, the return value
                        # of register() is None
                        self.assertTrue(x[0] is None)
                        # and we got supposedly did update the registration from
                        # the server
                        reg_arg = cb_client.acme.update_registration.call_args[0][0]
                        # Test the return value of .update() was used because
                        # the regr is immutable.
                        self.assertEqual(reg_arg, mock_regr.update())
                        # and we saved the updated registration on disk
                        self.assertTrue(mocked_storage.save_regr.called)
                        self.assertTrue(
                            email in mock_utility().add_message.call_args[0][0])
                        self.assertTrue(mock_handle.called)

    @mock.patch('certbot.plugins.selection.choose_configurator_plugins')
    @mock.patch('certbot.updater._run_updaters')
    def test_plugin_selection_error(self, mock_run, mock_choose):
        mock_choose.side_effect = errors.PluginSelectionError
        self.assertRaises(errors.PluginSelectionError, main.renew_cert,
                          None, None, None)

        self.config.dry_run = False
        updater.run_generic_updaters(self.config, None, None)
        # Make sure we're returning None, and hence not trying to run the
        # without installer
        self.assertFalse(mock_run.called)


class UnregisterTest(unittest.TestCase):
    def setUp(self):
        self.patchers = {
            '_determine_account': mock.patch('certbot.main._determine_account'),
            'account': mock.patch('certbot.main.account'),
            'client': mock.patch('certbot.main.client'),
            'get_utility': test_util.patch_get_utility()}
        self.mocks = dict((k, v.start()) for k, v in self.patchers.items())

    def tearDown(self):
        for patch in self.patchers.values():
            patch.stop()

    def test_abort_unregister(self):
        self.mocks['account'].AccountFileStorage.return_value = mock.Mock()

        util_mock = self.mocks['get_utility']()
        util_mock.yesno.return_value = False

        config = mock.Mock()
        unused_plugins = mock.Mock()

        res = main.unregister(config, unused_plugins)
        self.assertEqual(res, "Deactivation aborted.")

    def test_unregister(self):
        mocked_storage = mock.MagicMock()
        mocked_storage.find_all.return_value = ["an account"]

        self.mocks['account'].AccountFileStorage.return_value = mocked_storage
        self.mocks['_determine_account'].return_value = (mock.MagicMock(), "foo")

        cb_client = mock.MagicMock()
        self.mocks['client'].Client.return_value = cb_client

        config = mock.MagicMock()
        unused_plugins = mock.MagicMock()

        res = main.unregister(config, unused_plugins)

        self.assertTrue(res is None)
        self.assertTrue(cb_client.acme.deactivate_registration.called)
        m = "Account deactivated."
        self.assertTrue(m in self.mocks['get_utility']().add_message.call_args[0][0])

    def test_unregister_no_account(self):
        mocked_storage = mock.MagicMock()
        mocked_storage.find_all.return_value = []
        self.mocks['account'].AccountFileStorage.return_value = mocked_storage

        cb_client = mock.MagicMock()
        self.mocks['client'].Client.return_value = cb_client

        config = mock.MagicMock()
        unused_plugins = mock.MagicMock()

        res = main.unregister(config, unused_plugins)
        m = "Could not find existing account to deactivate."
        self.assertEqual(res, m)
        self.assertFalse(cb_client.acme.deactivate_registration.called)


class MakeOrVerifyNeededDirs(test_util.ConfigTestCase):
    """Tests for certbot.main.make_or_verify_needed_dirs."""

    @mock.patch("certbot.main.util")
    def test_it(self, mock_util):
        main.make_or_verify_needed_dirs(self.config)
        for core_dir in (self.config.config_dir, self.config.work_dir,):
            mock_util.set_up_core_dir.assert_any_call(
                core_dir, constants.CONFIG_DIRS_MODE,
                compat.os_geteuid(), self.config.strict_permissions
            )

        hook_dirs = (self.config.renewal_pre_hooks_dir,
                     self.config.renewal_deploy_hooks_dir,
                     self.config.renewal_post_hooks_dir,)
        for hook_dir in hook_dirs:
            # default mode of 755 is used
            mock_util.make_or_verify_dir.assert_any_call(
                hook_dir, uid=compat.os_geteuid(),
                strict=self.config.strict_permissions)


class EnhanceTest(test_util.ConfigTestCase):
    """Tests for certbot.main.enhance."""

    def setUp(self):
        super(EnhanceTest, self).setUp()
        self.get_utility_patch = test_util.patch_get_utility()
        self.mock_get_utility = self.get_utility_patch.start()
        self.mockinstaller = mock.MagicMock(spec=enhancements.AutoHSTSEnhancement)

    def tearDown(self):
        self.get_utility_patch.stop()

    def _call(self, args):
        plugins = disco.PluginsRegistry.find_all()
        config = configuration.NamespaceConfig(
            cli.prepare_and_parse_args(plugins, args))

        with mock.patch('certbot.cert_manager.get_certnames') as mock_certs:
            mock_certs.return_value = ['example.com']
            with mock.patch('certbot.cert_manager.domains_for_certname') as mock_dom:
                mock_dom.return_value = ['example.com']
                with mock.patch('certbot.main._init_le_client') as mock_init:
                    mock_client = mock.MagicMock()
                    mock_client.config = config
                    mock_init.return_value = mock_client
                    main.enhance(config, plugins)
                    return mock_client # returns the client

    @mock.patch('certbot.main.plug_sel.record_chosen_plugins')
    @mock.patch('certbot.cert_manager.lineage_for_certname')
    @mock.patch('certbot.main.display_ops.choose_values')
    @mock.patch('certbot.main._find_domains_or_certname')
    def test_selection_question(self, mock_find, mock_choose, mock_lineage, _rec):
        mock_lineage.return_value = mock.MagicMock(chain_path="/tmp/nonexistent")
        mock_choose.return_value = ['example.com']
        mock_find.return_value = (None, None)
        with mock.patch('certbot.main.plug_sel.pick_installer') as mock_pick:
            self._call(['enhance', '--redirect'])
            self.assertTrue(mock_pick.called)
            # Check that the message includes "enhancements"
            self.assertTrue("enhancements" in mock_pick.call_args[0][3])

    @mock.patch('certbot.main.plug_sel.record_chosen_plugins')
    @mock.patch('certbot.cert_manager.lineage_for_certname')
    @mock.patch('certbot.main.display_ops.choose_values')
    @mock.patch('certbot.main._find_domains_or_certname')
    def test_selection_auth_warning(self, mock_find, mock_choose, mock_lineage, _rec):
        mock_lineage.return_value = mock.MagicMock(chain_path="/tmp/nonexistent")
        mock_choose.return_value = ["example.com"]
        mock_find.return_value = (None, None)
        with mock.patch('certbot.main.plug_sel.pick_installer'):
            with mock.patch('certbot.main.plug_sel.logger.warning') as mock_log:
                mock_client = self._call(['enhance', '-a', 'webroot', '--redirect'])
                self.assertTrue(mock_log.called)
                self.assertTrue("make sense" in mock_log.call_args[0][0])
                self.assertTrue(mock_client.enhance_config.called)

    @mock.patch('certbot.cert_manager.lineage_for_certname')
    @mock.patch('certbot.main.display_ops.choose_values')
    @mock.patch('certbot.main.plug_sel.record_chosen_plugins')
    def test_enhance_config_call(self, _rec, mock_choose, mock_lineage):
        mock_lineage.return_value = mock.MagicMock(chain_path="/tmp/nonexistent")
        mock_choose.return_value = ["example.com"]
        with mock.patch('certbot.main.plug_sel.pick_installer'):
            mock_client = self._call(['enhance', '--redirect', '--hsts'])
            req_enh = ["redirect", "hsts"]
            not_req_enh = ["uir"]
            self.assertTrue(mock_client.enhance_config.called)
            self.assertTrue(
                all([getattr(mock_client.config, e) for e in req_enh]))
            self.assertFalse(
                any([getattr(mock_client.config, e) for e in not_req_enh]))
            self.assertTrue(
                "example.com" in mock_client.enhance_config.call_args[0][0])

    @mock.patch('certbot.cert_manager.lineage_for_certname')
    @mock.patch('certbot.main.display_ops.choose_values')
    @mock.patch('certbot.main.plug_sel.record_chosen_plugins')
    def test_enhance_noninteractive(self, _rec, mock_choose, mock_lineage):
        mock_lineage.return_value = mock.MagicMock(
            chain_path="/tmp/nonexistent")
        mock_choose.return_value = ["example.com"]
        with mock.patch('certbot.main.plug_sel.pick_installer'):
            mock_client = self._call(['enhance', '--redirect',
                                      '--hsts', '--non-interactive'])
            self.assertTrue(mock_client.enhance_config.called)
            self.assertFalse(mock_choose.called)

    @mock.patch('certbot.main.display_ops.choose_values')
    @mock.patch('certbot.main.plug_sel.record_chosen_plugins')
    def test_user_abort_domains(self, _rec, mock_choose):
        mock_choose.return_value = []
        with mock.patch('certbot.main.plug_sel.pick_installer'):
            self.assertRaises(errors.Error,
                              self._call,
                              ['enhance', '--redirect', '--hsts'])

    def test_no_enhancements_defined(self):
        self.assertRaises(errors.MisconfigurationError,
                          self._call, ['enhance', '-a', 'null'])

    @mock.patch('certbot.main.plug_sel.choose_configurator_plugins')
    @mock.patch('certbot.main.display_ops.choose_values')
    @mock.patch('certbot.main.plug_sel.record_chosen_plugins')
    def test_plugin_selection_error(self, _rec, mock_choose, mock_pick):
        mock_choose.return_value = ["example.com"]
        mock_pick.return_value = (None, None)
        mock_pick.side_effect = errors.PluginSelectionError()
        mock_client = self._call(['enhance', '--hsts'])
        self.assertFalse(mock_client.enhance_config.called)

    @mock.patch('certbot.cert_manager.lineage_for_certname')
    @mock.patch('certbot.main.display_ops.choose_values')
    @mock.patch('certbot.main.plug_sel.pick_installer')
    @mock.patch('certbot.main.plug_sel.record_chosen_plugins')
    @test_util.patch_get_utility()
    def test_enhancement_enable(self, _, _rec, mock_inst, mock_choose, mock_lineage):
        mock_inst.return_value = self.mockinstaller
        mock_choose.return_value = ["example.com", "another.tld"]
        mock_lineage.return_value = mock.MagicMock(chain_path="/tmp/nonexistent")
        self._call(['enhance', '--auto-hsts'])
        self.assertTrue(self.mockinstaller.enable_autohsts.called)
        self.assertEquals(self.mockinstaller.enable_autohsts.call_args[0][1],
                          ["example.com", "another.tld"])

    @mock.patch('certbot.cert_manager.lineage_for_certname')
    @mock.patch('certbot.main.display_ops.choose_values')
    @mock.patch('certbot.main.plug_sel.pick_installer')
    @mock.patch('certbot.main.plug_sel.record_chosen_plugins')
    @test_util.patch_get_utility()
    def test_enhancement_enable_not_supported(self, _, _rec, mock_inst, mock_choose, mock_lineage):
        mock_inst.return_value = null.Installer(self.config, "null")
        mock_choose.return_value = ["example.com", "another.tld"]
        mock_lineage.return_value = mock.MagicMock(chain_path="/tmp/nonexistent")
        self.assertRaises(
            errors.NotSupportedError,
            self._call, ['enhance', '--auto-hsts'])

    def test_enhancement_enable_conflict(self):
        self.assertRaises(
            errors.Error,
            self._call, ['enhance', '--auto-hsts', '--hsts'])


class InstallTest(test_util.ConfigTestCase):
    """Tests for certbot.main.install."""

    def setUp(self):
        super(InstallTest, self).setUp()
        self.mockinstaller = mock.MagicMock(spec=enhancements.AutoHSTSEnhancement)

    @mock.patch('certbot.main.plug_sel.record_chosen_plugins')
    @mock.patch('certbot.main.plug_sel.pick_installer')
    def test_install_enhancement_not_supported(self, mock_inst, _rec):
        mock_inst.return_value = null.Installer(self.config, "null")
        plugins = disco.PluginsRegistry.find_all()
        self.config.auto_hsts = True
        self.config.certname = "nonexistent"
        self.assertRaises(errors.NotSupportedError,
                          main.install,
                          self.config, plugins)

    @mock.patch('certbot.main.plug_sel.record_chosen_plugins')
    @mock.patch('certbot.main.plug_sel.pick_installer')
    def test_install_enhancement_no_certname(self, mock_inst, _rec):
        mock_inst.return_value = self.mockinstaller
        plugins = disco.PluginsRegistry.find_all()
        self.config.auto_hsts = True
        self.config.certname = None
        self.config.key_path = "/tmp/nonexistent"
        self.config.cert_path = "/tmp/nonexistent"
        self.assertRaises(errors.ConfigurationError,
                          main.install,
                          self.config, plugins)


if __name__ == '__main__':
    unittest.main()  # pragma: no cover<|MERGE_RESOLUTION|>--- conflicted
+++ resolved
@@ -46,8 +46,6 @@
 JWK = jose.JWKRSA.load(test_util.load_vector('rsa512_key.pem'))
 RSA2048_KEY_PATH = test_util.vector_path('rsa2048_key.pem')
 SS_CERT_PATH = test_util.vector_path('cert_2048.pem')
-
-CONFIG_DIR = compat.get_default_folder('config')
 
 
 class TestHandleIdenticalCerts(unittest.TestCase):
@@ -946,8 +944,8 @@
     @mock.patch('certbot.crypto_util.notAfter')
     @test_util.patch_get_utility()
     def test_certonly_new_request_success(self, mock_get_utility, mock_notAfter):
-        cert_path = os.path.normpath(os.path.join(CONFIG_DIR, 'live/foo.bar'))
-        key_path = os.path.normpath(os.path.join(CONFIG_DIR, 'live/baz.qux'))
+        cert_path = os.path.normpath(os.path.join(self.config.config_dir, 'live/foo.bar'))
+        key_path = os.path.normpath(os.path.join(self.config.config_dir, 'live/baz.qux'))
         date = '1970-01-01'
         mock_notAfter().date.return_value = date
 
@@ -977,7 +975,8 @@
                              reuse_key=False):
         # pylint: disable=too-many-locals,too-many-arguments,too-many-branches
         cert_path = test_util.vector_path('cert_512.pem')
-        chain_path = os.path.normpath(os.path.join(CONFIG_DIR, 'live/foo.bar/fullchain.pem'))
+        chain_path = os.path.normpath(os.path.join(self.config.config_dir, 
+                                                   'live/foo.bar/fullchain.pem'))
         mock_lineage = mock.MagicMock(cert=cert_path, fullchain=chain_path,
                                       cert_path=cert_path, fullchain_path=chain_path)
         mock_lineage.should_autorenew.return_value = due_for_renewal
@@ -1274,29 +1273,19 @@
         chain = 'chain'
         mock_client = mock.MagicMock()
         mock_client.obtain_certificate_from_csr.return_value = (certr, chain)
-<<<<<<< HEAD
-        cert_path = os.path.normpath(os.path.join(CONFIG_DIR, 'live/example.com/cert_512.pem'))
-        full_path = os.path.normpath(os.path.join(CONFIG_DIR, 'live/example.com/fullchain.pem'))
-=======
         cert_path = os.path.normpath(os.path.join(
             self.config.config_dir,
             'live/example.com/cert_512.pem'))
         full_path = os.path.normpath(os.path.join(
             self.config.config_dir,
             'live/example.com/fullchain.pem'))
->>>>>>> 1e8c13eb
         mock_client.save_certificate.return_value = cert_path, None, full_path
         with mock.patch('certbot.main._init_le_client') as mock_init:
             mock_init.return_value = mock_client
             with test_util.patch_get_utility() as mock_get_utility:
-<<<<<<< HEAD
-                chain_path = os.path.normpath(
-                    os.path.join(CONFIG_DIR, 'live/example.com/chain.pem'))
-=======
                 chain_path = os.path.normpath(os.path.join(
                     self.config.config_dir,
                     'live/example.com/chain.pem'))
->>>>>>> 1e8c13eb
                 args = ('-a standalone certonly --csr {0} --cert-path {1} '
                         '--chain-path {2} --fullchain-path {3}').format(
                             CSR, cert_path, chain_path, full_path).split()
