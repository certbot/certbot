# coding=utf-8
"""Tests for certbot._internal.main."""
# pylint: disable=too-many-lines
import datetime
from importlib import reload as reload_module
import io
import itertools
import json
import shutil
import sys
import tempfile
import traceback
import unittest
from typing import List

import josepy as jose
import pytz

from certbot import crypto_util
from certbot import errors
from certbot import interfaces  # pylint: disable=unused-import
from certbot import util
from certbot._internal import account
from certbot._internal import cli
from certbot._internal import configuration
from certbot._internal import constants
from certbot._internal import main
from certbot._internal import updater
from certbot._internal.plugins import disco
from certbot._internal.plugins import manual
from certbot._internal.plugins import null
from certbot.compat import filesystem
from certbot.compat import os
from certbot.plugins import enhancements
import certbot.tests.util as test_util

try:
    import mock
except ImportError: # pragma: no cover
    from unittest import mock



CERT_PATH = test_util.vector_path('cert_512.pem')
CERT = test_util.vector_path('cert_512.pem')
CSR = test_util.vector_path('csr_512.der')
KEY = test_util.vector_path('rsa256_key.pem')
JWK = jose.JWKRSA.load(test_util.load_vector('rsa512_key.pem'))
RSA2048_KEY_PATH = test_util.vector_path('rsa2048_key.pem')
SS_CERT_PATH = test_util.vector_path('cert_2048.pem')


class TestHandleCerts(unittest.TestCase):
    """Test for certbot._internal.main._handle_* methods"""
    @mock.patch("certbot._internal.main._handle_unexpected_key_type_migration")
    def test_handle_identical_cert_request_pending(self, mock_handle_migration):
        mock_lineage = mock.Mock()
        mock_lineage.ensure_deployed.return_value = False
        # pylint: disable=protected-access
        ret = main._handle_identical_cert_request(mock.Mock(), mock_lineage)
        self.assertEqual(ret, ("reinstall", mock_lineage))
        self.assertTrue(mock_handle_migration.called)

    @mock.patch("certbot._internal.main._handle_unexpected_key_type_migration")
    def test_handle_subset_cert_request(self, mock_handle_migration):
        mock_config = mock.Mock()
        mock_config.expand = True
        mock_lineage = mock.Mock()
        mock_lineage.names.return_value = ["dummy1", "dummy2"]
        ret = main._handle_subset_cert_request(mock_config, ["dummy1"], mock_lineage)
        self.assertEqual(ret, ("renew", mock_lineage))
        self.assertTrue(mock_handle_migration.called)

    @mock.patch("certbot._internal.main.cli.set_by_cli")
    def test_handle_unexpected_key_type_migration(self, mock_set):
        config = mock.Mock()
        config.key_type = "rsa"
        cert = mock.Mock()
        cert.private_key_type = "ecdsa"

        mock_set.return_value = True
        main._handle_unexpected_key_type_migration(config, cert)

        mock_set.return_value = False
        with self.assertRaises(errors.Error) as raised:
            main._handle_unexpected_key_type_migration(config, cert)
        self.assertIn("Please provide both --cert-name and --key-type", str(raised.exception))

        mock_set.side_effect = lambda var: var != "certname"
        with self.assertRaises(errors.Error) as raised:
            main._handle_unexpected_key_type_migration(config, cert)
        self.assertIn("Please provide both --cert-name and --key-type", str(raised.exception))

        mock_set.side_effect = lambda var: var != "key_type"
        with self.assertRaises(errors.Error) as raised:
            main._handle_unexpected_key_type_migration(config, cert)
        self.assertIn("Please provide both --cert-name and --key-type", str(raised.exception))


class RunTest(test_util.ConfigTestCase):
    """Tests for certbot._internal.main.run."""

    def setUp(self):
        super().setUp()
        self.domain = 'example.org'
        patches = [
            mock.patch('certbot._internal.main._get_and_save_cert'),
            mock.patch('certbot._internal.main.display_ops.success_installation'),
            mock.patch('certbot._internal.main.display_ops.success_renewal'),
            mock.patch('certbot._internal.main._init_le_client'),
            mock.patch('certbot._internal.main._suggest_donation_if_appropriate'),
            mock.patch('certbot._internal.main._report_new_cert'),
            mock.patch('certbot._internal.main._find_cert'),
            mock.patch('certbot._internal.eff.handle_subscription'),
        ]

        self.mock_auth = patches[0].start()
        self.mock_success_installation = patches[1].start()
        self.mock_success_renewal = patches[2].start()
        self.mock_init = patches[3].start()
        self.mock_suggest_donation = patches[4].start()
        self.mock_report_cert = patches[5].start()
        self.mock_find_cert = patches[6].start()
        self.mock_subscription = patches[7].start()
        for patch in patches:
            self.addCleanup(patch.stop)

    def _call(self):
        args = '-a webroot -i null -d {0}'.format(self.domain).split()
        plugins = disco.PluginsRegistry.find_all()
        config = configuration.NamespaceConfig(
            cli.prepare_and_parse_args(plugins, args))

        from certbot._internal.main import run
        run(config, plugins)

    def test_newcert_success(self):
        self.mock_auth.return_value = mock.Mock()
        self.mock_find_cert.return_value = True, None
        self._call()
        self.mock_success_installation.assert_called_once_with([self.domain])

    def test_reinstall_success(self):
        self.mock_auth.return_value = mock.Mock()
        self.mock_find_cert.return_value = False, mock.Mock()
        self._call()
        self.mock_success_installation.assert_called_once_with([self.domain])

    def test_renewal_success(self):
        self.mock_auth.return_value = mock.Mock()
        self.mock_find_cert.return_value = True, mock.Mock()
        self._call()
        self.mock_success_renewal.assert_called_once_with([self.domain])

    @mock.patch('certbot._internal.main.plug_sel.choose_configurator_plugins')
    def test_run_enhancement_not_supported(self, mock_choose):
        mock_choose.return_value = (null.Installer(self.config, "null"), None)
        plugins = disco.PluginsRegistry.find_all()
        self.config.auto_hsts = True
        self.assertRaises(errors.NotSupportedError,
                          main.run,
                          self.config, plugins)


class CertonlyTest(unittest.TestCase):
    """Tests for certbot._internal.main.certonly."""

    def setUp(self):
        self.get_utility_patch = test_util.patch_display_service()
        self.mock_get_utility = self.get_utility_patch.start()

    def tearDown(self):
        self.get_utility_patch.stop()

    def _call(self, args):
        plugins = disco.PluginsRegistry.find_all()
        config = configuration.NamespaceConfig(
            cli.prepare_and_parse_args(plugins, args))

        with mock.patch('certbot._internal.main._init_le_client') as mock_init:
            with mock.patch('certbot._internal.main._suggest_donation_if_appropriate'):
                with mock.patch('certbot._internal.eff.handle_subscription'):
                    main.certonly(config, plugins)

        return mock_init()  # returns the client

    @mock.patch('certbot._internal.main._find_cert')
    @mock.patch('certbot._internal.main._get_and_save_cert')
    @mock.patch('certbot._internal.main._report_new_cert')
    def test_no_reinstall_text_pause(self, unused_report, mock_auth,
        mock_find_cert):
        mock_notification = self.mock_get_utility().notification
        mock_notification.side_effect = self._assert_no_pause
        mock_auth.return_value = mock.Mock()
        mock_find_cert.return_value = False, None
        self._call('certonly --webroot -d example.com'.split())

    def _assert_no_pause(self, message, pause=True):  # pylint: disable=unused-argument
        self.assertIs(pause, False)

    @mock.patch('certbot._internal.cert_manager.lineage_for_certname')
    @mock.patch('certbot._internal.cert_manager.domains_for_certname')
    @mock.patch('certbot._internal.renewal.renew_cert')
    @mock.patch('certbot._internal.main._handle_unexpected_key_type_migration')
    @mock.patch('certbot._internal.main._report_new_cert')
    def test_find_lineage_for_domains_and_certname(self, mock_report_cert,
        mock_handle_type, mock_renew_cert, mock_domains, mock_lineage):
        domains = ['example.com', 'test.org']
        mock_domains.return_value = domains
        mock_lineage.names.return_value = domains
        self._call(('certonly --webroot -d example.com -d test.org '
            '--cert-name example.com').split())

        self.assertEqual(mock_lineage.call_count, 1)
        self.assertEqual(mock_domains.call_count, 1)
        self.assertEqual(mock_renew_cert.call_count, 1)
        self.assertEqual(mock_report_cert.call_count, 1)
        self.assertEqual(mock_handle_type.call_count, 1)

        # user confirms updating lineage with new domains
        self._call(('certonly --webroot -d example.com -d test.com '
            '--cert-name example.com').split())
        self.assertEqual(mock_lineage.call_count, 2)
        self.assertEqual(mock_domains.call_count, 2)
        self.assertEqual(mock_renew_cert.call_count, 2)
        self.assertEqual(mock_report_cert.call_count, 2)
        self.assertEqual(mock_handle_type.call_count, 2)

        # error in _ask_user_to_confirm_new_names
        self.mock_get_utility().yesno.return_value = False
        self.assertRaises(errors.ConfigurationError, self._call,
            'certonly --webroot -d example.com -d test.com --cert-name example.com'.split())

    @mock.patch('certbot._internal.cert_manager.domains_for_certname')
    @mock.patch('certbot.display.ops.choose_names')
    @mock.patch('certbot._internal.cert_manager.lineage_for_certname')
    @mock.patch('certbot._internal.main._report_new_cert')
    def test_find_lineage_for_domains_new_certname(self, mock_report_cert,
        mock_lineage, mock_choose_names, mock_domains_for_certname):
        mock_lineage.return_value = None

        # no lineage with this name but we specified domains so create a new cert
        self._call(('certonly --webroot -d example.com -d test.com '
            '--cert-name example.com').split())
        self.assertEqual(mock_lineage.call_count, 1)
        self.assertEqual(mock_report_cert.call_count, 1)

        # no lineage with this name and we didn't give domains
        mock_choose_names.return_value = ["somename"]
        mock_domains_for_certname.return_value = None
        self._call(('certonly --webroot --cert-name example.com').split())
        self.assertIs(mock_choose_names.called, True)


class FindDomainsOrCertnameTest(unittest.TestCase):
    """Tests for certbot._internal.main._find_domains_or_certname."""

    @mock.patch('certbot.display.ops.choose_names')
    def test_display_ops(self, mock_choose_names):
        mock_config = mock.Mock(domains=None, certname=None)
        mock_choose_names.return_value = "domainname"
        # pylint: disable=protected-access
        self.assertEqual(main._find_domains_or_certname(mock_config, None), ("domainname", None))

    @mock.patch('certbot.display.ops.choose_names')
    def test_no_results(self, mock_choose_names):
        mock_config = mock.Mock(domains=None, certname=None)
        mock_choose_names.return_value = []
        # pylint: disable=protected-access
        self.assertRaises(errors.Error, main._find_domains_or_certname, mock_config, None)

    @mock.patch('certbot._internal.cert_manager.domains_for_certname')
    def test_grab_domains(self, mock_domains):
        mock_config = mock.Mock(domains=None, certname="one.com")
        mock_domains.return_value = ["one.com", "two.com"]
        # pylint: disable=protected-access
        self.assertEqual(
            main._find_domains_or_certname(mock_config, None),
            (["one.com", "two.com"], "one.com")
        )


class RevokeTest(test_util.TempDirTestCase):
    """Tests for certbot._internal.main.revoke."""

    def setUp(self):
        super().setUp()

        shutil.copy(CERT_PATH, self.tempdir)
        self.tmp_cert_path = os.path.abspath(os.path.join(self.tempdir, 'cert_512.pem'))

        patches = [
            mock.patch('acme.client.BackwardsCompatibleClientV2'),
            mock.patch('certbot._internal.client.Client'),
            mock.patch('certbot._internal.main._determine_account'),
            mock.patch('certbot._internal.main.display_ops.success_revocation')
        ]
        self.mock_acme_client = patches[0].start()
        patches[1].start()
        self.mock_determine_account = patches[2].start()
        self.mock_success_revoke = patches[3].start()
        for patch in patches:
            self.addCleanup(patch.stop)

        from certbot._internal.account import Account

        self.regr = mock.MagicMock()
        self.meta = Account.Meta(
            creation_host="test.certbot.org",
            creation_dt=datetime.datetime(
                2015, 7, 4, 14, 4, 10, tzinfo=pytz.UTC))
        self.acc = Account(self.regr, JWK, self.meta)

        self.mock_determine_account.return_value = (self.acc, None)

    def _call(self, args=None):
        if not args:
            args = 'revoke --cert-path={0} '
            args = args.format(self.tmp_cert_path).split()
        cli.set_by_cli.detector = None # required to reset set_by_cli state
        plugins = disco.PluginsRegistry.find_all()
        config = configuration.NamespaceConfig(
            cli.prepare_and_parse_args(plugins, args))

        from certbot._internal.main import revoke
        revoke(config, plugins)

    @mock.patch('certbot._internal.main._delete_if_appropriate')
    @mock.patch('certbot._internal.main.client.acme_client')
    def test_revoke_with_reason(self, mock_acme_client,
            mock_delete_if_appropriate):
        mock_delete_if_appropriate.return_value = False
        mock_revoke = mock_acme_client.BackwardsCompatibleClientV2().revoke
        expected = []
        for reason, code in constants.REVOCATION_REASONS.items():
            args = 'revoke --cert-path={0} --reason {1}'.format(self.tmp_cert_path, reason).split()
            self._call(args)
            expected.append(mock.call(mock.ANY, code))
            args = 'revoke --cert-path={0} --reason {1}'.format(self.tmp_cert_path,
                    reason.upper()).split()
            self._call(args)
            expected.append(mock.call(mock.ANY, code))
        self.assertEqual(expected, mock_revoke.call_args_list)

    @mock.patch('certbot._internal.main._delete_if_appropriate')
    @mock.patch('certbot._internal.storage.RenewableCert')
    @mock.patch('certbot._internal.storage.renewal_file_for_certname')
    def test_revoke_by_certname(self, unused_mock_renewal_file_for_certname,
                                mock_cert, mock_delete_if_appropriate):
        mock_cert.return_value = mock.MagicMock(cert_path=self.tmp_cert_path,
                                                server="https://acme.example")
        args = 'revoke --cert-name=example.com'.split()
        mock_delete_if_appropriate.return_value = False
        self._call(args)
        self.mock_acme_client.assert_called_once_with(mock.ANY, mock.ANY, 'https://acme.example')
        self.mock_success_revoke.assert_called_once_with(self.tmp_cert_path)

    @mock.patch('certbot._internal.main._delete_if_appropriate')
    @mock.patch('certbot._internal.storage.RenewableCert')
    @mock.patch('certbot._internal.storage.renewal_file_for_certname')
    def test_revoke_by_certname_and_server(self, unused_mock_renewal_file_for_certname,
                                           mock_cert, mock_delete_if_appropriate):
        """Revoking with --server should use the server from the CLI"""
        mock_cert.return_value = mock.MagicMock(cert_path=self.tmp_cert_path,
                                                server="https://acme.example")
        args = 'revoke --cert-name=example.com --server https://other.example'.split()
        mock_delete_if_appropriate.return_value = False
        self._call(args)
        self.mock_acme_client.assert_called_once_with(mock.ANY, mock.ANY, 'https://other.example')
        self.mock_success_revoke.assert_called_once_with(self.tmp_cert_path)

    @mock.patch('certbot._internal.main._delete_if_appropriate')
    @mock.patch('certbot._internal.storage.RenewableCert')
    @mock.patch('certbot._internal.storage.renewal_file_for_certname')
    def test_revoke_by_certname_empty_server(self, unused_mock_renewal_file_for_certname,
                                             mock_cert, mock_delete_if_appropriate):
        """Revoking with --cert-name where the lineage server is empty shouldn't crash """
        mock_cert.return_value = mock.MagicMock(cert_path=self.tmp_cert_path, server=None)
        args = 'revoke --cert-name=example.com'.split()
        mock_delete_if_appropriate.return_value = False
        self._call(args)
        self.mock_acme_client.assert_called_once_with(
            mock.ANY, mock.ANY, constants.CLI_DEFAULTS['server'])
        self.mock_success_revoke.assert_called_once_with(self.tmp_cert_path)

    @mock.patch('certbot._internal.main._delete_if_appropriate')
    def test_revocation_success(self, mock_delete_if_appropriate):
        self._call()
        mock_delete_if_appropriate.return_value = False
        self.mock_success_revoke.assert_called_once_with(self.tmp_cert_path)

    def test_revocation_error(self):
        from acme import errors as acme_errors
        self.mock_acme_client.side_effect = acme_errors.ClientError()
        self.assertRaises(acme_errors.ClientError, self._call)
        self.mock_success_revoke.assert_not_called()

    @mock.patch('certbot._internal.main._delete_if_appropriate')
    @mock.patch('certbot._internal.cert_manager.delete')
    @test_util.patch_display_service()
    def test_revocation_with_prompt(self, mock_get_utility,
            mock_delete, mock_delete_if_appropriate):
        mock_get_utility().yesno.return_value = False
        mock_delete_if_appropriate.return_value = False
        self._call()
        self.assertIs(mock_delete.called, False)

class DeleteIfAppropriateTest(test_util.ConfigTestCase):
    """Tests for certbot._internal.main._delete_if_appropriate """

    def _call(self, mock_config):
        from certbot._internal.main import _delete_if_appropriate
        _delete_if_appropriate(mock_config)

    def _test_delete_opt_out_common(self):
        with mock.patch('certbot._internal.cert_manager.delete') as mock_delete:
            self._call(self.config)
        mock_delete.assert_not_called()

    @test_util.patch_display_service()
    def test_delete_flag_opt_out(self, unused_mock_get_utility):
        self.config.delete_after_revoke = False
        self._test_delete_opt_out_common()

    @test_util.patch_display_service()
    def test_delete_prompt_opt_out(self, mock_get_utility):
        util_mock = mock_get_utility()
        util_mock.yesno.return_value = False
        self._test_delete_opt_out_common()

    @mock.patch("certbot._internal.main.logger.warning")
    @mock.patch('certbot._internal.storage.renewal_file_for_certname')
    @mock.patch('certbot._internal.cert_manager.delete')
    @mock.patch('certbot._internal.cert_manager.match_and_check_overlaps')
    @mock.patch('certbot._internal.storage.full_archive_path')
    @mock.patch('certbot._internal.cert_manager.cert_path_to_lineage')
    @test_util.patch_display_service()
    def test_overlapping_archive_dirs(self, mock_get_utility,
            mock_cert_path_to_lineage, mock_archive,
            mock_match_and_check_overlaps, mock_delete,
            mock_renewal_file_for_certname, mock_warning):
        # pylint: disable = unused-argument
        config = self.config
        config.cert_path = "/some/reasonable/path"
        config.certname = ""
        mock_cert_path_to_lineage.return_value = "example.com"
        mock_match_and_check_overlaps.side_effect = errors.OverlappingMatchFound()
        self._call(config)
        mock_delete.assert_not_called()
        self.assertEqual(mock_warning.call_count, 1)

    @mock.patch('certbot._internal.storage.renewal_file_for_certname')
    @mock.patch('certbot._internal.cert_manager.match_and_check_overlaps')
    @mock.patch('certbot._internal.storage.full_archive_path')
    @mock.patch('certbot._internal.cert_manager.delete')
    @mock.patch('certbot._internal.cert_manager.cert_path_to_lineage')
    @test_util.patch_display_service()
    def test_cert_path_only(self, mock_get_utility,
            mock_cert_path_to_lineage, mock_delete, mock_archive,
            mock_overlapping_archive_dirs, mock_renewal_file_for_certname):
        # pylint: disable = unused-argument
        config = self.config
        config.cert_path = "/some/reasonable/path"
        config.certname = ""
        mock_cert_path_to_lineage.return_value = "example.com"
        mock_overlapping_archive_dirs.return_value = False
        self._call(config)
        self.assertEqual(mock_delete.call_count, 1)

    @mock.patch('certbot._internal.storage.renewal_file_for_certname')
    @mock.patch('certbot._internal.cert_manager.match_and_check_overlaps')
    @mock.patch('certbot._internal.storage.full_archive_path')
    @mock.patch('certbot._internal.cert_manager.cert_path_to_lineage')
    @mock.patch('certbot._internal.cert_manager.delete')
    @test_util.patch_display_service()
    def test_noninteractive_deletion(self, mock_get_utility, mock_delete,
            mock_cert_path_to_lineage, mock_full_archive_dir,
            mock_match_and_check_overlaps, mock_renewal_file_for_certname):
        # pylint: disable = unused-argument
        config = self.config
        config.namespace.noninteractive_mode = True
        config.cert_path = "/some/reasonable/path"
        config.certname = ""
        mock_cert_path_to_lineage.return_value = "example.com"
        mock_full_archive_dir.return_value = ""
        mock_match_and_check_overlaps.return_value = ""
        self._call(config)
        self.assertEqual(mock_delete.call_count, 1)

    @mock.patch('certbot._internal.storage.renewal_file_for_certname')
    @mock.patch('certbot._internal.cert_manager.match_and_check_overlaps')
    @mock.patch('certbot._internal.storage.full_archive_path')
    @mock.patch('certbot._internal.cert_manager.cert_path_to_lineage')
    @mock.patch('certbot._internal.cert_manager.delete')
    @test_util.patch_display_service()
    def test_opt_in_deletion(self, mock_get_utility, mock_delete,
            mock_cert_path_to_lineage, mock_full_archive_dir,
            mock_match_and_check_overlaps, mock_renewal_file_for_certname):
        # pylint: disable = unused-argument
        config = self.config
        config.namespace.delete_after_revoke = True
        config.cert_path = "/some/reasonable/path"
        config.certname = ""
        mock_cert_path_to_lineage.return_value = "example.com"
        mock_full_archive_dir.return_value = ""
        mock_match_and_check_overlaps.return_value = ""
        self._call(config)
        self.assertEqual(mock_delete.call_count, 1)
        self.assertFalse(mock_get_utility().yesno.called)


class DetermineAccountTest(test_util.ConfigTestCase):
    """Tests for certbot._internal.main._determine_account."""

    def setUp(self):
        super().setUp()
        self.config.account = None
        self.config.email = None
        self.config.register_unsafely_without_email = False
        self.accs = [mock.MagicMock(id='x'), mock.MagicMock(id='y')]
        self.account_storage = account.AccountMemoryStorage()
        # For use in saving accounts: fake out the new_authz URL.
        self.mock_client = mock.MagicMock()
        self.mock_client.directory.new_authz = "hi"


    def _call(self):
        # pylint: disable=protected-access
        from certbot._internal.main import _determine_account
        with mock.patch('certbot._internal.main.account.AccountFileStorage') as mock_storage, \
             test_util.patch_display_service():
            mock_storage.return_value = self.account_storage
            return _determine_account(self.config)

    def test_args_account_set(self):
        self.account_storage.save(self.accs[1], self.mock_client)
        self.config.account = self.accs[1].id
        self.assertEqual((self.accs[1], None), self._call())
        self.assertEqual(self.accs[1].id, self.config.account)
        self.assertIsNone(self.config.email)

    def test_single_account(self):
        self.account_storage.save(self.accs[0], self.mock_client)
        self.assertEqual((self.accs[0], None), self._call())
        self.assertEqual(self.accs[0].id, self.config.account)
        self.assertIsNone(self.config.email)

    @mock.patch('certbot._internal.client.display_ops.choose_account')
    def test_multiple_accounts(self, mock_choose_accounts):
        for acc in self.accs:
            self.account_storage.save(acc, self.mock_client)
        mock_choose_accounts.return_value = self.accs[1]
        self.assertEqual((self.accs[1], None), self._call())
        self.assertEqual(
            set(mock_choose_accounts.call_args[0][0]), set(self.accs))
        self.assertEqual(self.accs[1].id, self.config.account)
        self.assertIsNone(self.config.email)

    @mock.patch('certbot._internal.client.display_ops.get_email')
    @mock.patch('certbot._internal.main.display_util.notify')
    def test_no_accounts_no_email(self, mock_notify, mock_get_email):
        mock_get_email.return_value = 'foo@bar.baz'

        with mock.patch('certbot._internal.main.client') as client:
            client.register.return_value = (
                self.accs[0], mock.sentinel.acme)
            self.assertEqual((self.accs[0], mock.sentinel.acme), self._call())
        client.register.assert_called_once_with(
            self.config, self.account_storage, tos_cb=mock.ANY)

        self.assertEqual(self.accs[0].id, self.config.account)
        self.assertEqual('foo@bar.baz', self.config.email)
        mock_notify.assert_called_once_with('Account registered.')

    def test_no_accounts_email(self):
        self.config.email = 'other email'
        with mock.patch('certbot._internal.main.client') as client:
            client.register.return_value = (self.accs[1], mock.sentinel.acme)
            self._call()
        self.assertEqual(self.accs[1].id, self.config.account)
        self.assertEqual('other email', self.config.email)


class MainTest(test_util.ConfigTestCase):
    """Tests for different commands."""

    def setUp(self):
        super().setUp()

        filesystem.mkdir(self.config.logs_dir)
        self.standard_args = ['--config-dir', self.config.config_dir,
                              '--work-dir', self.config.work_dir,
                              '--logs-dir', self.config.logs_dir, '--text']

        self.mock_sleep = mock.patch('time.sleep').start()

    def tearDown(self):
        # Reset globals in cli
        reload_module(cli)

        super().tearDown()

    def _call(self, args, stdout=None, mockisfile=False):
        """Run the cli with output streams, actual client and optionally
        os.path.isfile() mocked out"""

        if mockisfile:
            orig_open = os.path.isfile

            def mock_isfile(fn, *args, **kwargs):  # pylint: disable=unused-argument
                """Mock os.path.isfile()"""
                if (fn.endswith("cert") or
                        fn.endswith("chain") or
                        fn.endswith("privkey")):
                    return True
                return orig_open(fn)

            with mock.patch("certbot.compat.os.path.isfile") as mock_if:
                mock_if.side_effect = mock_isfile
                with mock.patch('certbot._internal.main.client') as client:
                    ret, stdout, stderr = self._call_no_clientmock(args, stdout)
                    return ret, stdout, stderr, client
        else:
            with mock.patch('certbot._internal.main.client') as client:
                ret, stdout, stderr = self._call_no_clientmock(args, stdout)
                return ret, stdout, stderr, client

    def _call_no_clientmock(self, args, stdout=None):
        """Run the client with output streams mocked out"""
        args = self.standard_args + args

        toy_stdout = stdout if stdout else io.StringIO()
        with mock.patch('certbot._internal.main.sys.stdout', new=toy_stdout):
            with mock.patch('certbot._internal.main.sys.stderr') as stderr:
                with mock.patch("certbot.util.atexit"):
                    ret = main.main(args[:])  # NOTE: parser can alter its args!
        return ret, toy_stdout, stderr

    def test_no_flags(self):
        with mock.patch('certbot._internal.main.run') as mock_run:
            self._call([])
            self.assertEqual(1, mock_run.call_count)

    def test_version_string_program_name(self):
        toy_out = io.StringIO()
        toy_err = io.StringIO()
        with mock.patch('certbot._internal.main.sys.stdout', new=toy_out):
            with mock.patch('certbot._internal.main.sys.stderr', new=toy_err):
                try:
                    main.main(["--version"])
                except SystemExit:
                    pass
                finally:
                    output = toy_out.getvalue() or toy_err.getvalue()
                    self.assertIn("certbot", output, "Output is {0}".format(output))

    def _cli_missing_flag(self, args, message):
        "Ensure that a particular error raises a missing cli flag error containing message"
        exc = None
        try:
            with mock.patch('certbot._internal.main.sys.stderr'):
                main.main(self.standard_args + args[:])  # NOTE: parser can alter its args!
        except errors.MissingCommandlineFlag as exc_:
            exc = exc_
            self.assertIn(message, str(exc))
        self.assertIsNotNone(exc)

    @mock.patch('certbot._internal.log.post_arg_parse_setup')
    def test_noninteractive(self, _):
        args = ['-n', 'certonly']
        self._cli_missing_flag(args, "specify a plugin")
        args.extend(['--standalone', '-d', 'eg.is'])
        self._cli_missing_flag(args, "register before running")

    @mock.patch('certbot._internal.eff.handle_subscription')
    @mock.patch('certbot._internal.log.post_arg_parse_setup')
    @mock.patch('certbot._internal.main._report_new_cert')
    @mock.patch('certbot._internal.main.client.acme_client.Client')
    @mock.patch('certbot._internal.main._determine_account')
    @mock.patch('certbot._internal.main.client.Client.obtain_and_enroll_certificate')
    @mock.patch('certbot._internal.main._get_and_save_cert')
    def test_user_agent(self, gsc, _obt, det, _client, _, __, ___):
        # Normally the client is totally mocked out, but here we need more
        # arguments to automate it...
        args = ["--standalone", "certonly", "-m", "none@none.com",
                "-d", "example.com", '--agree-tos'] + self.standard_args
        det.return_value = mock.MagicMock(), None
        gsc.return_value = mock.MagicMock()

        with mock.patch('certbot._internal.main.client.acme_client.ClientNetwork') as acme_net:
            self._call_no_clientmock(args)
            os_ver = util.get_os_info_ua()
            ua = acme_net.call_args[1]["user_agent"]
            self.assertIn(os_ver, ua)
            import platform
            plat = platform.platform()
            if "linux" in plat.lower():
                self.assertIn(util.get_os_info_ua(), ua)

        with mock.patch('certbot._internal.main.client.acme_client.ClientNetwork') as acme_net:
            ua = "bandersnatch"
            args += ["--user-agent", ua]
            self._call_no_clientmock(args)
            acme_net.assert_called_once_with(mock.ANY, account=mock.ANY, verify_ssl=True,
                user_agent=ua)

    @mock.patch('certbot._internal.main.plug_sel.record_chosen_plugins')
    @mock.patch('certbot._internal.main.plug_sel.pick_installer')
    def test_installer_selection(self, mock_pick_installer, _rec):
        self._call(['install', '--domains', 'foo.bar', '--cert-path', 'cert',
                    '--key-path', 'privkey', '--chain-path', 'chain'], mockisfile=True)
        self.assertEqual(mock_pick_installer.call_count, 1)

    @mock.patch('certbot._internal.main._install_cert')
    @mock.patch('certbot._internal.main.plug_sel.record_chosen_plugins')
    @mock.patch('certbot._internal.main.plug_sel.pick_installer')
    def test_installer_certname(self, _inst, _rec, mock_install):
        mock_lineage = mock.MagicMock(cert_path=test_util.temp_join('cert'),
                                      chain_path=test_util.temp_join('chain'),
                                      fullchain_path=test_util.temp_join('chain'),
                                      key_path=test_util.temp_join('privkey'))

        with mock.patch("certbot._internal.cert_manager.lineage_for_certname") as mock_getlin:
            mock_getlin.return_value = mock_lineage
            self._call(['install', '--cert-name', 'whatever'], mockisfile=True)
            call_config = mock_install.call_args[0][0]
            self.assertEqual(call_config.cert_path, test_util.temp_join('cert'))
            self.assertEqual(call_config.fullchain_path, test_util.temp_join('chain'))
            self.assertEqual(call_config.key_path, test_util.temp_join('privkey'))

    @mock.patch('certbot._internal.log.post_arg_parse_setup')
    @mock.patch('certbot._internal.main._install_cert')
    @mock.patch('certbot._internal.main.plug_sel.record_chosen_plugins')
    @mock.patch('certbot._internal.main.plug_sel.pick_installer')
    def test_installer_param_override(self, _inst, _rec, mock_install, _):
        mock_lineage = mock.MagicMock(cert_path=test_util.temp_join('cert'),
                                      chain_path=test_util.temp_join('chain'),
                                      fullchain_path=test_util.temp_join('chain'),
                                      key_path=test_util.temp_join('privkey'))
        with mock.patch("certbot._internal.cert_manager.lineage_for_certname") as mock_getlin:
            mock_getlin.return_value = mock_lineage
            self._call(['install', '--cert-name', 'whatever',
                        '--key-path', test_util.temp_join('overriding_privkey')], mockisfile=True)
            call_config = mock_install.call_args[0][0]
            self.assertEqual(call_config.cert_path, test_util.temp_join('cert'))
            self.assertEqual(call_config.fullchain_path, test_util.temp_join('chain'))
            self.assertEqual(call_config.chain_path, test_util.temp_join('chain'))
            self.assertEqual(call_config.key_path, test_util.temp_join('overriding_privkey'))

            mock_install.reset()

            self._call(['install', '--cert-name', 'whatever',
                        '--cert-path', test_util.temp_join('overriding_cert')], mockisfile=True)
            call_config = mock_install.call_args[0][0]
            self.assertEqual(call_config.cert_path, test_util.temp_join('overriding_cert'))
            self.assertEqual(call_config.fullchain_path, test_util.temp_join('chain'))
            self.assertEqual(call_config.key_path, test_util.temp_join('privkey'))

    @mock.patch('certbot._internal.main.plug_sel.record_chosen_plugins')
    @mock.patch('certbot._internal.main.plug_sel.pick_installer')
    def test_installer_param_error(self, _inst, _rec):
        self.assertRaises(errors.ConfigurationError,
                          self._call,
                          ['install', '--cert-name', 'notfound',
                           '--key-path', 'invalid'])

    @mock.patch('certbot._internal.main.plug_sel.record_chosen_plugins')
    @mock.patch('certbot._internal.main.plug_sel.pick_installer')
    @mock.patch('certbot._internal.cert_manager.get_certnames')
    @mock.patch('certbot._internal.main._install_cert')
    def test_installer_select_cert(self, mock_inst, mock_getcert, _inst, _rec):
        mock_lineage = mock.MagicMock(cert_path=test_util.temp_join('cert'),
                                      chain_path=test_util.temp_join('chain'),
                                      fullchain_path=test_util.temp_join('chain'),
                                      key_path=test_util.temp_join('privkey'))
        with mock.patch("certbot._internal.cert_manager.lineage_for_certname") as mock_getlin:
            mock_getlin.return_value = mock_lineage
            self._call(['install'], mockisfile=True)
        self.assertTrue(mock_getcert.called)
        self.assertTrue(mock_inst.called)

    @mock.patch('certbot._internal.eff.handle_subscription')
    @mock.patch('certbot._internal.log.post_arg_parse_setup')
    @mock.patch('certbot._internal.main._report_new_cert')
    @mock.patch('certbot.util.exe_exists')
    def test_configurator_selection(self, mock_exe_exists, _, __, ___):
        mock_exe_exists.return_value = True
        real_plugins = disco.PluginsRegistry.find_all()
        args = ['--apache', '--authenticator', 'standalone']

        # This needed two calls to find_all(), which we're avoiding for now
        # because of possible side effects:
        # https://github.com/letsencrypt/letsencrypt/commit/51ed2b681f87b1eb29088dd48718a54f401e4855
        # with mock.patch('certbot._internal.cli.plugins_testable') as plugins:
        #    plugins.return_value = {"apache": True, "nginx": True}
        #    ret, _, _, _ = self._call(args)
        #    self.assertTrue("Too many flags setting" in ret)

        args = ["install", "--nginx", "--cert-path",
                test_util.temp_join('blah'), "--key-path", test_util.temp_join('blah'),
                "--nginx-server-root", "/nonexistent/thing", "-d",
                "example.com", "--debug"]
        if "nginx" in real_plugins:
            # Sending nginx a non-existent conf dir will simulate misconfiguration
            # (we can only do that if certbot-nginx is actually present)
            ret, _, _, _ = self._call(args)
            self.assertIn("The nginx plugin is not working", ret)
            self.assertIn("MisconfigurationError", ret)

        self._cli_missing_flag(["--standalone"], "With the standalone plugin, you probably")

        with mock.patch("certbot._internal.main._init_le_client") as mock_init:
            with mock.patch("certbot._internal.main._get_and_save_cert") as mock_gsc:
                mock_gsc.return_value = mock.MagicMock()
                self._call(["certonly", "--manual", "-d", "foo.bar"])
                unused_config, auth, unused_installer = mock_init.call_args[0]
                self.assertIsInstance(auth, manual.Authenticator)

        with mock.patch('certbot._internal.main.certonly') as mock_certonly:
            self._call(["auth", "--standalone"])
            self.assertEqual(1, mock_certonly.call_count)

    @mock.patch('certbot._internal.log.post_arg_parse_setup')
    def test_rollback(self, _):
        _, _, _, client = self._call(['rollback'])
        self.assertEqual(1, client.rollback.call_count)

        _, _, _, client = self._call(['rollback', '--checkpoints', '123'])
        client.rollback.assert_called_once_with(
            mock.ANY, 123, mock.ANY, mock.ANY)

    @mock.patch('certbot._internal.cert_manager.update_live_symlinks')
    def test_update_symlinks(self, mock_cert_manager):
        self._call_no_clientmock(['update_symlinks'])
        self.assertEqual(1, mock_cert_manager.call_count)

    @mock.patch('certbot._internal.cert_manager.certificates')
    def test_certificates(self, mock_cert_manager):
        self._call_no_clientmock(['certificates'])
        self.assertEqual(1, mock_cert_manager.call_count)

    @mock.patch('certbot._internal.cert_manager.delete')
    def test_delete(self, mock_cert_manager):
        self._call_no_clientmock(['delete'])
        self.assertEqual(1, mock_cert_manager.call_count)

    @mock.patch('certbot._internal.main.plugins_disco')
    @mock.patch('certbot._internal.main.cli.HelpfulArgumentParser.determine_help_topics')
    @mock.patch('certbot._internal.log.post_arg_parse_setup')
    def test_plugins(self, _, _det, mock_disco):
        flags = ['--init', '--prepare', '--authenticators', '--installers']
        for args in itertools.chain(
                *(itertools.combinations(flags, r)
                  for r in range(len(flags)))):
            self._call(['plugins'] + list(args))

    @mock.patch('certbot._internal.main.plugins_disco')
    @mock.patch('certbot._internal.main.cli.HelpfulArgumentParser.determine_help_topics')
    def test_plugins_no_args(self, _det, mock_disco):
        ifaces: List[interfaces.IPlugin] = []
        plugins = mock_disco.PluginsRegistry.find_all()

        stdout = io.StringIO()
        with test_util.patch_display_service_with_stdout(stdout=stdout):
            _, stdout, _, _ = self._call(['plugins'], stdout)

        plugins.visible.assert_called_once_with()
        plugins.visible().ifaces.assert_called_once_with(ifaces)
        filtered = plugins.visible().ifaces()
        self.assertEqual(stdout.getvalue().strip(), str(filtered))

    @mock.patch('certbot._internal.main.plugins_disco')
    @mock.patch('certbot._internal.main.cli.HelpfulArgumentParser.determine_help_topics')
    def test_plugins_no_args_unprivileged(self, _det, mock_disco):
        ifaces: List[interfaces.IPlugin] = []
        plugins = mock_disco.PluginsRegistry.find_all()

        def throw_error(directory, mode, strict):
            """Raises error.Error."""
            _, _, _ = directory, mode, strict
            raise errors.Error()

        stdout = io.StringIO()
        with mock.patch('certbot.util.set_up_core_dir') as mock_set_up_core_dir:
            with test_util.patch_display_service_with_stdout(stdout=stdout):
                mock_set_up_core_dir.side_effect = throw_error
                _, stdout, _, _ = self._call(['plugins'], stdout)

        plugins.visible.assert_called_once_with()
        plugins.visible().ifaces.assert_called_once_with(ifaces)
        filtered = plugins.visible().ifaces()
        self.assertEqual(stdout.getvalue().strip(), str(filtered))

    @mock.patch('certbot._internal.main.plugins_disco')
    @mock.patch('certbot._internal.main.cli.HelpfulArgumentParser.determine_help_topics')
    def test_plugins_init(self, _det, mock_disco):
        ifaces: List[interfaces.IPlugin] = []
        plugins = mock_disco.PluginsRegistry.find_all()

        stdout = io.StringIO()
        with test_util.patch_display_service_with_stdout(stdout=stdout):
            _, stdout, _, _ = self._call(['plugins', '--init'], stdout)

        plugins.visible.assert_called_once_with()
        plugins.visible().ifaces.assert_called_once_with(ifaces)
        filtered = plugins.visible().ifaces()
        self.assertEqual(filtered.init.call_count, 1)
        filtered.verify.assert_called_once_with(ifaces)
        verified = filtered.verify()
        self.assertEqual(stdout.getvalue().strip(), str(verified))

    @mock.patch('certbot._internal.main.plugins_disco')
    @mock.patch('certbot._internal.main.cli.HelpfulArgumentParser.determine_help_topics')
    def test_plugins_prepare(self, _det, mock_disco):
        ifaces: List[interfaces.IPlugin] = []
        plugins = mock_disco.PluginsRegistry.find_all()

        stdout = io.StringIO()
        with test_util.patch_display_service_with_stdout(stdout=stdout):
            _, stdout, _, _ = self._call(['plugins', '--init', '--prepare'], stdout)

        plugins.visible.assert_called_once_with()
        plugins.visible().ifaces.assert_called_once_with(ifaces)
        filtered = plugins.visible().ifaces()
        self.assertEqual(filtered.init.call_count, 1)
        filtered.verify.assert_called_once_with(ifaces)
        verified = filtered.verify()
        verified.prepare.assert_called_once_with()
        verified.available.assert_called_once_with()
        available = verified.available()
        self.assertEqual(stdout.getvalue().strip(), str(available))

    def test_certonly_abspath(self):
        cert = 'cert'
        key = 'key'
        chain = 'chain'
        fullchain = 'fullchain'

        with mock.patch('certbot._internal.main.certonly') as mock_certonly:
            self._call(['certonly', '--cert-path', cert, '--key-path', 'key',
                        '--chain-path', 'chain',
                        '--fullchain-path', 'fullchain'])

        config, unused_plugins = mock_certonly.call_args[0]
        self.assertEqual(config.cert_path, os.path.abspath(cert))
        self.assertEqual(config.key_path, os.path.abspath(key))
        self.assertEqual(config.chain_path, os.path.abspath(chain))
        self.assertEqual(config.fullchain_path, os.path.abspath(fullchain))

    def test_certonly_bad_args(self):
        try:
            self._call(['-a', 'bad_auth', 'certonly'])
            assert False, "Exception should have been raised"
        except errors.PluginSelectionError as e:
            self.assertIn('The requested bad_auth plugin does not appear', str(e))

    def test_check_config_sanity_domain(self):
        # FQDN
        self.assertRaises(errors.ConfigurationError,
                          self._call,
                          ['-d', 'a' * 64])
        # FQDN 2
        self.assertRaises(errors.ConfigurationError,
                          self._call,
                          ['-d', (('a' * 50) + '.') * 10])
        # Bare IP address (this is actually a different error message now)
        self.assertRaises(errors.ConfigurationError,
                          self._call,
                          ['-d', '204.11.231.35'])

    def test_csr_with_besteffort(self):
        self.assertRaises(
            errors.Error, self._call,
            'certonly --csr {0} --allow-subset-of-names'.format(CSR).split())

    def test_run_with_csr(self):
        # This is an error because you can only use --csr with certonly
        try:
            self._call(['--csr', CSR])
        except errors.Error as e:
            assert "Please try the certonly" in repr(e)
            return
        assert False, "Expected supplying --csr to fail with default verb"

    def test_csr_with_no_domains(self):
        self.assertRaises(
            errors.Error, self._call,
            'certonly --csr {0}'.format(
                test_util.vector_path('csr-nonames_512.pem')).split())

    def test_csr_with_inconsistent_domains(self):
        self.assertRaises(
            errors.Error, self._call,
            'certonly -d example.org --csr {0}'.format(CSR).split())

    def _certonly_new_request_common(self, mock_client, args=None):
        with mock.patch('certbot._internal.main._find_lineage_for_domains_and_certname') \
            as mock_renewal:
            mock_renewal.return_value = ("newcert", None)
            with mock.patch('certbot._internal.main._init_le_client') as mock_init:
                mock_init.return_value = mock_client
                if args is None:
                    args = []
                args += '-d foo.bar -a standalone certonly'.split()
                self._call(args)

<<<<<<< HEAD
    @mock.patch('certbot.services.get_reporter')
    def test_certonly_dry_run_new_request_success(self, mock_reporter):
=======
    @mock.patch('certbot._internal.main._report_new_cert')
    @test_util.patch_get_utility()
    def test_certonly_dry_run_new_request_success(self, mock_get_utility, mock_report):
>>>>>>> 7ce86f58
        mock_client = mock.MagicMock()
        mock_client.obtain_and_enroll_certificate.return_value = None
        self._certonly_new_request_common(mock_client, ['--dry-run'])
        self.assertEqual(
            mock_client.obtain_and_enroll_certificate.call_count, 1)
<<<<<<< HEAD
        self.assertIn('dry run', mock_reporter().add_message.call_args[0][0])
        # Asserts we don't suggest donating after a successful dry run
        self.assertEqual(mock_reporter().add_message.call_count, 1)
=======
        self.assertEqual(mock_report.call_count, 1)
        self.assertIs(mock_report.call_args[0][0].dry_run, True)
        # Asserts we don't suggest donating after a successful dry run
        self.assertEqual(mock_get_utility().add_message.call_count, 0)
>>>>>>> 7ce86f58

    @mock.patch('certbot._internal.main._report_new_cert')
    @mock.patch('certbot._internal.main.util.atexit_register')
    @mock.patch('certbot._internal.eff.handle_subscription')
    @mock.patch('certbot.crypto_util.notAfter')
<<<<<<< HEAD
    @mock.patch('certbot.services.get_reporter')
    def test_certonly_new_request_success(self, mock_reporter, mock_notAfter, mock_subscription):
=======
    @test_util.patch_get_utility()
    def test_certonly_new_request_success(self, unused_mock_get_utility, mock_notAfter,
                                          mock_subscription, mock_register, mock_report):
>>>>>>> 7ce86f58
        cert_path = os.path.normpath(os.path.join(self.config.config_dir, 'live/foo.bar'))
        key_path = os.path.normpath(os.path.join(self.config.config_dir, 'live/baz.qux'))
        date = '1970-01-01'
        mock_notAfter().date.return_value = date

        mock_lineage = mock.MagicMock(cert=cert_path, fullchain=cert_path,
                                      fullchain_path=cert_path, key_path=key_path)
        mock_client = mock.MagicMock()
        mock_client.obtain_and_enroll_certificate.return_value = mock_lineage
        self._certonly_new_request_common(mock_client)
        self.assertEqual(
            mock_client.obtain_and_enroll_certificate.call_count, 1)
<<<<<<< HEAD
        cert_msg = mock_reporter().add_message.call_args_list[0][0][0]
        self.assertIn(cert_path, cert_msg)
        self.assertIn(date, cert_msg)
        self.assertIn(key_path, cert_msg)
        self.assertIn('donate', mock_reporter().add_message.call_args[0][0])
=======
        self.assertEqual(mock_report.call_count, 1)
        self.assertIn(cert_path, mock_report.call_args[0][2])
        self.assertIn(key_path, mock_report.call_args[0][3])
        self.assertIn('donate',  mock_register.call_args[0][1])
>>>>>>> 7ce86f58
        self.assertIs(mock_subscription.called, True)

    @mock.patch('certbot._internal.eff.handle_subscription')
    def test_certonly_new_request_failure(self, mock_subscription):
        mock_client = mock.MagicMock()
        mock_client.obtain_and_enroll_certificate.return_value = False
        self.assertRaises(errors.Error,
                          self._certonly_new_request_common, mock_client)
        self.assertIs(mock_subscription.called, False)

    def _test_renewal_common(self, due_for_renewal, extra_args, log_out=None,
                             args=None, should_renew=True, error_expected=False,
                             quiet_mode=False, expiry_date=datetime.datetime.now(),
                             reuse_key=False):
        cert_path = test_util.vector_path('cert_512.pem')
        chain_path = os.path.normpath(os.path.join(self.config.config_dir,
                                                   'live/foo.bar/fullchain.pem'))
        mock_lineage = mock.MagicMock(cert=cert_path, fullchain=chain_path,
                                      cert_path=cert_path, fullchain_path=chain_path)
        mock_lineage.should_autorenew.return_value = due_for_renewal
        mock_lineage.has_pending_deployment.return_value = False
        mock_lineage.names.return_value = ['isnot.org']
        mock_lineage.private_key_type = 'RSA'
        mock_certr = mock.MagicMock()
        mock_key = mock.MagicMock(pem='pem_key')
        mock_client = mock.MagicMock()
        stdout = io.StringIO()
        mock_client.obtain_certificate.return_value = (mock_certr, 'chain',
                                                       mock_key, 'csr')

        def write_msg(message, *args, **kwargs):  # pylint: disable=unused-argument
            """Write message to stdout."""
            stdout.write(message)

        try:
            with mock.patch('certbot._internal.cert_manager.find_duplicative_certs') as mock_fdc:
                mock_fdc.return_value = (mock_lineage, None)
                with mock.patch('certbot._internal.main._init_le_client') as mock_init:
                    mock_init.return_value = mock_client
                    with mock.patch('certbot.services.get_reporter') as mock_reporter:
                        if not quiet_mode:
<<<<<<< HEAD
                            mock_reporter().notification.side_effect = write_msg
                        with mock.patch('certbot._internal.main.renewal.OpenSSL') as mock_ssl:
                            mock_latest = mock.MagicMock()
                            mock_latest.get_issuer.return_value = "Artificial pretend"
                            mock_ssl.crypto.load_certificate.return_value = mock_latest
                            with mock.patch('certbot._internal.main.renewal.crypto_util') \
                                as mock_crypto_util:
                                mock_crypto_util.notAfter.return_value = expiry_date
                                with mock.patch('certbot._internal.eff.handle_subscription'):
                                    if not args:
                                        args = ['-d', 'isnot.org', '-a', 'standalone', 'certonly']
                                    if extra_args:
                                        args += extra_args
                                    try:
                                        ret, stdout, _, _ = self._call(args, stdout)
                                        if ret:
                                            print("Returned", ret)
                                            raise AssertionError(ret)
                                        assert not error_expected, "renewal should have errored"
                                    except: # pylint: disable=bare-except
                                        if not error_expected:
                                            raise AssertionError(
                                                "Unexpected renewal error:\n" +
                                                traceback.format_exc())
=======
                            mock_get_utility().notification.side_effect = write_msg
                        with mock.patch('certbot._internal.main.renewal.crypto_util') \
                            as mock_crypto_util:
                            mock_crypto_util.notAfter.return_value = expiry_date
                            with mock.patch('certbot._internal.eff.handle_subscription'):
                                if not args:
                                    args = ['-d', 'isnot.org', '-a', 'standalone', 'certonly']
                                if extra_args:
                                    args += extra_args
                                try:
                                    ret, stdout, _, _ = self._call(args, stdout)
                                    if ret:
                                        print("Returned", ret)
                                        raise AssertionError(ret)
                                    assert not error_expected, "renewal should have errored"
                                except: # pylint: disable=bare-except
                                    if not error_expected:
                                        raise AssertionError(
                                            "Unexpected renewal error:\n" +
                                            traceback.format_exc())
>>>>>>> 7ce86f58

            if should_renew:
                if reuse_key:
                    # The location of the previous live privkey.pem is passed
                    # to obtain_certificate
                    mock_client.obtain_certificate.assert_called_once_with(['isnot.org'],
                        os.path.normpath(os.path.join(
                            self.config.config_dir, "live/sample-renewal/privkey.pem")))
                else:
                    mock_client.obtain_certificate.assert_called_once_with(['isnot.org'], None)
            else:
                self.assertEqual(mock_client.obtain_certificate.call_count, 0)
        except:
            self._dump_log()
            raise
        finally:
            if log_out:
                with open(os.path.join(self.config.logs_dir, "letsencrypt.log")) as lf:
                    self.assertIn(log_out, lf.read())

        return mock_lineage, mock_reporter, stdout

    @mock.patch('certbot._internal.main._report_new_cert')
    @mock.patch('certbot._internal.main.util.atexit_register')
    @mock.patch('certbot.crypto_util.notAfter')
    def test_certonly_renewal(self, _, mock_register, mock_report):
        lineage, _, _ = self._test_renewal_common(True, [])
        self.assertEqual(lineage.save_successor.call_count, 1)
        lineage.update_all_links_to.assert_called_once_with(
            lineage.latest_common_version())
        self.assertEqual(mock_report.call_count, 1)
        self.assertIn('fullchain.pem', mock_report.call_args[0][2])
        self.assertIn('donate', mock_register.call_args[0][1])

    @mock.patch('certbot._internal.main.display_util.notify')
    @mock.patch('certbot._internal.log.logging.handlers.RotatingFileHandler.doRollover')
    @mock.patch('certbot.crypto_util.notAfter')
    def test_certonly_renewal_triggers(self, _, __, mock_notify):
        # --dry-run should force renewal
        _, _, _ = self._test_renewal_common(False, ['--dry-run', '--keep'],
                                                      log_out="simulating renewal")
        mock_notify.assert_any_call('The dry run was successful.')

        self._test_renewal_common(False, ['--renew-by-default', '-tvv', '--debug'],
                                  log_out="Auto-renewal forced")

        _, get_utility, _ = self._test_renewal_common(False, ['-tvv', '--debug', '--keep'],
                                  should_renew=False)
        self.assertIn('not yet due', get_utility().notification.call_args[0][0])

    def _dump_log(self):
        print("Logs:")
        log_path = os.path.join(self.config.logs_dir, "letsencrypt.log")
        if os.path.exists(log_path):
            with open(log_path) as lf:
                print(lf.read())

    def test_renew_verb(self):
        test_util.make_lineage(self.config.config_dir, 'sample-renewal.conf')
        args = ["renew", "--dry-run", "-tvv"]
        self._test_renewal_common(True, [], args=args, should_renew=True)

    def test_reuse_key(self):
        test_util.make_lineage(self.config.config_dir, 'sample-renewal.conf')
        args = ["renew", "--dry-run", "--reuse-key"]
        self._test_renewal_common(True, [], args=args, should_renew=True, reuse_key=True)

    @mock.patch('certbot._internal.storage.RenewableCert.save_successor')
    def test_reuse_key_no_dry_run(self, unused_save_successor):
        test_util.make_lineage(self.config.config_dir, 'sample-renewal.conf')
        args = ["renew", "--reuse-key"]
        self._test_renewal_common(True, [], args=args, should_renew=True, reuse_key=True)

    @mock.patch('sys.stdin')
    def test_noninteractive_renewal_delay(self, stdin):
        stdin.isatty.return_value = False
        test_util.make_lineage(self.config.config_dir, 'sample-renewal.conf')
        args = ["renew", "--dry-run", "-tvv"]
        self._test_renewal_common(True, [], args=args, should_renew=True)
        self.assertEqual(self.mock_sleep.call_count, 1)
        # in main.py:
        #     sleep_time = random.randint(1, 60*8)
        sleep_call_arg = self.mock_sleep.call_args[0][0]
        self.assertTrue(1 <= sleep_call_arg <= 60*8)

    @mock.patch('sys.stdin')
    def test_interactive_no_renewal_delay(self, stdin):
        stdin.isatty.return_value = True
        test_util.make_lineage(self.config.config_dir, 'sample-renewal.conf')
        args = ["renew", "--dry-run", "-tvv"]
        self._test_renewal_common(True, [], args=args, should_renew=True)
        self.assertEqual(self.mock_sleep.call_count, 0)

    @mock.patch('certbot._internal.renewal.should_renew')
    def test_renew_skips_recent_certs(self, should_renew):
        should_renew.return_value = False
        test_util.make_lineage(self.config.config_dir, 'sample-renewal.conf')
        expiry = datetime.datetime.now() + datetime.timedelta(days=90)
        _, _, stdout = self._test_renewal_common(False, extra_args=None, should_renew=False,
                                                 args=['renew'], expiry_date=expiry)
        self.assertIn('No renewals were attempted.', stdout.getvalue())
        self.assertIn('The following certificates are not due for renewal yet:', stdout.getvalue())

    @mock.patch('certbot._internal.log.post_arg_parse_setup')
    def test_quiet_renew(self, _):
        test_util.make_lineage(self.config.config_dir, 'sample-renewal.conf')
        args = ["renew", "--dry-run"]
        _, _, stdout = self._test_renewal_common(True, [], args=args, should_renew=True)
        out = stdout.getvalue()
        self.assertIn("renew", out)

        args = ["renew", "--dry-run", "-q"]
        _, _, stdout = self._test_renewal_common(True, [], args=args,
                                                 should_renew=True, quiet_mode=True)
        out = stdout.getvalue()
        self.assertEqual("", out)

    def test_renew_hook_validation(self):
        test_util.make_lineage(self.config.config_dir, 'sample-renewal.conf')
        args = ["renew", "--dry-run", "--post-hook=no-such-command"]
        self._test_renewal_common(True, [], args=args, should_renew=False,
                                  error_expected=True)

    def test_renew_no_hook_validation(self):
        test_util.make_lineage(self.config.config_dir, 'sample-renewal.conf')
        args = ["renew", "--dry-run", "--post-hook=no-such-command",
                "--disable-hook-validation"]
        with mock.patch("certbot._internal.hooks.post_hook"):
            self._test_renewal_common(True, [], args=args, should_renew=True,
                                      error_expected=False)

    def test_renew_verb_empty_config(self):
        rd = os.path.join(self.config.config_dir, 'renewal')
        if not os.path.exists(rd):
            filesystem.makedirs(rd)
        with open(os.path.join(rd, 'empty.conf'), 'w'):
            pass  # leave the file empty
        args = ["renew", "--dry-run", "-tvv"]
        self._test_renewal_common(False, [], args=args, should_renew=False, error_expected=True)

    def test_renew_with_certname(self):
        test_util.make_lineage(self.config.config_dir, 'sample-renewal.conf')
        self._test_renewal_common(True, [], should_renew=True,
            args=['renew', '--dry-run', '--cert-name', 'sample-renewal'])

    def test_renew_with_bad_certname(self):
        self._test_renewal_common(True, [], should_renew=False,
            args=['renew', '--dry-run', '--cert-name', 'sample-renewal'],
            error_expected=True)

    def _make_dummy_renewal_config(self):
        renewer_configs_dir = os.path.join(self.config.config_dir, 'renewal')
        filesystem.makedirs(renewer_configs_dir)
        with open(os.path.join(renewer_configs_dir, 'test.conf'), 'w') as f:
            f.write("My contents don't matter")

    def _test_renew_common(self, renewalparams=None, names=None,
                           assert_oc_called=None, **kwargs):
        self._make_dummy_renewal_config()
        with mock.patch('certbot._internal.storage.RenewableCert') as mock_rc:
            mock_lineage = mock.MagicMock()
            mock_lineage.fullchain = "somepath/fullchain.pem"
            if renewalparams is not None:
                mock_lineage.configuration = {'renewalparams': renewalparams}
            if names is not None:
                mock_lineage.names.return_value = names
            mock_rc.return_value = mock_lineage
            with mock.patch('certbot._internal.main.renew_cert') as mock_renew_cert:
                kwargs.setdefault('args', ['renew'])
                self._test_renewal_common(True, None, should_renew=False, **kwargs)

            if assert_oc_called is not None:
                if assert_oc_called:
                    self.assertTrue(mock_renew_cert.called)
                else:
                    self.assertIs(mock_renew_cert.called, False)

    def test_renew_no_renewalparams(self):
        self._test_renew_common(assert_oc_called=False, error_expected=True)

    def test_renew_no_authenticator(self):
        self._test_renew_common(renewalparams={}, assert_oc_called=False,
            error_expected=True)

    def test_renew_with_bad_int(self):
        renewalparams = {'authenticator': 'webroot',
                         'rsa_key_size': 'over 9000'}
        self._test_renew_common(renewalparams=renewalparams, error_expected=True,
                                assert_oc_called=False)

    def test_renew_with_nonetype_http01(self):
        renewalparams = {'authenticator': 'webroot',
                         'http01_port': 'None'}
        self._test_renew_common(renewalparams=renewalparams,
                                assert_oc_called=True)

    def test_renew_with_bad_domain(self):
        renewalparams = {'authenticator': 'webroot'}
        names = ['uniçodé.com']
        self._test_renew_common(renewalparams=renewalparams, error_expected=True,
                                names=names, assert_oc_called=False)

    @mock.patch('certbot._internal.plugins.selection.choose_configurator_plugins')
    def test_renew_with_configurator(self, mock_sel):
        mock_sel.return_value = (mock.MagicMock(), mock.MagicMock())
        renewalparams = {'authenticator': 'webroot'}
        self._test_renew_common(
            renewalparams=renewalparams, assert_oc_called=True,
            args='renew --configurator apache'.split())

    def test_renew_plugin_config_restoration(self):
        renewalparams = {'authenticator': 'webroot',
                         'webroot_path': 'None',
                         'webroot_imaginary_flag': '42'}
        self._test_renew_common(renewalparams=renewalparams,
                                assert_oc_called=True)

    def test_renew_with_webroot_map(self):
        renewalparams = {'authenticator': 'webroot'}
        self._test_renew_common(
            renewalparams=renewalparams, assert_oc_called=True,
            args=['renew', '--webroot-map', json.dumps({'example.com': tempfile.gettempdir()})])

    def test_renew_reconstitute_error(self):
        # pylint: disable=protected-access
        with mock.patch('certbot._internal.main.renewal._reconstitute') as mock_reconstitute:
            mock_reconstitute.side_effect = Exception
            self._test_renew_common(assert_oc_called=False, error_expected=True)

    def test_renew_obtain_cert_error(self):
        self._make_dummy_renewal_config()
        with mock.patch('certbot._internal.storage.RenewableCert') as mock_rc:
            mock_lineage = mock.MagicMock()
            mock_lineage.fullchain = "somewhere/fullchain.pem"
            mock_rc.return_value = mock_lineage
            mock_lineage.configuration = {
                'renewalparams': {'authenticator': 'webroot'}}
            with mock.patch('certbot._internal.main.renew_cert') as mock_renew_cert:
                mock_renew_cert.side_effect = Exception
                self._test_renewal_common(True, None, error_expected=True,
                                          args=['renew'], should_renew=False)

    def test_renew_with_bad_cli_args(self):
        self._test_renewal_common(True, None, args='renew -d example.com'.split(),
                                  should_renew=False, error_expected=True)
        self._test_renewal_common(True, None, args='renew --csr {0}'.format(CSR).split(),
                                  should_renew=False, error_expected=True)

    def test_no_renewal_with_hooks(self):
        _, _, stdout = self._test_renewal_common(
            due_for_renewal=False, extra_args=None, should_renew=False,
            args=['renew', '--post-hook',
                  '{0} -c "print(\'hello world\');"'
                  .format(sys.executable)])
        self.assertIn('No hooks were run.', stdout.getvalue())

    @test_util.patch_display_service()
    @mock.patch('certbot._internal.main._find_lineage_for_domains_and_certname')
    @mock.patch('certbot._internal.main._init_le_client')
    @mock.patch('certbot._internal.main._report_new_cert')
    def test_certonly_reinstall(self, mock_report_new_cert, mock_init,
                                mock_renewal, mock_get_utility):
        mock_renewal.return_value = ('reinstall', mock.MagicMock())
        mock_init.return_value = mock_client = mock.MagicMock()
        self._call(['-d', 'foo.bar', '-a', 'standalone', 'certonly'])
        self.assertIs(mock_client.obtain_certificate.called, False)
        self.assertIs(mock_client.obtain_and_enroll_certificate.called, False)
        self.assertEqual(mock_get_utility().add_message.call_count, 0)
        mock_report_new_cert.assert_not_called()
        #self.assertTrue('donate' not in mock_get_utility().add_message.call_args[0][0])

    def _test_certonly_csr_common(self, extra_args=None):
        certr = 'certr'
        chain = 'chain'
        mock_client = mock.MagicMock()
        mock_client.obtain_certificate_from_csr.return_value = (certr, chain)
        cert_path = os.path.normpath(os.path.join(
            self.config.config_dir,
            'live/example.com/cert_512.pem'))
        full_path = os.path.normpath(os.path.join(
            self.config.config_dir,
            'live/example.com/fullchain.pem'))
        mock_client.save_certificate.return_value = cert_path, None, full_path
        with mock.patch('certbot._internal.main._init_le_client') as mock_init:
            mock_init.return_value = mock_client
            with mock.patch('certbot.services.get_reporter') as mock_reporter:
                chain_path = os.path.normpath(os.path.join(
                    self.config.config_dir,
                    'live/example.com/chain.pem'))
                args = ('-a standalone certonly --csr {0} --cert-path {1} '
                        '--chain-path {2} --fullchain-path {3}').format(
                            CSR, cert_path, chain_path, full_path).split()
                if extra_args:
                    args += extra_args
                with mock.patch('certbot._internal.main.crypto_util'):
                    self._call(args)

        if '--dry-run' in args:
            self.assertIs(mock_client.save_certificate.called, False)
        else:
            mock_client.save_certificate.assert_called_once_with(
                certr, chain, cert_path, chain_path, full_path)

        return mock_reporter

    @mock.patch('certbot._internal.main._csr_report_new_cert')
    @mock.patch('certbot._internal.main.util.atexit_register')
    @mock.patch('certbot._internal.eff.handle_subscription')
<<<<<<< HEAD
    def test_certonly_csr(self, mock_subscription):
        mock_reporter = self._test_certonly_csr_common()
        cert_msg = mock_reporter().add_message.call_args_list[0][0][0]
        self.assertIn('fullchain.pem', cert_msg)
        self.assertNotIn('Your key file has been saved at', cert_msg)
        self.assertIn('donate', mock_reporter().add_message.call_args[0][0])
        self.assertIs(mock_subscription.called, True)

    def test_certonly_csr_dry_run(self):
        mock_reporter = self._test_certonly_csr_common(['--dry-run'])
        self.assertEqual(mock_reporter().add_message.call_count, 1)
        self.assertIn('dry run', mock_reporter().add_message.call_args[0][0])
=======
    def test_certonly_csr(self, mock_subscription, mock_register, mock_csr_report):
        _ = self._test_certonly_csr_common()
        self.assertEqual(mock_csr_report.call_count, 1)
        self.assertIn('cert_512.pem', mock_csr_report.call_args[0][1])
        self.assertIsNone(mock_csr_report.call_args[0][2])
        self.assertIn('fullchain.pem', mock_csr_report.call_args[0][3])
        self.assertIn('donate', mock_register.call_args[0][1])
        self.assertIs(mock_subscription.called, True)

    @mock.patch('certbot._internal.main._csr_report_new_cert')
    def test_certonly_csr_dry_run(self, mock_csr_report):
        _ = self._test_certonly_csr_common(['--dry-run'])
        self.assertEqual(mock_csr_report.call_count, 1)
        self.assertIs(mock_csr_report.call_args[0][0].dry_run, True)
>>>>>>> 7ce86f58

    @mock.patch('certbot._internal.main._delete_if_appropriate')
    @mock.patch('certbot._internal.main.client.acme_client')
    def test_revoke_with_key(self, mock_acme_client,
            mock_delete_if_appropriate):
        mock_delete_if_appropriate.return_value = False
        server = 'foo.bar'
        self._call_no_clientmock(['--cert-path', SS_CERT_PATH, '--key-path', RSA2048_KEY_PATH,
                                 '--server', server, 'revoke'])
        with open(RSA2048_KEY_PATH, 'rb') as f:
            mock_acme_client.BackwardsCompatibleClientV2.assert_called_once_with(
                mock.ANY, jose.JWK.load(f.read()), server)
        with open(SS_CERT_PATH, 'rb') as f:
            cert = crypto_util.pyopenssl_load_certificate(f.read())[0]
            mock_revoke = mock_acme_client.BackwardsCompatibleClientV2().revoke
            mock_revoke.assert_called_once_with(
                    jose.ComparableX509(cert),
                    mock.ANY)

    def test_revoke_with_key_mismatch(self):
        server = 'foo.bar'
        self.assertRaises(errors.Error, self._call_no_clientmock,
            ['--cert-path', CERT, '--key-path', KEY,
                                 '--server', server, 'revoke'])

    @mock.patch('certbot._internal.main._delete_if_appropriate')
    @mock.patch('certbot._internal.main._determine_account')
    def test_revoke_without_key(self, mock_determine_account,
            mock_delete_if_appropriate):
        mock_delete_if_appropriate.return_value = False
        mock_determine_account.return_value = (mock.MagicMock(), None)
        _, _, _, client = self._call(['--cert-path', CERT, 'revoke'])
        with open(CERT) as f:
            cert = crypto_util.pyopenssl_load_certificate(f.read())[0]
            mock_revoke = client.acme_from_config_key().revoke
            mock_revoke.assert_called_once_with(
                    jose.ComparableX509(cert),
                    mock.ANY)

    @mock.patch('certbot._internal.log.post_arg_parse_setup')
    def test_register(self, _):
        with mock.patch('certbot._internal.main.client') as mocked_client:
            acc = mock.MagicMock()
            acc.id = "imaginary_account"
            mocked_client.register.return_value = (acc, "worked")
            self._call_no_clientmock(["register", "--email", "user@example.org"])
            # TODO: It would be more correct to explicitly check that
            #       _determine_account() gets called in the above case,
            #       but coverage statistics should also show that it did.
            with mock.patch('certbot._internal.main.account') as mocked_account:
                mocked_storage = mock.MagicMock()
                mocked_account.AccountFileStorage.return_value = mocked_storage
                mocked_storage.find_all.return_value = ["an account"]
                x = self._call_no_clientmock(["register", "--email", "user@example.org"])
                self.assertIn("There is an existing account", x[0])

    @mock.patch('certbot._internal.plugins.selection.choose_configurator_plugins')
    @mock.patch('certbot._internal.updater._run_updaters')
    def test_plugin_selection_error(self, mock_run, mock_choose):
        mock_choose.side_effect = errors.PluginSelectionError
        self.assertRaises(errors.PluginSelectionError, main.renew_cert,
                          None, None, None)

        self.config.dry_run = False
        updater.run_generic_updaters(self.config, None, None)
        # Make sure we're returning None, and hence not trying to run the
        # without installer
        self.assertIs(mock_run.called, False)

    @mock.patch('certbot._internal.main.updater.run_renewal_deployer')
    @mock.patch('certbot._internal.plugins.selection.choose_configurator_plugins')
    @mock.patch('certbot._internal.main._init_le_client')
    @mock.patch('certbot._internal.main._get_and_save_cert')
    def test_renew_doesnt_restart_on_dryrun(self, mock_get_cert, mock_init, mock_choose,
                                            mock_run_renewal_deployer):
        """A dry-run renewal shouldn't try to restart the installer"""
        self.config.dry_run = True
        installer = mock.MagicMock()
        mock_choose.return_value = (installer, mock.MagicMock())

        main.renew_cert(self.config, None, None)

        self.assertEqual(mock_init.call_count, 1)
        self.assertEqual(mock_get_cert.call_count, 1)
        installer.restart.assert_not_called()
        mock_run_renewal_deployer.assert_not_called()


class UnregisterTest(unittest.TestCase):
    def setUp(self):
        self.patchers = {
            '_determine_account': mock.patch('certbot._internal.main._determine_account'),
            'account': mock.patch('certbot._internal.main.account'),
            'client': mock.patch('certbot._internal.main.client'),
            'get_utility': test_util.patch_display_service()}
        self.mocks = {k: v.start() for k, v in self.patchers.items()}

    def tearDown(self):
        for patch in self.patchers.values():
            patch.stop()

    def test_abort_unregister(self):
        self.mocks['account'].AccountFileStorage.return_value = mock.Mock()

        util_mock = self.mocks['get_utility']()
        util_mock.yesno.return_value = False

        config = mock.Mock()
        unused_plugins = mock.Mock()

        res = main.unregister(config, unused_plugins)
        self.assertEqual(res, "Deactivation aborted.")

    @mock.patch("certbot._internal.main.display_util.notify")
    def test_unregister(self, mock_notify):
        mocked_storage = mock.MagicMock()
        mocked_storage.find_all.return_value = ["an account"]

        self.mocks['account'].AccountFileStorage.return_value = mocked_storage
        self.mocks['_determine_account'].return_value = (mock.MagicMock(), "foo")

        cb_client = mock.MagicMock()
        self.mocks['client'].Client.return_value = cb_client

        config = mock.MagicMock()
        unused_plugins = mock.MagicMock()

        res = main.unregister(config, unused_plugins)

        self.assertIsNone(res)
        mock_notify.assert_called_once_with("Account deactivated.")

    def test_unregister_no_account(self):
        mocked_storage = mock.MagicMock()
        mocked_storage.find_all.return_value = []
        self.mocks['account'].AccountFileStorage.return_value = mocked_storage

        cb_client = mock.MagicMock()
        self.mocks['client'].Client.return_value = cb_client

        config = mock.MagicMock()
        unused_plugins = mock.MagicMock()

        res = main.unregister(config, unused_plugins)
        m = "Could not find existing account to deactivate."
        self.assertEqual(res, m)
        self.assertIs(cb_client.acme.deactivate_registration.called, False)


class MakeOrVerifyNeededDirs(test_util.ConfigTestCase):
    """Tests for certbot._internal.main.make_or_verify_needed_dirs."""

    @mock.patch("certbot._internal.main.util")
    def test_it(self, mock_util):
        main.make_or_verify_needed_dirs(self.config)
        for core_dir in (self.config.config_dir, self.config.work_dir,):
            mock_util.set_up_core_dir.assert_any_call(
                core_dir, constants.CONFIG_DIRS_MODE,
                self.config.strict_permissions
            )

        hook_dirs = (self.config.renewal_pre_hooks_dir,
                     self.config.renewal_deploy_hooks_dir,
                     self.config.renewal_post_hooks_dir,)
        for hook_dir in hook_dirs:
            # default mode of 755 is used
            mock_util.make_or_verify_dir.assert_any_call(
                hook_dir, strict=self.config.strict_permissions)


class EnhanceTest(test_util.ConfigTestCase):
    """Tests for certbot._internal.main.enhance."""

    def setUp(self):
        super().setUp()
        self.get_utility_patch = test_util.patch_display_service()
        self.mock_get_utility = self.get_utility_patch.start()
        self.mockinstaller = mock.MagicMock(spec=enhancements.AutoHSTSEnhancement)

    def tearDown(self):
        self.get_utility_patch.stop()

    def _call(self, args):
        plugins = disco.PluginsRegistry.find_all()
        config = configuration.NamespaceConfig(
            cli.prepare_and_parse_args(plugins, args))

        with mock.patch('certbot._internal.cert_manager.get_certnames') as mock_certs:
            mock_certs.return_value = ['example.com']
            with mock.patch('certbot._internal.cert_manager.domains_for_certname') as mock_dom:
                mock_dom.return_value = ['example.com']
                with mock.patch('certbot._internal.main._init_le_client') as mock_init:
                    mock_client = mock.MagicMock()
                    mock_client.config = config
                    mock_init.return_value = mock_client
                    main.enhance(config, plugins)
                    return mock_client # returns the client

    @mock.patch('certbot._internal.main.plug_sel.record_chosen_plugins')
    @mock.patch('certbot._internal.cert_manager.lineage_for_certname')
    @mock.patch('certbot._internal.main.display_ops.choose_values')
    @mock.patch('certbot._internal.main._find_domains_or_certname')
    def test_selection_question(self, mock_find, mock_choose, mock_lineage, _rec):
        mock_lineage.return_value = mock.MagicMock(chain_path="/tmp/nonexistent")
        mock_choose.return_value = ['example.com']
        mock_find.return_value = (None, None)
        with mock.patch('certbot._internal.main.plug_sel.pick_installer') as mock_pick:
            self._call(['enhance', '--redirect'])
            self.assertTrue(mock_pick.called)
            # Check that the message includes "enhancements"
            self.assertIn("enhancements", mock_pick.call_args[0][3])

    @mock.patch('certbot._internal.main.plug_sel.record_chosen_plugins')
    @mock.patch('certbot._internal.cert_manager.lineage_for_certname')
    @mock.patch('certbot._internal.main.display_ops.choose_values')
    @mock.patch('certbot._internal.main._find_domains_or_certname')
    def test_selection_auth_warning(self, mock_find, mock_choose, mock_lineage, _rec):
        mock_lineage.return_value = mock.MagicMock(chain_path="/tmp/nonexistent")
        mock_choose.return_value = ["example.com"]
        mock_find.return_value = (None, None)
        with mock.patch('certbot._internal.main.plug_sel.pick_installer'):
            with mock.patch('certbot._internal.main.plug_sel.logger.warning') as mock_log:
                mock_client = self._call(['enhance', '-a', 'webroot', '--redirect'])
                self.assertTrue(mock_log.called)
                self.assertIn("make sense", mock_log.call_args[0][0])
                self.assertTrue(mock_client.enhance_config.called)

    @mock.patch('certbot._internal.cert_manager.lineage_for_certname')
    @mock.patch('certbot._internal.main.display_ops.choose_values')
    @mock.patch('certbot._internal.main.plug_sel.record_chosen_plugins')
    def test_enhance_config_call(self, _rec, mock_choose, mock_lineage):
        mock_lineage.return_value = mock.MagicMock(chain_path="/tmp/nonexistent")
        mock_choose.return_value = ["example.com"]
        with mock.patch('certbot._internal.main.plug_sel.pick_installer'):
            mock_client = self._call(['enhance', '--redirect', '--hsts'])
            req_enh = ["redirect", "hsts"]
            not_req_enh = ["uir"]
            self.assertTrue(mock_client.enhance_config.called)
            self.assertTrue(
                all(getattr(mock_client.config, e) for e in req_enh))
            self.assertFalse(
                any(getattr(mock_client.config, e) for e in not_req_enh))
            self.assertIn(
                "example.com", mock_client.enhance_config.call_args[0][0])

    @mock.patch('certbot._internal.cert_manager.lineage_for_certname')
    @mock.patch('certbot._internal.main.display_ops.choose_values')
    @mock.patch('certbot._internal.main.plug_sel.record_chosen_plugins')
    def test_enhance_noninteractive(self, _rec, mock_choose, mock_lineage):
        mock_lineage.return_value = mock.MagicMock(
            chain_path="/tmp/nonexistent")
        mock_choose.return_value = ["example.com"]
        with mock.patch('certbot._internal.main.plug_sel.pick_installer'):
            mock_client = self._call(['enhance', '--redirect',
                                      '--hsts', '--non-interactive'])
            self.assertTrue(mock_client.enhance_config.called)
            self.assertIs(mock_choose.called, False)

    @mock.patch('certbot._internal.main.display_ops.choose_values')
    @mock.patch('certbot._internal.main.plug_sel.record_chosen_plugins')
    def test_user_abort_domains(self, _rec, mock_choose):
        mock_choose.return_value = []
        with mock.patch('certbot._internal.main.plug_sel.pick_installer'):
            self.assertRaises(errors.Error,
                              self._call,
                              ['enhance', '--redirect', '--hsts'])

    def test_no_enhancements_defined(self):
        self.assertRaises(errors.MisconfigurationError,
                          self._call, ['enhance', '-a', 'null'])

    @mock.patch('certbot._internal.main.plug_sel.choose_configurator_plugins')
    @mock.patch('certbot._internal.main.display_ops.choose_values')
    @mock.patch('certbot._internal.main.plug_sel.record_chosen_plugins')
    def test_plugin_selection_error(self, _rec, mock_choose, mock_pick):
        mock_choose.return_value = ["example.com"]
        mock_pick.return_value = (None, None)
        mock_pick.side_effect = errors.PluginSelectionError()
        mock_client = self._call(['enhance', '--hsts'])
        self.assertIs(mock_client.enhance_config.called, False)

    @mock.patch('certbot._internal.cert_manager.lineage_for_certname')
    @mock.patch('certbot._internal.main.display_ops.choose_values')
    @mock.patch('certbot._internal.main.plug_sel.pick_installer')
    @mock.patch('certbot._internal.main.plug_sel.record_chosen_plugins')
    @test_util.patch_display_service()
    def test_enhancement_enable(self, _, _rec, mock_inst, mock_choose, mock_lineage):
        mock_inst.return_value = self.mockinstaller
        mock_choose.return_value = ["example.com", "another.tld"]
        mock_lineage.return_value = mock.MagicMock(chain_path="/tmp/nonexistent")
        self._call(['enhance', '--auto-hsts'])
        self.assertTrue(self.mockinstaller.enable_autohsts.called)
        self.assertEqual(self.mockinstaller.enable_autohsts.call_args[0][1],
                          ["example.com", "another.tld"])

    @mock.patch('certbot._internal.cert_manager.lineage_for_certname')
    @mock.patch('certbot._internal.main.display_ops.choose_values')
    @mock.patch('certbot._internal.main.plug_sel.pick_installer')
    @mock.patch('certbot._internal.main.plug_sel.record_chosen_plugins')
    @test_util.patch_display_service()
    def test_enhancement_enable_not_supported(self, _, _rec, mock_inst, mock_choose, mock_lineage):
        mock_inst.return_value = null.Installer(self.config, "null")
        mock_choose.return_value = ["example.com", "another.tld"]
        mock_lineage.return_value = mock.MagicMock(chain_path="/tmp/nonexistent")
        self.assertRaises(
            errors.NotSupportedError,
            self._call, ['enhance', '--auto-hsts'])

    def test_enhancement_enable_conflict(self):
        self.assertRaises(
            errors.Error,
            self._call, ['enhance', '--auto-hsts', '--hsts'])


class InstallTest(test_util.ConfigTestCase):
    """Tests for certbot._internal.main.install."""

    def setUp(self):
        super().setUp()
        self.mockinstaller = mock.MagicMock(spec=enhancements.AutoHSTSEnhancement)

    @mock.patch('certbot._internal.main.plug_sel.record_chosen_plugins')
    @mock.patch('certbot._internal.main.plug_sel.pick_installer')
    def test_install_enhancement_not_supported(self, mock_inst, _rec):
        mock_inst.return_value = null.Installer(self.config, "null")
        plugins = disco.PluginsRegistry.find_all()
        self.config.auto_hsts = True
        self.config.certname = "nonexistent"
        self.assertRaises(errors.NotSupportedError,
                          main.install,
                          self.config, plugins)

    @mock.patch('certbot._internal.main.plug_sel.record_chosen_plugins')
    @mock.patch('certbot._internal.main.plug_sel.pick_installer')
    def test_install_enhancement_no_certname(self, mock_inst, _rec):
        mock_inst.return_value = self.mockinstaller
        plugins = disco.PluginsRegistry.find_all()
        self.config.auto_hsts = True
        self.config.certname = None
        self.config.key_path = "/tmp/nonexistent"
        self.config.cert_path = "/tmp/nonexistent"
        self.assertRaises(errors.ConfigurationError,
                          main.install,
                          self.config, plugins)


class ReportNewCertTest(unittest.TestCase):
    """Tests for certbot._internal.main._report_new_cert and
       certbot._internal.main._csr_report_new_cert.
    """

    def setUp(self):
        from datetime import datetime
        self.notify_patch = mock.patch('certbot._internal.main.display_util.notify')
        self.mock_notify = self.notify_patch.start()

        self.notafter_patch = mock.patch('certbot._internal.main.crypto_util.notAfter')
        self.mock_notafter = self.notafter_patch.start()
        self.mock_notafter.return_value = datetime.utcfromtimestamp(0)

    def tearDown(self):
        self.notify_patch.stop()
        self.notafter_patch.stop()

    @classmethod
    def _call(cls, *args, **kwargs):
        from certbot._internal.main import _report_new_cert
        return _report_new_cert(*args, **kwargs)

    @classmethod
    def _call_csr(cls, *args, **kwargs):
        from certbot._internal.main import _csr_report_new_cert
        return _csr_report_new_cert(*args, **kwargs)

    def test_report_dry_run(self):
        self._call(mock.Mock(dry_run=True), None, None, None)
        self.mock_notify.assert_called_with("The dry run was successful.")

    def test_csr_report_dry_run(self):
        self._call_csr(mock.Mock(dry_run=True), None, None, None)
        self.mock_notify.assert_called_with("The dry run was successful.")

    def test_report_no_paths(self):
        with self.assertRaises(AssertionError):
            self._call(mock.Mock(dry_run=False), None, None, None)

        with self.assertRaises(AssertionError):
            self._call_csr(mock.Mock(dry_run=False), None, None, None)

    def test_report(self):
        self._call(mock.Mock(dry_run=False),
                  '/path/to/cert.pem', '/path/to/fullchain.pem',
                  '/path/to/privkey.pem')

        self.mock_notify.assert_called_with(
            '\nSuccessfully received certificate.\n'
            'Certificate is saved at: /path/to/fullchain.pem\n'
            'Key is saved at:         /path/to/privkey.pem\n'
            'This certificate expires on 1970-01-01.\n'
            'These files will be updated when the certificate renews.\n'
            'Certbot will automatically renew this certificate in the background.'
        )

    def test_report_no_key(self):
        self._call(mock.Mock(dry_run=False),
                  '/path/to/cert.pem', '/path/to/fullchain.pem',
                  None)

        self.mock_notify.assert_called_with(
            '\nSuccessfully received certificate.\n'
            'Certificate is saved at: /path/to/fullchain.pem\n'
            'This certificate expires on 1970-01-01.\n'
            'These files will be updated when the certificate renews.\n'
            'Certbot will automatically renew this certificate in the background.'
        )

    def test_report_no_preconfigured_renewal(self):
        self._call(mock.Mock(dry_run=False, preconfigured_renewal=False),
                  '/path/to/cert.pem', '/path/to/fullchain.pem',
                  '/path/to/privkey.pem')

        self.mock_notify.assert_called_with(
            '\nSuccessfully received certificate.\n'
            'Certificate is saved at: /path/to/fullchain.pem\n'
            'Key is saved at:         /path/to/privkey.pem\n'
            'This certificate expires on 1970-01-01.\n'
            'These files will be updated when the certificate renews.\n'
            'Run "certbot renew" to renew expiring certificates. We recommend setting up a '
            'scheduled task for renewal; see https://certbot.eff.org/docs/using.html#automated'
            '-renewals for instructions.'
        )


    def test_csr_report(self):
        self._call_csr(mock.Mock(dry_run=False), '/path/to/cert.pem',
                      '/path/to/chain.pem', '/path/to/fullchain.pem')

        self.mock_notify.assert_called_with(
            '\nSuccessfully received certificate.\n'
            'Certificate is saved at:            /path/to/cert.pem\n'
            'Intermediate CA chain is saved at:  /path/to/chain.pem\n'
            'Full certificate chain is saved at: /path/to/fullchain.pem\n'
            'This certificate expires on 1970-01-01.'
        )


class UpdateAccountTest(test_util.ConfigTestCase):
    """Tests for certbot._internal.main.update_account"""

    def setUp(self):
        patches = {
            'account': mock.patch('certbot._internal.main.account'),
            'atexit': mock.patch('certbot.util.atexit'),
            'client': mock.patch('certbot._internal.main.client'),
            'determine_account': mock.patch('certbot._internal.main._determine_account'),
            'notify': mock.patch('certbot._internal.main.display_util.notify'),
            'prepare_sub': mock.patch('certbot._internal.eff.prepare_subscription'),
            'util': test_util.patch_display_service()
        }
        self.mocks = { k: patches[k].start() for k in patches }
        for patch in patches.values():
            self.addCleanup(patch.stop)

        return super().setUp()

    def _call(self, args):
        with mock.patch('certbot._internal.main.sys.stdout'), \
             mock.patch('certbot._internal.main.sys.stderr'):
            args = ['--config-dir', self.config.config_dir,
                    '--work-dir', self.config.work_dir,
                    '--logs-dir', self.config.logs_dir, '--text'] + args
            return main.main(args[:]) # NOTE: parser can alter its args!

    def _prepare_mock_account(self):
        mock_storage = mock.MagicMock()
        mock_account = mock.MagicMock()
        mock_regr = mock.MagicMock()
        mock_storage.find_all.return_value = [mock_account]
        self.mocks['account'].AccountFileStorage.return_value = mock_storage
        mock_account.regr.body = mock_regr.body
        self.mocks['determine_account'].return_value = (mock_account, mock.MagicMock())
        return (mock_account, mock_storage, mock_regr)

    def _test_update_no_contact(self, args):
        """Utility to assert that email removal is handled correctly"""
        (_, mock_storage, mock_regr) = self._prepare_mock_account()
        result = self._call(args)
        # When update succeeds, the return value of update_account() is None
        self.assertIsNone(result)
        # We submitted a registration to the server
        self.assertEqual(self.mocks['client'].Client().acme.update_registration.call_count, 1)
        mock_regr.body.update.assert_called_with(contact=())
        # We got an update from the server and persisted it
        self.assertEqual(mock_storage.update_regr.call_count, 1)
        # We should have notified the user
        self.mocks['notify'].assert_called_with(
            'Any contact information associated with this account has been removed.'
        )
        # We should not have called subscription because there's no email
        self.mocks['prepare_sub'].assert_not_called()

    def test_no_existing_accounts(self):
        """Test that no existing account is handled correctly"""
        mock_storage = mock.MagicMock()
        mock_storage.find_all.return_value = []
        self.mocks['account'].AccountFileStorage.return_value = mock_storage
        self.assertEqual(self._call(['update_account', '--email', 'user@example.org']),
                         'Could not find an existing account to update.')

    def test_update_account_remove_email(self):
        """Test that --register-unsafely-without-email is handled as no email"""
        self._test_update_no_contact(['update_account', '--register-unsafely-without-email'])

    def test_update_account_empty_email(self):
        """Test that providing an empty email is handled as no email"""
        self._test_update_no_contact(['update_account', '-m', ''])

    @mock.patch('certbot._internal.main.display_ops.get_email')
    def test_update_account_with_email(self, mock_email):
        """Test that updating with a singular email is handled correctly"""
        mock_email.return_value = 'user@example.com'
        (_, mock_storage, _) = self._prepare_mock_account()
        mock_client = mock.MagicMock()
        self.mocks['client'].Client.return_value = mock_client

        result = self._call(['update_account'])
        # None if registration succeeds
        self.assertIsNone(result)
        # We should have updated the server
        self.assertEqual(mock_client.acme.update_registration.call_count, 1)
        # We should have updated the account on disk
        self.assertEqual(mock_storage.update_regr.call_count, 1)
        # Subscription should have been prompted
        self.assertEqual(self.mocks['prepare_sub'].call_count, 1)
        # Should have printed the email
        self.mocks['notify'].assert_called_with(
            'Your e-mail address was updated to user@example.com.')

    def test_update_account_with_multiple_emails(self):
        """Test that multiple email addresses are handled correctly"""
        (_, mock_storage, mock_regr) = self._prepare_mock_account()
        self.assertIsNone(
            self._call(['update_account', '-m', 'user@example.com,user@example.org'])
        )
        mock_regr.body.update.assert_called_with(
            contact=['mailto:user@example.com', 'mailto:user@example.org']
        )
        self.assertEqual(mock_storage.update_regr.call_count, 1)
        self.mocks['notify'].assert_called_with(
            'Your e-mail address was updated to user@example.com,user@example.org.')


if __name__ == '__main__':
    unittest.main()  # pragma: no cover<|MERGE_RESOLUTION|>--- conflicted
+++ resolved
@@ -1004,42 +1004,26 @@
                 args += '-d foo.bar -a standalone certonly'.split()
                 self._call(args)
 
-<<<<<<< HEAD
+    @mock.patch('certbot._internal.main._report_new_cert')
     @mock.patch('certbot.services.get_reporter')
-    def test_certonly_dry_run_new_request_success(self, mock_reporter):
-=======
-    @mock.patch('certbot._internal.main._report_new_cert')
-    @test_util.patch_get_utility()
-    def test_certonly_dry_run_new_request_success(self, mock_get_utility, mock_report):
->>>>>>> 7ce86f58
+    def test_certonly_dry_run_new_request_success(self, mock_reporter, mock_report):
         mock_client = mock.MagicMock()
         mock_client.obtain_and_enroll_certificate.return_value = None
         self._certonly_new_request_common(mock_client, ['--dry-run'])
         self.assertEqual(
             mock_client.obtain_and_enroll_certificate.call_count, 1)
-<<<<<<< HEAD
-        self.assertIn('dry run', mock_reporter().add_message.call_args[0][0])
-        # Asserts we don't suggest donating after a successful dry run
-        self.assertEqual(mock_reporter().add_message.call_count, 1)
-=======
         self.assertEqual(mock_report.call_count, 1)
         self.assertIs(mock_report.call_args[0][0].dry_run, True)
         # Asserts we don't suggest donating after a successful dry run
-        self.assertEqual(mock_get_utility().add_message.call_count, 0)
->>>>>>> 7ce86f58
+        self.assertEqual(mock_reporter().add_message.call_count, 0)
 
     @mock.patch('certbot._internal.main._report_new_cert')
     @mock.patch('certbot._internal.main.util.atexit_register')
     @mock.patch('certbot._internal.eff.handle_subscription')
     @mock.patch('certbot.crypto_util.notAfter')
-<<<<<<< HEAD
     @mock.patch('certbot.services.get_reporter')
-    def test_certonly_new_request_success(self, mock_reporter, mock_notAfter, mock_subscription):
-=======
-    @test_util.patch_get_utility()
-    def test_certonly_new_request_success(self, unused_mock_get_utility, mock_notAfter,
+    def test_certonly_new_request_success(self, unused_mock_reporter, mock_notAfter,
                                           mock_subscription, mock_register, mock_report):
->>>>>>> 7ce86f58
         cert_path = os.path.normpath(os.path.join(self.config.config_dir, 'live/foo.bar'))
         key_path = os.path.normpath(os.path.join(self.config.config_dir, 'live/baz.qux'))
         date = '1970-01-01'
@@ -1052,18 +1036,10 @@
         self._certonly_new_request_common(mock_client)
         self.assertEqual(
             mock_client.obtain_and_enroll_certificate.call_count, 1)
-<<<<<<< HEAD
-        cert_msg = mock_reporter().add_message.call_args_list[0][0][0]
-        self.assertIn(cert_path, cert_msg)
-        self.assertIn(date, cert_msg)
-        self.assertIn(key_path, cert_msg)
-        self.assertIn('donate', mock_reporter().add_message.call_args[0][0])
-=======
         self.assertEqual(mock_report.call_count, 1)
         self.assertIn(cert_path, mock_report.call_args[0][2])
         self.assertIn(key_path, mock_report.call_args[0][3])
         self.assertIn('donate',  mock_register.call_args[0][1])
->>>>>>> 7ce86f58
         self.assertIs(mock_subscription.called, True)
 
     @mock.patch('certbot._internal.eff.handle_subscription')
@@ -1105,33 +1081,7 @@
                     mock_init.return_value = mock_client
                     with mock.patch('certbot.services.get_reporter') as mock_reporter:
                         if not quiet_mode:
-<<<<<<< HEAD
                             mock_reporter().notification.side_effect = write_msg
-                        with mock.patch('certbot._internal.main.renewal.OpenSSL') as mock_ssl:
-                            mock_latest = mock.MagicMock()
-                            mock_latest.get_issuer.return_value = "Artificial pretend"
-                            mock_ssl.crypto.load_certificate.return_value = mock_latest
-                            with mock.patch('certbot._internal.main.renewal.crypto_util') \
-                                as mock_crypto_util:
-                                mock_crypto_util.notAfter.return_value = expiry_date
-                                with mock.patch('certbot._internal.eff.handle_subscription'):
-                                    if not args:
-                                        args = ['-d', 'isnot.org', '-a', 'standalone', 'certonly']
-                                    if extra_args:
-                                        args += extra_args
-                                    try:
-                                        ret, stdout, _, _ = self._call(args, stdout)
-                                        if ret:
-                                            print("Returned", ret)
-                                            raise AssertionError(ret)
-                                        assert not error_expected, "renewal should have errored"
-                                    except: # pylint: disable=bare-except
-                                        if not error_expected:
-                                            raise AssertionError(
-                                                "Unexpected renewal error:\n" +
-                                                traceback.format_exc())
-=======
-                            mock_get_utility().notification.side_effect = write_msg
                         with mock.patch('certbot._internal.main.renewal.crypto_util') \
                             as mock_crypto_util:
                             mock_crypto_util.notAfter.return_value = expiry_date
@@ -1151,7 +1101,6 @@
                                         raise AssertionError(
                                             "Unexpected renewal error:\n" +
                                             traceback.format_exc())
->>>>>>> 7ce86f58
 
             if should_renew:
                 if reuse_key:
@@ -1460,20 +1409,6 @@
     @mock.patch('certbot._internal.main._csr_report_new_cert')
     @mock.patch('certbot._internal.main.util.atexit_register')
     @mock.patch('certbot._internal.eff.handle_subscription')
-<<<<<<< HEAD
-    def test_certonly_csr(self, mock_subscription):
-        mock_reporter = self._test_certonly_csr_common()
-        cert_msg = mock_reporter().add_message.call_args_list[0][0][0]
-        self.assertIn('fullchain.pem', cert_msg)
-        self.assertNotIn('Your key file has been saved at', cert_msg)
-        self.assertIn('donate', mock_reporter().add_message.call_args[0][0])
-        self.assertIs(mock_subscription.called, True)
-
-    def test_certonly_csr_dry_run(self):
-        mock_reporter = self._test_certonly_csr_common(['--dry-run'])
-        self.assertEqual(mock_reporter().add_message.call_count, 1)
-        self.assertIn('dry run', mock_reporter().add_message.call_args[0][0])
-=======
     def test_certonly_csr(self, mock_subscription, mock_register, mock_csr_report):
         _ = self._test_certonly_csr_common()
         self.assertEqual(mock_csr_report.call_count, 1)
@@ -1488,7 +1423,6 @@
         _ = self._test_certonly_csr_common(['--dry-run'])
         self.assertEqual(mock_csr_report.call_count, 1)
         self.assertIs(mock_csr_report.call_args[0][0].dry_run, True)
->>>>>>> 7ce86f58
 
     @mock.patch('certbot._internal.main._delete_if_appropriate')
     @mock.patch('certbot._internal.main.client.acme_client')
