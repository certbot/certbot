--- conflicted
+++ resolved
@@ -6,11 +6,6 @@
 import datetime
 import itertools
 import json
-<<<<<<< HEAD
-import mock
-=======
-import os
->>>>>>> 6cadf3d2
 import shutil
 import sys
 import tempfile
@@ -28,10 +23,6 @@
 import certbot.tests.util as test_util
 from certbot import account
 from certbot import cli
-<<<<<<< HEAD
-from certbot import constants
-=======
->>>>>>> 6cadf3d2
 from certbot import configuration
 from certbot import constants
 from certbot import crypto_util
@@ -40,19 +31,11 @@
 from certbot import main
 from certbot import updater
 from certbot import util
-<<<<<<< HEAD
 from certbot.compat import os
-=======
-from certbot.compat import misc
->>>>>>> 6cadf3d2
 from certbot.plugins import disco
 from certbot.plugins import enhancements
 from certbot.plugins import manual
 from certbot.plugins import null
-<<<<<<< HEAD
-import certbot.tests.util as test_util
-=======
->>>>>>> 6cadf3d2
 
 CERT_PATH = test_util.vector_path('cert_512.pem')
 CERT = test_util.vector_path('cert_512.pem')
@@ -1602,11 +1585,7 @@
         for core_dir in (self.config.config_dir, self.config.work_dir,):
             mock_util.set_up_core_dir.assert_any_call(
                 core_dir, constants.CONFIG_DIRS_MODE,
-<<<<<<< HEAD
                 self.config.strict_permissions
-=======
-                misc.os_geteuid(), self.config.strict_permissions
->>>>>>> 6cadf3d2
             )
 
         hook_dirs = (self.config.renewal_pre_hooks_dir,
@@ -1615,11 +1594,7 @@
         for hook_dir in hook_dirs:
             # default mode of 755 is used
             mock_util.make_or_verify_dir.assert_any_call(
-<<<<<<< HEAD
                 hook_dir,
-=======
-                hook_dir, uid=misc.os_geteuid(),
->>>>>>> 6cadf3d2
                 strict=self.config.strict_permissions)
 
 
