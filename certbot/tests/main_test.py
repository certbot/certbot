"""Tests for certbot.main."""
from __future__ import print_function

import itertools
import mock
import os
import shutil
import tempfile
import traceback
import unittest
import datetime
import pytz

import six

from acme import jose

from certbot import account
from certbot import cli
from certbot import colored_logging
from certbot import constants
from certbot import configuration
from certbot import crypto_util
from certbot import errors
from certbot import main
from certbot import renewal
from certbot import storage
from certbot import util

from certbot.plugins import disco
from certbot.plugins import manual

import certbot.tests.util as test_util

CERT_PATH = test_util.vector_path('cert.pem')
CERT = test_util.vector_path('cert.pem')
CSR = test_util.vector_path('csr.der')
KEY = test_util.vector_path('rsa256_key.pem')
JWK = jose.JWKRSA.load(test_util.load_vector("rsa512_key_2.pem"))


class TestHandleIdenticalCerts(unittest.TestCase):
    """Test for certbot.main._handle_identical_cert_request"""
    def test_handle_identical_cert_request_pending(self):
        mock_lineage = mock.Mock()
        mock_lineage.ensure_deployed.return_value = False
        # pylint: disable=protected-access
        ret = main._handle_identical_cert_request(mock.Mock(), mock_lineage)
        self.assertEqual(ret, ("reinstall", mock_lineage))


class RunTest(unittest.TestCase):
    """Tests for certbot.main.run."""

    def setUp(self):
        self.domain = 'example.org'
        self.patches = [
            mock.patch('certbot.main._auth_from_available'),
            mock.patch('certbot.main.display_ops.success_installation'),
            mock.patch('certbot.main.display_ops.success_renewal'),
            mock.patch('certbot.main._init_le_client'),
            mock.patch('certbot.main._suggest_donation_if_appropriate')]

        self.mock_auth = self.patches[0].start()
        self.mock_success_installation = self.patches[1].start()
        self.mock_success_renewal = self.patches[2].start()
        self.mock_init = self.patches[3].start()
        self.mock_suggest_donation = self.patches[4].start()

    def tearDown(self):
        for patch in self.patches:
            patch.stop()

    def _call(self):
        args = '-a webroot -i null -d {0}'.format(self.domain).split()
        plugins = disco.PluginsRegistry.find_all()
        config = configuration.NamespaceConfig(
            cli.prepare_and_parse_args(plugins, args))

        from certbot.main import run
        run(config, plugins)

    def test_newcert_success(self):
        self.mock_auth.return_value = ('newcert', mock.Mock())
        self._call()
        self.mock_success_installation.assert_called_once_with([self.domain])

    def test_reinstall_success(self):
        self.mock_auth.return_value = ('reinstall', mock.Mock())
        self._call()
        self.mock_success_installation.assert_called_once_with([self.domain])

    def test_renewal_success(self):
        self.mock_auth.return_value = ('renewal', mock.Mock())
        self._call()
        self.mock_success_renewal.assert_called_once_with([self.domain])


class ObtainCertTest(unittest.TestCase):
    """Tests for certbot.main.obtain_cert."""

    def setUp(self):
        self.get_utility_patch = mock.patch(
            'certbot.main.zope.component.getUtility')
        self.mock_get_utility = self.get_utility_patch.start()

    def tearDown(self):
        self.get_utility_patch.stop()

    def _call(self, args):
        plugins = disco.PluginsRegistry.find_all()
        config = configuration.NamespaceConfig(
            cli.prepare_and_parse_args(plugins, args))

        with mock.patch('certbot.main._init_le_client') as mock_init:
            main.obtain_cert(config, plugins)

        return mock_init()  # returns the client

    @mock.patch('certbot.main._auth_from_available')
    def test_no_reinstall_text_pause(self, mock_auth):
        mock_notification = self.mock_get_utility().notification
        mock_notification.side_effect = self._assert_no_pause
        mock_auth.return_value = ('reinstall', mock.ANY)
        self._call('certonly --webroot -d example.com'.split())

    def _assert_no_pause(self, message, pause=True):
        # pylint: disable=unused-argument
        self.assertFalse(pause)

    @mock.patch('certbot.cert_manager.lineage_for_certname')
    @mock.patch('certbot.cert_manager.domains_for_certname')
    @mock.patch('certbot.renewal.renew_cert')
    @mock.patch('certbot.main._report_new_cert')
    def test_find_lineage_for_domains_and_certname(self, mock_report_cert,
        mock_renew_cert, mock_domains, mock_lineage):
        domains = ['example.com', 'test.org']
        mock_domains.return_value = domains
        mock_lineage.names.return_value = domains
        self._call(('certonly --webroot -d example.com -d test.org '
            '--cert-name example.com').split())
        self.assertTrue(mock_lineage.call_count == 1)
        self.assertTrue(mock_domains.call_count == 1)
        self.assertTrue(mock_renew_cert.call_count == 1)
        self.assertTrue(mock_report_cert.call_count == 1)

        # user confirms updating lineage with new domains
        self._call(('certonly --webroot -d example.com -d test.com '
            '--cert-name example.com').split())
        self.assertTrue(mock_lineage.call_count == 2)
        self.assertTrue(mock_domains.call_count == 2)
        self.assertTrue(mock_renew_cert.call_count == 2)
        self.assertTrue(mock_report_cert.call_count == 2)

        # error in _ask_user_to_confirm_new_names
        util_mock = mock.Mock()
        util_mock.yesno.return_value = False
        self.mock_get_utility.return_value = util_mock
        self.assertRaises(errors.ConfigurationError, self._call,
            ('certonly --webroot -d example.com -d test.com --cert-name example.com').split())

    @mock.patch('certbot.cert_manager.lineage_for_certname')
    @mock.patch('certbot.main._report_new_cert')
    def test_find_lineage_for_domains_new_certname(self, mock_report_cert,
        mock_lineage):
        mock_lineage.return_value = None

        # no lineage with this name but we specified domains so create a new cert
        self._call(('certonly --webroot -d example.com -d test.com '
            '--cert-name example.com').split())
        self.assertTrue(mock_lineage.call_count == 1)
        self.assertTrue(mock_report_cert.call_count == 1)

        # no lineage with this name and we didn't give domains
        self.assertRaises(errors.ConfigurationError, self._call,
            ('certonly --webroot --cert-name example.com').split())

class FindDomainsOrCertnameTest(unittest.TestCase):
    """Tests for certbot.main._find_domains_or_certname."""

    @mock.patch('certbot.display.ops.choose_names')
    def test_display_ops(self, mock_choose_names):
        mock_config = mock.Mock(domains=None, certname=None)
        mock_choose_names.return_value = "domainname"
        # pylint: disable=protected-access
        self.assertEqual(main._find_domains_or_certname(mock_config, None),
            ("domainname", None))

    @mock.patch('certbot.display.ops.choose_names')
    def test_no_results(self, mock_choose_names):
        mock_config = mock.Mock(domains=None, certname=None)
        mock_choose_names.return_value = []
        # pylint: disable=protected-access
        self.assertRaises(errors.Error, main._find_domains_or_certname, mock_config, None)


class RevokeTest(unittest.TestCase):
    """Tests for certbot.main.revoke."""

    def setUp(self):
        self.tempdir_path = tempfile.mkdtemp()
        shutil.copy(CERT_PATH, self.tempdir_path)
        self.tmp_cert_path = os.path.abspath(os.path.join(self.tempdir_path,
            'cert.pem'))

        self.patches = [
            mock.patch('acme.client.Client', autospec=True),
            mock.patch('certbot.client.Client'),
            mock.patch('certbot.main._determine_account'),
            mock.patch('certbot.main.display_ops.success_revocation')
        ]
        self.mock_acme_client = self.patches[0].start()
        self.patches[1].start()
        self.mock_determine_account = self.patches[2].start()
        self.mock_success_revoke = self.patches[3].start()

        from certbot.account import Account

        self.regr = mock.MagicMock()
        self.meta = Account.Meta(
            creation_host="test.certbot.org",
            creation_dt=datetime.datetime(
                2015, 7, 4, 14, 4, 10, tzinfo=pytz.UTC))
        self.acc = Account(self.regr, JWK, self.meta)

        self.mock_determine_account.return_value = (self.acc, None)

    def tearDown(self):
        shutil.rmtree(self.tempdir_path)
        for patch in self.patches:
            patch.stop()

<<<<<<< HEAD
    def _call(self, extra_args=""):
        args = 'revoke --cert-path={0} ' + extra_args
        args = args.format(self.tmp_cert_path).split()
        plugins = plugins_disco.PluginsRegistry.find_all()
=======
    def _call(self):
        args = 'revoke --cert-path={0}'.format(self.tmp_cert_path).split()
        plugins = disco.PluginsRegistry.find_all()
>>>>>>> e6f24db6
        config = configuration.NamespaceConfig(
            cli.prepare_and_parse_args(plugins, args))

        from certbot.main import revoke
        revoke(config, plugins)

    @mock.patch('certbot.main.client.acme_client')
    def test_revoke_with_reason(self, mock_acme_client):
        mock_revoke = mock_acme_client.Client().revoke
        self._call("--reason Unspecified")
        self._call("--reason KeyCompromise")
        self._call("--reason AffiliationChanged")
        self._call("--reason Superseded")
        self._call("--reason CessationOfOperation")
        expected = [mock.call(mock.ANY, 0), mock.call(mock.ANY, 1),
                    mock.call(mock.ANY, 3), mock.call(mock.ANY, 4),
                    mock.call(mock.ANY, 5)]
        self.assertEqual(expected, mock_revoke.call_args_list)

    def test_revocation_success(self):
        self._call()
        self.mock_success_revoke.assert_called_once_with(self.tmp_cert_path)

    def test_revocation_error(self):
        from acme import errors as acme_errors
        self.mock_acme_client.side_effect = acme_errors.ClientError()
        self.assertRaises(acme_errors.ClientError, self._call)
        self.mock_success_revoke.assert_not_called()


class SetupLogFileHandlerTest(unittest.TestCase):
    """Tests for certbot.main.setup_log_file_handler."""

    def setUp(self):
        self.config = mock.Mock(spec_set=['logs_dir'],
                                logs_dir=tempfile.mkdtemp())

    def tearDown(self):
        shutil.rmtree(self.config.logs_dir)

    def _call(self, *args, **kwargs):
        from certbot.main import setup_log_file_handler
        return setup_log_file_handler(*args, **kwargs)

    @mock.patch('certbot.main.logging.handlers.RotatingFileHandler')
    def test_ioerror(self, mock_handler):
        mock_handler.side_effect = IOError
        self.assertRaises(errors.Error, self._call,
                          self.config, "test.log", "%s")


class SetupLoggingTest(unittest.TestCase):
    """Tests for certbot.main.setup_logging."""

    def setUp(self):
        self.config = mock.Mock(
            logs_dir=tempfile.mkdtemp(),
            noninteractive_mode=False, quiet=False,
            verbose_count=constants.CLI_DEFAULTS['verbose_count'])

    def tearDown(self):
        shutil.rmtree(self.config.logs_dir)

    @classmethod
    def _call(cls, *args, **kwargs):
        from certbot.main import setup_logging
        return setup_logging(*args, **kwargs)

    @mock.patch('certbot.main.logging.getLogger')
    def test_defaults(self, mock_get_logger):
        self._call(self.config)

        cli_handler = mock_get_logger().addHandler.call_args_list[0][0][0]
        self.assertEqual(cli_handler.level, -self.config.verbose_count * 10)
        self.assertTrue(
            isinstance(cli_handler, colored_logging.StreamHandler))

    @mock.patch('certbot.main.logging.getLogger')
    def test_quiet_mode(self, mock_get_logger):
        self.config.quiet = self.config.noninteractive_mode = True
        self._call(self.config)

        cli_handler = mock_get_logger().addHandler.call_args_list[0][0][0]
        self.assertEqual(cli_handler.level, constants.QUIET_LOGGING_LEVEL)
        self.assertTrue(
            isinstance(cli_handler, colored_logging.StreamHandler))


class MakeOrVerifyCoreDirTest(unittest.TestCase):
    """Tests for certbot.main.make_or_verify_core_dir."""

    def setUp(self):
        self.dir = tempfile.mkdtemp()

    def tearDown(self):
        shutil.rmtree(self.dir)

    def _call(self, *args, **kwargs):
        from certbot.main import make_or_verify_core_dir
        return make_or_verify_core_dir(*args, **kwargs)

    def test_success(self):
        new_dir = os.path.join(self.dir, 'new')
        self._call(new_dir, 0o700, os.geteuid(), False)
        self.assertTrue(os.path.exists(new_dir))

    @mock.patch('certbot.main.util.make_or_verify_dir')
    def test_failure(self, mock_make_or_verify):
        mock_make_or_verify.side_effect = OSError
        self.assertRaises(errors.Error, self._call,
                          self.dir, 0o700, os.geteuid(), False)


class DetermineAccountTest(unittest.TestCase):
    """Tests for certbot.main._determine_account."""

    def setUp(self):
        self.args = mock.MagicMock(account=None, email=None,
                                   register_unsafely_without_email=False)
        self.config = configuration.NamespaceConfig(self.args)
        self.accs = [mock.MagicMock(id='x'), mock.MagicMock(id='y')]
        self.account_storage = account.AccountMemoryStorage()

    def _call(self):
        # pylint: disable=protected-access
        from certbot.main import _determine_account
        with mock.patch('certbot.main.account.AccountFileStorage') as mock_storage:
            mock_storage.return_value = self.account_storage
            return _determine_account(self.config)

    def test_args_account_set(self):
        self.account_storage.save(self.accs[1])
        self.config.account = self.accs[1].id
        self.assertEqual((self.accs[1], None), self._call())
        self.assertEqual(self.accs[1].id, self.config.account)
        self.assertTrue(self.config.email is None)

    def test_single_account(self):
        self.account_storage.save(self.accs[0])
        self.assertEqual((self.accs[0], None), self._call())
        self.assertEqual(self.accs[0].id, self.config.account)
        self.assertTrue(self.config.email is None)

    @mock.patch('certbot.client.display_ops.choose_account')
    def test_multiple_accounts(self, mock_choose_accounts):
        for acc in self.accs:
            self.account_storage.save(acc)
        mock_choose_accounts.return_value = self.accs[1]
        self.assertEqual((self.accs[1], None), self._call())
        self.assertEqual(
            set(mock_choose_accounts.call_args[0][0]), set(self.accs))
        self.assertEqual(self.accs[1].id, self.config.account)
        self.assertTrue(self.config.email is None)

    @mock.patch('certbot.client.display_ops.get_email')
    def test_no_accounts_no_email(self, mock_get_email):
        mock_get_email.return_value = 'foo@bar.baz'

        with mock.patch('certbot.main.client') as client:
            client.register.return_value = (
                self.accs[0], mock.sentinel.acme)
            self.assertEqual((self.accs[0], mock.sentinel.acme), self._call())
        client.register.assert_called_once_with(
            self.config, self.account_storage, tos_cb=mock.ANY)

        self.assertEqual(self.accs[0].id, self.config.account)
        self.assertEqual('foo@bar.baz', self.config.email)

    def test_no_accounts_email(self):
        self.config.email = 'other email'
        with mock.patch('certbot.main.client') as client:
            client.register.return_value = (self.accs[1], mock.sentinel.acme)
            self._call()
        self.assertEqual(self.accs[1].id, self.config.account)
        self.assertEqual('other email', self.config.email)


class MainTest(unittest.TestCase):  # pylint: disable=too-many-public-methods
    """Tests for different commands."""

    def setUp(self):
        self.tmp_dir = tempfile.mkdtemp()
        self.config_dir = os.path.join(self.tmp_dir, 'config')
        self.work_dir = os.path.join(self.tmp_dir, 'work')
        self.logs_dir = os.path.join(self.tmp_dir, 'logs')
        os.mkdir(self.logs_dir)
        self.standard_args = ['--config-dir', self.config_dir,
                              '--work-dir', self.work_dir,
                              '--logs-dir', self.logs_dir, '--text']

    def tearDown(self):
        shutil.rmtree(self.tmp_dir)
        # Reset globals in cli
        # pylint: disable=protected-access
        cli._parser = cli.set_by_cli.detector = None

    def _call(self, args, stdout=None):
        "Run the cli with output streams and actual client mocked out"
        with mock.patch('certbot.main.client') as client:
            ret, stdout, stderr = self._call_no_clientmock(args, stdout)
            return ret, stdout, stderr, client

    def _call_no_clientmock(self, args, stdout=None):
        "Run the client with output streams mocked out"
        args = self.standard_args + args

        toy_stdout = stdout if stdout else six.StringIO()
        with mock.patch('certbot.main.sys.stdout', new=toy_stdout):
            with mock.patch('certbot.main.sys.stderr') as stderr:
                ret = main.main(args[:])  # NOTE: parser can alter its args!
        return ret, toy_stdout, stderr

    def test_no_flags(self):
        with mock.patch('certbot.main.run') as mock_run:
            self._call([])
            self.assertEqual(1, mock_run.call_count)

    def test_version_string_program_name(self):
        toy_out = six.StringIO()
        toy_err = six.StringIO()
        with mock.patch('certbot.main.sys.stdout', new=toy_out):
            with mock.patch('certbot.main.sys.stderr', new=toy_err):
                try:
                    main.main(["--version"])
                except SystemExit:
                    pass
                finally:
                    output = toy_out.getvalue() or toy_err.getvalue()
                    self.assertTrue("certbot" in output, "Output is {0}".format(output))
        toy_out.close()
        toy_err.close()

    def _cli_missing_flag(self, args, message):
        "Ensure that a particular error raises a missing cli flag error containing message"
        exc = None
        try:
            with mock.patch('certbot.main.sys.stderr'):
                main.main(self.standard_args + args[:])  # NOTE: parser can alter its args!
        except errors.MissingCommandlineFlag as exc_:
            exc = exc_
            self.assertTrue(message in str(exc))
        self.assertTrue(exc is not None)

    def test_noninteractive(self):
        args = ['-n', 'certonly']
        self._cli_missing_flag(args, "specify a plugin")
        args.extend(['--standalone', '-d', 'eg.is'])
        self._cli_missing_flag(args, "register before running")
        with mock.patch('certbot.main._auth_from_available'):
            with mock.patch('certbot.main.client.acme_from_config_key'):
                args.extend(['--email', 'io@io.is'])
                self._cli_missing_flag(args, "--agree-tos")

    @mock.patch('certbot.main.client.acme_client.Client')
    @mock.patch('certbot.main._determine_account')
    @mock.patch('certbot.main.client.Client.obtain_and_enroll_certificate')
    @mock.patch('certbot.main._auth_from_available')
    def test_user_agent(self, afa, _obt, det, _client):
        # Normally the client is totally mocked out, but here we need more
        # arguments to automate it...
        args = ["--standalone", "certonly", "-m", "none@none.com",
                "-d", "example.com", '--agree-tos'] + self.standard_args
        det.return_value = mock.MagicMock(), None
        afa.return_value = "newcert", mock.MagicMock()

        with mock.patch('certbot.main.client.acme_client.ClientNetwork') as acme_net:
            self._call_no_clientmock(args)
            os_ver = util.get_os_info_ua()
            ua = acme_net.call_args[1]["user_agent"]
            self.assertTrue(os_ver in ua)
            import platform
            plat = platform.platform()
            if "linux" in plat.lower():
                self.assertTrue(util.get_os_info_ua() in ua)

        with mock.patch('certbot.main.client.acme_client.ClientNetwork') as acme_net:
            ua = "bandersnatch"
            args += ["--user-agent", ua]
            self._call_no_clientmock(args)
            acme_net.assert_called_once_with(mock.ANY, verify_ssl=True, user_agent=ua)

    @mock.patch('certbot.main.plug_sel.record_chosen_plugins')
    @mock.patch('certbot.main.plug_sel.pick_installer')
    def test_installer_selection(self, mock_pick_installer, _rec):
        self._call(['install', '--domains', 'foo.bar', '--cert-path', 'cert',
                    '--key-path', 'key', '--chain-path', 'chain'])
        self.assertEqual(mock_pick_installer.call_count, 1)

    @mock.patch('certbot.util.exe_exists')
    def test_configurator_selection(self, mock_exe_exists):
        mock_exe_exists.return_value = True
        real_plugins = disco.PluginsRegistry.find_all()
        args = ['--apache', '--authenticator', 'standalone']

        # This needed two calls to find_all(), which we're avoiding for now
        # because of possible side effects:
        # https://github.com/letsencrypt/letsencrypt/commit/51ed2b681f87b1eb29088dd48718a54f401e4855
        #with mock.patch('certbot.cli.plugins_testable') as plugins:
        #    plugins.return_value = {"apache": True, "nginx": True}
        #    ret, _, _, _ = self._call(args)
        #    self.assertTrue("Too many flags setting" in ret)

        args = ["install", "--nginx", "--cert-path", "/tmp/blah", "--key-path", "/tmp/blah",
                "--nginx-server-root", "/nonexistent/thing", "-d",
                "example.com", "--debug"]
        if "nginx" in real_plugins:
            # Sending nginx a non-existent conf dir will simulate misconfiguration
            # (we can only do that if certbot-nginx is actually present)
            ret, _, _, _ = self._call(args)
            self.assertTrue("The nginx plugin is not working" in ret)
            self.assertTrue("MisconfigurationError" in ret)

        self._cli_missing_flag(["--standalone"], "With the standalone plugin, you probably")

        with mock.patch("certbot.main._init_le_client") as mock_init:
            with mock.patch("certbot.main._auth_from_available") as mock_afa:
                mock_afa.return_value = (mock.MagicMock(), mock.MagicMock())
                self._call(["certonly", "--manual", "-d", "foo.bar"])
                unused_config, auth, unused_installer = mock_init.call_args[0]
                self.assertTrue(isinstance(auth, manual.Authenticator))

        with mock.patch('certbot.main.obtain_cert') as mock_certonly:
            self._call(["auth", "--standalone"])
            self.assertEqual(1, mock_certonly.call_count)

    def test_rollback(self):
        _, _, _, client = self._call(['rollback'])
        self.assertEqual(1, client.rollback.call_count)

        _, _, _, client = self._call(['rollback', '--checkpoints', '123'])
        client.rollback.assert_called_once_with(
            mock.ANY, 123, mock.ANY, mock.ANY)

    def test_config_changes(self):
        _, _, _, client = self._call(['config_changes'])
        self.assertEqual(1, client.view_config_changes.call_count)

    @mock.patch('certbot.cert_manager.update_live_symlinks')
    def test_update_symlinks(self, mock_cert_manager):
        self._call_no_clientmock(['update_symlinks'])
        self.assertEqual(1, mock_cert_manager.call_count)

    @mock.patch('certbot.cert_manager.certificates')
    def test_certificates(self, mock_cert_manager):
        self._call_no_clientmock(['certificates'])
        self.assertEqual(1, mock_cert_manager.call_count)

    def test_plugins(self):
        flags = ['--init', '--prepare', '--authenticators', '--installers']
        for args in itertools.chain(
                *(itertools.combinations(flags, r)
                  for r in six.moves.range(len(flags)))):
            self._call(['plugins'] + list(args))

    @mock.patch('certbot.main.plugins_disco')
    @mock.patch('certbot.main.cli.HelpfulArgumentParser.determine_help_topics')
    def test_plugins_no_args(self, _det, mock_disco):
        ifaces = []
        plugins = mock_disco.PluginsRegistry.find_all()

        _, stdout, _, _ = self._call(['plugins'])
        plugins.visible.assert_called_once_with()
        plugins.visible().ifaces.assert_called_once_with(ifaces)
        filtered = plugins.visible().ifaces()
        self.assertEqual(stdout.getvalue().strip(), str(filtered))

    @mock.patch('certbot.main.plugins_disco')
    @mock.patch('certbot.main.cli.HelpfulArgumentParser.determine_help_topics')
    def test_plugins_init(self, _det, mock_disco):
        ifaces = []
        plugins = mock_disco.PluginsRegistry.find_all()

        _, stdout, _, _ = self._call(['plugins', '--init'])
        plugins.visible.assert_called_once_with()
        plugins.visible().ifaces.assert_called_once_with(ifaces)
        filtered = plugins.visible().ifaces()
        self.assertEqual(filtered.init.call_count, 1)
        filtered.verify.assert_called_once_with(ifaces)
        verified = filtered.verify()
        self.assertEqual(stdout.getvalue().strip(), str(verified))

    @mock.patch('certbot.main.plugins_disco')
    @mock.patch('certbot.main.cli.HelpfulArgumentParser.determine_help_topics')
    def test_plugins_prepare(self, _det, mock_disco):
        ifaces = []
        plugins = mock_disco.PluginsRegistry.find_all()
        _, stdout, _, _ = self._call(['plugins', '--init', '--prepare'])
        plugins.visible.assert_called_once_with()
        plugins.visible().ifaces.assert_called_once_with(ifaces)
        filtered = plugins.visible().ifaces()
        self.assertEqual(filtered.init.call_count, 1)
        filtered.verify.assert_called_once_with(ifaces)
        verified = filtered.verify()
        verified.prepare.assert_called_once_with()
        verified.available.assert_called_once_with()
        available = verified.available()
        self.assertEqual(stdout.getvalue().strip(), str(available))

    def test_certonly_abspath(self):
        cert = 'cert'
        key = 'key'
        chain = 'chain'
        fullchain = 'fullchain'

        with mock.patch('certbot.main.obtain_cert') as mock_obtaincert:
            self._call(['certonly', '--cert-path', cert, '--key-path', 'key',
                        '--chain-path', 'chain',
                        '--fullchain-path', 'fullchain'])

        config, unused_plugins = mock_obtaincert.call_args[0]
        self.assertEqual(config.cert_path, os.path.abspath(cert))
        self.assertEqual(config.key_path, os.path.abspath(key))
        self.assertEqual(config.chain_path, os.path.abspath(chain))
        self.assertEqual(config.fullchain_path, os.path.abspath(fullchain))

    def test_certonly_bad_args(self):
        try:
            self._call(['-a', 'bad_auth', 'certonly'])
            assert False, "Exception should have been raised"
        except errors.PluginSelectionError as e:
            self.assertTrue('The requested bad_auth plugin does not appear' in str(e))

    def test_check_config_sanity_domain(self):
        # FQDN
        self.assertRaises(errors.ConfigurationError,
                          self._call,
                          ['-d', 'a' * 64])
        # FQDN 2
        self.assertRaises(errors.ConfigurationError,
                          self._call,
                          ['-d', (('a' * 50) + '.') * 10])
        # Wildcard
        self.assertRaises(errors.ConfigurationError,
                          self._call,
                          ['-d', '*.wildcard.tld'])

        # Bare IP address (this is actually a different error message now)
        self.assertRaises(errors.ConfigurationError,
                          self._call,
                          ['-d', '204.11.231.35'])

    def test_csr_with_besteffort(self):
        self.assertRaises(
            errors.Error, self._call,
            'certonly --csr {0} --allow-subset-of-names'.format(CSR).split())

    def test_run_with_csr(self):
        # This is an error because you can only use --csr with certonly
        try:
            self._call(['--csr', CSR])
        except errors.Error as e:
            assert "Please try the certonly" in repr(e)
            return
        assert False, "Expected supplying --csr to fail with default verb"

    def test_csr_with_no_domains(self):
        self.assertRaises(
            errors.Error, self._call,
            'certonly --csr {0}'.format(
                test_util.vector_path('csr-nonames.pem')).split())

    def test_csr_with_inconsistent_domains(self):
        self.assertRaises(
            errors.Error, self._call,
            'certonly -d example.org --csr {0}'.format(CSR).split())

    def _certonly_new_request_common(self, mock_client, args=None):
        with mock.patch('certbot.main._find_lineage_for_domains_and_certname') as mock_renewal:
            mock_renewal.return_value = ("newcert", None)
            with mock.patch('certbot.main._init_le_client') as mock_init:
                mock_init.return_value = mock_client
                if args is None:
                    args = []
                args += '-d foo.bar -a standalone certonly'.split()
                self._call(args)

    @mock.patch('certbot.main.zope.component.getUtility')
    def test_certonly_dry_run_new_request_success(self, mock_get_utility):
        mock_client = mock.MagicMock()
        mock_client.obtain_and_enroll_certificate.return_value = None
        self._certonly_new_request_common(mock_client, ['--dry-run'])
        self.assertEqual(
            mock_client.obtain_and_enroll_certificate.call_count, 1)
        self.assertTrue(
            'dry run' in mock_get_utility().add_message.call_args[0][0])
        # Asserts we don't suggest donating after a successful dry run
        self.assertEqual(mock_get_utility().add_message.call_count, 1)

    @mock.patch('certbot.crypto_util.notAfter')
    @mock.patch('certbot.main.zope.component.getUtility')
    def test_certonly_new_request_success(self, mock_get_utility, mock_notAfter):
        cert_path = '/etc/letsencrypt/live/foo.bar'
        date = '1970-01-01'
        mock_notAfter().date.return_value = date

        mock_lineage = mock.MagicMock(cert=cert_path, fullchain=cert_path)
        mock_client = mock.MagicMock()
        mock_client.obtain_and_enroll_certificate.return_value = mock_lineage
        self._certonly_new_request_common(mock_client)
        self.assertEqual(
            mock_client.obtain_and_enroll_certificate.call_count, 1)
        cert_msg = mock_get_utility().add_message.call_args_list[0][0][0]
        self.assertTrue(cert_path in cert_msg)
        self.assertTrue(date in cert_msg)
        self.assertTrue(
            'donate' in mock_get_utility().add_message.call_args[0][0])

    def test_certonly_new_request_failure(self):
        mock_client = mock.MagicMock()
        mock_client.obtain_and_enroll_certificate.return_value = False
        self.assertRaises(errors.Error,
                          self._certonly_new_request_common, mock_client)

    def _test_renewal_common(self, due_for_renewal, extra_args, log_out=None,
                             args=None, should_renew=True, error_expected=False):
        # pylint: disable=too-many-locals,too-many-arguments
        cert_path = test_util.vector_path('cert.pem')
        chain_path = '/etc/letsencrypt/live/foo.bar/fullchain.pem'
        mock_lineage = mock.MagicMock(cert=cert_path, fullchain=chain_path)
        mock_lineage.should_autorenew.return_value = due_for_renewal
        mock_lineage.has_pending_deployment.return_value = False
        mock_lineage.names.return_value = ['isnot.org']
        mock_certr = mock.MagicMock()
        mock_key = mock.MagicMock(pem='pem_key')
        mock_client = mock.MagicMock()
        stdout = None
        mock_client.obtain_certificate.return_value = (mock_certr, 'chain',
                                                       mock_key, 'csr')
        try:
            with mock.patch('certbot.cert_manager.find_duplicative_certs') as mock_fdc:
                mock_fdc.return_value = (mock_lineage, None)
                with mock.patch('certbot.main._init_le_client') as mock_init:
                    mock_init.return_value = mock_client
                    get_utility_path = 'certbot.main.zope.component.getUtility'
                    with mock.patch(get_utility_path) as mock_get_utility:
                        with mock.patch('certbot.main.renewal.OpenSSL') as mock_ssl:
                            mock_latest = mock.MagicMock()
                            mock_latest.get_issuer.return_value = "Fake fake"
                            mock_ssl.crypto.load_certificate.return_value = mock_latest
                            with mock.patch('certbot.main.renewal.crypto_util'):
                                if not args:
                                    args = ['-d', 'isnot.org', '-a', 'standalone', 'certonly']
                                if extra_args:
                                    args += extra_args
                                try:
                                    ret, stdout, _, _ = self._call(args)
                                    if ret:
                                        print("Returned", ret)
                                        raise AssertionError(ret)
                                    assert not error_expected, "renewal should have errored"
                                except: # pylint: disable=bare-except
                                    if not error_expected:
                                        raise AssertionError(
                                            "Unexpected renewal error:\n" +
                                            traceback.format_exc())

            if should_renew:
                mock_client.obtain_certificate.assert_called_once_with(['isnot.org'])
            else:
                self.assertEqual(mock_client.obtain_certificate.call_count, 0)
        except:
            self._dump_log()
            raise
        finally:
            if log_out:
                with open(os.path.join(self.logs_dir, "letsencrypt.log")) as lf:
                    self.assertTrue(log_out in lf.read())

        return mock_lineage, mock_get_utility, stdout

    def test_certonly_renewal(self):
        lineage, get_utility, _ = self._test_renewal_common(True, [])
        self.assertEqual(lineage.save_successor.call_count, 1)
        lineage.update_all_links_to.assert_called_once_with(
            lineage.latest_common_version())
        cert_msg = get_utility().add_message.call_args_list[0][0][0]
        self.assertTrue('fullchain.pem' in cert_msg)
        self.assertTrue('donate' in get_utility().add_message.call_args[0][0])

    def test_certonly_renewal_triggers(self):
        # --dry-run should force renewal
        _, get_utility, _ = self._test_renewal_common(False, ['--dry-run', '--keep'],
                                                      log_out="simulating renewal")
        self.assertEqual(get_utility().add_message.call_count, 1)
        self.assertTrue('dry run' in get_utility().add_message.call_args[0][0])

        self._test_renewal_common(False, ['--renew-by-default', '-tvv', '--debug'],
                                  log_out="Auto-renewal forced")
        self.assertEqual(get_utility().add_message.call_count, 1)

        self._test_renewal_common(False, ['-tvv', '--debug', '--keep'],
                                  log_out="not yet due", should_renew=False)

    def _dump_log(self):
        print("Logs:")
        log_path = os.path.join(self.logs_dir, "letsencrypt.log")
        if os.path.exists(log_path):
            with open(log_path) as lf:
                print(lf.read())

    def test_renew_verb(self):
        test_util.make_lineage(self, 'sample-renewal.conf')
        args = ["renew", "--dry-run", "-tvv"]
        self._test_renewal_common(True, [], args=args, should_renew=True)

    def test_quiet_renew(self):
        test_util.make_lineage(self, 'sample-renewal.conf')
        args = ["renew", "--dry-run"]
        _, _, stdout = self._test_renewal_common(True, [], args=args, should_renew=True)
        out = stdout.getvalue()
        self.assertTrue("renew" in out)

        args = ["renew", "--dry-run", "-q"]
        _, _, stdout = self._test_renewal_common(True, [], args=args, should_renew=True)
        out = stdout.getvalue()
        self.assertEqual("", out)

    def test_renew_hook_validation(self):
        test_util.make_lineage(self, 'sample-renewal.conf')
        args = ["renew", "--dry-run", "--post-hook=no-such-command"]
        self._test_renewal_common(True, [], args=args, should_renew=False,
                                  error_expected=True)

    def test_renew_no_hook_validation(self):
        test_util.make_lineage(self, 'sample-renewal.conf')
        args = ["renew", "--dry-run", "--post-hook=no-such-command",
                "--disable-hook-validation"]
        self._test_renewal_common(True, [], args=args, should_renew=True,
                                  error_expected=False)

    @mock.patch("certbot.cli.set_by_cli")
    def test_ancient_webroot_renewal_conf(self, mock_set_by_cli):
        mock_set_by_cli.return_value = False
        rc_path = test_util.make_lineage(self, 'sample-renewal-ancient.conf')
        args = mock.MagicMock(account=None, email=None, webroot_path=None)
        config = configuration.NamespaceConfig(args)
        lineage = storage.RenewableCert(rc_path,
            configuration.RenewerConfiguration(config))
        renewalparams = lineage.configuration["renewalparams"]
        # pylint: disable=protected-access
        renewal._restore_webroot_config(config, renewalparams)
        self.assertEqual(config.webroot_path, ["/var/www/"])

    def test_renew_verb_empty_config(self):
        rd = os.path.join(self.config_dir, 'renewal')
        if not os.path.exists(rd):
            os.makedirs(rd)
        with open(os.path.join(rd, 'empty.conf'), 'w'):
            pass  # leave the file empty
        args = ["renew", "--dry-run", "-tvv"]
        self._test_renewal_common(False, [], args=args, should_renew=False, error_expected=True)

    def test_renew_with_certname(self):
        test_util.make_lineage(self, 'sample-renewal.conf')
        self._test_renewal_common(True, [], should_renew=True,
            args=['renew', '--dry-run', '--cert-name', 'sample-renewal'])

    def test_renew_with_bad_certname(self):
        self._test_renewal_common(True, [], should_renew=False,
            args=['renew', '--dry-run', '--cert-name', 'sample-renewal'],
            error_expected=True)

    def _make_dummy_renewal_config(self):
        renewer_configs_dir = os.path.join(self.config_dir, 'renewal')
        os.makedirs(renewer_configs_dir)
        with open(os.path.join(renewer_configs_dir, 'test.conf'), 'w') as f:
            f.write("My contents don't matter")

    def _test_renew_common(self, renewalparams=None, names=None,
                           assert_oc_called=None, **kwargs):
        self._make_dummy_renewal_config()
        with mock.patch('certbot.storage.RenewableCert') as mock_rc:
            mock_lineage = mock.MagicMock()
            mock_lineage.fullchain = "somepath/fullchain.pem"
            if renewalparams is not None:
                mock_lineage.configuration = {'renewalparams': renewalparams}
            if names is not None:
                mock_lineage.names.return_value = names
            mock_rc.return_value = mock_lineage
            with mock.patch('certbot.main.obtain_cert') as mock_obtain_cert:
                kwargs.setdefault('args', ['renew'])
                self._test_renewal_common(True, None, should_renew=False, **kwargs)

            if assert_oc_called is not None:
                if assert_oc_called:
                    self.assertTrue(mock_obtain_cert.called)
                else:
                    self.assertFalse(mock_obtain_cert.called)

    def test_renew_no_renewalparams(self):
        self._test_renew_common(assert_oc_called=False, error_expected=True)

    def test_renew_no_authenticator(self):
        self._test_renew_common(renewalparams={}, assert_oc_called=False,
            error_expected=True)

    def test_renew_with_bad_int(self):
        renewalparams = {'authenticator': 'webroot',
                         'rsa_key_size': 'over 9000'}
        self._test_renew_common(renewalparams=renewalparams, error_expected=True,
                                assert_oc_called=False)

    def test_renew_with_nonetype_http01(self):
        renewalparams = {'authenticator': 'webroot',
                         'http01_port': 'None'}
        self._test_renew_common(renewalparams=renewalparams,
                                assert_oc_called=True)

    def test_renew_with_bad_domain(self):
        renewalparams = {'authenticator': 'webroot'}
        names = ['*.example.com']
        self._test_renew_common(renewalparams=renewalparams, error_expected=True,
                                names=names, assert_oc_called=False)

    def test_renew_with_configurator(self):
        renewalparams = {'authenticator': 'webroot'}
        self._test_renew_common(
            renewalparams=renewalparams, assert_oc_called=True,
            args='renew --configurator apache'.split())

    def test_renew_plugin_config_restoration(self):
        renewalparams = {'authenticator': 'webroot',
                         'webroot_path': 'None',
                         'webroot_imaginary_flag': '42'}
        self._test_renew_common(renewalparams=renewalparams,
                                assert_oc_called=True)

    def test_renew_with_webroot_map(self):
        renewalparams = {'authenticator': 'webroot'}
        self._test_renew_common(
            renewalparams=renewalparams, assert_oc_called=True,
            args=['renew', '--webroot-map', '{"example.com": "/tmp"}'])

    def test_renew_reconstitute_error(self):
        # pylint: disable=protected-access
        with mock.patch('certbot.main.renewal._reconstitute') as mock_reconstitute:
            mock_reconstitute.side_effect = Exception
            self._test_renew_common(assert_oc_called=False, error_expected=True)

    def test_renew_obtain_cert_error(self):
        self._make_dummy_renewal_config()
        with mock.patch('certbot.storage.RenewableCert') as mock_rc:
            mock_lineage = mock.MagicMock()
            mock_lineage.fullchain = "somewhere/fullchain.pem"
            mock_rc.return_value = mock_lineage
            mock_lineage.configuration = {
                'renewalparams': {'authenticator': 'webroot'}}
            with mock.patch('certbot.main.obtain_cert') as mock_obtain_cert:
                mock_obtain_cert.side_effect = Exception
                self._test_renewal_common(True, None, error_expected=True,
                                          args=['renew'], should_renew=False)

    def test_renew_with_bad_cli_args(self):
        self._test_renewal_common(True, None, args='renew -d example.com'.split(),
                                  should_renew=False, error_expected=True)
        self._test_renewal_common(True, None, args='renew --csr {0}'.format(CSR).split(),
                                  should_renew=False, error_expected=True)

    @mock.patch('certbot.main.zope.component.getUtility')
    @mock.patch('certbot.main._find_lineage_for_domains_and_certname')
    @mock.patch('certbot.main._init_le_client')
    def test_certonly_reinstall(self, mock_init, mock_renewal, mock_get_utility):
        mock_renewal.return_value = ('reinstall', mock.MagicMock())
        mock_init.return_value = mock_client = mock.MagicMock()
        self._call(['-d', 'foo.bar', '-a', 'standalone', 'certonly'])
        self.assertFalse(mock_client.obtain_certificate.called)
        self.assertFalse(mock_client.obtain_and_enroll_certificate.called)
        self.assertEqual(mock_get_utility().add_message.call_count, 0)
        #self.assertTrue('donate' not in mock_get_utility().add_message.call_args[0][0])

    def _test_certonly_csr_common(self, extra_args=None):
        certr = 'certr'
        chain = 'chain'
        mock_client = mock.MagicMock()
        mock_client.obtain_certificate_from_csr.return_value = (certr, chain)
        cert_path = '/etc/letsencrypt/live/example.com/cert.pem'
        mock_client.save_certificate.return_value = cert_path, None, None
        with mock.patch('certbot.main._init_le_client') as mock_init:
            mock_init.return_value = mock_client
            get_utility_path = 'certbot.main.zope.component.getUtility'
            with mock.patch(get_utility_path) as mock_get_utility:
                chain_path = '/etc/letsencrypt/live/example.com/chain.pem'
                full_path = '/etc/letsencrypt/live/example.com/fullchain.pem'
                args = ('-a standalone certonly --csr {0} --cert-path {1} '
                        '--chain-path {2} --fullchain-path {3}').format(
                            CSR, cert_path, chain_path, full_path).split()
                if extra_args:
                    args += extra_args
                with mock.patch('certbot.main.crypto_util'):
                    self._call(args)

        if '--dry-run' in args:
            self.assertFalse(mock_client.save_certificate.called)
        else:
            mock_client.save_certificate.assert_called_once_with(
                certr, chain, cert_path, chain_path, full_path)

        return mock_get_utility

    def test_certonly_csr(self):
        mock_get_utility = self._test_certonly_csr_common()
        cert_msg = mock_get_utility().add_message.call_args_list[0][0][0]
        self.assertTrue('cert.pem' in cert_msg)
        self.assertTrue(
            'donate' in mock_get_utility().add_message.call_args[0][0])

    def test_certonly_csr_dry_run(self):
        mock_get_utility = self._test_certonly_csr_common(['--dry-run'])
        self.assertEqual(mock_get_utility().add_message.call_count, 1)
        self.assertTrue(
            'dry run' in mock_get_utility().add_message.call_args[0][0])

    @mock.patch('certbot.main.client.acme_client')
    def test_revoke_with_key(self, mock_acme_client):
        server = 'foo.bar'
        self._call_no_clientmock(['--cert-path', CERT, '--key-path', KEY,
                                 '--server', server, 'revoke'])
        with open(KEY, 'rb') as f:
            mock_acme_client.Client.assert_called_once_with(
                server, key=jose.JWK.load(f.read()), net=mock.ANY)
        with open(CERT, 'rb') as f:
            cert = crypto_util.pyopenssl_load_certificate(f.read())[0]
            mock_revoke = mock_acme_client.Client().revoke
            mock_revoke.assert_called_once_with(jose.ComparableX509(cert))

    @mock.patch('certbot.main._determine_account')
    def test_revoke_without_key(self, mock_determine_account):
        mock_determine_account.return_value = (mock.MagicMock(), None)
        _, _, _, client = self._call(['--cert-path', CERT, 'revoke'])
        with open(CERT) as f:
            cert = crypto_util.pyopenssl_load_certificate(f.read())[0]
            mock_revoke = client.acme_from_config_key().revoke
            mock_revoke.assert_called_once_with(jose.ComparableX509(cert))

    def test_agree_dev_preview_config(self):
        with mock.patch('certbot.main.run') as mocked_run:
            self._call(['-c', test_util.vector_path('cli.ini')])
        self.assertTrue(mocked_run.called)

    def test_register(self):
        with mock.patch('certbot.main.client') as mocked_client:
            acc = mock.MagicMock()
            acc.id = "imaginary_account"
            mocked_client.register.return_value = (acc, "worked")
            self._call_no_clientmock(["register", "--email", "user@example.org"])
            # TODO: It would be more correct to explicitly check that
            #       _determine_account() gets called in the above case,
            #       but coverage statistics should also show that it did.
            with mock.patch('certbot.main.account') as mocked_account:
                mocked_storage = mock.MagicMock()
                mocked_account.AccountFileStorage.return_value = mocked_storage
                mocked_storage.find_all.return_value = ["an account"]
                x = self._call_no_clientmock(["register", "--email", "user@example.org"])
                self.assertTrue("There is an existing account" in x[0])

    def test_update_registration_no_existing_accounts(self):
        # with mock.patch('certbot.main.client') as mocked_client:
        with mock.patch('certbot.main.account') as mocked_account:
            mocked_storage = mock.MagicMock()
            mocked_account.AccountFileStorage.return_value = mocked_storage
            mocked_storage.find_all.return_value = []
            x = self._call_no_clientmock(
                ["register", "--update-registration", "--email",
                 "user@example.org"])
            self.assertTrue("Could not find an existing account" in x[0])

    def test_update_registration_unsafely(self):
        # This test will become obsolete when register --update-registration
        # supports removing an e-mail address from the account
        with mock.patch('certbot.main.account') as mocked_account:
            mocked_storage = mock.MagicMock()
            mocked_account.AccountFileStorage.return_value = mocked_storage
            mocked_storage.find_all.return_value = ["an account"]
            x = self._call_no_clientmock(
                "register --update-registration "
                "--register-unsafely-without-email".split())
            self.assertTrue("--register-unsafely-without-email" in x[0])

    @mock.patch('certbot.main.display_ops.get_email')
    @mock.patch('certbot.main.zope.component.getUtility')
    def test_update_registration_with_email(self, mock_utility, mock_email):
        email = "user@example.com"
        mock_email.return_value = email
        with mock.patch('certbot.main.client') as mocked_client:
            with mock.patch('certbot.main.account') as mocked_account:
                with mock.patch('certbot.main._determine_account') as mocked_det:
                    with mock.patch('certbot.main.client') as mocked_client:
                        mocked_storage = mock.MagicMock()
                        mocked_account.AccountFileStorage.return_value = mocked_storage
                        mocked_storage.find_all.return_value = ["an account"]
                        mocked_det.return_value = (mock.MagicMock(), "foo")
                        acme_client = mock.MagicMock()
                        mocked_client.Client.return_value = acme_client
                        x = self._call_no_clientmock(
                            ["register", "--update-registration"])
                        # When registration change succeeds, the return value
                        # of register() is None
                        self.assertTrue(x[0] is None)
                        # and we got supposedly did update the registration from
                        # the server
                        self.assertTrue(
                            acme_client.acme.update_registration.called)
                        # and we saved the updated registration on disk
                        self.assertTrue(mocked_storage.save_regr.called)
                        self.assertTrue(
                            email in mock_utility().add_message.call_args[0][0])


class TestHandleException(unittest.TestCase):
    """Test main._handle_exception"""
    @mock.patch('certbot.main.sys')
    def test_handle_exception(self, mock_sys):
        # pylint: disable=protected-access
        from acme import messages

        config = mock.MagicMock()
        mock_open = mock.mock_open()

        with mock.patch('certbot.main.open', mock_open, create=True):
            exception = Exception('detail')
            config.verbose_count = 1
            main._handle_exception(
                Exception, exc_value=exception, trace=None, config=None)
            mock_open().write.assert_any_call(''.join(
                traceback.format_exception_only(Exception, exception)))
            error_msg = mock_sys.exit.call_args_list[0][0][0]
            self.assertTrue('unexpected error' in error_msg)

        with mock.patch('certbot.main.open', mock_open, create=True):
            mock_open.side_effect = [KeyboardInterrupt]
            error = errors.Error('detail')
            main._handle_exception(
                errors.Error, exc_value=error, trace=None, config=None)
            # assert_any_call used because sys.exit doesn't exit in cli.py
            mock_sys.exit.assert_any_call(''.join(
                traceback.format_exception_only(errors.Error, error)))

        bad_typ = messages.ERROR_PREFIX + 'triffid'
        exception = messages.Error(detail='alpha', typ=bad_typ, title='beta')
        config = mock.MagicMock(debug=False, verbose_count=-3)
        main._handle_exception(
            messages.Error, exc_value=exception, trace=None, config=config)
        error_msg = mock_sys.exit.call_args_list[-1][0][0]
        self.assertTrue('unexpected error' in error_msg)
        self.assertTrue('acme:error' not in error_msg)
        self.assertTrue('alpha' in error_msg)
        self.assertTrue('beta' in error_msg)
        config = mock.MagicMock(debug=False, verbose_count=1)
        main._handle_exception(
            messages.Error, exc_value=exception, trace=None, config=config)
        error_msg = mock_sys.exit.call_args_list[-1][0][0]
        self.assertTrue('unexpected error' in error_msg)
        self.assertTrue('acme:error' in error_msg)
        self.assertTrue('alpha' in error_msg)

        interrupt = KeyboardInterrupt('detail')
        main._handle_exception(
            KeyboardInterrupt, exc_value=interrupt, trace=None, config=None)
        mock_sys.exit.assert_called_with(''.join(
            traceback.format_exception_only(KeyboardInterrupt, interrupt)))


if __name__ == '__main__':
    unittest.main()  # pragma: no cover<|MERGE_RESOLUTION|>--- conflicted
+++ resolved
@@ -230,16 +230,9 @@
         for patch in self.patches:
             patch.stop()
 
-<<<<<<< HEAD
-    def _call(self, extra_args=""):
-        args = 'revoke --cert-path={0} ' + extra_args
-        args = args.format(self.tmp_cert_path).split()
-        plugins = plugins_disco.PluginsRegistry.find_all()
-=======
     def _call(self):
         args = 'revoke --cert-path={0}'.format(self.tmp_cert_path).split()
         plugins = disco.PluginsRegistry.find_all()
->>>>>>> e6f24db6
         config = configuration.NamespaceConfig(
             cli.prepare_and_parse_args(plugins, args))
 
