# coding=utf-8
"""Tests for certbot._internal.main."""
# pylint: disable=too-many-lines
from __future__ import print_function

import datetime
import itertools
import json
import shutil
import sys
import tempfile
import traceback
import unittest

import josepy as jose
import mock
import pytz
import six
from six.moves import reload_module  # pylint: disable=import-error

from acme.magic_typing import List  # pylint: disable=unused-import, no-name-in-module

import certbot.tests.util as test_util
from certbot._internal import account
<<<<<<< HEAD
from certbot._internal import cli
from certbot import configuration
=======
from certbot import cli
from certbot._internal import configuration
>>>>>>> 46d5f7a8
from certbot._internal import constants
from certbot import crypto_util
from certbot import errors
from certbot import interfaces  # pylint: disable=unused-import
from certbot._internal import main
from certbot._internal import updater
from certbot import util
from certbot.compat import os
from certbot.compat import filesystem
from certbot._internal.plugins import disco
from certbot.plugins import enhancements
from certbot._internal.plugins import manual
from certbot._internal.plugins import null

CERT_PATH = test_util.vector_path('cert_512.pem')
CERT = test_util.vector_path('cert_512.pem')
CSR = test_util.vector_path('csr_512.der')
KEY = test_util.vector_path('rsa256_key.pem')
JWK = jose.JWKRSA.load(test_util.load_vector('rsa512_key.pem'))
RSA2048_KEY_PATH = test_util.vector_path('rsa2048_key.pem')
SS_CERT_PATH = test_util.vector_path('cert_2048.pem')


class TestHandleIdenticalCerts(unittest.TestCase):
    """Test for certbot._internal.main._handle_identical_cert_request"""
    def test_handle_identical_cert_request_pending(self):
        mock_lineage = mock.Mock()
        mock_lineage.ensure_deployed.return_value = False
        # pylint: disable=protected-access
        ret = main._handle_identical_cert_request(mock.Mock(), mock_lineage)
        self.assertEqual(ret, ("reinstall", mock_lineage))


class RunTest(test_util.ConfigTestCase):
    """Tests for certbot._internal.main.run."""

    def setUp(self):
        super(RunTest, self).setUp()
        self.domain = 'example.org'
        self.patches = [
            mock.patch('certbot._internal.main._get_and_save_cert'),
            mock.patch('certbot._internal.main.display_ops.success_installation'),
            mock.patch('certbot._internal.main.display_ops.success_renewal'),
            mock.patch('certbot._internal.main._init_le_client'),
            mock.patch('certbot._internal.main._suggest_donation_if_appropriate'),
            mock.patch('certbot._internal.main._report_new_cert'),
            mock.patch('certbot._internal.main._find_cert')]

        self.mock_auth = self.patches[0].start()
        self.mock_success_installation = self.patches[1].start()
        self.mock_success_renewal = self.patches[2].start()
        self.mock_init = self.patches[3].start()
        self.mock_suggest_donation = self.patches[4].start()
        self.mock_report_cert = self.patches[5].start()
        self.mock_find_cert = self.patches[6].start()

    def tearDown(self):
        for patch in self.patches:
            patch.stop()

    def _call(self):
        args = '-a webroot -i null -d {0}'.format(self.domain).split()
        plugins = disco.PluginsRegistry.find_all()
        config = configuration.NamespaceConfig(
            cli.prepare_and_parse_args(plugins, args))

        from certbot._internal.main import run
        run(config, plugins)

    def test_newcert_success(self):
        self.mock_auth.return_value = mock.Mock()
        self.mock_find_cert.return_value = True, None
        self._call()
        self.mock_success_installation.assert_called_once_with([self.domain])

    def test_reinstall_success(self):
        self.mock_auth.return_value = mock.Mock()
        self.mock_find_cert.return_value = False, mock.Mock()
        self._call()
        self.mock_success_installation.assert_called_once_with([self.domain])

    def test_renewal_success(self):
        self.mock_auth.return_value = mock.Mock()
        self.mock_find_cert.return_value = True, mock.Mock()
        self._call()
        self.mock_success_renewal.assert_called_once_with([self.domain])

    @mock.patch('certbot._internal.main.plug_sel.choose_configurator_plugins')
    def test_run_enhancement_not_supported(self, mock_choose):
        mock_choose.return_value = (null.Installer(self.config, "null"), None)
        plugins = disco.PluginsRegistry.find_all()
        self.config.auto_hsts = True
        self.assertRaises(errors.NotSupportedError,
                          main.run,
                          self.config, plugins)


class CertonlyTest(unittest.TestCase):
    """Tests for certbot._internal.main.certonly."""

    def setUp(self):
        self.get_utility_patch = test_util.patch_get_utility()
        self.mock_get_utility = self.get_utility_patch.start()

    def tearDown(self):
        self.get_utility_patch.stop()

    def _call(self, args):
        plugins = disco.PluginsRegistry.find_all()
        config = configuration.NamespaceConfig(
            cli.prepare_and_parse_args(plugins, args))

        with mock.patch('certbot._internal.main._init_le_client') as mock_init:
            with mock.patch('certbot._internal.main._suggest_donation_if_appropriate'):
                main.certonly(config, plugins)

        return mock_init()  # returns the client

    @mock.patch('certbot._internal.main._find_cert')
    @mock.patch('certbot._internal.main._get_and_save_cert')
    @mock.patch('certbot._internal.main._report_new_cert')
    def test_no_reinstall_text_pause(self, unused_report, mock_auth,
        mock_find_cert):
        mock_notification = self.mock_get_utility().notification
        mock_notification.side_effect = self._assert_no_pause
        mock_auth.return_value = mock.Mock()
        mock_find_cert.return_value = False, None
        self._call('certonly --webroot -d example.com'.split())

    def _assert_no_pause(self, message, pause=True):  # pylint: disable=unused-argument
        self.assertFalse(pause)

    @mock.patch('certbot._internal.cert_manager.lineage_for_certname')
    @mock.patch('certbot._internal.cert_manager.domains_for_certname')
    @mock.patch('certbot._internal.renewal.renew_cert')
    @mock.patch('certbot._internal.main._report_new_cert')
    def test_find_lineage_for_domains_and_certname(self, mock_report_cert,
        mock_renew_cert, mock_domains, mock_lineage):
        domains = ['example.com', 'test.org']
        mock_domains.return_value = domains
        mock_lineage.names.return_value = domains
        self._call(('certonly --webroot -d example.com -d test.org '
            '--cert-name example.com').split())
        self.assertTrue(mock_lineage.call_count == 1)
        self.assertTrue(mock_domains.call_count == 1)
        self.assertTrue(mock_renew_cert.call_count == 1)
        self.assertTrue(mock_report_cert.call_count == 1)

        # user confirms updating lineage with new domains
        self._call(('certonly --webroot -d example.com -d test.com '
            '--cert-name example.com').split())
        self.assertTrue(mock_lineage.call_count == 2)
        self.assertTrue(mock_domains.call_count == 2)
        self.assertTrue(mock_renew_cert.call_count == 2)
        self.assertTrue(mock_report_cert.call_count == 2)

        # error in _ask_user_to_confirm_new_names
        self.mock_get_utility().yesno.return_value = False
        self.assertRaises(errors.ConfigurationError, self._call,
            ('certonly --webroot -d example.com -d test.com --cert-name example.com').split())

    @mock.patch('certbot._internal.cert_manager.domains_for_certname')
    @mock.patch('certbot.display.ops.choose_names')
    @mock.patch('certbot._internal.cert_manager.lineage_for_certname')
    @mock.patch('certbot._internal.main._report_new_cert')
    def test_find_lineage_for_domains_new_certname(self, mock_report_cert,
        mock_lineage, mock_choose_names, mock_domains_for_certname):
        mock_lineage.return_value = None

        # no lineage with this name but we specified domains so create a new cert
        self._call(('certonly --webroot -d example.com -d test.com '
            '--cert-name example.com').split())
        self.assertTrue(mock_lineage.call_count == 1)
        self.assertTrue(mock_report_cert.call_count == 1)

        # no lineage with this name and we didn't give domains
        mock_choose_names.return_value = ["somename"]
        mock_domains_for_certname.return_value = None
        self._call(('certonly --webroot --cert-name example.com').split())
        self.assertTrue(mock_choose_names.called)

class FindDomainsOrCertnameTest(unittest.TestCase):
    """Tests for certbot._internal.main._find_domains_or_certname."""

    @mock.patch('certbot.display.ops.choose_names')
    def test_display_ops(self, mock_choose_names):
        mock_config = mock.Mock(domains=None, certname=None)
        mock_choose_names.return_value = "domainname"
        # pylint: disable=protected-access
        self.assertEqual(main._find_domains_or_certname(mock_config, None),
            ("domainname", None))

    @mock.patch('certbot.display.ops.choose_names')
    def test_no_results(self, mock_choose_names):
        mock_config = mock.Mock(domains=None, certname=None)
        mock_choose_names.return_value = []
        # pylint: disable=protected-access
        self.assertRaises(errors.Error, main._find_domains_or_certname, mock_config, None)

    @mock.patch('certbot._internal.cert_manager.domains_for_certname')
    def test_grab_domains(self, mock_domains):
        mock_config = mock.Mock(domains=None, certname="one.com")
        mock_domains.return_value = ["one.com", "two.com"]
        # pylint: disable=protected-access
        self.assertEqual(main._find_domains_or_certname(mock_config, None),
            (["one.com", "two.com"], "one.com"))


class RevokeTest(test_util.TempDirTestCase):
    """Tests for certbot._internal.main.revoke."""

    def setUp(self):
        super(RevokeTest, self).setUp()

        shutil.copy(CERT_PATH, self.tempdir)
        self.tmp_cert_path = os.path.abspath(os.path.join(self.tempdir,
            'cert_512.pem'))
        with open(self.tmp_cert_path, 'r') as f:
            self.tmp_cert = (self.tmp_cert_path, f.read())

        self.patches = [
            mock.patch('acme.client.BackwardsCompatibleClientV2'),
            mock.patch('certbot._internal.client.Client'),
            mock.patch('certbot._internal.main._determine_account'),
            mock.patch('certbot._internal.main.display_ops.success_revocation')
        ]
        self.mock_acme_client = self.patches[0].start()
        self.patches[1].start()
        self.mock_determine_account = self.patches[2].start()
        self.mock_success_revoke = self.patches[3].start()

        from certbot._internal.account import Account

        self.regr = mock.MagicMock()
        self.meta = Account.Meta(
            creation_host="test.certbot.org",
            creation_dt=datetime.datetime(
                2015, 7, 4, 14, 4, 10, tzinfo=pytz.UTC))
        self.acc = Account(self.regr, JWK, self.meta)

        self.mock_determine_account.return_value = (self.acc, None)

    def tearDown(self):
        super(RevokeTest, self).tearDown()

        for patch in self.patches:
            patch.stop()

    def _call(self, args=None):
        if not args:
            args = 'revoke --cert-path={0} '
            args = args.format(self.tmp_cert_path).split()
        plugins = disco.PluginsRegistry.find_all()
        config = configuration.NamespaceConfig(
            cli.prepare_and_parse_args(plugins, args))

        from certbot._internal.main import revoke
        revoke(config, plugins)

    @mock.patch('certbot._internal.main._delete_if_appropriate')
    @mock.patch('certbot._internal.main.client.acme_client')
    def test_revoke_with_reason(self, mock_acme_client,
            mock_delete_if_appropriate):
        mock_delete_if_appropriate.return_value = False
        mock_revoke = mock_acme_client.BackwardsCompatibleClientV2().revoke
        expected = []
        for reason, code in constants.REVOCATION_REASONS.items():
            args = 'revoke --cert-path={0} --reason {1}'.format(self.tmp_cert_path, reason).split()
            self._call(args)
            expected.append(mock.call(mock.ANY, code))
            args = 'revoke --cert-path={0} --reason {1}'.format(self.tmp_cert_path,
                    reason.upper()).split()
            self._call(args)
            expected.append(mock.call(mock.ANY, code))
        self.assertEqual(expected, mock_revoke.call_args_list)

    @mock.patch('certbot._internal.main._delete_if_appropriate')
    @mock.patch('certbot._internal.storage.cert_path_for_cert_name')
    def test_revoke_by_certname(self, mock_cert_path_for_cert_name,
            mock_delete_if_appropriate):
        args = 'revoke --cert-name=example.com'.split()
        mock_cert_path_for_cert_name.return_value = self.tmp_cert
        mock_delete_if_appropriate.return_value = False
        self._call(args)
        self.mock_success_revoke.assert_called_once_with(self.tmp_cert_path)

    @mock.patch('certbot._internal.main._delete_if_appropriate')
    def test_revocation_success(self, mock_delete_if_appropriate):
        self._call()
        mock_delete_if_appropriate.return_value = False
        self.mock_success_revoke.assert_called_once_with(self.tmp_cert_path)

    def test_revocation_error(self):
        from acme import errors as acme_errors
        self.mock_acme_client.side_effect = acme_errors.ClientError()
        self.assertRaises(acme_errors.ClientError, self._call)
        self.mock_success_revoke.assert_not_called()

    @mock.patch('certbot._internal.main._delete_if_appropriate')
    @mock.patch('certbot._internal.cert_manager.delete')
    @test_util.patch_get_utility()
    def test_revocation_with_prompt(self, mock_get_utility,
            mock_delete, mock_delete_if_appropriate):
        mock_get_utility().yesno.return_value = False
        mock_delete_if_appropriate.return_value = False
        self._call()
        self.assertFalse(mock_delete.called)

class DeleteIfAppropriateTest(test_util.ConfigTestCase):
    """Tests for certbot._internal.main._delete_if_appropriate """

    def _call(self, mock_config):
        from certbot._internal.main import _delete_if_appropriate
        _delete_if_appropriate(mock_config)

    def _test_delete_opt_out_common(self, mock_get_utility):
        with mock.patch('certbot._internal.cert_manager.delete') as mock_delete:
            self._call(self.config)
        mock_delete.assert_not_called()
        self.assertTrue(mock_get_utility().add_message.called)

    @test_util.patch_get_utility()
    def test_delete_flag_opt_out(self, mock_get_utility):
        self.config.delete_after_revoke = False
        self._test_delete_opt_out_common(mock_get_utility)

    @test_util.patch_get_utility()
    def test_delete_prompt_opt_out(self, mock_get_utility):
        util_mock = mock_get_utility()
        util_mock.yesno.return_value = False
        self._test_delete_opt_out_common(mock_get_utility)

    # pylint: disable=too-many-arguments
    @mock.patch('certbot._internal.storage.renewal_file_for_certname')
    @mock.patch('certbot._internal.cert_manager.delete')
    @mock.patch('certbot._internal.cert_manager.match_and_check_overlaps')
    @mock.patch('certbot._internal.storage.full_archive_path')
    @mock.patch('certbot._internal.cert_manager.cert_path_to_lineage')
    @test_util.patch_get_utility()
    def test_overlapping_archive_dirs(self, mock_get_utility,
            mock_cert_path_to_lineage, mock_archive,
            mock_match_and_check_overlaps, mock_delete,
            mock_renewal_file_for_certname):
        # pylint: disable = unused-argument
        config = self.config
        config.cert_path = "/some/reasonable/path"
        config.certname = ""
        mock_cert_path_to_lineage.return_value = "example.com"
        mock_match_and_check_overlaps.side_effect = errors.OverlappingMatchFound()
        self._call(config)
        mock_delete.assert_not_called()

    # pylint: disable=too-many-arguments
    @mock.patch('certbot._internal.storage.renewal_file_for_certname')
    @mock.patch('certbot._internal.cert_manager.match_and_check_overlaps')
    @mock.patch('certbot._internal.storage.full_archive_path')
    @mock.patch('certbot._internal.cert_manager.delete')
    @mock.patch('certbot._internal.cert_manager.cert_path_to_lineage')
    @test_util.patch_get_utility()
    def test_cert_path_only(self, mock_get_utility,
            mock_cert_path_to_lineage, mock_delete, mock_archive,
            mock_overlapping_archive_dirs, mock_renewal_file_for_certname):
        # pylint: disable = unused-argument
        config = self.config
        config.cert_path = "/some/reasonable/path"
        config.certname = ""
        mock_cert_path_to_lineage.return_value = "example.com"
        mock_overlapping_archive_dirs.return_value = False
        self._call(config)
        self.assertEqual(mock_delete.call_count, 1)

    # pylint: disable=too-many-arguments
    @mock.patch('certbot._internal.storage.renewal_file_for_certname')
    @mock.patch('certbot._internal.cert_manager.match_and_check_overlaps')
    @mock.patch('certbot._internal.storage.full_archive_path')
    @mock.patch('certbot._internal.cert_manager.cert_path_to_lineage')
    @mock.patch('certbot._internal.cert_manager.delete')
    @test_util.patch_get_utility()
    def test_noninteractive_deletion(self, mock_get_utility, mock_delete,
            mock_cert_path_to_lineage, mock_full_archive_dir,
            mock_match_and_check_overlaps, mock_renewal_file_for_certname):
        # pylint: disable = unused-argument
        config = self.config
        config.namespace.noninteractive_mode = True
        config.cert_path = "/some/reasonable/path"
        config.certname = ""
        mock_cert_path_to_lineage.return_value = "example.com"
        mock_full_archive_dir.return_value = ""
        mock_match_and_check_overlaps.return_value = ""
        self._call(config)
        self.assertEqual(mock_delete.call_count, 1)

    # pylint: disable=too-many-arguments
    @mock.patch('certbot._internal.storage.renewal_file_for_certname')
    @mock.patch('certbot._internal.cert_manager.match_and_check_overlaps')
    @mock.patch('certbot._internal.storage.full_archive_path')
    @mock.patch('certbot._internal.cert_manager.cert_path_to_lineage')
    @mock.patch('certbot._internal.cert_manager.delete')
    @test_util.patch_get_utility()
    def test_opt_in_deletion(self, mock_get_utility, mock_delete,
            mock_cert_path_to_lineage, mock_full_archive_dir,
            mock_match_and_check_overlaps, mock_renewal_file_for_certname):
        # pylint: disable = unused-argument
        config = self.config
        config.namespace.delete_after_revoke = True
        config.cert_path = "/some/reasonable/path"
        config.certname = ""
        mock_cert_path_to_lineage.return_value = "example.com"
        mock_full_archive_dir.return_value = ""
        mock_match_and_check_overlaps.return_value = ""
        self._call(config)
        self.assertEqual(mock_delete.call_count, 1)
        self.assertFalse(mock_get_utility().yesno.called)


class DetermineAccountTest(test_util.ConfigTestCase):
    """Tests for certbot._internal.main._determine_account."""

    def setUp(self):
        super(DetermineAccountTest, self).setUp()
        self.config.account = None
        self.config.email = None
        self.config.register_unsafely_without_email = False
        self.accs = [mock.MagicMock(id='x'), mock.MagicMock(id='y')]
        self.account_storage = account.AccountMemoryStorage()
        # For use in saving accounts: fake out the new_authz URL.
        self.mock_client = mock.MagicMock()
        self.mock_client.directory.new_authz = "hi"

    def _call(self):
        # pylint: disable=protected-access
        from certbot._internal.main import _determine_account
        with mock.patch('certbot._internal.main.account.AccountFileStorage') as mock_storage:
            mock_storage.return_value = self.account_storage
            return _determine_account(self.config)

    def test_args_account_set(self):
        self.account_storage.save(self.accs[1], self.mock_client)
        self.config.account = self.accs[1].id
        self.assertEqual((self.accs[1], None), self._call())
        self.assertEqual(self.accs[1].id, self.config.account)
        self.assertTrue(self.config.email is None)

    def test_single_account(self):
        self.account_storage.save(self.accs[0], self.mock_client)
        self.assertEqual((self.accs[0], None), self._call())
        self.assertEqual(self.accs[0].id, self.config.account)
        self.assertTrue(self.config.email is None)

    @mock.patch('certbot._internal.client.display_ops.choose_account')
    def test_multiple_accounts(self, mock_choose_accounts):
        for acc in self.accs:
            self.account_storage.save(acc, self.mock_client)
        mock_choose_accounts.return_value = self.accs[1]
        self.assertEqual((self.accs[1], None), self._call())
        self.assertEqual(
            set(mock_choose_accounts.call_args[0][0]), set(self.accs))
        self.assertEqual(self.accs[1].id, self.config.account)
        self.assertTrue(self.config.email is None)

    @mock.patch('certbot._internal.client.display_ops.get_email')
    def test_no_accounts_no_email(self, mock_get_email):
        mock_get_email.return_value = 'foo@bar.baz'

        with mock.patch('certbot._internal.main.client') as client:
            client.register.return_value = (
                self.accs[0], mock.sentinel.acme)
            self.assertEqual((self.accs[0], mock.sentinel.acme), self._call())
        client.register.assert_called_once_with(
            self.config, self.account_storage, tos_cb=mock.ANY)

        self.assertEqual(self.accs[0].id, self.config.account)
        self.assertEqual('foo@bar.baz', self.config.email)

    def test_no_accounts_email(self):
        self.config.email = 'other email'
        with mock.patch('certbot._internal.main.client') as client:
            client.register.return_value = (self.accs[1], mock.sentinel.acme)
            self._call()
        self.assertEqual(self.accs[1].id, self.config.account)
        self.assertEqual('other email', self.config.email)


class MainTest(test_util.ConfigTestCase):  # pylint: disable=too-many-public-methods
    """Tests for different commands."""

    def setUp(self):
        super(MainTest, self).setUp()

        filesystem.mkdir(self.config.logs_dir)
        self.standard_args = ['--config-dir', self.config.config_dir,
                              '--work-dir', self.config.work_dir,
                              '--logs-dir', self.config.logs_dir, '--text']

        self.mock_sleep = mock.patch('time.sleep').start()

    def tearDown(self):
        # Reset globals in cli
        reload_module(cli)

        super(MainTest, self).tearDown()

    def _call(self, args, stdout=None, mockisfile=False):
        """Run the cli with output streams, actual client and optionally
        os.path.isfile() mocked out"""

        if mockisfile:
            orig_open = os.path.isfile

            def mock_isfile(fn, *args, **kwargs):  # pylint: disable=unused-argument
                """Mock os.path.isfile()"""
                if (fn.endswith("cert") or
                        fn.endswith("chain") or
                        fn.endswith("privkey")):
                    return True
                return orig_open(fn)

            with mock.patch("certbot.compat.os.path.isfile") as mock_if:
                mock_if.side_effect = mock_isfile
                with mock.patch('certbot._internal.main.client') as client:
                    ret, stdout, stderr = self._call_no_clientmock(args, stdout)
                    return ret, stdout, stderr, client
        else:
            with mock.patch('certbot._internal.main.client') as client:
                ret, stdout, stderr = self._call_no_clientmock(args, stdout)
                return ret, stdout, stderr, client

    def _call_no_clientmock(self, args, stdout=None):
        "Run the client with output streams mocked out"
        args = self.standard_args + args

        toy_stdout = stdout if stdout else six.StringIO()
        with mock.patch('certbot._internal.main.sys.stdout', new=toy_stdout):
            with mock.patch('certbot._internal.main.sys.stderr') as stderr:
                with mock.patch("certbot.util.atexit"):
                    ret = main.main(args[:])  # NOTE: parser can alter its args!
        return ret, toy_stdout, stderr

    def test_no_flags(self):
        with mock.patch('certbot._internal.main.run') as mock_run:
            self._call([])
            self.assertEqual(1, mock_run.call_count)

    def test_version_string_program_name(self):
        toy_out = six.StringIO()
        toy_err = six.StringIO()
        with mock.patch('certbot._internal.main.sys.stdout', new=toy_out):
            with mock.patch('certbot._internal.main.sys.stderr', new=toy_err):
                try:
                    main.main(["--version"])
                except SystemExit:
                    pass
                finally:
                    output = toy_out.getvalue() or toy_err.getvalue()
                    self.assertTrue("certbot" in output, "Output is {0}".format(output))

    def _cli_missing_flag(self, args, message):
        "Ensure that a particular error raises a missing cli flag error containing message"
        exc = None
        try:
            with mock.patch('certbot._internal.main.sys.stderr'):
                main.main(self.standard_args + args[:])  # NOTE: parser can alter its args!
        except errors.MissingCommandlineFlag as exc_:
            exc = exc_
            self.assertTrue(message in str(exc))
        self.assertTrue(exc is not None)

    @mock.patch('certbot._internal.log.post_arg_parse_setup')
    def test_noninteractive(self, _):
        args = ['-n', 'certonly']
        self._cli_missing_flag(args, "specify a plugin")
        args.extend(['--standalone', '-d', 'eg.is'])
        self._cli_missing_flag(args, "register before running")

    @mock.patch('certbot._internal.log.post_arg_parse_setup')
    @mock.patch('certbot._internal.main._report_new_cert')
    @mock.patch('certbot._internal.main.client.acme_client.Client')
    @mock.patch('certbot._internal.main._determine_account')
    @mock.patch('certbot._internal.main.client.Client.obtain_and_enroll_certificate')
    @mock.patch('certbot._internal.main._get_and_save_cert')
    def test_user_agent(self, gsc, _obt, det, _client, _, __):
        # Normally the client is totally mocked out, but here we need more
        # arguments to automate it...
        args = ["--standalone", "certonly", "-m", "none@none.com",
                "-d", "example.com", '--agree-tos'] + self.standard_args
        det.return_value = mock.MagicMock(), None
        gsc.return_value = mock.MagicMock()

        with mock.patch('certbot._internal.main.client.acme_client.ClientNetwork') as acme_net:
            self._call_no_clientmock(args)
            os_ver = util.get_os_info_ua()
            ua = acme_net.call_args[1]["user_agent"]
            self.assertTrue(os_ver in ua)
            import platform
            plat = platform.platform()
            if "linux" in plat.lower():
                self.assertTrue(util.get_os_info_ua() in ua)

        with mock.patch('certbot._internal.main.client.acme_client.ClientNetwork') as acme_net:
            ua = "bandersnatch"
            args += ["--user-agent", ua]
            self._call_no_clientmock(args)
            acme_net.assert_called_once_with(mock.ANY, account=mock.ANY, verify_ssl=True,
                user_agent=ua)

    @mock.patch('certbot._internal.main.plug_sel.record_chosen_plugins')
    @mock.patch('certbot._internal.main.plug_sel.pick_installer')
    def test_installer_selection(self, mock_pick_installer, _rec):
        self._call(['install', '--domains', 'foo.bar', '--cert-path', 'cert',
                    '--key-path', 'privkey', '--chain-path', 'chain'], mockisfile=True)
        self.assertEqual(mock_pick_installer.call_count, 1)

    @mock.patch('certbot._internal.main._install_cert')
    @mock.patch('certbot._internal.main.plug_sel.record_chosen_plugins')
    @mock.patch('certbot._internal.main.plug_sel.pick_installer')
    def test_installer_certname(self, _inst, _rec, mock_install):
        mock_lineage = mock.MagicMock(cert_path=test_util.temp_join('cert'),
                                      chain_path=test_util.temp_join('chain'),
                                      fullchain_path=test_util.temp_join('chain'),
                                      key_path=test_util.temp_join('privkey'))

        with mock.patch("certbot._internal.cert_manager.lineage_for_certname") as mock_getlin:
            mock_getlin.return_value = mock_lineage
            self._call(['install', '--cert-name', 'whatever'], mockisfile=True)
            call_config = mock_install.call_args[0][0]
            self.assertEqual(call_config.cert_path, test_util.temp_join('cert'))
            self.assertEqual(call_config.fullchain_path, test_util.temp_join('chain'))
            self.assertEqual(call_config.key_path, test_util.temp_join('privkey'))

    @mock.patch('certbot._internal.log.post_arg_parse_setup')
    @mock.patch('certbot._internal.main._install_cert')
    @mock.patch('certbot._internal.main.plug_sel.record_chosen_plugins')
    @mock.patch('certbot._internal.main.plug_sel.pick_installer')
    def test_installer_param_override(self, _inst, _rec, mock_install, _):
        mock_lineage = mock.MagicMock(cert_path=test_util.temp_join('cert'),
                                      chain_path=test_util.temp_join('chain'),
                                      fullchain_path=test_util.temp_join('chain'),
                                      key_path=test_util.temp_join('privkey'))
        with mock.patch("certbot._internal.cert_manager.lineage_for_certname") as mock_getlin:
            mock_getlin.return_value = mock_lineage
            self._call(['install', '--cert-name', 'whatever',
                        '--key-path', test_util.temp_join('overriding_privkey')], mockisfile=True)
            call_config = mock_install.call_args[0][0]
            self.assertEqual(call_config.cert_path, test_util.temp_join('cert'))
            self.assertEqual(call_config.fullchain_path, test_util.temp_join('chain'))
            self.assertEqual(call_config.chain_path, test_util.temp_join('chain'))
            self.assertEqual(call_config.key_path, test_util.temp_join('overriding_privkey'))

            mock_install.reset()

            self._call(['install', '--cert-name', 'whatever',
                        '--cert-path', test_util.temp_join('overriding_cert')], mockisfile=True)
            call_config = mock_install.call_args[0][0]
            self.assertEqual(call_config.cert_path, test_util.temp_join('overriding_cert'))
            self.assertEqual(call_config.fullchain_path, test_util.temp_join('chain'))
            self.assertEqual(call_config.key_path, test_util.temp_join('privkey'))

    @mock.patch('certbot._internal.main.plug_sel.record_chosen_plugins')
    @mock.patch('certbot._internal.main.plug_sel.pick_installer')
    def test_installer_param_error(self, _inst, _rec):
        self.assertRaises(errors.ConfigurationError,
                          self._call,
                          ['install', '--cert-name', 'notfound',
                           '--key-path', 'invalid'])

    @mock.patch('certbot._internal.main.plug_sel.record_chosen_plugins')
    @mock.patch('certbot._internal.main.plug_sel.pick_installer')
    @mock.patch('certbot._internal.cert_manager.get_certnames')
    @mock.patch('certbot._internal.main._install_cert')
    def test_installer_select_cert(self, mock_inst, mock_getcert, _inst, _rec):
        mock_lineage = mock.MagicMock(cert_path=test_util.temp_join('cert'),
                                      chain_path=test_util.temp_join('chain'),
                                      fullchain_path=test_util.temp_join('chain'),
                                      key_path=test_util.temp_join('privkey'))
        with mock.patch("certbot._internal.cert_manager.lineage_for_certname") as mock_getlin:
            mock_getlin.return_value = mock_lineage
            self._call(['install'], mockisfile=True)
        self.assertTrue(mock_getcert.called)
        self.assertTrue(mock_inst.called)

    @mock.patch('certbot._internal.log.post_arg_parse_setup')
    @mock.patch('certbot._internal.main._report_new_cert')
    @mock.patch('certbot.util.exe_exists')
    def test_configurator_selection(self, mock_exe_exists, _, __):
        mock_exe_exists.return_value = True
        real_plugins = disco.PluginsRegistry.find_all()
        args = ['--apache', '--authenticator', 'standalone']

        # This needed two calls to find_all(), which we're avoiding for now
        # because of possible side effects:
        # https://github.com/letsencrypt/letsencrypt/commit/51ed2b681f87b1eb29088dd48718a54f401e4855
        #with mock.patch('certbot._internal.cli.plugins_testable') as plugins:
        #    plugins.return_value = {"apache": True, "nginx": True}
        #    ret, _, _, _ = self._call(args)
        #    self.assertTrue("Too many flags setting" in ret)

        args = ["install", "--nginx", "--cert-path",
                test_util.temp_join('blah'), "--key-path", test_util.temp_join('blah'),
                "--nginx-server-root", "/nonexistent/thing", "-d",
                "example.com", "--debug"]
        if "nginx" in real_plugins:
            # Sending nginx a non-existent conf dir will simulate misconfiguration
            # (we can only do that if certbot-nginx is actually present)
            ret, _, _, _ = self._call(args)
            self.assertTrue("The nginx plugin is not working" in ret)
            self.assertTrue("MisconfigurationError" in ret)

        self._cli_missing_flag(["--standalone"], "With the standalone plugin, you probably")

        with mock.patch("certbot._internal.main._init_le_client") as mock_init:
            with mock.patch("certbot._internal.main._get_and_save_cert") as mock_gsc:
                mock_gsc.return_value = mock.MagicMock()
                self._call(["certonly", "--manual", "-d", "foo.bar"])
                unused_config, auth, unused_installer = mock_init.call_args[0]
                self.assertTrue(isinstance(auth, manual.Authenticator))

        with mock.patch('certbot._internal.main.certonly') as mock_certonly:
            self._call(["auth", "--standalone"])
            self.assertEqual(1, mock_certonly.call_count)

    @mock.patch('certbot._internal.log.post_arg_parse_setup')
    def test_rollback(self, _):
        _, _, _, client = self._call(['rollback'])
        self.assertEqual(1, client.rollback.call_count)

        _, _, _, client = self._call(['rollback', '--checkpoints', '123'])
        client.rollback.assert_called_once_with(
            mock.ANY, 123, mock.ANY, mock.ANY)

    @mock.patch('certbot._internal.cert_manager.update_live_symlinks')
    def test_update_symlinks(self, mock_cert_manager):
        self._call_no_clientmock(['update_symlinks'])
        self.assertEqual(1, mock_cert_manager.call_count)

    @mock.patch('certbot._internal.cert_manager.certificates')
    def test_certificates(self, mock_cert_manager):
        self._call_no_clientmock(['certificates'])
        self.assertEqual(1, mock_cert_manager.call_count)

    @mock.patch('certbot._internal.cert_manager.delete')
    def test_delete(self, mock_cert_manager):
        self._call_no_clientmock(['delete'])
        self.assertEqual(1, mock_cert_manager.call_count)

    @mock.patch('certbot._internal.log.post_arg_parse_setup')
    def test_plugins(self, _):
        flags = ['--init', '--prepare', '--authenticators', '--installers']
        for args in itertools.chain(
                *(itertools.combinations(flags, r)
                  for r in six.moves.range(len(flags)))):
            self._call(['plugins'] + list(args))

    @mock.patch('certbot._internal.main.plugins_disco')
    @mock.patch('certbot._internal.main.cli.HelpfulArgumentParser.determine_help_topics')
    def test_plugins_no_args(self, _det, mock_disco):
        ifaces = []  # type: List[interfaces.IPlugin]
        plugins = mock_disco.PluginsRegistry.find_all()

        stdout = six.StringIO()
        with test_util.patch_get_utility_with_stdout(stdout=stdout):
            _, stdout, _, _ = self._call(['plugins'], stdout)

        plugins.visible.assert_called_once_with()
        plugins.visible().ifaces.assert_called_once_with(ifaces)
        filtered = plugins.visible().ifaces()
        self.assertEqual(stdout.getvalue().strip(), str(filtered))

    @mock.patch('certbot._internal.main.plugins_disco')
    @mock.patch('certbot._internal.main.cli.HelpfulArgumentParser.determine_help_topics')
    def test_plugins_no_args_unprivileged(self, _det, mock_disco):
        ifaces = []  # type: List[interfaces.IPlugin]
        plugins = mock_disco.PluginsRegistry.find_all()

        def throw_error(directory, mode, strict):
            """Raises error.Error."""
            _, _, _ = directory, mode, strict
            raise errors.Error()

        stdout = six.StringIO()
        with mock.patch('certbot.util.set_up_core_dir') as mock_set_up_core_dir:
            with test_util.patch_get_utility_with_stdout(stdout=stdout):
                mock_set_up_core_dir.side_effect = throw_error
                _, stdout, _, _ = self._call(['plugins'], stdout)

        plugins.visible.assert_called_once_with()
        plugins.visible().ifaces.assert_called_once_with(ifaces)
        filtered = plugins.visible().ifaces()
        self.assertEqual(stdout.getvalue().strip(), str(filtered))

    @mock.patch('certbot._internal.main.plugins_disco')
    @mock.patch('certbot._internal.main.cli.HelpfulArgumentParser.determine_help_topics')
    def test_plugins_init(self, _det, mock_disco):
        ifaces = []  # type: List[interfaces.IPlugin]
        plugins = mock_disco.PluginsRegistry.find_all()

        stdout = six.StringIO()
        with test_util.patch_get_utility_with_stdout(stdout=stdout):
            _, stdout, _, _ = self._call(['plugins', '--init'], stdout)

        plugins.visible.assert_called_once_with()
        plugins.visible().ifaces.assert_called_once_with(ifaces)
        filtered = plugins.visible().ifaces()
        self.assertEqual(filtered.init.call_count, 1)
        filtered.verify.assert_called_once_with(ifaces)
        verified = filtered.verify()
        self.assertEqual(stdout.getvalue().strip(), str(verified))

    @mock.patch('certbot._internal.main.plugins_disco')
    @mock.patch('certbot._internal.main.cli.HelpfulArgumentParser.determine_help_topics')
    def test_plugins_prepare(self, _det, mock_disco):
        ifaces = []  # type: List[interfaces.IPlugin]
        plugins = mock_disco.PluginsRegistry.find_all()

        stdout = six.StringIO()
        with test_util.patch_get_utility_with_stdout(stdout=stdout):
            _, stdout, _, _ = self._call(['plugins', '--init', '--prepare'], stdout)

        plugins.visible.assert_called_once_with()
        plugins.visible().ifaces.assert_called_once_with(ifaces)
        filtered = plugins.visible().ifaces()
        self.assertEqual(filtered.init.call_count, 1)
        filtered.verify.assert_called_once_with(ifaces)
        verified = filtered.verify()
        verified.prepare.assert_called_once_with()
        verified.available.assert_called_once_with()
        available = verified.available()
        self.assertEqual(stdout.getvalue().strip(), str(available))

    def test_certonly_abspath(self):
        cert = 'cert'
        key = 'key'
        chain = 'chain'
        fullchain = 'fullchain'

        with mock.patch('certbot._internal.main.certonly') as mock_certonly:
            self._call(['certonly', '--cert-path', cert, '--key-path', 'key',
                        '--chain-path', 'chain',
                        '--fullchain-path', 'fullchain'])

        config, unused_plugins = mock_certonly.call_args[0]
        self.assertEqual(config.cert_path, os.path.abspath(cert))
        self.assertEqual(config.key_path, os.path.abspath(key))
        self.assertEqual(config.chain_path, os.path.abspath(chain))
        self.assertEqual(config.fullchain_path, os.path.abspath(fullchain))

    def test_certonly_bad_args(self):
        try:
            self._call(['-a', 'bad_auth', 'certonly'])
            assert False, "Exception should have been raised"
        except errors.PluginSelectionError as e:
            self.assertTrue('The requested bad_auth plugin does not appear' in str(e))

    def test_check_config_sanity_domain(self):
        # FQDN
        self.assertRaises(errors.ConfigurationError,
                          self._call,
                          ['-d', 'a' * 64])
        # FQDN 2
        self.assertRaises(errors.ConfigurationError,
                          self._call,
                          ['-d', (('a' * 50) + '.') * 10])
        # Bare IP address (this is actually a different error message now)
        self.assertRaises(errors.ConfigurationError,
                          self._call,
                          ['-d', '204.11.231.35'])

    def test_csr_with_besteffort(self):
        self.assertRaises(
            errors.Error, self._call,
            'certonly --csr {0} --allow-subset-of-names'.format(CSR).split())

    def test_run_with_csr(self):
        # This is an error because you can only use --csr with certonly
        try:
            self._call(['--csr', CSR])
        except errors.Error as e:
            assert "Please try the certonly" in repr(e)
            return
        assert False, "Expected supplying --csr to fail with default verb"

    def test_csr_with_no_domains(self):
        self.assertRaises(
            errors.Error, self._call,
            'certonly --csr {0}'.format(
                test_util.vector_path('csr-nonames_512.pem')).split())

    def test_csr_with_inconsistent_domains(self):
        self.assertRaises(
            errors.Error, self._call,
            'certonly -d example.org --csr {0}'.format(CSR).split())

    def _certonly_new_request_common(self, mock_client, args=None):
        with mock.patch('certbot._internal.main._find_lineage_for_domains_and_certname') \
            as mock_renewal:
            mock_renewal.return_value = ("newcert", None)
            with mock.patch('certbot._internal.main._init_le_client') as mock_init:
                mock_init.return_value = mock_client
                if args is None:
                    args = []
                args += '-d foo.bar -a standalone certonly'.split()
                self._call(args)

    @test_util.patch_get_utility()
    def test_certonly_dry_run_new_request_success(self, mock_get_utility):
        mock_client = mock.MagicMock()
        mock_client.obtain_and_enroll_certificate.return_value = None
        self._certonly_new_request_common(mock_client, ['--dry-run'])
        self.assertEqual(
            mock_client.obtain_and_enroll_certificate.call_count, 1)
        self.assertTrue(
            'dry run' in mock_get_utility().add_message.call_args[0][0])
        # Asserts we don't suggest donating after a successful dry run
        self.assertEqual(mock_get_utility().add_message.call_count, 1)

    @mock.patch('certbot.crypto_util.notAfter')
    @test_util.patch_get_utility()
    def test_certonly_new_request_success(self, mock_get_utility, mock_notAfter):
        cert_path = os.path.normpath(os.path.join(self.config.config_dir, 'live/foo.bar'))
        key_path = os.path.normpath(os.path.join(self.config.config_dir, 'live/baz.qux'))
        date = '1970-01-01'
        mock_notAfter().date.return_value = date

        mock_lineage = mock.MagicMock(cert=cert_path, fullchain=cert_path,
                                      fullchain_path=cert_path, key_path=key_path)
        mock_client = mock.MagicMock()
        mock_client.obtain_and_enroll_certificate.return_value = mock_lineage
        self._certonly_new_request_common(mock_client)
        self.assertEqual(
            mock_client.obtain_and_enroll_certificate.call_count, 1)
        cert_msg = mock_get_utility().add_message.call_args_list[0][0][0]
        self.assertTrue(cert_path in cert_msg)
        self.assertTrue(date in cert_msg)
        self.assertTrue(key_path in cert_msg)
        self.assertTrue(
            'donate' in mock_get_utility().add_message.call_args[0][0])

    def test_certonly_new_request_failure(self):
        mock_client = mock.MagicMock()
        mock_client.obtain_and_enroll_certificate.return_value = False
        self.assertRaises(errors.Error,
                          self._certonly_new_request_common, mock_client)

    def _test_renewal_common(self, due_for_renewal, extra_args, log_out=None,
                             args=None, should_renew=True, error_expected=False,
                             quiet_mode=False, expiry_date=datetime.datetime.now(),
                             reuse_key=False):
        # pylint: disable=too-many-locals,too-many-arguments,too-many-branches
        cert_path = test_util.vector_path('cert_512.pem')
        chain_path = os.path.normpath(os.path.join(self.config.config_dir,
                                                   'live/foo.bar/fullchain.pem'))
        mock_lineage = mock.MagicMock(cert=cert_path, fullchain=chain_path,
                                      cert_path=cert_path, fullchain_path=chain_path)
        mock_lineage.should_autorenew.return_value = due_for_renewal
        mock_lineage.has_pending_deployment.return_value = False
        mock_lineage.names.return_value = ['isnot.org']
        mock_certr = mock.MagicMock()
        mock_key = mock.MagicMock(pem='pem_key')
        mock_client = mock.MagicMock()
        stdout = six.StringIO()
        mock_client.obtain_certificate.return_value = (mock_certr, 'chain',
                                                       mock_key, 'csr')

        def write_msg(message, *args, **kwargs):  # pylint: disable=unused-argument
            """Write message to stdout."""
            stdout.write(message)

        try:
            with mock.patch('certbot._internal.cert_manager.find_duplicative_certs') as mock_fdc:
                mock_fdc.return_value = (mock_lineage, None)
                with mock.patch('certbot._internal.main._init_le_client') as mock_init:
                    mock_init.return_value = mock_client
                    with test_util.patch_get_utility() as mock_get_utility:
                        if not quiet_mode:
                            mock_get_utility().notification.side_effect = write_msg
                        with mock.patch('certbot._internal.main.renewal.OpenSSL') as mock_ssl:
                            mock_latest = mock.MagicMock()
                            mock_latest.get_issuer.return_value = "Fake fake"
                            mock_ssl.crypto.load_certificate.return_value = mock_latest
                            with mock.patch('certbot._internal.main.renewal.crypto_util') \
                                as mock_crypto_util:
                                mock_crypto_util.notAfter.return_value = expiry_date
                                if not args:
                                    args = ['-d', 'isnot.org', '-a', 'standalone', 'certonly']
                                if extra_args:
                                    args += extra_args
                                try:
                                    ret, stdout, _, _ = self._call(args, stdout)
                                    if ret:
                                        print("Returned", ret)
                                        raise AssertionError(ret)
                                    assert not error_expected, "renewal should have errored"
                                except: # pylint: disable=bare-except
                                    if not error_expected:
                                        raise AssertionError(
                                            "Unexpected renewal error:\n" +
                                            traceback.format_exc())

            if should_renew:
                if reuse_key:
                    # The location of the previous live privkey.pem is passed
                    # to obtain_certificate
                    mock_client.obtain_certificate.assert_called_once_with(['isnot.org'],
                        os.path.normpath(os.path.join(
                            self.config.config_dir, "live/sample-renewal/privkey.pem")))
                else:
                    mock_client.obtain_certificate.assert_called_once_with(['isnot.org'], None)
            else:
                self.assertEqual(mock_client.obtain_certificate.call_count, 0)
        except:
            self._dump_log()
            raise
        finally:
            if log_out:
                with open(os.path.join(self.config.logs_dir, "letsencrypt.log")) as lf:
                    self.assertTrue(log_out in lf.read())

        return mock_lineage, mock_get_utility, stdout

    @mock.patch('certbot.crypto_util.notAfter')
    def test_certonly_renewal(self, _):
        lineage, get_utility, _ = self._test_renewal_common(True, [])
        self.assertEqual(lineage.save_successor.call_count, 1)
        lineage.update_all_links_to.assert_called_once_with(
            lineage.latest_common_version())
        cert_msg = get_utility().add_message.call_args_list[0][0][0]
        self.assertTrue('fullchain.pem' in cert_msg)
        self.assertTrue('donate' in get_utility().add_message.call_args[0][0])

    @mock.patch('certbot._internal.log.logging.handlers.RotatingFileHandler.doRollover')
    @mock.patch('certbot.crypto_util.notAfter')
    def test_certonly_renewal_triggers(self, _, __):
        # --dry-run should force renewal
        _, get_utility, _ = self._test_renewal_common(False, ['--dry-run', '--keep'],
                                                      log_out="simulating renewal")
        self.assertEqual(get_utility().add_message.call_count, 1)
        self.assertTrue('dry run' in get_utility().add_message.call_args[0][0])

        self._test_renewal_common(False, ['--renew-by-default', '-tvv', '--debug'],
                                  log_out="Auto-renewal forced")
        self.assertEqual(get_utility().add_message.call_count, 1)

        self._test_renewal_common(False, ['-tvv', '--debug', '--keep'],
                                  log_out="not yet due", should_renew=False)

    def _dump_log(self):
        print("Logs:")
        log_path = os.path.join(self.config.logs_dir, "letsencrypt.log")
        if os.path.exists(log_path):
            with open(log_path) as lf:
                print(lf.read())

    def test_renew_verb(self):
        test_util.make_lineage(self.config.config_dir, 'sample-renewal.conf')
        args = ["renew", "--dry-run", "-tvv"]
        self._test_renewal_common(True, [], args=args, should_renew=True)

    def test_reuse_key(self):
        test_util.make_lineage(self.config.config_dir, 'sample-renewal.conf')
        args = ["renew", "--dry-run", "--reuse-key"]
        self._test_renewal_common(True, [], args=args, should_renew=True, reuse_key=True)

    @mock.patch('certbot._internal.storage.RenewableCert.save_successor')
    def test_reuse_key_no_dry_run(self, unused_save_successor):
        test_util.make_lineage(self.config.config_dir, 'sample-renewal.conf')
        args = ["renew", "--reuse-key"]
        self._test_renewal_common(True, [], args=args, should_renew=True, reuse_key=True)

    @mock.patch('sys.stdin')
    def test_noninteractive_renewal_delay(self, stdin):
        stdin.isatty.return_value = False
        test_util.make_lineage(self.config.config_dir, 'sample-renewal.conf')
        args = ["renew", "--dry-run", "-tvv"]
        self._test_renewal_common(True, [], args=args, should_renew=True)
        self.assertEqual(self.mock_sleep.call_count, 1)
        # in main.py:
        #     sleep_time = random.randint(1, 60*8)
        sleep_call_arg = self.mock_sleep.call_args[0][0]
        self.assertTrue(1 <= sleep_call_arg <= 60*8)

    @mock.patch('sys.stdin')
    def test_interactive_no_renewal_delay(self, stdin):
        stdin.isatty.return_value = True
        test_util.make_lineage(self.config.config_dir, 'sample-renewal.conf')
        args = ["renew", "--dry-run", "-tvv"]
        self._test_renewal_common(True, [], args=args, should_renew=True)
        self.assertEqual(self.mock_sleep.call_count, 0)

    @mock.patch('certbot._internal.renewal.should_renew')
    def test_renew_skips_recent_certs(self, should_renew):
        should_renew.return_value = False
        test_util.make_lineage(self.config.config_dir, 'sample-renewal.conf')
        expiry = datetime.datetime.now() + datetime.timedelta(days=90)
        _, _, stdout = self._test_renewal_common(False, extra_args=None, should_renew=False,
                                                 args=['renew'], expiry_date=expiry)
        self.assertTrue('No renewals were attempted.' in stdout.getvalue())
        self.assertTrue('The following certs are not due for renewal yet:' in stdout.getvalue())

    @mock.patch('certbot._internal.log.post_arg_parse_setup')
    def test_quiet_renew(self, _):
        test_util.make_lineage(self.config.config_dir, 'sample-renewal.conf')
        args = ["renew", "--dry-run"]
        _, _, stdout = self._test_renewal_common(True, [], args=args, should_renew=True)
        out = stdout.getvalue()
        self.assertTrue("renew" in out)

        args = ["renew", "--dry-run", "-q"]
        _, _, stdout = self._test_renewal_common(True, [], args=args,
                                                 should_renew=True, quiet_mode=True)
        out = stdout.getvalue()
        self.assertEqual("", out)

    def test_renew_hook_validation(self):
        test_util.make_lineage(self.config.config_dir, 'sample-renewal.conf')
        args = ["renew", "--dry-run", "--post-hook=no-such-command"]
        self._test_renewal_common(True, [], args=args, should_renew=False,
                                  error_expected=True)

    def test_renew_no_hook_validation(self):
        test_util.make_lineage(self.config.config_dir, 'sample-renewal.conf')
        args = ["renew", "--dry-run", "--post-hook=no-such-command",
                "--disable-hook-validation"]
        with mock.patch("certbot._internal.hooks.post_hook"):
            self._test_renewal_common(True, [], args=args, should_renew=True,
                                      error_expected=False)

    def test_renew_verb_empty_config(self):
        rd = os.path.join(self.config.config_dir, 'renewal')
        if not os.path.exists(rd):
            filesystem.makedirs(rd)
        with open(os.path.join(rd, 'empty.conf'), 'w'):
            pass  # leave the file empty
        args = ["renew", "--dry-run", "-tvv"]
        self._test_renewal_common(False, [], args=args, should_renew=False, error_expected=True)

    def test_renew_with_certname(self):
        test_util.make_lineage(self.config.config_dir, 'sample-renewal.conf')
        self._test_renewal_common(True, [], should_renew=True,
            args=['renew', '--dry-run', '--cert-name', 'sample-renewal'])

    def test_renew_with_bad_certname(self):
        self._test_renewal_common(True, [], should_renew=False,
            args=['renew', '--dry-run', '--cert-name', 'sample-renewal'],
            error_expected=True)

    def _make_dummy_renewal_config(self):
        renewer_configs_dir = os.path.join(self.config.config_dir, 'renewal')
        filesystem.makedirs(renewer_configs_dir)
        with open(os.path.join(renewer_configs_dir, 'test.conf'), 'w') as f:
            f.write("My contents don't matter")

    def _test_renew_common(self, renewalparams=None, names=None,
                           assert_oc_called=None, **kwargs):
        self._make_dummy_renewal_config()
        with mock.patch('certbot._internal.storage.RenewableCert') as mock_rc:
            mock_lineage = mock.MagicMock()
            mock_lineage.fullchain = "somepath/fullchain.pem"
            if renewalparams is not None:
                mock_lineage.configuration = {'renewalparams': renewalparams}
            if names is not None:
                mock_lineage.names.return_value = names
            mock_rc.return_value = mock_lineage
            with mock.patch('certbot._internal.main.renew_cert') as mock_renew_cert:
                kwargs.setdefault('args', ['renew'])
                self._test_renewal_common(True, None, should_renew=False, **kwargs)

            if assert_oc_called is not None:
                if assert_oc_called:
                    self.assertTrue(mock_renew_cert.called)
                else:
                    self.assertFalse(mock_renew_cert.called)

    def test_renew_no_renewalparams(self):
        self._test_renew_common(assert_oc_called=False, error_expected=True)

    def test_renew_no_authenticator(self):
        self._test_renew_common(renewalparams={}, assert_oc_called=False,
            error_expected=True)

    def test_renew_with_bad_int(self):
        renewalparams = {'authenticator': 'webroot',
                         'rsa_key_size': 'over 9000'}
        self._test_renew_common(renewalparams=renewalparams, error_expected=True,
                                assert_oc_called=False)

    def test_renew_with_nonetype_http01(self):
        renewalparams = {'authenticator': 'webroot',
                         'http01_port': 'None'}
        self._test_renew_common(renewalparams=renewalparams,
                                assert_oc_called=True)

    def test_renew_with_bad_domain(self):
        renewalparams = {'authenticator': 'webroot'}
        names = ['uniçodé.com']
        self._test_renew_common(renewalparams=renewalparams, error_expected=True,
                                names=names, assert_oc_called=False)

    @mock.patch('certbot._internal.plugins.selection.choose_configurator_plugins')
    def test_renew_with_configurator(self, mock_sel):
        mock_sel.return_value = (mock.MagicMock(), mock.MagicMock())
        renewalparams = {'authenticator': 'webroot'}
        self._test_renew_common(
            renewalparams=renewalparams, assert_oc_called=True,
            args='renew --configurator apache'.split())

    def test_renew_plugin_config_restoration(self):
        renewalparams = {'authenticator': 'webroot',
                         'webroot_path': 'None',
                         'webroot_imaginary_flag': '42'}
        self._test_renew_common(renewalparams=renewalparams,
                                assert_oc_called=True)

    def test_renew_with_webroot_map(self):
        renewalparams = {'authenticator': 'webroot'}
        self._test_renew_common(
            renewalparams=renewalparams, assert_oc_called=True,
            args=['renew', '--webroot-map', json.dumps({'example.com': tempfile.gettempdir()})])

    def test_renew_reconstitute_error(self):
        # pylint: disable=protected-access
        with mock.patch('certbot._internal.main.renewal._reconstitute') as mock_reconstitute:
            mock_reconstitute.side_effect = Exception
            self._test_renew_common(assert_oc_called=False, error_expected=True)

    def test_renew_obtain_cert_error(self):
        self._make_dummy_renewal_config()
        with mock.patch('certbot._internal.storage.RenewableCert') as mock_rc:
            mock_lineage = mock.MagicMock()
            mock_lineage.fullchain = "somewhere/fullchain.pem"
            mock_rc.return_value = mock_lineage
            mock_lineage.configuration = {
                'renewalparams': {'authenticator': 'webroot'}}
            with mock.patch('certbot._internal.main.renew_cert') as mock_renew_cert:
                mock_renew_cert.side_effect = Exception
                self._test_renewal_common(True, None, error_expected=True,
                                          args=['renew'], should_renew=False)

    def test_renew_with_bad_cli_args(self):
        self._test_renewal_common(True, None, args='renew -d example.com'.split(),
                                  should_renew=False, error_expected=True)
        self._test_renewal_common(True, None, args='renew --csr {0}'.format(CSR).split(),
                                  should_renew=False, error_expected=True)

    def test_no_renewal_with_hooks(self):
        _, _, stdout = self._test_renewal_common(
            due_for_renewal=False, extra_args=None, should_renew=False,
            args=['renew', '--post-hook',
                  '{0} -c "from __future__ import print_function; print(\'hello world\');"'
                  .format(sys.executable)])
        self.assertTrue('No hooks were run.' in stdout.getvalue())

    @test_util.patch_get_utility()
    @mock.patch('certbot._internal.main._find_lineage_for_domains_and_certname')
    @mock.patch('certbot._internal.main._init_le_client')
    def test_certonly_reinstall(self, mock_init, mock_renewal, mock_get_utility):
        mock_renewal.return_value = ('reinstall', mock.MagicMock())
        mock_init.return_value = mock_client = mock.MagicMock()
        self._call(['-d', 'foo.bar', '-a', 'standalone', 'certonly'])
        self.assertFalse(mock_client.obtain_certificate.called)
        self.assertFalse(mock_client.obtain_and_enroll_certificate.called)
        self.assertEqual(mock_get_utility().add_message.call_count, 0)
        #self.assertTrue('donate' not in mock_get_utility().add_message.call_args[0][0])

    def _test_certonly_csr_common(self, extra_args=None):
        certr = 'certr'
        chain = 'chain'
        mock_client = mock.MagicMock()
        mock_client.obtain_certificate_from_csr.return_value = (certr, chain)
        cert_path = os.path.normpath(os.path.join(
            self.config.config_dir,
            'live/example.com/cert_512.pem'))
        full_path = os.path.normpath(os.path.join(
            self.config.config_dir,
            'live/example.com/fullchain.pem'))
        mock_client.save_certificate.return_value = cert_path, None, full_path
        with mock.patch('certbot._internal.main._init_le_client') as mock_init:
            mock_init.return_value = mock_client
            with test_util.patch_get_utility() as mock_get_utility:
                chain_path = os.path.normpath(os.path.join(
                    self.config.config_dir,
                    'live/example.com/chain.pem'))
                args = ('-a standalone certonly --csr {0} --cert-path {1} '
                        '--chain-path {2} --fullchain-path {3}').format(
                            CSR, cert_path, chain_path, full_path).split()
                if extra_args:
                    args += extra_args
                with mock.patch('certbot._internal.main.crypto_util'):
                    self._call(args)

        if '--dry-run' in args:
            self.assertFalse(mock_client.save_certificate.called)
        else:
            mock_client.save_certificate.assert_called_once_with(
                certr, chain, cert_path, chain_path, full_path)

        return mock_get_utility

    def test_certonly_csr(self):
        mock_get_utility = self._test_certonly_csr_common()
        cert_msg = mock_get_utility().add_message.call_args_list[0][0][0]
        self.assertTrue('fullchain.pem' in cert_msg)
        self.assertFalse('Your key file has been saved at' in cert_msg)
        self.assertTrue(
            'donate' in mock_get_utility().add_message.call_args[0][0])

    def test_certonly_csr_dry_run(self):
        mock_get_utility = self._test_certonly_csr_common(['--dry-run'])
        self.assertEqual(mock_get_utility().add_message.call_count, 1)
        self.assertTrue(
            'dry run' in mock_get_utility().add_message.call_args[0][0])

    @mock.patch('certbot._internal.main._delete_if_appropriate')
    @mock.patch('certbot._internal.main.client.acme_client')
    def test_revoke_with_key(self, mock_acme_client,
            mock_delete_if_appropriate):
        mock_delete_if_appropriate.return_value = False
        server = 'foo.bar'
        self._call_no_clientmock(['--cert-path', SS_CERT_PATH, '--key-path', RSA2048_KEY_PATH,
                                 '--server', server, 'revoke'])
        with open(RSA2048_KEY_PATH, 'rb') as f:
            mock_acme_client.BackwardsCompatibleClientV2.assert_called_once_with(
                mock.ANY, jose.JWK.load(f.read()), server)
        with open(SS_CERT_PATH, 'rb') as f:
            cert = crypto_util.pyopenssl_load_certificate(f.read())[0]
            mock_revoke = mock_acme_client.BackwardsCompatibleClientV2().revoke
            mock_revoke.assert_called_once_with(
                    jose.ComparableX509(cert),
                    mock.ANY)

    def test_revoke_with_key_mismatch(self):
        server = 'foo.bar'
        self.assertRaises(errors.Error, self._call_no_clientmock,
            ['--cert-path', CERT, '--key-path', KEY,
                                 '--server', server, 'revoke'])

    @mock.patch('certbot._internal.main._delete_if_appropriate')
    @mock.patch('certbot._internal.main._determine_account')
    def test_revoke_without_key(self, mock_determine_account,
            mock_delete_if_appropriate):
        mock_delete_if_appropriate.return_value = False
        mock_determine_account.return_value = (mock.MagicMock(), None)
        _, _, _, client = self._call(['--cert-path', CERT, 'revoke'])
        with open(CERT) as f:
            cert = crypto_util.pyopenssl_load_certificate(f.read())[0]
            mock_revoke = client.acme_from_config_key().revoke
            mock_revoke.assert_called_once_with(
                    jose.ComparableX509(cert),
                    mock.ANY)

    @mock.patch('certbot._internal.log.post_arg_parse_setup')
    def test_register(self, _):
        with mock.patch('certbot._internal.main.client') as mocked_client:
            acc = mock.MagicMock()
            acc.id = "imaginary_account"
            mocked_client.register.return_value = (acc, "worked")
            self._call_no_clientmock(["register", "--email", "user@example.org"])
            # TODO: It would be more correct to explicitly check that
            #       _determine_account() gets called in the above case,
            #       but coverage statistics should also show that it did.
            with mock.patch('certbot._internal.main.account') as mocked_account:
                mocked_storage = mock.MagicMock()
                mocked_account.AccountFileStorage.return_value = mocked_storage
                mocked_storage.find_all.return_value = ["an account"]
                x = self._call_no_clientmock(["register", "--email", "user@example.org"])
                self.assertTrue("There is an existing account" in x[0])

    def test_update_account_no_existing_accounts(self):
        # with mock.patch('certbot._internal.main.client') as mocked_client:
        with mock.patch('certbot._internal.main.account') as mocked_account:
            mocked_storage = mock.MagicMock()
            mocked_account.AccountFileStorage.return_value = mocked_storage
            mocked_storage.find_all.return_value = []
            x = self._call_no_clientmock(
                ["update_account", "--email",
                 "user@example.org"])
            self.assertTrue("Could not find an existing account" in x[0])

    # TODO: When `certbot register --update-registration` is fully deprecated,
    # delete the following test
    def test_update_registration_no_existing_accounts_deprecated(self):
        # with mock.patch('certbot._internal.main.client') as mocked_client:
        with mock.patch('certbot._internal.main.account') as mocked_account:
            mocked_storage = mock.MagicMock()
            mocked_account.AccountFileStorage.return_value = mocked_storage
            mocked_storage.find_all.return_value = []
            x = self._call_no_clientmock(
                ["register", "--update-registration", "--email",
                 "user@example.org"])
            self.assertTrue("Could not find an existing account" in x[0])

    # TODO: When `certbot register --update-registration` is fully deprecated,
    # delete the following test
    def test_update_registration_unsafely_deprecated(self):
        # This test will become obsolete when register --update-registration
        # supports removing an e-mail address from the account
        with mock.patch('certbot._internal.main.account') as mocked_account:
            mocked_storage = mock.MagicMock()
            mocked_account.AccountFileStorage.return_value = mocked_storage
            mocked_storage.find_all.return_value = ["an account"]
            x = self._call_no_clientmock(
                "register --update-registration "
                "--register-unsafely-without-email".split())
            self.assertTrue("--register-unsafely-without-email" in x[0])

    @mock.patch('certbot._internal.main.display_ops.get_email')
    @test_util.patch_get_utility()
    def test_update_account_with_email(self, mock_utility, mock_email):
        email = "user@example.com"
        mock_email.return_value = email
        with mock.patch('certbot._internal.eff.handle_subscription') as mock_handle:
            with mock.patch('certbot._internal.main._determine_account') as mocked_det:
                with mock.patch('certbot._internal.main.account') as mocked_account:
                    with mock.patch('certbot._internal.main.client') as mocked_client:
                        mocked_storage = mock.MagicMock()
                        mocked_account.AccountFileStorage.return_value = mocked_storage
                        mocked_storage.find_all.return_value = ["an account"]
                        mocked_det.return_value = (mock.MagicMock(), "foo")
                        cb_client = mock.MagicMock()
                        mocked_client.Client.return_value = cb_client
                        x = self._call_no_clientmock(
                            ["update_account"])
                        # When registration change succeeds, the return value
                        # of register() is None
                        self.assertTrue(x[0] is None)
                        # and we got supposedly did update the registration from
                        # the server
                        self.assertTrue(
                            cb_client.acme.update_registration.called)
                        # and we saved the updated registration on disk
                        self.assertTrue(mocked_storage.save_regr.called)
                        self.assertTrue(
                            email in mock_utility().add_message.call_args[0][0])
                        self.assertTrue(mock_handle.called)

    # TODO: When `certbot register --update-registration` is fully deprecated,
    # delete the following test
    @mock.patch('certbot._internal.main.display_ops.get_email')
    @test_util.patch_get_utility()
    def test_update_registration_with_email_deprecated(self, mock_utility, mock_email):
        email = "user@example.com"
        mock_email.return_value = email
        with mock.patch('certbot._internal.eff.handle_subscription') as mock_handle:
            with mock.patch('certbot._internal.main._determine_account') as mocked_det:
                with mock.patch('certbot._internal.main.account') as mocked_account:
                    with mock.patch('certbot._internal.main.client') as mocked_client:
                        mocked_storage = mock.MagicMock()
                        mocked_account.AccountFileStorage.return_value = mocked_storage
                        mocked_storage.find_all.return_value = ["an account"]
                        mock_acc = mock.MagicMock()
                        mock_regr = mock_acc.regr
                        mocked_det.return_value = (mock_acc, "foo")
                        cb_client = mock.MagicMock()
                        mocked_client.Client.return_value = cb_client
                        x = self._call_no_clientmock(
                            ["register", "--update-registration"])
                        # When registration change succeeds, the return value
                        # of register() is None
                        self.assertTrue(x[0] is None)
                        # and we got supposedly did update the registration from
                        # the server
                        reg_arg = cb_client.acme.update_registration.call_args[0][0]
                        # Test the return value of .update() was used because
                        # the regr is immutable.
                        self.assertEqual(reg_arg, mock_regr.update())
                        # and we saved the updated registration on disk
                        self.assertTrue(mocked_storage.save_regr.called)
                        self.assertTrue(
                            email in mock_utility().add_message.call_args[0][0])
                        self.assertTrue(mock_handle.called)

    @mock.patch('certbot._internal.plugins.selection.choose_configurator_plugins')
    @mock.patch('certbot._internal.updater._run_updaters')
    def test_plugin_selection_error(self, mock_run, mock_choose):
        mock_choose.side_effect = errors.PluginSelectionError
        self.assertRaises(errors.PluginSelectionError, main.renew_cert,
                          None, None, None)

        self.config.dry_run = False
        updater.run_generic_updaters(self.config, None, None)
        # Make sure we're returning None, and hence not trying to run the
        # without installer
        self.assertFalse(mock_run.called)


class UnregisterTest(unittest.TestCase):
    def setUp(self):
        self.patchers = {
            '_determine_account': mock.patch('certbot._internal.main._determine_account'),
            'account': mock.patch('certbot._internal.main.account'),
            'client': mock.patch('certbot._internal.main.client'),
            'get_utility': test_util.patch_get_utility()}
        self.mocks = dict((k, v.start()) for k, v in self.patchers.items())

    def tearDown(self):
        for patch in self.patchers.values():
            patch.stop()

    def test_abort_unregister(self):
        self.mocks['account'].AccountFileStorage.return_value = mock.Mock()

        util_mock = self.mocks['get_utility']()
        util_mock.yesno.return_value = False

        config = mock.Mock()
        unused_plugins = mock.Mock()

        res = main.unregister(config, unused_plugins)
        self.assertEqual(res, "Deactivation aborted.")

    def test_unregister(self):
        mocked_storage = mock.MagicMock()
        mocked_storage.find_all.return_value = ["an account"]

        self.mocks['account'].AccountFileStorage.return_value = mocked_storage
        self.mocks['_determine_account'].return_value = (mock.MagicMock(), "foo")

        cb_client = mock.MagicMock()
        self.mocks['client'].Client.return_value = cb_client

        config = mock.MagicMock()
        unused_plugins = mock.MagicMock()

        res = main.unregister(config, unused_plugins)

        self.assertTrue(res is None)
        self.assertTrue(cb_client.acme.deactivate_registration.called)
        m = "Account deactivated."
        self.assertTrue(m in self.mocks['get_utility']().add_message.call_args[0][0])

    def test_unregister_no_account(self):
        mocked_storage = mock.MagicMock()
        mocked_storage.find_all.return_value = []
        self.mocks['account'].AccountFileStorage.return_value = mocked_storage

        cb_client = mock.MagicMock()
        self.mocks['client'].Client.return_value = cb_client

        config = mock.MagicMock()
        unused_plugins = mock.MagicMock()

        res = main.unregister(config, unused_plugins)
        m = "Could not find existing account to deactivate."
        self.assertEqual(res, m)
        self.assertFalse(cb_client.acme.deactivate_registration.called)


class MakeOrVerifyNeededDirs(test_util.ConfigTestCase):
    """Tests for certbot._internal.main.make_or_verify_needed_dirs."""

    @mock.patch("certbot._internal.main.util")
    def test_it(self, mock_util):
        main.make_or_verify_needed_dirs(self.config)
        for core_dir in (self.config.config_dir, self.config.work_dir,):
            mock_util.set_up_core_dir.assert_any_call(
                core_dir, constants.CONFIG_DIRS_MODE,
                self.config.strict_permissions
            )

        hook_dirs = (self.config.renewal_pre_hooks_dir,
                     self.config.renewal_deploy_hooks_dir,
                     self.config.renewal_post_hooks_dir,)
        for hook_dir in hook_dirs:
            # default mode of 755 is used
            mock_util.make_or_verify_dir.assert_any_call(
                hook_dir, strict=self.config.strict_permissions)


class EnhanceTest(test_util.ConfigTestCase):
    """Tests for certbot._internal.main.enhance."""

    def setUp(self):
        super(EnhanceTest, self).setUp()
        self.get_utility_patch = test_util.patch_get_utility()
        self.mock_get_utility = self.get_utility_patch.start()
        self.mockinstaller = mock.MagicMock(spec=enhancements.AutoHSTSEnhancement)

    def tearDown(self):
        self.get_utility_patch.stop()

    def _call(self, args):
        plugins = disco.PluginsRegistry.find_all()
        config = configuration.NamespaceConfig(
            cli.prepare_and_parse_args(plugins, args))

        with mock.patch('certbot._internal.cert_manager.get_certnames') as mock_certs:
            mock_certs.return_value = ['example.com']
            with mock.patch('certbot._internal.cert_manager.domains_for_certname') as mock_dom:
                mock_dom.return_value = ['example.com']
                with mock.patch('certbot._internal.main._init_le_client') as mock_init:
                    mock_client = mock.MagicMock()
                    mock_client.config = config
                    mock_init.return_value = mock_client
                    main.enhance(config, plugins)
                    return mock_client # returns the client

    @mock.patch('certbot._internal.main.plug_sel.record_chosen_plugins')
    @mock.patch('certbot._internal.cert_manager.lineage_for_certname')
    @mock.patch('certbot._internal.main.display_ops.choose_values')
    @mock.patch('certbot._internal.main._find_domains_or_certname')
    def test_selection_question(self, mock_find, mock_choose, mock_lineage, _rec):
        mock_lineage.return_value = mock.MagicMock(chain_path="/tmp/nonexistent")
        mock_choose.return_value = ['example.com']
        mock_find.return_value = (None, None)
        with mock.patch('certbot._internal.main.plug_sel.pick_installer') as mock_pick:
            self._call(['enhance', '--redirect'])
            self.assertTrue(mock_pick.called)
            # Check that the message includes "enhancements"
            self.assertTrue("enhancements" in mock_pick.call_args[0][3])

    @mock.patch('certbot._internal.main.plug_sel.record_chosen_plugins')
    @mock.patch('certbot._internal.cert_manager.lineage_for_certname')
    @mock.patch('certbot._internal.main.display_ops.choose_values')
    @mock.patch('certbot._internal.main._find_domains_or_certname')
    def test_selection_auth_warning(self, mock_find, mock_choose, mock_lineage, _rec):
        mock_lineage.return_value = mock.MagicMock(chain_path="/tmp/nonexistent")
        mock_choose.return_value = ["example.com"]
        mock_find.return_value = (None, None)
        with mock.patch('certbot._internal.main.plug_sel.pick_installer'):
            with mock.patch('certbot._internal.main.plug_sel.logger.warning') as mock_log:
                mock_client = self._call(['enhance', '-a', 'webroot', '--redirect'])
                self.assertTrue(mock_log.called)
                self.assertTrue("make sense" in mock_log.call_args[0][0])
                self.assertTrue(mock_client.enhance_config.called)

    @mock.patch('certbot._internal.cert_manager.lineage_for_certname')
    @mock.patch('certbot._internal.main.display_ops.choose_values')
    @mock.patch('certbot._internal.main.plug_sel.record_chosen_plugins')
    def test_enhance_config_call(self, _rec, mock_choose, mock_lineage):
        mock_lineage.return_value = mock.MagicMock(chain_path="/tmp/nonexistent")
        mock_choose.return_value = ["example.com"]
        with mock.patch('certbot._internal.main.plug_sel.pick_installer'):
            mock_client = self._call(['enhance', '--redirect', '--hsts'])
            req_enh = ["redirect", "hsts"]
            not_req_enh = ["uir"]
            self.assertTrue(mock_client.enhance_config.called)
            self.assertTrue(
                all([getattr(mock_client.config, e) for e in req_enh]))
            self.assertFalse(
                any([getattr(mock_client.config, e) for e in not_req_enh]))
            self.assertTrue(
                "example.com" in mock_client.enhance_config.call_args[0][0])

    @mock.patch('certbot._internal.cert_manager.lineage_for_certname')
    @mock.patch('certbot._internal.main.display_ops.choose_values')
    @mock.patch('certbot._internal.main.plug_sel.record_chosen_plugins')
    def test_enhance_noninteractive(self, _rec, mock_choose, mock_lineage):
        mock_lineage.return_value = mock.MagicMock(
            chain_path="/tmp/nonexistent")
        mock_choose.return_value = ["example.com"]
        with mock.patch('certbot._internal.main.plug_sel.pick_installer'):
            mock_client = self._call(['enhance', '--redirect',
                                      '--hsts', '--non-interactive'])
            self.assertTrue(mock_client.enhance_config.called)
            self.assertFalse(mock_choose.called)

    @mock.patch('certbot._internal.main.display_ops.choose_values')
    @mock.patch('certbot._internal.main.plug_sel.record_chosen_plugins')
    def test_user_abort_domains(self, _rec, mock_choose):
        mock_choose.return_value = []
        with mock.patch('certbot._internal.main.plug_sel.pick_installer'):
            self.assertRaises(errors.Error,
                              self._call,
                              ['enhance', '--redirect', '--hsts'])

    def test_no_enhancements_defined(self):
        self.assertRaises(errors.MisconfigurationError,
                          self._call, ['enhance', '-a', 'null'])

    @mock.patch('certbot._internal.main.plug_sel.choose_configurator_plugins')
    @mock.patch('certbot._internal.main.display_ops.choose_values')
    @mock.patch('certbot._internal.main.plug_sel.record_chosen_plugins')
    def test_plugin_selection_error(self, _rec, mock_choose, mock_pick):
        mock_choose.return_value = ["example.com"]
        mock_pick.return_value = (None, None)
        mock_pick.side_effect = errors.PluginSelectionError()
        mock_client = self._call(['enhance', '--hsts'])
        self.assertFalse(mock_client.enhance_config.called)

    @mock.patch('certbot._internal.cert_manager.lineage_for_certname')
    @mock.patch('certbot._internal.main.display_ops.choose_values')
    @mock.patch('certbot._internal.main.plug_sel.pick_installer')
    @mock.patch('certbot._internal.main.plug_sel.record_chosen_plugins')
    @test_util.patch_get_utility()
    def test_enhancement_enable(self, _, _rec, mock_inst, mock_choose, mock_lineage):
        mock_inst.return_value = self.mockinstaller
        mock_choose.return_value = ["example.com", "another.tld"]
        mock_lineage.return_value = mock.MagicMock(chain_path="/tmp/nonexistent")
        self._call(['enhance', '--auto-hsts'])
        self.assertTrue(self.mockinstaller.enable_autohsts.called)
        self.assertEqual(self.mockinstaller.enable_autohsts.call_args[0][1],
                          ["example.com", "another.tld"])

    @mock.patch('certbot._internal.cert_manager.lineage_for_certname')
    @mock.patch('certbot._internal.main.display_ops.choose_values')
    @mock.patch('certbot._internal.main.plug_sel.pick_installer')
    @mock.patch('certbot._internal.main.plug_sel.record_chosen_plugins')
    @test_util.patch_get_utility()
    def test_enhancement_enable_not_supported(self, _, _rec, mock_inst, mock_choose, mock_lineage):
        mock_inst.return_value = null.Installer(self.config, "null")
        mock_choose.return_value = ["example.com", "another.tld"]
        mock_lineage.return_value = mock.MagicMock(chain_path="/tmp/nonexistent")
        self.assertRaises(
            errors.NotSupportedError,
            self._call, ['enhance', '--auto-hsts'])

    def test_enhancement_enable_conflict(self):
        self.assertRaises(
            errors.Error,
            self._call, ['enhance', '--auto-hsts', '--hsts'])


class InstallTest(test_util.ConfigTestCase):
    """Tests for certbot._internal.main.install."""

    def setUp(self):
        super(InstallTest, self).setUp()
        self.mockinstaller = mock.MagicMock(spec=enhancements.AutoHSTSEnhancement)

    @mock.patch('certbot._internal.main.plug_sel.record_chosen_plugins')
    @mock.patch('certbot._internal.main.plug_sel.pick_installer')
    def test_install_enhancement_not_supported(self, mock_inst, _rec):
        mock_inst.return_value = null.Installer(self.config, "null")
        plugins = disco.PluginsRegistry.find_all()
        self.config.auto_hsts = True
        self.config.certname = "nonexistent"
        self.assertRaises(errors.NotSupportedError,
                          main.install,
                          self.config, plugins)

    @mock.patch('certbot._internal.main.plug_sel.record_chosen_plugins')
    @mock.patch('certbot._internal.main.plug_sel.pick_installer')
    def test_install_enhancement_no_certname(self, mock_inst, _rec):
        mock_inst.return_value = self.mockinstaller
        plugins = disco.PluginsRegistry.find_all()
        self.config.auto_hsts = True
        self.config.certname = None
        self.config.key_path = "/tmp/nonexistent"
        self.config.cert_path = "/tmp/nonexistent"
        self.assertRaises(errors.ConfigurationError,
                          main.install,
                          self.config, plugins)


if __name__ == '__main__':
    unittest.main()  # pragma: no cover<|MERGE_RESOLUTION|>--- conflicted
+++ resolved
@@ -22,13 +22,8 @@
 
 import certbot.tests.util as test_util
 from certbot._internal import account
-<<<<<<< HEAD
 from certbot._internal import cli
-from certbot import configuration
-=======
-from certbot import cli
 from certbot._internal import configuration
->>>>>>> 46d5f7a8
 from certbot._internal import constants
 from certbot import crypto_util
 from certbot import errors
