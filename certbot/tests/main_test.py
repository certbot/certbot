# coding=utf-8
"""Tests for certbot._internal.main."""
# pylint: disable=too-many-lines
from __future__ import print_function

import datetime
import itertools
import json
import shutil
import sys
import tempfile
import traceback
import unittest

import josepy as jose
import mock
import pytz
import six
from six.moves import reload_module  # pylint: disable=import-error

from acme.magic_typing import List  # pylint: disable=unused-import, no-name-in-module

import certbot.tests.util as test_util
from certbot._internal import account
from certbot import cli
<<<<<<< HEAD
from certbot._internal import configuration
from certbot import constants
=======
from certbot import configuration
from certbot._internal import constants
>>>>>>> 4792e1ee
from certbot import crypto_util
from certbot import errors
from certbot import interfaces  # pylint: disable=unused-import
from certbot._internal import main
from certbot._internal import updater
from certbot import util
from certbot.compat import os
from certbot.compat import filesystem
from certbot._internal.plugins import disco
from certbot.plugins import enhancements
from certbot._internal.plugins import manual
from certbot._internal.plugins import null

CERT_PATH = test_util.vector_path('cert_512.pem')
CERT = test_util.vector_path('cert_512.pem')
CSR = test_util.vector_path('csr_512.der')
KEY = test_util.vector_path('rsa256_key.pem')
JWK = jose.JWKRSA.load(test_util.load_vector('rsa512_key.pem'))
RSA2048_KEY_PATH = test_util.vector_path('rsa2048_key.pem')
SS_CERT_PATH = test_util.vector_path('cert_2048.pem')


class TestHandleIdenticalCerts(unittest.TestCase):
    """Test for certbot._internal.main._handle_identical_cert_request"""
    def test_handle_identical_cert_request_pending(self):
        mock_lineage = mock.Mock()
        mock_lineage.ensure_deployed.return_value = False
        # pylint: disable=protected-access
        ret = main._handle_identical_cert_request(mock.Mock(), mock_lineage)
        self.assertEqual(ret, ("reinstall", mock_lineage))


class RunTest(test_util.ConfigTestCase):
    """Tests for certbot._internal.main.run."""

    def setUp(self):
        super(RunTest, self).setUp()
        self.domain = 'example.org'
        self.patches = [
            mock.patch('certbot._internal.main._get_and_save_cert'),
            mock.patch('certbot._internal.main.display_ops.success_installation'),
            mock.patch('certbot._internal.main.display_ops.success_renewal'),
            mock.patch('certbot._internal.main._init_le_client'),
            mock.patch('certbot._internal.main._suggest_donation_if_appropriate'),
            mock.patch('certbot._internal.main._report_new_cert'),
            mock.patch('certbot._internal.main._find_cert')]

        self.mock_auth = self.patches[0].start()
        self.mock_success_installation = self.patches[1].start()
        self.mock_success_renewal = self.patches[2].start()
        self.mock_init = self.patches[3].start()
        self.mock_suggest_donation = self.patches[4].start()
        self.mock_report_cert = self.patches[5].start()
        self.mock_find_cert = self.patches[6].start()

    def tearDown(self):
        for patch in self.patches:
            patch.stop()

    def _call(self):
        args = '-a webroot -i null -d {0}'.format(self.domain).split()
        plugins = disco.PluginsRegistry.find_all()
        config = configuration.NamespaceConfig(
            cli.prepare_and_parse_args(plugins, args))

        from certbot._internal.main import run
        run(config, plugins)

    def test_newcert_success(self):
        self.mock_auth.return_value = mock.Mock()
        self.mock_find_cert.return_value = True, None
        self._call()
        self.mock_success_installation.assert_called_once_with([self.domain])

    def test_reinstall_success(self):
        self.mock_auth.return_value = mock.Mock()
        self.mock_find_cert.return_value = False, mock.Mock()
        self._call()
        self.mock_success_installation.assert_called_once_with([self.domain])

    def test_renewal_success(self):
        self.mock_auth.return_value = mock.Mock()
        self.mock_find_cert.return_value = True, mock.Mock()
        self._call()
        self.mock_success_renewal.assert_called_once_with([self.domain])

    @mock.patch('certbot._internal.main.plug_sel.choose_configurator_plugins')
    def test_run_enhancement_not_supported(self, mock_choose):
        mock_choose.return_value = (null.Installer(self.config, "null"), None)
        plugins = disco.PluginsRegistry.find_all()
        self.config.auto_hsts = True
        self.assertRaises(errors.NotSupportedError,
                          main.run,
                          self.config, plugins)


class CertonlyTest(unittest.TestCase):
    """Tests for certbot._internal.main.certonly."""

    def setUp(self):
        self.get_utility_patch = test_util.patch_get_utility()
        self.mock_get_utility = self.get_utility_patch.start()

    def tearDown(self):
        self.get_utility_patch.stop()

    def _call(self, args):
        plugins = disco.PluginsRegistry.find_all()
        config = configuration.NamespaceConfig(
            cli.prepare_and_parse_args(plugins, args))

        with mock.patch('certbot._internal.main._init_le_client') as mock_init:
            with mock.patch('certbot._internal.main._suggest_donation_if_appropriate'):
                main.certonly(config, plugins)

        return mock_init()  # returns the client

    @mock.patch('certbot._internal.main._find_cert')
    @mock.patch('certbot._internal.main._get_and_save_cert')
    @mock.patch('certbot._internal.main._report_new_cert')
    def test_no_reinstall_text_pause(self, unused_report, mock_auth,
        mock_find_cert):
        mock_notification = self.mock_get_utility().notification
        mock_notification.side_effect = self._assert_no_pause
        mock_auth.return_value = mock.Mock()
        mock_find_cert.return_value = False, None
        self._call('certonly --webroot -d example.com'.split())

    def _assert_no_pause(self, message, pause=True):  # pylint: disable=unused-argument
        self.assertFalse(pause)

    @mock.patch('certbot._internal.cert_manager.lineage_for_certname')
    @mock.patch('certbot._internal.cert_manager.domains_for_certname')
    @mock.patch('certbot._internal.renewal.renew_cert')
    @mock.patch('certbot._internal.main._report_new_cert')
    def test_find_lineage_for_domains_and_certname(self, mock_report_cert,
        mock_renew_cert, mock_domains, mock_lineage):
        domains = ['example.com', 'test.org']
        mock_domains.return_value = domains
        mock_lineage.names.return_value = domains
        self._call(('certonly --webroot -d example.com -d test.org '
            '--cert-name example.com').split())
        self.assertTrue(mock_lineage.call_count == 1)
        self.assertTrue(mock_domains.call_count == 1)
        self.assertTrue(mock_renew_cert.call_count == 1)
        self.assertTrue(mock_report_cert.call_count == 1)

        # user confirms updating lineage with new domains
        self._call(('certonly --webroot -d example.com -d test.com '
            '--cert-name example.com').split())
        self.assertTrue(mock_lineage.call_count == 2)
        self.assertTrue(mock_domains.call_count == 2)
        self.assertTrue(mock_renew_cert.call_count == 2)
        self.assertTrue(mock_report_cert.call_count == 2)

        # error in _ask_user_to_confirm_new_names
        self.mock_get_utility().yesno.return_value = False
        self.assertRaises(errors.ConfigurationError, self._call,
            ('certonly --webroot -d example.com -d test.com --cert-name example.com').split())

    @mock.patch('certbot._internal.cert_manager.domains_for_certname')
    @mock.patch('certbot.display.ops.choose_names')
    @mock.patch('certbot._internal.cert_manager.lineage_for_certname')
    @mock.patch('certbot._internal.main._report_new_cert')
    def test_find_lineage_for_domains_new_certname(self, mock_report_cert,
        mock_lineage, mock_choose_names, mock_domains_for_certname):
        mock_lineage.return_value = None

        # no lineage with this name but we specified domains so create a new cert
        self._call(('certonly --webroot -d example.com -d test.com '
            '--cert-name example.com').split())
        self.assertTrue(mock_lineage.call_count == 1)
        self.assertTrue(mock_report_cert.call_count == 1)

        # no lineage with this name and we didn't give domains
        mock_choose_names.return_value = ["somename"]
        mock_domains_for_certname.return_value = None
        self._call(('certonly --webroot --cert-name example.com').split())
        self.assertTrue(mock_choose_names.called)

class FindDomainsOrCertnameTest(unittest.TestCase):
    """Tests for certbot._internal.main._find_domains_or_certname."""

    @mock.patch('certbot.display.ops.choose_names')
    def test_display_ops(self, mock_choose_names):
        mock_config = mock.Mock(domains=None, certname=None)
        mock_choose_names.return_value = "domainname"
        # pylint: disable=protected-access
        self.assertEqual(main._find_domains_or_certname(mock_config, None),
            ("domainname", None))

    @mock.patch('certbot.display.ops.choose_names')
    def test_no_results(self, mock_choose_names):
        mock_config = mock.Mock(domains=None, certname=None)
        mock_choose_names.return_value = []
        # pylint: disable=protected-access
        self.assertRaises(errors.Error, main._find_domains_or_certname, mock_config, None)

    @mock.patch('certbot._internal.cert_manager.domains_for_certname')
    def test_grab_domains(self, mock_domains):
        mock_config = mock.Mock(domains=None, certname="one.com")
        mock_domains.return_value = ["one.com", "two.com"]
        # pylint: disable=protected-access
        self.assertEqual(main._find_domains_or_certname(mock_config, None),
            (["one.com", "two.com"], "one.com"))


class RevokeTest(test_util.TempDirTestCase):
    """Tests for certbot._internal.main.revoke."""

    def setUp(self):
        super(RevokeTest, self).setUp()

        shutil.copy(CERT_PATH, self.tempdir)
        self.tmp_cert_path = os.path.abspath(os.path.join(self.tempdir,
            'cert_512.pem'))
        with open(self.tmp_cert_path, 'r') as f:
            self.tmp_cert = (self.tmp_cert_path, f.read())

        self.patches = [
            mock.patch('acme.client.BackwardsCompatibleClientV2'),
            mock.patch('certbot._internal.client.Client'),
            mock.patch('certbot._internal.main._determine_account'),
            mock.patch('certbot._internal.main.display_ops.success_revocation')
        ]
        self.mock_acme_client = self.patches[0].start()
        self.patches[1].start()
        self.mock_determine_account = self.patches[2].start()
        self.mock_success_revoke = self.patches[3].start()

        from certbot._internal.account import Account

        self.regr = mock.MagicMock()
        self.meta = Account.Meta(
            creation_host="test.certbot.org",
            creation_dt=datetime.datetime(
                2015, 7, 4, 14, 4, 10, tzinfo=pytz.UTC))
        self.acc = Account(self.regr, JWK, self.meta)

        self.mock_determine_account.return_value = (self.acc, None)

    def tearDown(self):
        super(RevokeTest, self).tearDown()

        for patch in self.patches:
            patch.stop()

    def _call(self, args=None):
        if not args:
            args = 'revoke --cert-path={0} '
            args = args.format(self.tmp_cert_path).split()
        plugins = disco.PluginsRegistry.find_all()
        config = configuration.NamespaceConfig(
            cli.prepare_and_parse_args(plugins, args))

        from certbot._internal.main import revoke
        revoke(config, plugins)

    @mock.patch('certbot._internal.main._delete_if_appropriate')
    @mock.patch('certbot._internal.main.client.acme_client')
    def test_revoke_with_reason(self, mock_acme_client,
            mock_delete_if_appropriate):
        mock_delete_if_appropriate.return_value = False
        mock_revoke = mock_acme_client.BackwardsCompatibleClientV2().revoke
        expected = []
        for reason, code in constants.REVOCATION_REASONS.items():
            args = 'revoke --cert-path={0} --reason {1}'.format(self.tmp_cert_path, reason).split()
            self._call(args)
            expected.append(mock.call(mock.ANY, code))
            args = 'revoke --cert-path={0} --reason {1}'.format(self.tmp_cert_path,
                    reason.upper()).split()
            self._call(args)
            expected.append(mock.call(mock.ANY, code))
        self.assertEqual(expected, mock_revoke.call_args_list)

    @mock.patch('certbot._internal.main._delete_if_appropriate')
    @mock.patch('certbot._internal.storage.cert_path_for_cert_name')
    def test_revoke_by_certname(self, mock_cert_path_for_cert_name,
            mock_delete_if_appropriate):
        args = 'revoke --cert-name=example.com'.split()
        mock_cert_path_for_cert_name.return_value = self.tmp_cert
        mock_delete_if_appropriate.return_value = False
        self._call(args)
        self.mock_success_revoke.assert_called_once_with(self.tmp_cert_path)

    @mock.patch('certbot._internal.main._delete_if_appropriate')
    def test_revocation_success(self, mock_delete_if_appropriate):
        self._call()
        mock_delete_if_appropriate.return_value = False
        self.mock_success_revoke.assert_called_once_with(self.tmp_cert_path)

    def test_revocation_error(self):
        from acme import errors as acme_errors
        self.mock_acme_client.side_effect = acme_errors.ClientError()
        self.assertRaises(acme_errors.ClientError, self._call)
        self.mock_success_revoke.assert_not_called()

    @mock.patch('certbot._internal.main._delete_if_appropriate')
    @mock.patch('certbot._internal.cert_manager.delete')
    @test_util.patch_get_utility()
    def test_revocation_with_prompt(self, mock_get_utility,
            mock_delete, mock_delete_if_appropriate):
        mock_get_utility().yesno.return_value = False
        mock_delete_if_appropriate.return_value = False
        self._call()
        self.assertFalse(mock_delete.called)

class DeleteIfAppropriateTest(test_util.ConfigTestCase):
    """Tests for certbot._internal.main._delete_if_appropriate """

    def _call(self, mock_config):
        from certbot._internal.main import _delete_if_appropriate
        _delete_if_appropriate(mock_config)

    def _test_delete_opt_out_common(self, mock_get_utility):
        with mock.patch('certbot._internal.cert_manager.delete') as mock_delete:
            self._call(self.config)
        mock_delete.assert_not_called()
        self.assertTrue(mock_get_utility().add_message.called)

    @test_util.patch_get_utility()
    def test_delete_flag_opt_out(self, mock_get_utility):
        self.config.delete_after_revoke = False
        self._test_delete_opt_out_common(mock_get_utility)

    @test_util.patch_get_utility()
    def test_delete_prompt_opt_out(self, mock_get_utility):
        util_mock = mock_get_utility()
        util_mock.yesno.return_value = False
        self._test_delete_opt_out_common(mock_get_utility)

    # pylint: disable=too-many-arguments
    @mock.patch('certbot._internal.storage.renewal_file_for_certname')
    @mock.patch('certbot._internal.cert_manager.delete')
    @mock.patch('certbot._internal.cert_manager.match_and_check_overlaps')
    @mock.patch('certbot._internal.storage.full_archive_path')
    @mock.patch('certbot._internal.cert_manager.cert_path_to_lineage')
    @test_util.patch_get_utility()
    def test_overlapping_archive_dirs(self, mock_get_utility,
            mock_cert_path_to_lineage, mock_archive,
            mock_match_and_check_overlaps, mock_delete,
            mock_renewal_file_for_certname):
        # pylint: disable = unused-argument
        config = self.config
        config.cert_path = "/some/reasonable/path"
        config.certname = ""
        mock_cert_path_to_lineage.return_value = "example.com"
        mock_match_and_check_overlaps.side_effect = errors.OverlappingMatchFound()
        self._call(config)
        mock_delete.assert_not_called()

    # pylint: disable=too-many-arguments
    @mock.patch('certbot._internal.storage.renewal_file_for_certname')
    @mock.patch('certbot._internal.cert_manager.match_and_check_overlaps')
    @mock.patch('certbot._internal.storage.full_archive_path')
    @mock.patch('certbot._internal.cert_manager.delete')
    @mock.patch('certbot._internal.cert_manager.cert_path_to_lineage')
    @test_util.patch_get_utility()
    def test_cert_path_only(self, mock_get_utility,
            mock_cert_path_to_lineage, mock_delete, mock_archive,
            mock_overlapping_archive_dirs, mock_renewal_file_for_certname):
        # pylint: disable = unused-argument
        config = self.config
        config.cert_path = "/some/reasonable/path"
        config.certname = ""
        mock_cert_path_to_lineage.return_value = "example.com"
        mock_overlapping_archive_dirs.return_value = False
        self._call(config)
        self.assertEqual(mock_delete.call_count, 1)

    # pylint: disable=too-many-arguments
    @mock.patch('certbot._internal.storage.renewal_file_for_certname')
    @mock.patch('certbot._internal.cert_manager.match_and_check_overlaps')
    @mock.patch('certbot._internal.storage.full_archive_path')
    @mock.patch('certbot._internal.cert_manager.cert_path_to_lineage')
    @mock.patch('certbot._internal.cert_manager.delete')
    @test_util.patch_get_utility()
    def test_noninteractive_deletion(self, mock_get_utility, mock_delete,
            mock_cert_path_to_lineage, mock_full_archive_dir,
            mock_match_and_check_overlaps, mock_renewal_file_for_certname):
        # pylint: disable = unused-argument
        config = self.config
        config.namespace.noninteractive_mode = True
        config.cert_path = "/some/reasonable/path"
        config.certname = ""
        mock_cert_path_to_lineage.return_value = "example.com"
        mock_full_archive_dir.return_value = ""
        mock_match_and_check_overlaps.return_value = ""
        self._call(config)
        self.assertEqual(mock_delete.call_count, 1)

    # pylint: disable=too-many-arguments
    @mock.patch('certbot._internal.storage.renewal_file_for_certname')
    @mock.patch('certbot._internal.cert_manager.match_and_check_overlaps')
    @mock.patch('certbot._internal.storage.full_archive_path')
    @mock.patch('certbot._internal.cert_manager.cert_path_to_lineage')
    @mock.patch('certbot._internal.cert_manager.delete')
    @test_util.patch_get_utility()
    def test_opt_in_deletion(self, mock_get_utility, mock_delete,
            mock_cert_path_to_lineage, mock_full_archive_dir,
            mock_match_and_check_overlaps, mock_renewal_file_for_certname):
        # pylint: disable = unused-argument
        config = self.config
        config.namespace.delete_after_revoke = True
        config.cert_path = "/some/reasonable/path"
        config.certname = ""
        mock_cert_path_to_lineage.return_value = "example.com"
        mock_full_archive_dir.return_value = ""
        mock_match_and_check_overlaps.return_value = ""
        self._call(config)
        self.assertEqual(mock_delete.call_count, 1)
        self.assertFalse(mock_get_utility().yesno.called)


class DetermineAccountTest(test_util.ConfigTestCase):
    """Tests for certbot._internal.main._determine_account."""

    def setUp(self):
        super(DetermineAccountTest, self).setUp()
        self.config.account = None
        self.config.email = None
        self.config.register_unsafely_without_email = False
        self.accs = [mock.MagicMock(id='x'), mock.MagicMock(id='y')]
        self.account_storage = account.AccountMemoryStorage()
        # For use in saving accounts: fake out the new_authz URL.
        self.mock_client = mock.MagicMock()
        self.mock_client.directory.new_authz = "hi"

    def _call(self):
        # pylint: disable=protected-access
        from certbot._internal.main import _determine_account
        with mock.patch('certbot._internal.main.account.AccountFileStorage') as mock_storage:
            mock_storage.return_value = self.account_storage
            return _determine_account(self.config)

    def test_args_account_set(self):
        self.account_storage.save(self.accs[1], self.mock_client)
        self.config.account = self.accs[1].id
        self.assertEqual((self.accs[1], None), self._call())
        self.assertEqual(self.accs[1].id, self.config.account)
        self.assertTrue(self.config.email is None)

    def test_single_account(self):
        self.account_storage.save(self.accs[0], self.mock_client)
        self.assertEqual((self.accs[0], None), self._call())
        self.assertEqual(self.accs[0].id, self.config.account)
        self.assertTrue(self.config.email is None)

    @mock.patch('certbot._internal.client.display_ops.choose_account')
    def test_multiple_accounts(self, mock_choose_accounts):
        for acc in self.accs:
            self.account_storage.save(acc, self.mock_client)
        mock_choose_accounts.return_value = self.accs[1]
        self.assertEqual((self.accs[1], None), self._call())
        self.assertEqual(
            set(mock_choose_accounts.call_args[0][0]), set(self.accs))
        self.assertEqual(self.accs[1].id, self.config.account)
        self.assertTrue(self.config.email is None)

    @mock.patch('certbot._internal.client.display_ops.get_email')
    def test_no_accounts_no_email(self, mock_get_email):
        mock_get_email.return_value = 'foo@bar.baz'

        with mock.patch('certbot._internal.main.client') as client:
            client.register.return_value = (
                self.accs[0], mock.sentinel.acme)
            self.assertEqual((self.accs[0], mock.sentinel.acme), self._call())
        client.register.assert_called_once_with(
            self.config, self.account_storage, tos_cb=mock.ANY)

        self.assertEqual(self.accs[0].id, self.config.account)
        self.assertEqual('foo@bar.baz', self.config.email)

    def test_no_accounts_email(self):
        self.config.email = 'other email'
        with mock.patch('certbot._internal.main.client') as client:
            client.register.return_value = (self.accs[1], mock.sentinel.acme)
            self._call()
        self.assertEqual(self.accs[1].id, self.config.account)
        self.assertEqual('other email', self.config.email)


class MainTest(test_util.ConfigTestCase):  # pylint: disable=too-many-public-methods
    """Tests for different commands."""

    def setUp(self):
        super(MainTest, self).setUp()

        filesystem.mkdir(self.config.logs_dir)
        self.standard_args = ['--config-dir', self.config.config_dir,
                              '--work-dir', self.config.work_dir,
                              '--logs-dir', self.config.logs_dir, '--text']

        self.mock_sleep = mock.patch('time.sleep').start()

    def tearDown(self):
        # Reset globals in cli
        reload_module(cli)

        super(MainTest, self).tearDown()

    def _call(self, args, stdout=None, mockisfile=False):
        """Run the cli with output streams, actual client and optionally
        os.path.isfile() mocked out"""

        if mockisfile:
            orig_open = os.path.isfile

            def mock_isfile(fn, *args, **kwargs):  # pylint: disable=unused-argument
                """Mock os.path.isfile()"""
                if (fn.endswith("cert") or
                        fn.endswith("chain") or
                        fn.endswith("privkey")):
                    return True
                return orig_open(fn)

            with mock.patch("certbot.compat.os.path.isfile") as mock_if:
                mock_if.side_effect = mock_isfile
                with mock.patch('certbot._internal.main.client') as client:
                    ret, stdout, stderr = self._call_no_clientmock(args, stdout)
                    return ret, stdout, stderr, client
        else:
            with mock.patch('certbot._internal.main.client') as client:
                ret, stdout, stderr = self._call_no_clientmock(args, stdout)
                return ret, stdout, stderr, client

    def _call_no_clientmock(self, args, stdout=None):
        "Run the client with output streams mocked out"
        args = self.standard_args + args

        toy_stdout = stdout if stdout else six.StringIO()
        with mock.patch('certbot._internal.main.sys.stdout', new=toy_stdout):
            with mock.patch('certbot._internal.main.sys.stderr') as stderr:
                with mock.patch("certbot.util.atexit"):
                    ret = main.main(args[:])  # NOTE: parser can alter its args!
        return ret, toy_stdout, stderr

    def test_no_flags(self):
        with mock.patch('certbot._internal.main.run') as mock_run:
            self._call([])
            self.assertEqual(1, mock_run.call_count)

    def test_version_string_program_name(self):
        toy_out = six.StringIO()
        toy_err = six.StringIO()
        with mock.patch('certbot._internal.main.sys.stdout', new=toy_out):
            with mock.patch('certbot._internal.main.sys.stderr', new=toy_err):
                try:
                    main.main(["--version"])
                except SystemExit:
                    pass
                finally:
                    output = toy_out.getvalue() or toy_err.getvalue()
                    self.assertTrue("certbot" in output, "Output is {0}".format(output))

    def _cli_missing_flag(self, args, message):
        "Ensure that a particular error raises a missing cli flag error containing message"
        exc = None
        try:
            with mock.patch('certbot._internal.main.sys.stderr'):
                main.main(self.standard_args + args[:])  # NOTE: parser can alter its args!
        except errors.MissingCommandlineFlag as exc_:
            exc = exc_
            self.assertTrue(message in str(exc))
        self.assertTrue(exc is not None)

    @mock.patch('certbot._internal.log.post_arg_parse_setup')
    def test_noninteractive(self, _):
        args = ['-n', 'certonly']
        self._cli_missing_flag(args, "specify a plugin")
        args.extend(['--standalone', '-d', 'eg.is'])
        self._cli_missing_flag(args, "register before running")

    @mock.patch('certbot._internal.log.post_arg_parse_setup')
    @mock.patch('certbot._internal.main._report_new_cert')
    @mock.patch('certbot._internal.main.client.acme_client.Client')
    @mock.patch('certbot._internal.main._determine_account')
    @mock.patch('certbot._internal.main.client.Client.obtain_and_enroll_certificate')
    @mock.patch('certbot._internal.main._get_and_save_cert')
    def test_user_agent(self, gsc, _obt, det, _client, _, __):
        # Normally the client is totally mocked out, but here we need more
        # arguments to automate it...
        args = ["--standalone", "certonly", "-m", "none@none.com",
                "-d", "example.com", '--agree-tos'] + self.standard_args
        det.return_value = mock.MagicMock(), None
        gsc.return_value = mock.MagicMock()

        with mock.patch('certbot._internal.main.client.acme_client.ClientNetwork') as acme_net:
            self._call_no_clientmock(args)
            os_ver = util.get_os_info_ua()
            ua = acme_net.call_args[1]["user_agent"]
            self.assertTrue(os_ver in ua)
            import platform
            plat = platform.platform()
            if "linux" in plat.lower():
                self.assertTrue(util.get_os_info_ua() in ua)

        with mock.patch('certbot._internal.main.client.acme_client.ClientNetwork') as acme_net:
            ua = "bandersnatch"
            args += ["--user-agent", ua]
            self._call_no_clientmock(args)
            acme_net.assert_called_once_with(mock.ANY, account=mock.ANY, verify_ssl=True,
                user_agent=ua)

    @mock.patch('certbot._internal.main.plug_sel.record_chosen_plugins')
    @mock.patch('certbot._internal.main.plug_sel.pick_installer')
    def test_installer_selection(self, mock_pick_installer, _rec):
        self._call(['install', '--domains', 'foo.bar', '--cert-path', 'cert',
                    '--key-path', 'privkey', '--chain-path', 'chain'], mockisfile=True)
        self.assertEqual(mock_pick_installer.call_count, 1)

    @mock.patch('certbot._internal.main._install_cert')
    @mock.patch('certbot._internal.main.plug_sel.record_chosen_plugins')
    @mock.patch('certbot._internal.main.plug_sel.pick_installer')
    def test_installer_certname(self, _inst, _rec, mock_install):
        mock_lineage = mock.MagicMock(cert_path=test_util.temp_join('cert'),
                                      chain_path=test_util.temp_join('chain'),
                                      fullchain_path=test_util.temp_join('chain'),
                                      key_path=test_util.temp_join('privkey'))

        with mock.patch("certbot._internal.cert_manager.lineage_for_certname") as mock_getlin:
            mock_getlin.return_value = mock_lineage
            self._call(['install', '--cert-name', 'whatever'], mockisfile=True)
            call_config = mock_install.call_args[0][0]
            self.assertEqual(call_config.cert_path, test_util.temp_join('cert'))
            self.assertEqual(call_config.fullchain_path, test_util.temp_join('chain'))
            self.assertEqual(call_config.key_path, test_util.temp_join('privkey'))

    @mock.patch('certbot._internal.log.post_arg_parse_setup')
    @mock.patch('certbot._internal.main._install_cert')
    @mock.patch('certbot._internal.main.plug_sel.record_chosen_plugins')
    @mock.patch('certbot._internal.main.plug_sel.pick_installer')
    def test_installer_param_override(self, _inst, _rec, mock_install, _):
        mock_lineage = mock.MagicMock(cert_path=test_util.temp_join('cert'),
                                      chain_path=test_util.temp_join('chain'),
                                      fullchain_path=test_util.temp_join('chain'),
                                      key_path=test_util.temp_join('privkey'))
        with mock.patch("certbot._internal.cert_manager.lineage_for_certname") as mock_getlin:
            mock_getlin.return_value = mock_lineage
            self._call(['install', '--cert-name', 'whatever',
                        '--key-path', test_util.temp_join('overriding_privkey')], mockisfile=True)
            call_config = mock_install.call_args[0][0]
            self.assertEqual(call_config.cert_path, test_util.temp_join('cert'))
            self.assertEqual(call_config.fullchain_path, test_util.temp_join('chain'))
            self.assertEqual(call_config.chain_path, test_util.temp_join('chain'))
            self.assertEqual(call_config.key_path, test_util.temp_join('overriding_privkey'))

            mock_install.reset()

            self._call(['install', '--cert-name', 'whatever',
                        '--cert-path', test_util.temp_join('overriding_cert')], mockisfile=True)
            call_config = mock_install.call_args[0][0]
            self.assertEqual(call_config.cert_path, test_util.temp_join('overriding_cert'))
            self.assertEqual(call_config.fullchain_path, test_util.temp_join('chain'))
            self.assertEqual(call_config.key_path, test_util.temp_join('privkey'))

    @mock.patch('certbot._internal.main.plug_sel.record_chosen_plugins')
    @mock.patch('certbot._internal.main.plug_sel.pick_installer')
    def test_installer_param_error(self, _inst, _rec):
        self.assertRaises(errors.ConfigurationError,
                          self._call,
                          ['install', '--cert-name', 'notfound',
                           '--key-path', 'invalid'])

    @mock.patch('certbot._internal.main.plug_sel.record_chosen_plugins')
    @mock.patch('certbot._internal.main.plug_sel.pick_installer')
    @mock.patch('certbot._internal.cert_manager.get_certnames')
    @mock.patch('certbot._internal.main._install_cert')
    def test_installer_select_cert(self, mock_inst, mock_getcert, _inst, _rec):
        mock_lineage = mock.MagicMock(cert_path=test_util.temp_join('cert'),
                                      chain_path=test_util.temp_join('chain'),
                                      fullchain_path=test_util.temp_join('chain'),
                                      key_path=test_util.temp_join('privkey'))
        with mock.patch("certbot._internal.cert_manager.lineage_for_certname") as mock_getlin:
            mock_getlin.return_value = mock_lineage
            self._call(['install'], mockisfile=True)
        self.assertTrue(mock_getcert.called)
        self.assertTrue(mock_inst.called)

    @mock.patch('certbot._internal.log.post_arg_parse_setup')
    @mock.patch('certbot._internal.main._report_new_cert')
    @mock.patch('certbot.util.exe_exists')
    def test_configurator_selection(self, mock_exe_exists, _, __):
        mock_exe_exists.return_value = True
        real_plugins = disco.PluginsRegistry.find_all()
        args = ['--apache', '--authenticator', 'standalone']

        # This needed two calls to find_all(), which we're avoiding for now
        # because of possible side effects:
        # https://github.com/letsencrypt/letsencrypt/commit/51ed2b681f87b1eb29088dd48718a54f401e4855
        #with mock.patch('certbot.cli.plugins_testable') as plugins:
        #    plugins.return_value = {"apache": True, "nginx": True}
        #    ret, _, _, _ = self._call(args)
        #    self.assertTrue("Too many flags setting" in ret)

        args = ["install", "--nginx", "--cert-path",
                test_util.temp_join('blah'), "--key-path", test_util.temp_join('blah'),
                "--nginx-server-root", "/nonexistent/thing", "-d",
                "example.com", "--debug"]
        if "nginx" in real_plugins:
            # Sending nginx a non-existent conf dir will simulate misconfiguration
            # (we can only do that if certbot-nginx is actually present)
            ret, _, _, _ = self._call(args)
            self.assertTrue("The nginx plugin is not working" in ret)
            self.assertTrue("MisconfigurationError" in ret)

        self._cli_missing_flag(["--standalone"], "With the standalone plugin, you probably")

        with mock.patch("certbot._internal.main._init_le_client") as mock_init:
            with mock.patch("certbot._internal.main._get_and_save_cert") as mock_gsc:
                mock_gsc.return_value = mock.MagicMock()
                self._call(["certonly", "--manual", "-d", "foo.bar"])
                unused_config, auth, unused_installer = mock_init.call_args[0]
                self.assertTrue(isinstance(auth, manual.Authenticator))

        with mock.patch('certbot._internal.main.certonly') as mock_certonly:
            self._call(["auth", "--standalone"])
            self.assertEqual(1, mock_certonly.call_count)

    @mock.patch('certbot._internal.log.post_arg_parse_setup')
    def test_rollback(self, _):
        _, _, _, client = self._call(['rollback'])
        self.assertEqual(1, client.rollback.call_count)

        _, _, _, client = self._call(['rollback', '--checkpoints', '123'])
        client.rollback.assert_called_once_with(
            mock.ANY, 123, mock.ANY, mock.ANY)

    @mock.patch('certbot._internal.cert_manager.update_live_symlinks')
    def test_update_symlinks(self, mock_cert_manager):
        self._call_no_clientmock(['update_symlinks'])
        self.assertEqual(1, mock_cert_manager.call_count)

    @mock.patch('certbot._internal.cert_manager.certificates')
    def test_certificates(self, mock_cert_manager):
        self._call_no_clientmock(['certificates'])
        self.assertEqual(1, mock_cert_manager.call_count)

    @mock.patch('certbot._internal.cert_manager.delete')
    def test_delete(self, mock_cert_manager):
        self._call_no_clientmock(['delete'])
        self.assertEqual(1, mock_cert_manager.call_count)

    @mock.patch('certbot._internal.log.post_arg_parse_setup')
    def test_plugins(self, _):
        flags = ['--init', '--prepare', '--authenticators', '--installers']
        for args in itertools.chain(
                *(itertools.combinations(flags, r)
                  for r in six.moves.range(len(flags)))):
            self._call(['plugins'] + list(args))

    @mock.patch('certbot._internal.main.plugins_disco')
    @mock.patch('certbot._internal.main.cli.HelpfulArgumentParser.determine_help_topics')
    def test_plugins_no_args(self, _det, mock_disco):
        ifaces = []  # type: List[interfaces.IPlugin]
        plugins = mock_disco.PluginsRegistry.find_all()

        stdout = six.StringIO()
        with test_util.patch_get_utility_with_stdout(stdout=stdout):
            _, stdout, _, _ = self._call(['plugins'], stdout)

        plugins.visible.assert_called_once_with()
        plugins.visible().ifaces.assert_called_once_with(ifaces)
        filtered = plugins.visible().ifaces()
        self.assertEqual(stdout.getvalue().strip(), str(filtered))

    @mock.patch('certbot._internal.main.plugins_disco')
    @mock.patch('certbot._internal.main.cli.HelpfulArgumentParser.determine_help_topics')
    def test_plugins_no_args_unprivileged(self, _det, mock_disco):
        ifaces = []  # type: List[interfaces.IPlugin]
        plugins = mock_disco.PluginsRegistry.find_all()

        def throw_error(directory, mode, strict):
            """Raises error.Error."""
            _, _, _ = directory, mode, strict
            raise errors.Error()

        stdout = six.StringIO()
        with mock.patch('certbot.util.set_up_core_dir') as mock_set_up_core_dir:
            with test_util.patch_get_utility_with_stdout(stdout=stdout):
                mock_set_up_core_dir.side_effect = throw_error
                _, stdout, _, _ = self._call(['plugins'], stdout)

        plugins.visible.assert_called_once_with()
        plugins.visible().ifaces.assert_called_once_with(ifaces)
        filtered = plugins.visible().ifaces()
        self.assertEqual(stdout.getvalue().strip(), str(filtered))

    @mock.patch('certbot._internal.main.plugins_disco')
    @mock.patch('certbot._internal.main.cli.HelpfulArgumentParser.determine_help_topics')
    def test_plugins_init(self, _det, mock_disco):
        ifaces = []  # type: List[interfaces.IPlugin]
        plugins = mock_disco.PluginsRegistry.find_all()

        stdout = six.StringIO()
        with test_util.patch_get_utility_with_stdout(stdout=stdout):
            _, stdout, _, _ = self._call(['plugins', '--init'], stdout)

        plugins.visible.assert_called_once_with()
        plugins.visible().ifaces.assert_called_once_with(ifaces)
        filtered = plugins.visible().ifaces()
        self.assertEqual(filtered.init.call_count, 1)
        filtered.verify.assert_called_once_with(ifaces)
        verified = filtered.verify()
        self.assertEqual(stdout.getvalue().strip(), str(verified))

    @mock.patch('certbot._internal.main.plugins_disco')
    @mock.patch('certbot._internal.main.cli.HelpfulArgumentParser.determine_help_topics')
    def test_plugins_prepare(self, _det, mock_disco):
        ifaces = []  # type: List[interfaces.IPlugin]
        plugins = mock_disco.PluginsRegistry.find_all()

        stdout = six.StringIO()
        with test_util.patch_get_utility_with_stdout(stdout=stdout):
            _, stdout, _, _ = self._call(['plugins', '--init', '--prepare'], stdout)

        plugins.visible.assert_called_once_with()
        plugins.visible().ifaces.assert_called_once_with(ifaces)
        filtered = plugins.visible().ifaces()
        self.assertEqual(filtered.init.call_count, 1)
        filtered.verify.assert_called_once_with(ifaces)
        verified = filtered.verify()
        verified.prepare.assert_called_once_with()
        verified.available.assert_called_once_with()
        available = verified.available()
        self.assertEqual(stdout.getvalue().strip(), str(available))

    def test_certonly_abspath(self):
        cert = 'cert'
        key = 'key'
        chain = 'chain'
        fullchain = 'fullchain'

        with mock.patch('certbot._internal.main.certonly') as mock_certonly:
            self._call(['certonly', '--cert-path', cert, '--key-path', 'key',
                        '--chain-path', 'chain',
                        '--fullchain-path', 'fullchain'])

        config, unused_plugins = mock_certonly.call_args[0]
        self.assertEqual(config.cert_path, os.path.abspath(cert))
        self.assertEqual(config.key_path, os.path.abspath(key))
        self.assertEqual(config.chain_path, os.path.abspath(chain))
        self.assertEqual(config.fullchain_path, os.path.abspath(fullchain))

    def test_certonly_bad_args(self):
        try:
            self._call(['-a', 'bad_auth', 'certonly'])
            assert False, "Exception should have been raised"
        except errors.PluginSelectionError as e:
            self.assertTrue('The requested bad_auth plugin does not appear' in str(e))

    def test_check_config_sanity_domain(self):
        # FQDN
        self.assertRaises(errors.ConfigurationError,
                          self._call,
                          ['-d', 'a' * 64])
        # FQDN 2
        self.assertRaises(errors.ConfigurationError,
                          self._call,
                          ['-d', (('a' * 50) + '.') * 10])
        # Bare IP address (this is actually a different error message now)
        self.assertRaises(errors.ConfigurationError,
                          self._call,
                          ['-d', '204.11.231.35'])

    def test_csr_with_besteffort(self):
        self.assertRaises(
            errors.Error, self._call,
            'certonly --csr {0} --allow-subset-of-names'.format(CSR).split())

    def test_run_with_csr(self):
        # This is an error because you can only use --csr with certonly
        try:
            self._call(['--csr', CSR])
        except errors.Error as e:
            assert "Please try the certonly" in repr(e)
            return
        assert False, "Expected supplying --csr to fail with default verb"

    def test_csr_with_no_domains(self):
        self.assertRaises(
            errors.Error, self._call,
            'certonly --csr {0}'.format(
                test_util.vector_path('csr-nonames_512.pem')).split())

    def test_csr_with_inconsistent_domains(self):
        self.assertRaises(
            errors.Error, self._call,
            'certonly -d example.org --csr {0}'.format(CSR).split())

    def _certonly_new_request_common(self, mock_client, args=None):
        with mock.patch('certbot._internal.main._find_lineage_for_domains_and_certname') \
            as mock_renewal:
            mock_renewal.return_value = ("newcert", None)
            with mock.patch('certbot._internal.main._init_le_client') as mock_init:
                mock_init.return_value = mock_client
                if args is None:
                    args = []
                args += '-d foo.bar -a standalone certonly'.split()
                self._call(args)

    @test_util.patch_get_utility()
    def test_certonly_dry_run_new_request_success(self, mock_get_utility):
        mock_client = mock.MagicMock()
        mock_client.obtain_and_enroll_certificate.return_value = None
        self._certonly_new_request_common(mock_client, ['--dry-run'])
        self.assertEqual(
            mock_client.obtain_and_enroll_certificate.call_count, 1)
        self.assertTrue(
            'dry run' in mock_get_utility().add_message.call_args[0][0])
        # Asserts we don't suggest donating after a successful dry run
        self.assertEqual(mock_get_utility().add_message.call_count, 1)

    @mock.patch('certbot.crypto_util.notAfter')
    @test_util.patch_get_utility()
    def test_certonly_new_request_success(self, mock_get_utility, mock_notAfter):
        cert_path = os.path.normpath(os.path.join(self.config.config_dir, 'live/foo.bar'))
        key_path = os.path.normpath(os.path.join(self.config.config_dir, 'live/baz.qux'))
        date = '1970-01-01'
        mock_notAfter().date.return_value = date

        mock_lineage = mock.MagicMock(cert=cert_path, fullchain=cert_path,
                                      fullchain_path=cert_path, key_path=key_path)
        mock_client = mock.MagicMock()
        mock_client.obtain_and_enroll_certificate.return_value = mock_lineage
        self._certonly_new_request_common(mock_client)
        self.assertEqual(
            mock_client.obtain_and_enroll_certificate.call_count, 1)
        cert_msg = mock_get_utility().add_message.call_args_list[0][0][0]
        self.assertTrue(cert_path in cert_msg)
        self.assertTrue(date in cert_msg)
        self.assertTrue(key_path in cert_msg)
        self.assertTrue(
            'donate' in mock_get_utility().add_message.call_args[0][0])

    def test_certonly_new_request_failure(self):
        mock_client = mock.MagicMock()
        mock_client.obtain_and_enroll_certificate.return_value = False
        self.assertRaises(errors.Error,
                          self._certonly_new_request_common, mock_client)

    def _test_renewal_common(self, due_for_renewal, extra_args, log_out=None,
                             args=None, should_renew=True, error_expected=False,
                             quiet_mode=False, expiry_date=datetime.datetime.now(),
                             reuse_key=False):
        # pylint: disable=too-many-locals,too-many-arguments,too-many-branches
        cert_path = test_util.vector_path('cert_512.pem')
        chain_path = os.path.normpath(os.path.join(self.config.config_dir,
                                                   'live/foo.bar/fullchain.pem'))
        mock_lineage = mock.MagicMock(cert=cert_path, fullchain=chain_path,
                                      cert_path=cert_path, fullchain_path=chain_path)
        mock_lineage.should_autorenew.return_value = due_for_renewal
        mock_lineage.has_pending_deployment.return_value = False
        mock_lineage.names.return_value = ['isnot.org']
        mock_certr = mock.MagicMock()
        mock_key = mock.MagicMock(pem='pem_key')
        mock_client = mock.MagicMock()
        stdout = six.StringIO()
        mock_client.obtain_certificate.return_value = (mock_certr, 'chain',
                                                       mock_key, 'csr')

        def write_msg(message, *args, **kwargs):  # pylint: disable=unused-argument
            """Write message to stdout."""
            stdout.write(message)

        try:
            with mock.patch('certbot._internal.cert_manager.find_duplicative_certs') as mock_fdc:
                mock_fdc.return_value = (mock_lineage, None)
                with mock.patch('certbot._internal.main._init_le_client') as mock_init:
                    mock_init.return_value = mock_client
                    with test_util.patch_get_utility() as mock_get_utility:
                        if not quiet_mode:
                            mock_get_utility().notification.side_effect = write_msg
                        with mock.patch('certbot._internal.main.renewal.OpenSSL') as mock_ssl:
                            mock_latest = mock.MagicMock()
                            mock_latest.get_issuer.return_value = "Fake fake"
                            mock_ssl.crypto.load_certificate.return_value = mock_latest
                            with mock.patch('certbot._internal.main.renewal.crypto_util') \
                                as mock_crypto_util:
                                mock_crypto_util.notAfter.return_value = expiry_date
                                if not args:
                                    args = ['-d', 'isnot.org', '-a', 'standalone', 'certonly']
                                if extra_args:
                                    args += extra_args
                                try:
                                    ret, stdout, _, _ = self._call(args, stdout)
                                    if ret:
                                        print("Returned", ret)
                                        raise AssertionError(ret)
                                    assert not error_expected, "renewal should have errored"
                                except: # pylint: disable=bare-except
                                    if not error_expected:
                                        raise AssertionError(
                                            "Unexpected renewal error:\n" +
                                            traceback.format_exc())

            if should_renew:
                if reuse_key:
                    # The location of the previous live privkey.pem is passed
                    # to obtain_certificate
                    mock_client.obtain_certificate.assert_called_once_with(['isnot.org'],
                        os.path.normpath(os.path.join(
                            self.config.config_dir, "live/sample-renewal/privkey.pem")))
                else:
                    mock_client.obtain_certificate.assert_called_once_with(['isnot.org'], None)
            else:
                self.assertEqual(mock_client.obtain_certificate.call_count, 0)
        except:
            self._dump_log()
            raise
        finally:
            if log_out:
                with open(os.path.join(self.config.logs_dir, "letsencrypt.log")) as lf:
                    self.assertTrue(log_out in lf.read())

        return mock_lineage, mock_get_utility, stdout

    @mock.patch('certbot.crypto_util.notAfter')
    def test_certonly_renewal(self, _):
        lineage, get_utility, _ = self._test_renewal_common(True, [])
        self.assertEqual(lineage.save_successor.call_count, 1)
        lineage.update_all_links_to.assert_called_once_with(
            lineage.latest_common_version())
        cert_msg = get_utility().add_message.call_args_list[0][0][0]
        self.assertTrue('fullchain.pem' in cert_msg)
        self.assertTrue('donate' in get_utility().add_message.call_args[0][0])

    @mock.patch('certbot._internal.log.logging.handlers.RotatingFileHandler.doRollover')
    @mock.patch('certbot.crypto_util.notAfter')
    def test_certonly_renewal_triggers(self, _, __):
        # --dry-run should force renewal
        _, get_utility, _ = self._test_renewal_common(False, ['--dry-run', '--keep'],
                                                      log_out="simulating renewal")
        self.assertEqual(get_utility().add_message.call_count, 1)
        self.assertTrue('dry run' in get_utility().add_message.call_args[0][0])

        self._test_renewal_common(False, ['--renew-by-default', '-tvv', '--debug'],
                                  log_out="Auto-renewal forced")
        self.assertEqual(get_utility().add_message.call_count, 1)

        self._test_renewal_common(False, ['-tvv', '--debug', '--keep'],
                                  log_out="not yet due", should_renew=False)

    def _dump_log(self):
        print("Logs:")
        log_path = os.path.join(self.config.logs_dir, "letsencrypt.log")
        if os.path.exists(log_path):
            with open(log_path) as lf:
                print(lf.read())

    def test_renew_verb(self):
        test_util.make_lineage(self.config.config_dir, 'sample-renewal.conf')
        args = ["renew", "--dry-run", "-tvv"]
        self._test_renewal_common(True, [], args=args, should_renew=True)

    def test_reuse_key(self):
        test_util.make_lineage(self.config.config_dir, 'sample-renewal.conf')
        args = ["renew", "--dry-run", "--reuse-key"]
        self._test_renewal_common(True, [], args=args, should_renew=True, reuse_key=True)

    @mock.patch('certbot._internal.storage.RenewableCert.save_successor')
    def test_reuse_key_no_dry_run(self, unused_save_successor):
        test_util.make_lineage(self.config.config_dir, 'sample-renewal.conf')
        args = ["renew", "--reuse-key"]
        self._test_renewal_common(True, [], args=args, should_renew=True, reuse_key=True)

    @mock.patch('sys.stdin')
    def test_noninteractive_renewal_delay(self, stdin):
        stdin.isatty.return_value = False
        test_util.make_lineage(self.config.config_dir, 'sample-renewal.conf')
        args = ["renew", "--dry-run", "-tvv"]
        self._test_renewal_common(True, [], args=args, should_renew=True)
        self.assertEqual(self.mock_sleep.call_count, 1)
        # in main.py:
        #     sleep_time = random.randint(1, 60*8)
        sleep_call_arg = self.mock_sleep.call_args[0][0]
        self.assertTrue(1 <= sleep_call_arg <= 60*8)

    @mock.patch('sys.stdin')
    def test_interactive_no_renewal_delay(self, stdin):
        stdin.isatty.return_value = True
        test_util.make_lineage(self.config.config_dir, 'sample-renewal.conf')
        args = ["renew", "--dry-run", "-tvv"]
        self._test_renewal_common(True, [], args=args, should_renew=True)
        self.assertEqual(self.mock_sleep.call_count, 0)

    @mock.patch('certbot._internal.renewal.should_renew')
    def test_renew_skips_recent_certs(self, should_renew):
        should_renew.return_value = False
        test_util.make_lineage(self.config.config_dir, 'sample-renewal.conf')
        expiry = datetime.datetime.now() + datetime.timedelta(days=90)
        _, _, stdout = self._test_renewal_common(False, extra_args=None, should_renew=False,
                                                 args=['renew'], expiry_date=expiry)
        self.assertTrue('No renewals were attempted.' in stdout.getvalue())
        self.assertTrue('The following certs are not due for renewal yet:' in stdout.getvalue())

    @mock.patch('certbot._internal.log.post_arg_parse_setup')
    def test_quiet_renew(self, _):
        test_util.make_lineage(self.config.config_dir, 'sample-renewal.conf')
        args = ["renew", "--dry-run"]
        _, _, stdout = self._test_renewal_common(True, [], args=args, should_renew=True)
        out = stdout.getvalue()
        self.assertTrue("renew" in out)

        args = ["renew", "--dry-run", "-q"]
        _, _, stdout = self._test_renewal_common(True, [], args=args,
                                                 should_renew=True, quiet_mode=True)
        out = stdout.getvalue()
        self.assertEqual("", out)

    def test_renew_hook_validation(self):
        test_util.make_lineage(self.config.config_dir, 'sample-renewal.conf')
        args = ["renew", "--dry-run", "--post-hook=no-such-command"]
        self._test_renewal_common(True, [], args=args, should_renew=False,
                                  error_expected=True)

    def test_renew_no_hook_validation(self):
        test_util.make_lineage(self.config.config_dir, 'sample-renewal.conf')
        args = ["renew", "--dry-run", "--post-hook=no-such-command",
                "--disable-hook-validation"]
        with mock.patch("certbot.hooks.post_hook"):
            self._test_renewal_common(True, [], args=args, should_renew=True,
                                      error_expected=False)

    def test_renew_verb_empty_config(self):
        rd = os.path.join(self.config.config_dir, 'renewal')
        if not os.path.exists(rd):
            filesystem.makedirs(rd)
        with open(os.path.join(rd, 'empty.conf'), 'w'):
            pass  # leave the file empty
        args = ["renew", "--dry-run", "-tvv"]
        self._test_renewal_common(False, [], args=args, should_renew=False, error_expected=True)

    def test_renew_with_certname(self):
        test_util.make_lineage(self.config.config_dir, 'sample-renewal.conf')
        self._test_renewal_common(True, [], should_renew=True,
            args=['renew', '--dry-run', '--cert-name', 'sample-renewal'])

    def test_renew_with_bad_certname(self):
        self._test_renewal_common(True, [], should_renew=False,
            args=['renew', '--dry-run', '--cert-name', 'sample-renewal'],
            error_expected=True)

    def _make_dummy_renewal_config(self):
        renewer_configs_dir = os.path.join(self.config.config_dir, 'renewal')
        filesystem.makedirs(renewer_configs_dir)
        with open(os.path.join(renewer_configs_dir, 'test.conf'), 'w') as f:
            f.write("My contents don't matter")

    def _test_renew_common(self, renewalparams=None, names=None,
                           assert_oc_called=None, **kwargs):
        self._make_dummy_renewal_config()
        with mock.patch('certbot._internal.storage.RenewableCert') as mock_rc:
            mock_lineage = mock.MagicMock()
            mock_lineage.fullchain = "somepath/fullchain.pem"
            if renewalparams is not None:
                mock_lineage.configuration = {'renewalparams': renewalparams}
            if names is not None:
                mock_lineage.names.return_value = names
            mock_rc.return_value = mock_lineage
            with mock.patch('certbot._internal.main.renew_cert') as mock_renew_cert:
                kwargs.setdefault('args', ['renew'])
                self._test_renewal_common(True, None, should_renew=False, **kwargs)

            if assert_oc_called is not None:
                if assert_oc_called:
                    self.assertTrue(mock_renew_cert.called)
                else:
                    self.assertFalse(mock_renew_cert.called)

    def test_renew_no_renewalparams(self):
        self._test_renew_common(assert_oc_called=False, error_expected=True)

    def test_renew_no_authenticator(self):
        self._test_renew_common(renewalparams={}, assert_oc_called=False,
            error_expected=True)

    def test_renew_with_bad_int(self):
        renewalparams = {'authenticator': 'webroot',
                         'rsa_key_size': 'over 9000'}
        self._test_renew_common(renewalparams=renewalparams, error_expected=True,
                                assert_oc_called=False)

    def test_renew_with_nonetype_http01(self):
        renewalparams = {'authenticator': 'webroot',
                         'http01_port': 'None'}
        self._test_renew_common(renewalparams=renewalparams,
                                assert_oc_called=True)

    def test_renew_with_bad_domain(self):
        renewalparams = {'authenticator': 'webroot'}
        names = ['uniçodé.com']
        self._test_renew_common(renewalparams=renewalparams, error_expected=True,
                                names=names, assert_oc_called=False)

    @mock.patch('certbot._internal.plugins.selection.choose_configurator_plugins')
    def test_renew_with_configurator(self, mock_sel):
        mock_sel.return_value = (mock.MagicMock(), mock.MagicMock())
        renewalparams = {'authenticator': 'webroot'}
        self._test_renew_common(
            renewalparams=renewalparams, assert_oc_called=True,
            args='renew --configurator apache'.split())

    def test_renew_plugin_config_restoration(self):
        renewalparams = {'authenticator': 'webroot',
                         'webroot_path': 'None',
                         'webroot_imaginary_flag': '42'}
        self._test_renew_common(renewalparams=renewalparams,
                                assert_oc_called=True)

    def test_renew_with_webroot_map(self):
        renewalparams = {'authenticator': 'webroot'}
        self._test_renew_common(
            renewalparams=renewalparams, assert_oc_called=True,
            args=['renew', '--webroot-map', json.dumps({'example.com': tempfile.gettempdir()})])

    def test_renew_reconstitute_error(self):
        # pylint: disable=protected-access
        with mock.patch('certbot._internal.main.renewal._reconstitute') as mock_reconstitute:
            mock_reconstitute.side_effect = Exception
            self._test_renew_common(assert_oc_called=False, error_expected=True)

    def test_renew_obtain_cert_error(self):
        self._make_dummy_renewal_config()
        with mock.patch('certbot._internal.storage.RenewableCert') as mock_rc:
            mock_lineage = mock.MagicMock()
            mock_lineage.fullchain = "somewhere/fullchain.pem"
            mock_rc.return_value = mock_lineage
            mock_lineage.configuration = {
                'renewalparams': {'authenticator': 'webroot'}}
            with mock.patch('certbot._internal.main.renew_cert') as mock_renew_cert:
                mock_renew_cert.side_effect = Exception
                self._test_renewal_common(True, None, error_expected=True,
                                          args=['renew'], should_renew=False)

    def test_renew_with_bad_cli_args(self):
        self._test_renewal_common(True, None, args='renew -d example.com'.split(),
                                  should_renew=False, error_expected=True)
        self._test_renewal_common(True, None, args='renew --csr {0}'.format(CSR).split(),
                                  should_renew=False, error_expected=True)

    def test_no_renewal_with_hooks(self):
        _, _, stdout = self._test_renewal_common(
            due_for_renewal=False, extra_args=None, should_renew=False,
            args=['renew', '--post-hook',
                  '{0} -c "from __future__ import print_function; print(\'hello world\');"'
                  .format(sys.executable)])
        self.assertTrue('No hooks were run.' in stdout.getvalue())

    @test_util.patch_get_utility()
    @mock.patch('certbot._internal.main._find_lineage_for_domains_and_certname')
    @mock.patch('certbot._internal.main._init_le_client')
    def test_certonly_reinstall(self, mock_init, mock_renewal, mock_get_utility):
        mock_renewal.return_value = ('reinstall', mock.MagicMock())
        mock_init.return_value = mock_client = mock.MagicMock()
        self._call(['-d', 'foo.bar', '-a', 'standalone', 'certonly'])
        self.assertFalse(mock_client.obtain_certificate.called)
        self.assertFalse(mock_client.obtain_and_enroll_certificate.called)
        self.assertEqual(mock_get_utility().add_message.call_count, 0)
        #self.assertTrue('donate' not in mock_get_utility().add_message.call_args[0][0])

    def _test_certonly_csr_common(self, extra_args=None):
        certr = 'certr'
        chain = 'chain'
        mock_client = mock.MagicMock()
        mock_client.obtain_certificate_from_csr.return_value = (certr, chain)
        cert_path = os.path.normpath(os.path.join(
            self.config.config_dir,
            'live/example.com/cert_512.pem'))
        full_path = os.path.normpath(os.path.join(
            self.config.config_dir,
            'live/example.com/fullchain.pem'))
        mock_client.save_certificate.return_value = cert_path, None, full_path
        with mock.patch('certbot._internal.main._init_le_client') as mock_init:
            mock_init.return_value = mock_client
            with test_util.patch_get_utility() as mock_get_utility:
                chain_path = os.path.normpath(os.path.join(
                    self.config.config_dir,
                    'live/example.com/chain.pem'))
                args = ('-a standalone certonly --csr {0} --cert-path {1} '
                        '--chain-path {2} --fullchain-path {3}').format(
                            CSR, cert_path, chain_path, full_path).split()
                if extra_args:
                    args += extra_args
                with mock.patch('certbot._internal.main.crypto_util'):
                    self._call(args)

        if '--dry-run' in args:
            self.assertFalse(mock_client.save_certificate.called)
        else:
            mock_client.save_certificate.assert_called_once_with(
                certr, chain, cert_path, chain_path, full_path)

        return mock_get_utility

    def test_certonly_csr(self):
        mock_get_utility = self._test_certonly_csr_common()
        cert_msg = mock_get_utility().add_message.call_args_list[0][0][0]
        self.assertTrue('fullchain.pem' in cert_msg)
        self.assertFalse('Your key file has been saved at' in cert_msg)
        self.assertTrue(
            'donate' in mock_get_utility().add_message.call_args[0][0])

    def test_certonly_csr_dry_run(self):
        mock_get_utility = self._test_certonly_csr_common(['--dry-run'])
        self.assertEqual(mock_get_utility().add_message.call_count, 1)
        self.assertTrue(
            'dry run' in mock_get_utility().add_message.call_args[0][0])

    @mock.patch('certbot._internal.main._delete_if_appropriate')
    @mock.patch('certbot._internal.main.client.acme_client')
    def test_revoke_with_key(self, mock_acme_client,
            mock_delete_if_appropriate):
        mock_delete_if_appropriate.return_value = False
        server = 'foo.bar'
        self._call_no_clientmock(['--cert-path', SS_CERT_PATH, '--key-path', RSA2048_KEY_PATH,
                                 '--server', server, 'revoke'])
        with open(RSA2048_KEY_PATH, 'rb') as f:
            mock_acme_client.BackwardsCompatibleClientV2.assert_called_once_with(
                mock.ANY, jose.JWK.load(f.read()), server)
        with open(SS_CERT_PATH, 'rb') as f:
            cert = crypto_util.pyopenssl_load_certificate(f.read())[0]
            mock_revoke = mock_acme_client.BackwardsCompatibleClientV2().revoke
            mock_revoke.assert_called_once_with(
                    jose.ComparableX509(cert),
                    mock.ANY)

    def test_revoke_with_key_mismatch(self):
        server = 'foo.bar'
        self.assertRaises(errors.Error, self._call_no_clientmock,
            ['--cert-path', CERT, '--key-path', KEY,
                                 '--server', server, 'revoke'])

    @mock.patch('certbot._internal.main._delete_if_appropriate')
    @mock.patch('certbot._internal.main._determine_account')
    def test_revoke_without_key(self, mock_determine_account,
            mock_delete_if_appropriate):
        mock_delete_if_appropriate.return_value = False
        mock_determine_account.return_value = (mock.MagicMock(), None)
        _, _, _, client = self._call(['--cert-path', CERT, 'revoke'])
        with open(CERT) as f:
            cert = crypto_util.pyopenssl_load_certificate(f.read())[0]
            mock_revoke = client.acme_from_config_key().revoke
            mock_revoke.assert_called_once_with(
                    jose.ComparableX509(cert),
                    mock.ANY)

    @mock.patch('certbot._internal.log.post_arg_parse_setup')
    def test_register(self, _):
        with mock.patch('certbot._internal.main.client') as mocked_client:
            acc = mock.MagicMock()
            acc.id = "imaginary_account"
            mocked_client.register.return_value = (acc, "worked")
            self._call_no_clientmock(["register", "--email", "user@example.org"])
            # TODO: It would be more correct to explicitly check that
            #       _determine_account() gets called in the above case,
            #       but coverage statistics should also show that it did.
            with mock.patch('certbot._internal.main.account') as mocked_account:
                mocked_storage = mock.MagicMock()
                mocked_account.AccountFileStorage.return_value = mocked_storage
                mocked_storage.find_all.return_value = ["an account"]
                x = self._call_no_clientmock(["register", "--email", "user@example.org"])
                self.assertTrue("There is an existing account" in x[0])

    def test_update_account_no_existing_accounts(self):
        # with mock.patch('certbot._internal.main.client') as mocked_client:
        with mock.patch('certbot._internal.main.account') as mocked_account:
            mocked_storage = mock.MagicMock()
            mocked_account.AccountFileStorage.return_value = mocked_storage
            mocked_storage.find_all.return_value = []
            x = self._call_no_clientmock(
                ["update_account", "--email",
                 "user@example.org"])
            self.assertTrue("Could not find an existing account" in x[0])

    # TODO: When `certbot register --update-registration` is fully deprecated,
    # delete the following test
    def test_update_registration_no_existing_accounts_deprecated(self):
        # with mock.patch('certbot._internal.main.client') as mocked_client:
        with mock.patch('certbot._internal.main.account') as mocked_account:
            mocked_storage = mock.MagicMock()
            mocked_account.AccountFileStorage.return_value = mocked_storage
            mocked_storage.find_all.return_value = []
            x = self._call_no_clientmock(
                ["register", "--update-registration", "--email",
                 "user@example.org"])
            self.assertTrue("Could not find an existing account" in x[0])

    # TODO: When `certbot register --update-registration` is fully deprecated,
    # delete the following test
    def test_update_registration_unsafely_deprecated(self):
        # This test will become obsolete when register --update-registration
        # supports removing an e-mail address from the account
        with mock.patch('certbot._internal.main.account') as mocked_account:
            mocked_storage = mock.MagicMock()
            mocked_account.AccountFileStorage.return_value = mocked_storage
            mocked_storage.find_all.return_value = ["an account"]
            x = self._call_no_clientmock(
                "register --update-registration "
                "--register-unsafely-without-email".split())
            self.assertTrue("--register-unsafely-without-email" in x[0])

    @mock.patch('certbot._internal.main.display_ops.get_email')
    @test_util.patch_get_utility()
    def test_update_account_with_email(self, mock_utility, mock_email):
        email = "user@example.com"
        mock_email.return_value = email
        with mock.patch('certbot._internal.eff.handle_subscription') as mock_handle:
            with mock.patch('certbot._internal.main._determine_account') as mocked_det:
                with mock.patch('certbot._internal.main.account') as mocked_account:
                    with mock.patch('certbot._internal.main.client') as mocked_client:
                        mocked_storage = mock.MagicMock()
                        mocked_account.AccountFileStorage.return_value = mocked_storage
                        mocked_storage.find_all.return_value = ["an account"]
                        mocked_det.return_value = (mock.MagicMock(), "foo")
                        cb_client = mock.MagicMock()
                        mocked_client.Client.return_value = cb_client
                        x = self._call_no_clientmock(
                            ["update_account"])
                        # When registration change succeeds, the return value
                        # of register() is None
                        self.assertTrue(x[0] is None)
                        # and we got supposedly did update the registration from
                        # the server
                        self.assertTrue(
                            cb_client.acme.update_registration.called)
                        # and we saved the updated registration on disk
                        self.assertTrue(mocked_storage.save_regr.called)
                        self.assertTrue(
                            email in mock_utility().add_message.call_args[0][0])
                        self.assertTrue(mock_handle.called)

    # TODO: When `certbot register --update-registration` is fully deprecated,
    # delete the following test
    @mock.patch('certbot._internal.main.display_ops.get_email')
    @test_util.patch_get_utility()
    def test_update_registration_with_email_deprecated(self, mock_utility, mock_email):
        email = "user@example.com"
        mock_email.return_value = email
        with mock.patch('certbot._internal.eff.handle_subscription') as mock_handle:
            with mock.patch('certbot._internal.main._determine_account') as mocked_det:
                with mock.patch('certbot._internal.main.account') as mocked_account:
                    with mock.patch('certbot._internal.main.client') as mocked_client:
                        mocked_storage = mock.MagicMock()
                        mocked_account.AccountFileStorage.return_value = mocked_storage
                        mocked_storage.find_all.return_value = ["an account"]
                        mock_acc = mock.MagicMock()
                        mock_regr = mock_acc.regr
                        mocked_det.return_value = (mock_acc, "foo")
                        cb_client = mock.MagicMock()
                        mocked_client.Client.return_value = cb_client
                        x = self._call_no_clientmock(
                            ["register", "--update-registration"])
                        # When registration change succeeds, the return value
                        # of register() is None
                        self.assertTrue(x[0] is None)
                        # and we got supposedly did update the registration from
                        # the server
                        reg_arg = cb_client.acme.update_registration.call_args[0][0]
                        # Test the return value of .update() was used because
                        # the regr is immutable.
                        self.assertEqual(reg_arg, mock_regr.update())
                        # and we saved the updated registration on disk
                        self.assertTrue(mocked_storage.save_regr.called)
                        self.assertTrue(
                            email in mock_utility().add_message.call_args[0][0])
                        self.assertTrue(mock_handle.called)

    @mock.patch('certbot._internal.plugins.selection.choose_configurator_plugins')
    @mock.patch('certbot._internal.updater._run_updaters')
    def test_plugin_selection_error(self, mock_run, mock_choose):
        mock_choose.side_effect = errors.PluginSelectionError
        self.assertRaises(errors.PluginSelectionError, main.renew_cert,
                          None, None, None)

        self.config.dry_run = False
        updater.run_generic_updaters(self.config, None, None)
        # Make sure we're returning None, and hence not trying to run the
        # without installer
        self.assertFalse(mock_run.called)


class UnregisterTest(unittest.TestCase):
    def setUp(self):
        self.patchers = {
            '_determine_account': mock.patch('certbot._internal.main._determine_account'),
            'account': mock.patch('certbot._internal.main.account'),
            'client': mock.patch('certbot._internal.main.client'),
            'get_utility': test_util.patch_get_utility()}
        self.mocks = dict((k, v.start()) for k, v in self.patchers.items())

    def tearDown(self):
        for patch in self.patchers.values():
            patch.stop()

    def test_abort_unregister(self):
        self.mocks['account'].AccountFileStorage.return_value = mock.Mock()

        util_mock = self.mocks['get_utility']()
        util_mock.yesno.return_value = False

        config = mock.Mock()
        unused_plugins = mock.Mock()

        res = main.unregister(config, unused_plugins)
        self.assertEqual(res, "Deactivation aborted.")

    def test_unregister(self):
        mocked_storage = mock.MagicMock()
        mocked_storage.find_all.return_value = ["an account"]

        self.mocks['account'].AccountFileStorage.return_value = mocked_storage
        self.mocks['_determine_account'].return_value = (mock.MagicMock(), "foo")

        cb_client = mock.MagicMock()
        self.mocks['client'].Client.return_value = cb_client

        config = mock.MagicMock()
        unused_plugins = mock.MagicMock()

        res = main.unregister(config, unused_plugins)

        self.assertTrue(res is None)
        self.assertTrue(cb_client.acme.deactivate_registration.called)
        m = "Account deactivated."
        self.assertTrue(m in self.mocks['get_utility']().add_message.call_args[0][0])

    def test_unregister_no_account(self):
        mocked_storage = mock.MagicMock()
        mocked_storage.find_all.return_value = []
        self.mocks['account'].AccountFileStorage.return_value = mocked_storage

        cb_client = mock.MagicMock()
        self.mocks['client'].Client.return_value = cb_client

        config = mock.MagicMock()
        unused_plugins = mock.MagicMock()

        res = main.unregister(config, unused_plugins)
        m = "Could not find existing account to deactivate."
        self.assertEqual(res, m)
        self.assertFalse(cb_client.acme.deactivate_registration.called)


class MakeOrVerifyNeededDirs(test_util.ConfigTestCase):
    """Tests for certbot._internal.main.make_or_verify_needed_dirs."""

    @mock.patch("certbot._internal.main.util")
    def test_it(self, mock_util):
        main.make_or_verify_needed_dirs(self.config)
        for core_dir in (self.config.config_dir, self.config.work_dir,):
            mock_util.set_up_core_dir.assert_any_call(
                core_dir, constants.CONFIG_DIRS_MODE,
                self.config.strict_permissions
            )

        hook_dirs = (self.config.renewal_pre_hooks_dir,
                     self.config.renewal_deploy_hooks_dir,
                     self.config.renewal_post_hooks_dir,)
        for hook_dir in hook_dirs:
            # default mode of 755 is used
            mock_util.make_or_verify_dir.assert_any_call(
                hook_dir, strict=self.config.strict_permissions)


class EnhanceTest(test_util.ConfigTestCase):
    """Tests for certbot._internal.main.enhance."""

    def setUp(self):
        super(EnhanceTest, self).setUp()
        self.get_utility_patch = test_util.patch_get_utility()
        self.mock_get_utility = self.get_utility_patch.start()
        self.mockinstaller = mock.MagicMock(spec=enhancements.AutoHSTSEnhancement)

    def tearDown(self):
        self.get_utility_patch.stop()

    def _call(self, args):
        plugins = disco.PluginsRegistry.find_all()
        config = configuration.NamespaceConfig(
            cli.prepare_and_parse_args(plugins, args))

        with mock.patch('certbot._internal.cert_manager.get_certnames') as mock_certs:
            mock_certs.return_value = ['example.com']
            with mock.patch('certbot._internal.cert_manager.domains_for_certname') as mock_dom:
                mock_dom.return_value = ['example.com']
                with mock.patch('certbot._internal.main._init_le_client') as mock_init:
                    mock_client = mock.MagicMock()
                    mock_client.config = config
                    mock_init.return_value = mock_client
                    main.enhance(config, plugins)
                    return mock_client # returns the client

    @mock.patch('certbot._internal.main.plug_sel.record_chosen_plugins')
    @mock.patch('certbot._internal.cert_manager.lineage_for_certname')
    @mock.patch('certbot._internal.main.display_ops.choose_values')
    @mock.patch('certbot._internal.main._find_domains_or_certname')
    def test_selection_question(self, mock_find, mock_choose, mock_lineage, _rec):
        mock_lineage.return_value = mock.MagicMock(chain_path="/tmp/nonexistent")
        mock_choose.return_value = ['example.com']
        mock_find.return_value = (None, None)
        with mock.patch('certbot._internal.main.plug_sel.pick_installer') as mock_pick:
            self._call(['enhance', '--redirect'])
            self.assertTrue(mock_pick.called)
            # Check that the message includes "enhancements"
            self.assertTrue("enhancements" in mock_pick.call_args[0][3])

    @mock.patch('certbot._internal.main.plug_sel.record_chosen_plugins')
    @mock.patch('certbot._internal.cert_manager.lineage_for_certname')
    @mock.patch('certbot._internal.main.display_ops.choose_values')
    @mock.patch('certbot._internal.main._find_domains_or_certname')
    def test_selection_auth_warning(self, mock_find, mock_choose, mock_lineage, _rec):
        mock_lineage.return_value = mock.MagicMock(chain_path="/tmp/nonexistent")
        mock_choose.return_value = ["example.com"]
        mock_find.return_value = (None, None)
        with mock.patch('certbot._internal.main.plug_sel.pick_installer'):
            with mock.patch('certbot._internal.main.plug_sel.logger.warning') as mock_log:
                mock_client = self._call(['enhance', '-a', 'webroot', '--redirect'])
                self.assertTrue(mock_log.called)
                self.assertTrue("make sense" in mock_log.call_args[0][0])
                self.assertTrue(mock_client.enhance_config.called)

    @mock.patch('certbot._internal.cert_manager.lineage_for_certname')
    @mock.patch('certbot._internal.main.display_ops.choose_values')
    @mock.patch('certbot._internal.main.plug_sel.record_chosen_plugins')
    def test_enhance_config_call(self, _rec, mock_choose, mock_lineage):
        mock_lineage.return_value = mock.MagicMock(chain_path="/tmp/nonexistent")
        mock_choose.return_value = ["example.com"]
        with mock.patch('certbot._internal.main.plug_sel.pick_installer'):
            mock_client = self._call(['enhance', '--redirect', '--hsts'])
            req_enh = ["redirect", "hsts"]
            not_req_enh = ["uir"]
            self.assertTrue(mock_client.enhance_config.called)
            self.assertTrue(
                all([getattr(mock_client.config, e) for e in req_enh]))
            self.assertFalse(
                any([getattr(mock_client.config, e) for e in not_req_enh]))
            self.assertTrue(
                "example.com" in mock_client.enhance_config.call_args[0][0])

    @mock.patch('certbot._internal.cert_manager.lineage_for_certname')
    @mock.patch('certbot._internal.main.display_ops.choose_values')
    @mock.patch('certbot._internal.main.plug_sel.record_chosen_plugins')
    def test_enhance_noninteractive(self, _rec, mock_choose, mock_lineage):
        mock_lineage.return_value = mock.MagicMock(
            chain_path="/tmp/nonexistent")
        mock_choose.return_value = ["example.com"]
        with mock.patch('certbot._internal.main.plug_sel.pick_installer'):
            mock_client = self._call(['enhance', '--redirect',
                                      '--hsts', '--non-interactive'])
            self.assertTrue(mock_client.enhance_config.called)
            self.assertFalse(mock_choose.called)

    @mock.patch('certbot._internal.main.display_ops.choose_values')
    @mock.patch('certbot._internal.main.plug_sel.record_chosen_plugins')
    def test_user_abort_domains(self, _rec, mock_choose):
        mock_choose.return_value = []
        with mock.patch('certbot._internal.main.plug_sel.pick_installer'):
            self.assertRaises(errors.Error,
                              self._call,
                              ['enhance', '--redirect', '--hsts'])

    def test_no_enhancements_defined(self):
        self.assertRaises(errors.MisconfigurationError,
                          self._call, ['enhance', '-a', 'null'])

    @mock.patch('certbot._internal.main.plug_sel.choose_configurator_plugins')
    @mock.patch('certbot._internal.main.display_ops.choose_values')
    @mock.patch('certbot._internal.main.plug_sel.record_chosen_plugins')
    def test_plugin_selection_error(self, _rec, mock_choose, mock_pick):
        mock_choose.return_value = ["example.com"]
        mock_pick.return_value = (None, None)
        mock_pick.side_effect = errors.PluginSelectionError()
        mock_client = self._call(['enhance', '--hsts'])
        self.assertFalse(mock_client.enhance_config.called)

    @mock.patch('certbot._internal.cert_manager.lineage_for_certname')
    @mock.patch('certbot._internal.main.display_ops.choose_values')
    @mock.patch('certbot._internal.main.plug_sel.pick_installer')
    @mock.patch('certbot._internal.main.plug_sel.record_chosen_plugins')
    @test_util.patch_get_utility()
    def test_enhancement_enable(self, _, _rec, mock_inst, mock_choose, mock_lineage):
        mock_inst.return_value = self.mockinstaller
        mock_choose.return_value = ["example.com", "another.tld"]
        mock_lineage.return_value = mock.MagicMock(chain_path="/tmp/nonexistent")
        self._call(['enhance', '--auto-hsts'])
        self.assertTrue(self.mockinstaller.enable_autohsts.called)
        self.assertEqual(self.mockinstaller.enable_autohsts.call_args[0][1],
                          ["example.com", "another.tld"])

    @mock.patch('certbot._internal.cert_manager.lineage_for_certname')
    @mock.patch('certbot._internal.main.display_ops.choose_values')
    @mock.patch('certbot._internal.main.plug_sel.pick_installer')
    @mock.patch('certbot._internal.main.plug_sel.record_chosen_plugins')
    @test_util.patch_get_utility()
    def test_enhancement_enable_not_supported(self, _, _rec, mock_inst, mock_choose, mock_lineage):
        mock_inst.return_value = null.Installer(self.config, "null")
        mock_choose.return_value = ["example.com", "another.tld"]
        mock_lineage.return_value = mock.MagicMock(chain_path="/tmp/nonexistent")
        self.assertRaises(
            errors.NotSupportedError,
            self._call, ['enhance', '--auto-hsts'])

    def test_enhancement_enable_conflict(self):
        self.assertRaises(
            errors.Error,
            self._call, ['enhance', '--auto-hsts', '--hsts'])


class InstallTest(test_util.ConfigTestCase):
    """Tests for certbot._internal.main.install."""

    def setUp(self):
        super(InstallTest, self).setUp()
        self.mockinstaller = mock.MagicMock(spec=enhancements.AutoHSTSEnhancement)

    @mock.patch('certbot._internal.main.plug_sel.record_chosen_plugins')
    @mock.patch('certbot._internal.main.plug_sel.pick_installer')
    def test_install_enhancement_not_supported(self, mock_inst, _rec):
        mock_inst.return_value = null.Installer(self.config, "null")
        plugins = disco.PluginsRegistry.find_all()
        self.config.auto_hsts = True
        self.config.certname = "nonexistent"
        self.assertRaises(errors.NotSupportedError,
                          main.install,
                          self.config, plugins)

    @mock.patch('certbot._internal.main.plug_sel.record_chosen_plugins')
    @mock.patch('certbot._internal.main.plug_sel.pick_installer')
    def test_install_enhancement_no_certname(self, mock_inst, _rec):
        mock_inst.return_value = self.mockinstaller
        plugins = disco.PluginsRegistry.find_all()
        self.config.auto_hsts = True
        self.config.certname = None
        self.config.key_path = "/tmp/nonexistent"
        self.config.cert_path = "/tmp/nonexistent"
        self.assertRaises(errors.ConfigurationError,
                          main.install,
                          self.config, plugins)


if __name__ == '__main__':
    unittest.main()  # pragma: no cover<|MERGE_RESOLUTION|>--- conflicted
+++ resolved
@@ -23,13 +23,8 @@
 import certbot.tests.util as test_util
 from certbot._internal import account
 from certbot import cli
-<<<<<<< HEAD
 from certbot._internal import configuration
-from certbot import constants
-=======
-from certbot import configuration
 from certbot._internal import constants
->>>>>>> 4792e1ee
 from certbot import crypto_util
 from certbot import errors
 from certbot import interfaces  # pylint: disable=unused-import
