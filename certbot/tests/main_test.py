# coding=utf-8
"""Tests for certbot.main."""
# pylint: disable=too-many-lines
from __future__ import print_function

import itertools
import json
import mock
import os
import shutil
import traceback
import unittest
import datetime
import pytz
import tempfile
import sys

import josepy as jose
import six
from six.moves import reload_module  # pylint: disable=import-error

from acme.magic_typing import List  # pylint: disable=unused-import, no-name-in-module
from certbot import account
from certbot import cli
from certbot import compat
from certbot import constants
from certbot import configuration
from certbot import crypto_util
from certbot import errors
from certbot import interfaces  # pylint: disable=unused-import
from certbot import main
from certbot import updater
from certbot import util

from certbot.plugins import disco
from certbot.plugins import enhancements
from certbot.plugins import manual
from certbot.plugins import null

import certbot.tests.util as test_util

CERT_PATH = test_util.vector_path('cert_512.pem')
CERT = test_util.vector_path('cert_512.pem')
CSR = test_util.vector_path('csr_512.der')
KEY = test_util.vector_path('rsa256_key.pem')
JWK = jose.JWKRSA.load(test_util.load_vector('rsa512_key.pem'))
RSA2048_KEY_PATH = test_util.vector_path('rsa2048_key.pem')
SS_CERT_PATH = test_util.vector_path('cert_2048.pem')


class TestHandleIdenticalCerts(unittest.TestCase):
    """Test for certbot.main._handle_identical_cert_request"""
    def test_handle_identical_cert_request_pending(self):
        mock_lineage = mock.Mock()
        mock_lineage.ensure_deployed.return_value = False
        # pylint: disable=protected-access
        ret = main._handle_identical_cert_request(mock.Mock(), mock_lineage)
        self.assertEqual(ret, ("reinstall", mock_lineage))


class RunTest(test_util.ConfigTestCase):
    """Tests for certbot.main.run."""

    def setUp(self):
        super(RunTest, self).setUp()
        self.domain = 'example.org'
        self.patches = [
            mock.patch('certbot.main._get_and_save_cert'),
            mock.patch('certbot.main.display_ops.success_installation'),
            mock.patch('certbot.main.display_ops.success_renewal'),
            mock.patch('certbot.main._init_le_client'),
            mock.patch('certbot.main._suggest_donation_if_appropriate'),
            mock.patch('certbot.main._report_new_cert'),
            mock.patch('certbot.main._find_cert')]

        self.mock_auth = self.patches[0].start()
        self.mock_success_installation = self.patches[1].start()
        self.mock_success_renewal = self.patches[2].start()
        self.mock_init = self.patches[3].start()
        self.mock_suggest_donation = self.patches[4].start()
        self.mock_report_cert = self.patches[5].start()
        self.mock_find_cert = self.patches[6].start()

    def tearDown(self):
        for patch in self.patches:
            patch.stop()

    def _call(self):
        args = '-a webroot -i null -d {0}'.format(self.domain).split()
        plugins = disco.PluginsRegistry.find_all()
        config = configuration.NamespaceConfig(
            cli.prepare_and_parse_args(plugins, args))

        from certbot.main import run
        run(config, plugins)

    def test_newcert_success(self):
        self.mock_auth.return_value = mock.Mock()
        self.mock_find_cert.return_value = True, None
        self._call()
        self.mock_success_installation.assert_called_once_with([self.domain])

    def test_reinstall_success(self):
        self.mock_auth.return_value = mock.Mock()
        self.mock_find_cert.return_value = False, mock.Mock()
        self._call()
        self.mock_success_installation.assert_called_once_with([self.domain])

    def test_renewal_success(self):
        self.mock_auth.return_value = mock.Mock()
        self.mock_find_cert.return_value = True, mock.Mock()
        self._call()
        self.mock_success_renewal.assert_called_once_with([self.domain])

    @mock.patch('certbot.main.plug_sel.choose_configurator_plugins')
    def test_run_enhancement_not_supported(self, mock_choose):
        mock_choose.return_value = (null.Installer(self.config, "null"), None)
        plugins = disco.PluginsRegistry.find_all()
        self.config.auto_hsts = True
        self.assertRaises(errors.NotSupportedError,
                          main.run,
                          self.config, plugins)


class CertonlyTest(unittest.TestCase):
    """Tests for certbot.main.certonly."""

    def setUp(self):
        self.get_utility_patch = test_util.patch_get_utility()
        self.mock_get_utility = self.get_utility_patch.start()

    def tearDown(self):
        self.get_utility_patch.stop()

    def _call(self, args):
        plugins = disco.PluginsRegistry.find_all()
        config = configuration.NamespaceConfig(
            cli.prepare_and_parse_args(plugins, args))

        with mock.patch('certbot.main._init_le_client') as mock_init:
            with mock.patch('certbot.main._suggest_donation_if_appropriate'):
                main.certonly(config, plugins)

        return mock_init()  # returns the client

    @mock.patch('certbot.main._find_cert')
    @mock.patch('certbot.main._get_and_save_cert')
    @mock.patch('certbot.main._report_new_cert')
    def test_no_reinstall_text_pause(self, unused_report, mock_auth,
        mock_find_cert):
        mock_notification = self.mock_get_utility().notification
        mock_notification.side_effect = self._assert_no_pause
        mock_auth.return_value = mock.Mock()
        mock_find_cert.return_value = False, None
        self._call('certonly --webroot -d example.com'.split())

    def _assert_no_pause(self, message, pause=True):
        # pylint: disable=unused-argument
        self.assertFalse(pause)

    @mock.patch('certbot.cert_manager.lineage_for_certname')
    @mock.patch('certbot.cert_manager.domains_for_certname')
    @mock.patch('certbot.renewal.renew_cert')
    @mock.patch('certbot.main._report_new_cert')
    def test_find_lineage_for_domains_and_certname(self, mock_report_cert,
        mock_renew_cert, mock_domains, mock_lineage):
        domains = ['example.com', 'test.org']
        mock_domains.return_value = domains
        mock_lineage.names.return_value = domains
        self._call(('certonly --webroot -d example.com -d test.org '
            '--cert-name example.com').split())
        self.assertTrue(mock_lineage.call_count == 1)
        self.assertTrue(mock_domains.call_count == 1)
        self.assertTrue(mock_renew_cert.call_count == 1)
        self.assertTrue(mock_report_cert.call_count == 1)

        # user confirms updating lineage with new domains
        self._call(('certonly --webroot -d example.com -d test.com '
            '--cert-name example.com').split())
        self.assertTrue(mock_lineage.call_count == 2)
        self.assertTrue(mock_domains.call_count == 2)
        self.assertTrue(mock_renew_cert.call_count == 2)
        self.assertTrue(mock_report_cert.call_count == 2)

        # error in _ask_user_to_confirm_new_names
        self.mock_get_utility().yesno.return_value = False
        self.assertRaises(errors.ConfigurationError, self._call,
            ('certonly --webroot -d example.com -d test.com --cert-name example.com').split())

    @mock.patch('certbot.cert_manager.domains_for_certname')
    @mock.patch('certbot.display.ops.choose_names')
    @mock.patch('certbot.cert_manager.lineage_for_certname')
    @mock.patch('certbot.main._report_new_cert')
    def test_find_lineage_for_domains_new_certname(self, mock_report_cert,
        mock_lineage, mock_choose_names, mock_domains_for_certname):
        mock_lineage.return_value = None

        # no lineage with this name but we specified domains so create a new cert
        self._call(('certonly --webroot -d example.com -d test.com '
            '--cert-name example.com').split())
        self.assertTrue(mock_lineage.call_count == 1)
        self.assertTrue(mock_report_cert.call_count == 1)

        # no lineage with this name and we didn't give domains
        mock_choose_names.return_value = ["somename"]
        mock_domains_for_certname.return_value = None
        self._call(('certonly --webroot --cert-name example.com').split())
        self.assertTrue(mock_choose_names.called)

class FindDomainsOrCertnameTest(unittest.TestCase):
    """Tests for certbot.main._find_domains_or_certname."""

    @mock.patch('certbot.display.ops.choose_names')
    def test_display_ops(self, mock_choose_names):
        mock_config = mock.Mock(domains=None, certname=None)
        mock_choose_names.return_value = "domainname"
        # pylint: disable=protected-access
        self.assertEqual(main._find_domains_or_certname(mock_config, None),
            ("domainname", None))

    @mock.patch('certbot.display.ops.choose_names')
    def test_no_results(self, mock_choose_names):
        mock_config = mock.Mock(domains=None, certname=None)
        mock_choose_names.return_value = []
        # pylint: disable=protected-access
        self.assertRaises(errors.Error, main._find_domains_or_certname, mock_config, None)

    @mock.patch('certbot.cert_manager.domains_for_certname')
    def test_grab_domains(self, mock_domains):
        mock_config = mock.Mock(domains=None, certname="one.com")
        mock_domains.return_value = ["one.com", "two.com"]
        # pylint: disable=protected-access
        self.assertEqual(main._find_domains_or_certname(mock_config, None),
            (["one.com", "two.com"], "one.com"))


class RevokeTest(test_util.TempDirTestCase):
    """Tests for certbot.main.revoke."""

    def setUp(self):
        super(RevokeTest, self).setUp()

        shutil.copy(CERT_PATH, self.tempdir)
        self.tmp_cert_path = os.path.abspath(os.path.join(self.tempdir,
            'cert_512.pem'))
        with open(self.tmp_cert_path, 'r') as f:
            self.tmp_cert = (self.tmp_cert_path, f.read())

        self.patches = [
            mock.patch('acme.client.BackwardsCompatibleClientV2'),
            mock.patch('certbot.client.Client'),
            mock.patch('certbot.main._determine_account'),
            mock.patch('certbot.main.display_ops.success_revocation')
        ]
        self.mock_acme_client = self.patches[0].start()
        self.patches[1].start()
        self.mock_determine_account = self.patches[2].start()
        self.mock_success_revoke = self.patches[3].start()

        from certbot.account import Account

        self.regr = mock.MagicMock()
        self.meta = Account.Meta(
            creation_host="test.certbot.org",
            creation_dt=datetime.datetime(
                2015, 7, 4, 14, 4, 10, tzinfo=pytz.UTC))
        self.acc = Account(self.regr, JWK, self.meta)

        self.mock_determine_account.return_value = (self.acc, None)

    def tearDown(self):
        super(RevokeTest, self).tearDown()

        for patch in self.patches:
            patch.stop()

    def _call(self, args=None):
        if not args:
            args = 'revoke --cert-path={0} '
            args = args.format(self.tmp_cert_path).split()
        plugins = disco.PluginsRegistry.find_all()
        config = configuration.NamespaceConfig(
            cli.prepare_and_parse_args(plugins, args))

        from certbot.main import revoke
        revoke(config, plugins)

    @mock.patch('certbot.main._delete_if_appropriate')
    @mock.patch('certbot.main.client.acme_client')
    def test_revoke_with_reason(self, mock_acme_client,
            mock_delete_if_appropriate):
        mock_delete_if_appropriate.return_value = False
        mock_revoke = mock_acme_client.BackwardsCompatibleClientV2().revoke
        expected = []
        for reason, code in constants.REVOCATION_REASONS.items():
            args = 'revoke --cert-path={0} --reason {1}'.format(self.tmp_cert_path, reason).split()
            self._call(args)
            expected.append(mock.call(mock.ANY, code))
            args = 'revoke --cert-path={0} --reason {1}'.format(self.tmp_cert_path,
                    reason.upper()).split()
            self._call(args)
            expected.append(mock.call(mock.ANY, code))
        self.assertEqual(expected, mock_revoke.call_args_list)

    @mock.patch('certbot.main._delete_if_appropriate')
    @mock.patch('certbot.storage.cert_path_for_cert_name')
    def test_revoke_by_certname(self, mock_cert_path_for_cert_name,
            mock_delete_if_appropriate):
        args = 'revoke --cert-name=example.com'.split()
        mock_cert_path_for_cert_name.return_value = self.tmp_cert
        mock_delete_if_appropriate.return_value = False
        self._call(args)
        self.mock_success_revoke.assert_called_once_with(self.tmp_cert_path)

    @mock.patch('certbot.main._delete_if_appropriate')
    def test_revocation_success(self, mock_delete_if_appropriate):
        self._call()
        mock_delete_if_appropriate.return_value = False
        self.mock_success_revoke.assert_called_once_with(self.tmp_cert_path)

    def test_revocation_error(self):
        from acme import errors as acme_errors
        self.mock_acme_client.side_effect = acme_errors.ClientError()
        self.assertRaises(acme_errors.ClientError, self._call)
        self.mock_success_revoke.assert_not_called()

    @mock.patch('certbot.main._delete_if_appropriate')
    @mock.patch('certbot.cert_manager.delete')
    @test_util.patch_get_utility()
    def test_revocation_with_prompt(self, mock_get_utility,
            mock_delete, mock_delete_if_appropriate):
        mock_get_utility().yesno.return_value = False
        mock_delete_if_appropriate.return_value = False
        self._call()
        self.assertFalse(mock_delete.called)

class DeleteIfAppropriateTest(test_util.ConfigTestCase):
    """Tests for certbot.main._delete_if_appropriate """

    def _call(self, mock_config):
        from certbot.main import _delete_if_appropriate
        _delete_if_appropriate(mock_config)

    def _test_delete_opt_out_common(self, mock_get_utility):
        with mock.patch('certbot.cert_manager.delete') as mock_delete:
            self._call(self.config)
        mock_delete.assert_not_called()
        self.assertTrue(mock_get_utility().add_message.called)

    @test_util.patch_get_utility()
    def test_delete_flag_opt_out(self, mock_get_utility):
        self.config.delete_after_revoke = False
        self._test_delete_opt_out_common(mock_get_utility)

    @test_util.patch_get_utility()
    def test_delete_prompt_opt_out(self, mock_get_utility):
        util_mock = mock_get_utility()
        util_mock.yesno.return_value = False
        self._test_delete_opt_out_common(mock_get_utility)

    # pylint: disable=too-many-arguments
    @mock.patch('certbot.storage.renewal_file_for_certname')
    @mock.patch('certbot.cert_manager.delete')
    @mock.patch('certbot.cert_manager.match_and_check_overlaps')
    @mock.patch('certbot.storage.full_archive_path')
    @mock.patch('certbot.cert_manager.cert_path_to_lineage')
    @test_util.patch_get_utility()
    def test_overlapping_archive_dirs(self, mock_get_utility,
            mock_cert_path_to_lineage, mock_archive,
            mock_match_and_check_overlaps, mock_delete,
            mock_renewal_file_for_certname):
        # pylint: disable = unused-argument
        config = self.config
        config.cert_path = "/some/reasonable/path"
        config.certname = ""
        mock_cert_path_to_lineage.return_value = "example.com"
        mock_match_and_check_overlaps.side_effect = errors.OverlappingMatchFound()
        self._call(config)
        mock_delete.assert_not_called()

    # pylint: disable=too-many-arguments
    @mock.patch('certbot.storage.renewal_file_for_certname')
    @mock.patch('certbot.cert_manager.match_and_check_overlaps')
    @mock.patch('certbot.storage.full_archive_path')
    @mock.patch('certbot.cert_manager.delete')
    @mock.patch('certbot.cert_manager.cert_path_to_lineage')
    @test_util.patch_get_utility()
    def test_cert_path_only(self, mock_get_utility,
            mock_cert_path_to_lineage, mock_delete, mock_archive,
            mock_overlapping_archive_dirs, mock_renewal_file_for_certname):
        # pylint: disable = unused-argument
        config = self.config
        config.cert_path = "/some/reasonable/path"
        config.certname = ""
        mock_cert_path_to_lineage.return_value = "example.com"
        mock_overlapping_archive_dirs.return_value = False
        self._call(config)
        self.assertEqual(mock_delete.call_count, 1)

    # pylint: disable=too-many-arguments
    @mock.patch('certbot.storage.renewal_file_for_certname')
    @mock.patch('certbot.cert_manager.match_and_check_overlaps')
    @mock.patch('certbot.storage.full_archive_path')
    @mock.patch('certbot.cert_manager.cert_path_to_lineage')
    @mock.patch('certbot.cert_manager.delete')
    @test_util.patch_get_utility()
    def test_noninteractive_deletion(self, mock_get_utility, mock_delete,
            mock_cert_path_to_lineage, mock_full_archive_dir,
            mock_match_and_check_overlaps, mock_renewal_file_for_certname):
        # pylint: disable = unused-argument
        config = self.config
        config.namespace.noninteractive_mode = True
        config.cert_path = "/some/reasonable/path"
        config.certname = ""
        mock_cert_path_to_lineage.return_value = "example.com"
        mock_full_archive_dir.return_value = ""
        mock_match_and_check_overlaps.return_value = ""
        self._call(config)
        self.assertEqual(mock_delete.call_count, 1)

    # pylint: disable=too-many-arguments
    @mock.patch('certbot.storage.renewal_file_for_certname')
    @mock.patch('certbot.cert_manager.match_and_check_overlaps')
    @mock.patch('certbot.storage.full_archive_path')
    @mock.patch('certbot.cert_manager.cert_path_to_lineage')
    @mock.patch('certbot.cert_manager.delete')
    @test_util.patch_get_utility()
    def test_opt_in_deletion(self, mock_get_utility, mock_delete,
            mock_cert_path_to_lineage, mock_full_archive_dir,
            mock_match_and_check_overlaps, mock_renewal_file_for_certname):
        # pylint: disable = unused-argument
        config = self.config
        config.namespace.delete_after_revoke = True
        config.cert_path = "/some/reasonable/path"
        config.certname = ""
        mock_cert_path_to_lineage.return_value = "example.com"
        mock_full_archive_dir.return_value = ""
        mock_match_and_check_overlaps.return_value = ""
        self._call(config)
        self.assertEqual(mock_delete.call_count, 1)
        self.assertFalse(mock_get_utility().yesno.called)


class DetermineAccountTest(test_util.ConfigTestCase):
    """Tests for certbot.main._determine_account."""

    def setUp(self):
        super(DetermineAccountTest, self).setUp()
        self.config.account = None
        self.config.email = None
        self.config.register_unsafely_without_email = False
        self.accs = [mock.MagicMock(id='x'), mock.MagicMock(id='y')]
        self.account_storage = account.AccountMemoryStorage()
        # For use in saving accounts: fake out the new_authz URL.
        self.mock_client = mock.MagicMock()
        self.mock_client.directory.new_authz = "hi"

    def _call(self):
        # pylint: disable=protected-access
        from certbot.main import _determine_account
        with mock.patch('certbot.main.account.AccountFileStorage') as mock_storage:
            mock_storage.return_value = self.account_storage
            return _determine_account(self.config)

    def test_args_account_set(self):
        self.account_storage.save(self.accs[1], self.mock_client)
        self.config.account = self.accs[1].id
        self.assertEqual((self.accs[1], None), self._call())
        self.assertEqual(self.accs[1].id, self.config.account)
        self.assertTrue(self.config.email is None)

    def test_single_account(self):
        self.account_storage.save(self.accs[0], self.mock_client)
        self.assertEqual((self.accs[0], None), self._call())
        self.assertEqual(self.accs[0].id, self.config.account)
        self.assertTrue(self.config.email is None)

    @mock.patch('certbot.client.display_ops.choose_account')
    def test_multiple_accounts(self, mock_choose_accounts):
        for acc in self.accs:
            self.account_storage.save(acc, self.mock_client)
        mock_choose_accounts.return_value = self.accs[1]
        self.assertEqual((self.accs[1], None), self._call())
        self.assertEqual(
            set(mock_choose_accounts.call_args[0][0]), set(self.accs))
        self.assertEqual(self.accs[1].id, self.config.account)
        self.assertTrue(self.config.email is None)

    @mock.patch('certbot.client.display_ops.get_email')
    def test_no_accounts_no_email(self, mock_get_email):
        mock_get_email.return_value = 'foo@bar.baz'

        with mock.patch('certbot.main.client') as client:
            client.register.return_value = (
                self.accs[0], mock.sentinel.acme)
            self.assertEqual((self.accs[0], mock.sentinel.acme), self._call())
        client.register.assert_called_once_with(
            self.config, self.account_storage, tos_cb=mock.ANY)

        self.assertEqual(self.accs[0].id, self.config.account)
        self.assertEqual('foo@bar.baz', self.config.email)

    def test_no_accounts_email(self):
        self.config.email = 'other email'
        with mock.patch('certbot.main.client') as client:
            client.register.return_value = (self.accs[1], mock.sentinel.acme)
            self._call()
        self.assertEqual(self.accs[1].id, self.config.account)
        self.assertEqual('other email', self.config.email)


class MainTest(test_util.ConfigTestCase):  # pylint: disable=too-many-public-methods
    """Tests for different commands."""

    def setUp(self):
        super(MainTest, self).setUp()

        os.mkdir(self.config.logs_dir)
        self.standard_args = ['--config-dir', self.config.config_dir,
                              '--work-dir', self.config.work_dir,
                              '--logs-dir', self.config.logs_dir, '--text']

    def tearDown(self):
        # Reset globals in cli
        reload_module(cli)

        super(MainTest, self).tearDown()

    def _call(self, args, stdout=None, mockisfile=False):
        """Run the cli with output streams, actual client and optionally
        os.path.isfile() mocked out"""

        if mockisfile:
            orig_open = os.path.isfile
            def mock_isfile(fn, *args, **kwargs):  # pylint: disable=unused-argument
                """Mock os.path.isfile()"""
                if (fn.endswith("cert") or
                    fn.endswith("chain") or
                    fn.endswith("privkey")):
                    return True
                else:
                    return orig_open(fn)

            with mock.patch("os.path.isfile") as mock_if:
                mock_if.side_effect = mock_isfile
                with mock.patch('certbot.main.client') as client:
                    ret, stdout, stderr = self._call_no_clientmock(args, stdout)
                    return ret, stdout, stderr, client
        else:
            with mock.patch('certbot.main.client') as client:
                ret, stdout, stderr = self._call_no_clientmock(args, stdout)
                return ret, stdout, stderr, client

    def _call_no_clientmock(self, args, stdout=None):
        "Run the client with output streams mocked out"
        args = self.standard_args + args

        toy_stdout = stdout if stdout else six.StringIO()
        with mock.patch('certbot.main.sys.stdout', new=toy_stdout):
            with mock.patch('certbot.main.sys.stderr') as stderr:
                with mock.patch("certbot.util.atexit"):
                    ret = main.main(args[:])  # NOTE: parser can alter its args!
        return ret, toy_stdout, stderr

    def test_no_flags(self):
        with mock.patch('certbot.main.run') as mock_run:
            self._call([])
            self.assertEqual(1, mock_run.call_count)

    def test_version_string_program_name(self):
        toy_out = six.StringIO()
        toy_err = six.StringIO()
        with mock.patch('certbot.main.sys.stdout', new=toy_out):
            with mock.patch('certbot.main.sys.stderr', new=toy_err):
                try:
                    main.main(["--version"])
                except SystemExit:
                    pass
                finally:
                    output = toy_out.getvalue() or toy_err.getvalue()
                    self.assertTrue("certbot" in output, "Output is {0}".format(output))

    def _cli_missing_flag(self, args, message):
        "Ensure that a particular error raises a missing cli flag error containing message"
        exc = None
        try:
            with mock.patch('certbot.main.sys.stderr'):
                main.main(self.standard_args + args[:])  # NOTE: parser can alter its args!
        except errors.MissingCommandlineFlag as exc_:
            exc = exc_
            self.assertTrue(message in str(exc))
        self.assertTrue(exc is not None)

    @test_util.broken_on_windows
    def test_noninteractive(self):
        args = ['-n', 'certonly']
        self._cli_missing_flag(args, "specify a plugin")
        args.extend(['--standalone', '-d', 'eg.is'])
        self._cli_missing_flag(args, "register before running")

    @test_util.broken_on_windows
    @mock.patch('certbot.main._report_new_cert')
    @mock.patch('certbot.main.client.acme_client.Client')
    @mock.patch('certbot.main._determine_account')
    @mock.patch('certbot.main.client.Client.obtain_and_enroll_certificate')
    @mock.patch('certbot.main._get_and_save_cert')
    def test_user_agent(self, gsc, _obt, det, _client, unused_report):
        # Normally the client is totally mocked out, but here we need more
        # arguments to automate it...
        args = ["--standalone", "certonly", "-m", "none@none.com",
                "-d", "example.com", '--agree-tos'] + self.standard_args
        det.return_value = mock.MagicMock(), None
        gsc.return_value = mock.MagicMock()

        with mock.patch('certbot.main.client.acme_client.ClientNetwork') as acme_net:
            self._call_no_clientmock(args)
            os_ver = util.get_os_info_ua()
            ua = acme_net.call_args[1]["user_agent"]
            self.assertTrue(os_ver in ua)
            import platform
            plat = platform.platform()
            if "linux" in plat.lower():
                self.assertTrue(util.get_os_info_ua() in ua)

        with mock.patch('certbot.main.client.acme_client.ClientNetwork') as acme_net:
            ua = "bandersnatch"
            args += ["--user-agent", ua]
            self._call_no_clientmock(args)
            acme_net.assert_called_once_with(mock.ANY, account=mock.ANY, verify_ssl=True,
                user_agent=ua)

    @mock.patch('certbot.main.plug_sel.record_chosen_plugins')
    @mock.patch('certbot.main.plug_sel.pick_installer')
    def test_installer_selection(self, mock_pick_installer, _rec):
        self._call(['install', '--domains', 'foo.bar', '--cert-path', 'cert',
                    '--key-path', 'privkey', '--chain-path', 'chain'], mockisfile=True)
        self.assertEqual(mock_pick_installer.call_count, 1)

    @mock.patch('certbot.main._install_cert')
    @mock.patch('certbot.main.plug_sel.record_chosen_plugins')
    @mock.patch('certbot.main.plug_sel.pick_installer')
    def test_installer_certname(self, _inst, _rec, mock_install):
        mock_lineage = mock.MagicMock(cert_path=test_util.temp_join('cert'),
                                      chain_path=test_util.temp_join('chain'),
                                      fullchain_path=test_util.temp_join('chain'),
                                      key_path=test_util.temp_join('privkey'))

        with mock.patch("certbot.cert_manager.lineage_for_certname") as mock_getlin:
            mock_getlin.return_value = mock_lineage
            self._call(['install', '--cert-name', 'whatever'], mockisfile=True)
            call_config = mock_install.call_args[0][0]
            self.assertEqual(call_config.cert_path, test_util.temp_join('cert'))
            self.assertEqual(call_config.fullchain_path, test_util.temp_join('chain'))
            self.assertEqual(call_config.key_path, test_util.temp_join('privkey'))

    @test_util.broken_on_windows
    @mock.patch('certbot.main._install_cert')
    @mock.patch('certbot.main.plug_sel.record_chosen_plugins')
    @mock.patch('certbot.main.plug_sel.pick_installer')
    def test_installer_param_override(self, _inst, _rec, mock_install):
        mock_lineage = mock.MagicMock(cert_path=test_util.temp_join('cert'),
                                      chain_path=test_util.temp_join('chain'),
                                      fullchain_path=test_util.temp_join('chain'),
                                      key_path=test_util.temp_join('privkey'))
        with mock.patch("certbot.cert_manager.lineage_for_certname") as mock_getlin:
            mock_getlin.return_value = mock_lineage
            self._call(['install', '--cert-name', 'whatever',
                        '--key-path', test_util.temp_join('overriding_privkey')], mockisfile=True)
            call_config = mock_install.call_args[0][0]
            self.assertEqual(call_config.cert_path, test_util.temp_join('cert'))
            self.assertEqual(call_config.fullchain_path, test_util.temp_join('chain'))
            self.assertEqual(call_config.chain_path, test_util.temp_join('chain'))
            self.assertEqual(call_config.key_path, test_util.temp_join('overriding_privkey'))

            mock_install.reset()

            self._call(['install', '--cert-name', 'whatever',
                        '--cert-path', test_util.temp_join('overriding_cert')], mockisfile=True)
            call_config = mock_install.call_args[0][0]
            self.assertEqual(call_config.cert_path, test_util.temp_join('overriding_cert'))
            self.assertEqual(call_config.fullchain_path, test_util.temp_join('chain'))
            self.assertEqual(call_config.key_path, test_util.temp_join('privkey'))

    @mock.patch('certbot.main.plug_sel.record_chosen_plugins')
    @mock.patch('certbot.main.plug_sel.pick_installer')
    def test_installer_param_error(self, _inst, _rec):
        self.assertRaises(errors.ConfigurationError,
                          self._call,
                          ['install', '--cert-name', 'notfound',
                           '--key-path', 'invalid'])

    @mock.patch('certbot.main.plug_sel.record_chosen_plugins')
    @mock.patch('certbot.main.plug_sel.pick_installer')
    @mock.patch('certbot.cert_manager.get_certnames')
    @mock.patch('certbot.main._install_cert')
    def test_installer_select_cert(self, mock_inst, mock_getcert, _inst, _rec):
        mock_lineage = mock.MagicMock(cert_path=test_util.temp_join('cert'),
                                      chain_path=test_util.temp_join('chain'),
                                      fullchain_path=test_util.temp_join('chain'),
                                      key_path=test_util.temp_join('privkey'))
        with mock.patch("certbot.cert_manager.lineage_for_certname") as mock_getlin:
            mock_getlin.return_value = mock_lineage
            self._call(['install'], mockisfile=True)
        self.assertTrue(mock_getcert.called)
        self.assertTrue(mock_inst.called)

    @test_util.broken_on_windows
    @mock.patch('certbot.main._report_new_cert')
    @mock.patch('certbot.util.exe_exists')
    def test_configurator_selection(self, mock_exe_exists, unused_report):
        mock_exe_exists.return_value = True
        real_plugins = disco.PluginsRegistry.find_all()
        args = ['--apache', '--authenticator', 'standalone']

        # This needed two calls to find_all(), which we're avoiding for now
        # because of possible side effects:
        # https://github.com/letsencrypt/letsencrypt/commit/51ed2b681f87b1eb29088dd48718a54f401e4855
        #with mock.patch('certbot.cli.plugins_testable') as plugins:
        #    plugins.return_value = {"apache": True, "nginx": True}
        #    ret, _, _, _ = self._call(args)
        #    self.assertTrue("Too many flags setting" in ret)

        args = ["install", "--nginx", "--cert-path",
                test_util.temp_join('blah'), "--key-path", test_util.temp_join('blah'),
                "--nginx-server-root", "/nonexistent/thing", "-d",
                "example.com", "--debug"]
        if "nginx" in real_plugins:
            # Sending nginx a non-existent conf dir will simulate misconfiguration
            # (we can only do that if certbot-nginx is actually present)
            ret, _, _, _ = self._call(args)
            self.assertTrue("The nginx plugin is not working" in ret)
            self.assertTrue("MisconfigurationError" in ret)

        self._cli_missing_flag(["--standalone"], "With the standalone plugin, you probably")

        with mock.patch("certbot.main._init_le_client") as mock_init:
            with mock.patch("certbot.main._get_and_save_cert") as mock_gsc:
                mock_gsc.return_value = mock.MagicMock()
                self._call(["certonly", "--manual", "-d", "foo.bar"])
                unused_config, auth, unused_installer = mock_init.call_args[0]
                self.assertTrue(isinstance(auth, manual.Authenticator))

        with mock.patch('certbot.main.certonly') as mock_certonly:
            self._call(["auth", "--standalone"])
            self.assertEqual(1, mock_certonly.call_count)

    @test_util.broken_on_windows
    def test_rollback(self):
        _, _, _, client = self._call(['rollback'])
        self.assertEqual(1, client.rollback.call_count)

        _, _, _, client = self._call(['rollback', '--checkpoints', '123'])
        client.rollback.assert_called_once_with(
            mock.ANY, 123, mock.ANY, mock.ANY)

    def test_config_changes(self):
        _, _, _, client = self._call(['config_changes'])
        self.assertEqual(1, client.view_config_changes.call_count)

    @mock.patch('certbot.cert_manager.update_live_symlinks')
    def test_update_symlinks(self, mock_cert_manager):
        self._call_no_clientmock(['update_symlinks'])
        self.assertEqual(1, mock_cert_manager.call_count)

    @mock.patch('certbot.cert_manager.certificates')
    def test_certificates(self, mock_cert_manager):
        self._call_no_clientmock(['certificates'])
        self.assertEqual(1, mock_cert_manager.call_count)

    @mock.patch('certbot.cert_manager.delete')
    def test_delete(self, mock_cert_manager):
        self._call_no_clientmock(['delete'])
        self.assertEqual(1, mock_cert_manager.call_count)

    @test_util.broken_on_windows
    def test_plugins(self):
        flags = ['--init', '--prepare', '--authenticators', '--installers']
        for args in itertools.chain(
                *(itertools.combinations(flags, r)
                  for r in six.moves.range(len(flags)))):
            self._call(['plugins'] + list(args))

    @mock.patch('certbot.main.plugins_disco')
    @mock.patch('certbot.main.cli.HelpfulArgumentParser.determine_help_topics')
    def test_plugins_no_args(self, _det, mock_disco):
        ifaces = []  # type: List[interfaces.IPlugin]
        plugins = mock_disco.PluginsRegistry.find_all()

        stdout = six.StringIO()
        with test_util.patch_get_utility_with_stdout(stdout=stdout):
            _, stdout, _, _ = self._call(['plugins'], stdout)

        plugins.visible.assert_called_once_with()
        plugins.visible().ifaces.assert_called_once_with(ifaces)
        filtered = plugins.visible().ifaces()
        self.assertEqual(stdout.getvalue().strip(), str(filtered))

    @mock.patch('certbot.main.plugins_disco')
    @mock.patch('certbot.main.cli.HelpfulArgumentParser.determine_help_topics')
    def test_plugins_no_args_unprivileged(self, _det, mock_disco):
        ifaces = []  # type: List[interfaces.IPlugin]
        plugins = mock_disco.PluginsRegistry.find_all()

        def throw_error(directory, mode, uid, strict):
            """Raises error.Error."""
            _, _, _, _ = directory, mode, uid, strict
            raise errors.Error()

        stdout = six.StringIO()
        with mock.patch('certbot.util.set_up_core_dir') as mock_set_up_core_dir:
            with test_util.patch_get_utility_with_stdout(stdout=stdout):
                mock_set_up_core_dir.side_effect = throw_error
                _, stdout, _, _ = self._call(['plugins'], stdout)

        plugins.visible.assert_called_once_with()
        plugins.visible().ifaces.assert_called_once_with(ifaces)
        filtered = plugins.visible().ifaces()
        self.assertEqual(stdout.getvalue().strip(), str(filtered))

    @mock.patch('certbot.main.plugins_disco')
    @mock.patch('certbot.main.cli.HelpfulArgumentParser.determine_help_topics')
    def test_plugins_init(self, _det, mock_disco):
        ifaces = []  # type: List[interfaces.IPlugin]
        plugins = mock_disco.PluginsRegistry.find_all()

        stdout = six.StringIO()
        with test_util.patch_get_utility_with_stdout(stdout=stdout):
            _, stdout, _, _ = self._call(['plugins', '--init'], stdout)

        plugins.visible.assert_called_once_with()
        plugins.visible().ifaces.assert_called_once_with(ifaces)
        filtered = plugins.visible().ifaces()
        self.assertEqual(filtered.init.call_count, 1)
        filtered.verify.assert_called_once_with(ifaces)
        verified = filtered.verify()
        self.assertEqual(stdout.getvalue().strip(), str(verified))

    @mock.patch('certbot.main.plugins_disco')
    @mock.patch('certbot.main.cli.HelpfulArgumentParser.determine_help_topics')
    def test_plugins_prepare(self, _det, mock_disco):
        ifaces = []  # type: List[interfaces.IPlugin]
        plugins = mock_disco.PluginsRegistry.find_all()

        stdout = six.StringIO()
        with test_util.patch_get_utility_with_stdout(stdout=stdout):
            _, stdout, _, _ = self._call(['plugins', '--init', '--prepare'], stdout)

        plugins.visible.assert_called_once_with()
        plugins.visible().ifaces.assert_called_once_with(ifaces)
        filtered = plugins.visible().ifaces()
        self.assertEqual(filtered.init.call_count, 1)
        filtered.verify.assert_called_once_with(ifaces)
        verified = filtered.verify()
        verified.prepare.assert_called_once_with()
        verified.available.assert_called_once_with()
        available = verified.available()
        self.assertEqual(stdout.getvalue().strip(), str(available))

    def test_certonly_abspath(self):
        cert = 'cert'
        key = 'key'
        chain = 'chain'
        fullchain = 'fullchain'

        with mock.patch('certbot.main.certonly') as mock_certonly:
            self._call(['certonly', '--cert-path', cert, '--key-path', 'key',
                        '--chain-path', 'chain',
                        '--fullchain-path', 'fullchain'])

        config, unused_plugins = mock_certonly.call_args[0]
        self.assertEqual(config.cert_path, os.path.abspath(cert))
        self.assertEqual(config.key_path, os.path.abspath(key))
        self.assertEqual(config.chain_path, os.path.abspath(chain))
        self.assertEqual(config.fullchain_path, os.path.abspath(fullchain))

    def test_certonly_bad_args(self):
        try:
            self._call(['-a', 'bad_auth', 'certonly'])
            assert False, "Exception should have been raised"
        except errors.PluginSelectionError as e:
            self.assertTrue('The requested bad_auth plugin does not appear' in str(e))

    def test_check_config_sanity_domain(self):
        # FQDN
        self.assertRaises(errors.ConfigurationError,
                          self._call,
                          ['-d', 'a' * 64])
        # FQDN 2
        self.assertRaises(errors.ConfigurationError,
                          self._call,
                          ['-d', (('a' * 50) + '.') * 10])
        # Bare IP address (this is actually a different error message now)
        self.assertRaises(errors.ConfigurationError,
                          self._call,
                          ['-d', '204.11.231.35'])

    def test_csr_with_besteffort(self):
        self.assertRaises(
            errors.Error, self._call,
            'certonly --csr {0} --allow-subset-of-names'.format(CSR).split())

    def test_run_with_csr(self):
        # This is an error because you can only use --csr with certonly
        try:
            self._call(['--csr', CSR])
        except errors.Error as e:
            assert "Please try the certonly" in repr(e)
            return
        assert False, "Expected supplying --csr to fail with default verb"

    def test_csr_with_no_domains(self):
        self.assertRaises(
            errors.Error, self._call,
            'certonly --csr {0}'.format(
                test_util.vector_path('csr-nonames_512.pem')).split())

    def test_csr_with_inconsistent_domains(self):
        self.assertRaises(
            errors.Error, self._call,
            'certonly -d example.org --csr {0}'.format(CSR).split())

    def _certonly_new_request_common(self, mock_client, args=None):
        with mock.patch('certbot.main._find_lineage_for_domains_and_certname') as mock_renewal:
            mock_renewal.return_value = ("newcert", None)
            with mock.patch('certbot.main._init_le_client') as mock_init:
                mock_init.return_value = mock_client
                if args is None:
                    args = []
                args += '-d foo.bar -a standalone certonly'.split()
                self._call(args)

    @test_util.patch_get_utility()
    def test_certonly_dry_run_new_request_success(self, mock_get_utility):
        mock_client = mock.MagicMock()
        mock_client.obtain_and_enroll_certificate.return_value = None
        self._certonly_new_request_common(mock_client, ['--dry-run'])
        self.assertEqual(
            mock_client.obtain_and_enroll_certificate.call_count, 1)
        self.assertTrue(
            'dry run' in mock_get_utility().add_message.call_args[0][0])
        # Asserts we don't suggest donating after a successful dry run
        self.assertEqual(mock_get_utility().add_message.call_count, 1)

    @mock.patch('certbot.crypto_util.notAfter')
    @test_util.patch_get_utility()
    def test_certonly_new_request_success(self, mock_get_utility, mock_notAfter):
        cert_path = '/etc/letsencrypt/live/foo.bar'
        key_path = '/etc/letsencrypt/live/baz.qux'
        date = '1970-01-01'
        mock_notAfter().date.return_value = date

        mock_lineage = mock.MagicMock(cert=cert_path, fullchain=cert_path,
                                      fullchain_path=cert_path, key_path=key_path)
        mock_client = mock.MagicMock()
        mock_client.obtain_and_enroll_certificate.return_value = mock_lineage
        self._certonly_new_request_common(mock_client)
        self.assertEqual(
            mock_client.obtain_and_enroll_certificate.call_count, 1)
        cert_msg = mock_get_utility().add_message.call_args_list[0][0][0]
        self.assertTrue(cert_path in cert_msg)
        self.assertTrue(date in cert_msg)
        self.assertTrue(key_path in cert_msg)
        self.assertTrue(
            'donate' in mock_get_utility().add_message.call_args[0][0])

    def test_certonly_new_request_failure(self):
        mock_client = mock.MagicMock()
        mock_client.obtain_and_enroll_certificate.return_value = False
        self.assertRaises(errors.Error,
                          self._certonly_new_request_common, mock_client)

    def _test_renewal_common(self, due_for_renewal, extra_args, log_out=None,
                             args=None, should_renew=True, error_expected=False,
                             quiet_mode=False, expiry_date=datetime.datetime.now(),
                             reuse_key=False):
        # pylint: disable=too-many-locals,too-many-arguments,too-many-branches
        cert_path = test_util.vector_path('cert_512.pem')
        chain_path = '/etc/letsencrypt/live/foo.bar/fullchain.pem'
        mock_lineage = mock.MagicMock(cert=cert_path, fullchain=chain_path,
                                      cert_path=cert_path, fullchain_path=chain_path)
        mock_lineage.should_autorenew.return_value = due_for_renewal
        mock_lineage.has_pending_deployment.return_value = False
        mock_lineage.names.return_value = ['isnot.org']
        mock_certr = mock.MagicMock()
        mock_key = mock.MagicMock(pem='pem_key')
        mock_client = mock.MagicMock()
        stdout = six.StringIO()
        mock_client.obtain_certificate.return_value = (mock_certr, 'chain',
                                                       mock_key, 'csr')

        def write_msg(message, *args, **kwargs):  # pylint: disable=unused-argument
            """Write message to stdout."""
            stdout.write(message)

        try:
            with mock.patch('certbot.cert_manager.find_duplicative_certs') as mock_fdc:
                mock_fdc.return_value = (mock_lineage, None)
                with mock.patch('certbot.main._init_le_client') as mock_init:
                    mock_init.return_value = mock_client
                    with test_util.patch_get_utility() as mock_get_utility:
                        if not quiet_mode:
                            mock_get_utility().notification.side_effect = write_msg
                        with mock.patch('certbot.main.renewal.OpenSSL') as mock_ssl:
                            mock_latest = mock.MagicMock()
                            mock_latest.get_issuer.return_value = "Fake fake"
                            mock_ssl.crypto.load_certificate.return_value = mock_latest
                            with mock.patch('certbot.main.renewal.crypto_util') as mock_crypto_util:
                                mock_crypto_util.notAfter.return_value = expiry_date
                                if not args:
                                    args = ['-d', 'isnot.org', '-a', 'standalone', 'certonly']
                                if extra_args:
                                    args += extra_args
                                try:
                                    ret, stdout, _, _ = self._call(args, stdout)
                                    if ret:
                                        print("Returned", ret)
                                        raise AssertionError(ret)
                                    assert not error_expected, "renewal should have errored"
                                except: # pylint: disable=bare-except
                                    if not error_expected:
                                        raise AssertionError(
                                            "Unexpected renewal error:\n" +
                                            traceback.format_exc())

            if should_renew:
                if reuse_key:
                    # The location of the previous live privkey.pem is passed
                    # to obtain_certificate
                    mock_client.obtain_certificate.assert_called_once_with(['isnot.org'],
                        os.path.normpath(os.path.join(
                            self.config.config_dir, "live/sample-renewal/privkey.pem")))
                else:
                    mock_client.obtain_certificate.assert_called_once_with(['isnot.org'], None)
            else:
                self.assertEqual(mock_client.obtain_certificate.call_count, 0)
        except:
            self._dump_log()
            raise
        finally:
            if log_out:
                with open(os.path.join(self.config.logs_dir, "letsencrypt.log")) as lf:
                    self.assertTrue(log_out in lf.read())

        return mock_lineage, mock_get_utility, stdout

    @mock.patch('certbot.crypto_util.notAfter')
    def test_certonly_renewal(self, unused_notafter):
        lineage, get_utility, _ = self._test_renewal_common(True, [])
        self.assertEqual(lineage.save_successor.call_count, 1)
        lineage.update_all_links_to.assert_called_once_with(
            lineage.latest_common_version())
        cert_msg = get_utility().add_message.call_args_list[0][0][0]
        self.assertTrue('fullchain.pem' in cert_msg)
        self.assertTrue('donate' in get_utility().add_message.call_args[0][0])

    @test_util.broken_on_windows
    @mock.patch('certbot.crypto_util.notAfter')
    def test_certonly_renewal_triggers(self, unused_notafter):
        # --dry-run should force renewal
        _, get_utility, _ = self._test_renewal_common(False, ['--dry-run', '--keep'],
                                                      log_out="simulating renewal")
        self.assertEqual(get_utility().add_message.call_count, 1)
        self.assertTrue('dry run' in get_utility().add_message.call_args[0][0])

        self._test_renewal_common(False, ['--renew-by-default', '-tvv', '--debug'],
                                  log_out="Auto-renewal forced")
        self.assertEqual(get_utility().add_message.call_count, 1)

        self._test_renewal_common(False, ['-tvv', '--debug', '--keep'],
                                  log_out="not yet due", should_renew=False)

    def _dump_log(self):
        print("Logs:")
        log_path = os.path.join(self.config.logs_dir, "letsencrypt.log")
        if os.path.exists(log_path):
            with open(log_path) as lf:
                print(lf.read())

    def test_renew_verb(self):
        test_util.make_lineage(self.config.config_dir, 'sample-renewal.conf')
        args = ["renew", "--dry-run", "-tvv"]
        self._test_renewal_common(True, [], args=args, should_renew=True)

    def test_reuse_key(self):
        test_util.make_lineage(self.config.config_dir, 'sample-renewal.conf')
        args = ["renew", "--dry-run", "--reuse-key"]
        self._test_renewal_common(True, [], args=args, should_renew=True, reuse_key=True)

    @mock.patch('certbot.storage.RenewableCert.save_successor')
    def test_reuse_key_no_dry_run(self, unused_save_successor):
        test_util.make_lineage(self.config.config_dir, 'sample-renewal.conf')
        args = ["renew", "--reuse-key"]
        self._test_renewal_common(True, [], args=args, should_renew=True, reuse_key=True)

    @mock.patch('certbot.renewal.should_renew')
    def test_renew_skips_recent_certs(self, should_renew):
        should_renew.return_value = False
        test_util.make_lineage(self.config.config_dir, 'sample-renewal.conf')
        expiry = datetime.datetime.now() + datetime.timedelta(days=90)
        _, _, stdout = self._test_renewal_common(False, extra_args=None, should_renew=False,
                                                 args=['renew'], expiry_date=expiry)
        self.assertTrue('No renewals were attempted.' in stdout.getvalue())
        self.assertTrue('The following certs are not due for renewal yet:' in stdout.getvalue())

    @test_util.broken_on_windows
    def test_quiet_renew(self):
        test_util.make_lineage(self.config.config_dir, 'sample-renewal.conf')
        args = ["renew", "--dry-run"]
        _, _, stdout = self._test_renewal_common(True, [], args=args, should_renew=True)
        out = stdout.getvalue()
        self.assertTrue("renew" in out)

        args = ["renew", "--dry-run", "-q"]
        _, _, stdout = self._test_renewal_common(True, [], args=args,
                                                 should_renew=True, quiet_mode=True)
        out = stdout.getvalue()
        self.assertEqual("", out)

    def test_renew_hook_validation(self):
        test_util.make_lineage(self.config.config_dir, 'sample-renewal.conf')
        args = ["renew", "--dry-run", "--post-hook=no-such-command"]
        self._test_renewal_common(True, [], args=args, should_renew=False,
                                  error_expected=True)

    def test_renew_no_hook_validation(self):
        test_util.make_lineage(self.config.config_dir, 'sample-renewal.conf')
        args = ["renew", "--dry-run", "--post-hook=no-such-command",
                "--disable-hook-validation"]
        with mock.patch("certbot.hooks.post_hook"):
            self._test_renewal_common(True, [], args=args, should_renew=True,
                                      error_expected=False)

    def test_renew_verb_empty_config(self):
        rd = os.path.join(self.config.config_dir, 'renewal')
        if not os.path.exists(rd):
            os.makedirs(rd)
        with open(os.path.join(rd, 'empty.conf'), 'w'):
            pass  # leave the file empty
        args = ["renew", "--dry-run", "-tvv"]
        self._test_renewal_common(False, [], args=args, should_renew=False, error_expected=True)

    def test_renew_with_certname(self):
        test_util.make_lineage(self.config.config_dir, 'sample-renewal.conf')
        self._test_renewal_common(True, [], should_renew=True,
            args=['renew', '--dry-run', '--cert-name', 'sample-renewal'])

    def test_renew_with_bad_certname(self):
        self._test_renewal_common(True, [], should_renew=False,
            args=['renew', '--dry-run', '--cert-name', 'sample-renewal'],
            error_expected=True)

    def _make_dummy_renewal_config(self):
        renewer_configs_dir = os.path.join(self.config.config_dir, 'renewal')
        os.makedirs(renewer_configs_dir)
        with open(os.path.join(renewer_configs_dir, 'test.conf'), 'w') as f:
            f.write("My contents don't matter")

    def _test_renew_common(self, renewalparams=None, names=None,
                           assert_oc_called=None, **kwargs):
        self._make_dummy_renewal_config()
        with mock.patch('certbot.storage.RenewableCert') as mock_rc:
            mock_lineage = mock.MagicMock()
            mock_lineage.fullchain = "somepath/fullchain.pem"
            if renewalparams is not None:
                mock_lineage.configuration = {'renewalparams': renewalparams}
            if names is not None:
                mock_lineage.names.return_value = names
            mock_rc.return_value = mock_lineage
            with mock.patch('certbot.main.renew_cert') as mock_renew_cert:
                kwargs.setdefault('args', ['renew'])
                self._test_renewal_common(True, None, should_renew=False, **kwargs)

            if assert_oc_called is not None:
                if assert_oc_called:
                    self.assertTrue(mock_renew_cert.called)
                else:
                    self.assertFalse(mock_renew_cert.called)

    def test_renew_no_renewalparams(self):
        self._test_renew_common(assert_oc_called=False, error_expected=True)

    def test_renew_no_authenticator(self):
        self._test_renew_common(renewalparams={}, assert_oc_called=False,
            error_expected=True)

    def test_renew_with_bad_int(self):
        renewalparams = {'authenticator': 'webroot',
                         'rsa_key_size': 'over 9000'}
        self._test_renew_common(renewalparams=renewalparams, error_expected=True,
                                assert_oc_called=False)

    def test_renew_with_nonetype_http01(self):
        renewalparams = {'authenticator': 'webroot',
                         'http01_port': 'None'}
        self._test_renew_common(renewalparams=renewalparams,
                                assert_oc_called=True)

    def test_renew_with_bad_domain(self):
        renewalparams = {'authenticator': 'webroot'}
        names = ['uniçodé.com']
        self._test_renew_common(renewalparams=renewalparams, error_expected=True,
                                names=names, assert_oc_called=False)

    @mock.patch('certbot.plugins.selection.choose_configurator_plugins')
    def test_renew_with_configurator(self, mock_sel):
        mock_sel.return_value = (mock.MagicMock(), mock.MagicMock())
        renewalparams = {'authenticator': 'webroot'}
        self._test_renew_common(
            renewalparams=renewalparams, assert_oc_called=True,
            args='renew --configurator apache'.split())

    def test_renew_plugin_config_restoration(self):
        renewalparams = {'authenticator': 'webroot',
                         'webroot_path': 'None',
                         'webroot_imaginary_flag': '42'}
        self._test_renew_common(renewalparams=renewalparams,
                                assert_oc_called=True)

    def test_renew_with_webroot_map(self):
        renewalparams = {'authenticator': 'webroot'}
        self._test_renew_common(
            renewalparams=renewalparams, assert_oc_called=True,
<<<<<<< HEAD
            args=['renew', '--webroot-map',
                  '{{"example.com": "{0}"}}'.format(
                      tempfile.gettempdir()).replace('\\', '\\\\')])
=======
            args=['renew', '--webroot-map', json.dumps({'example.com': tempfile.gettempdir()})])
>>>>>>> 1e8c13eb

    def test_renew_reconstitute_error(self):
        # pylint: disable=protected-access
        with mock.patch('certbot.main.renewal._reconstitute') as mock_reconstitute:
            mock_reconstitute.side_effect = Exception
            self._test_renew_common(assert_oc_called=False, error_expected=True)

    def test_renew_obtain_cert_error(self):
        self._make_dummy_renewal_config()
        with mock.patch('certbot.storage.RenewableCert') as mock_rc:
            mock_lineage = mock.MagicMock()
            mock_lineage.fullchain = "somewhere/fullchain.pem"
            mock_rc.return_value = mock_lineage
            mock_lineage.configuration = {
                'renewalparams': {'authenticator': 'webroot'}}
            with mock.patch('certbot.main.renew_cert') as mock_renew_cert:
                mock_renew_cert.side_effect = Exception
                self._test_renewal_common(True, None, error_expected=True,
                                          args=['renew'], should_renew=False)

    def test_renew_with_bad_cli_args(self):
        self._test_renewal_common(True, None, args='renew -d example.com'.split(),
                                  should_renew=False, error_expected=True)
        self._test_renewal_common(True, None, args='renew --csr {0}'.format(CSR).split(),
                                  should_renew=False, error_expected=True)

    def test_no_renewal_with_hooks(self):
        _, _, stdout = self._test_renewal_common(
            due_for_renewal=False, extra_args=None, should_renew=False,
            args=['renew', '--post-hook',
                  '{0} -c "from __future__ import print_function; print(\'hello world\');"'
                  .format(sys.executable)])
        self.assertTrue('No hooks were run.' in stdout.getvalue())

    @test_util.patch_get_utility()
    @mock.patch('certbot.main._find_lineage_for_domains_and_certname')
    @mock.patch('certbot.main._init_le_client')
    def test_certonly_reinstall(self, mock_init, mock_renewal, mock_get_utility):
        mock_renewal.return_value = ('reinstall', mock.MagicMock())
        mock_init.return_value = mock_client = mock.MagicMock()
        self._call(['-d', 'foo.bar', '-a', 'standalone', 'certonly'])
        self.assertFalse(mock_client.obtain_certificate.called)
        self.assertFalse(mock_client.obtain_and_enroll_certificate.called)
        self.assertEqual(mock_get_utility().add_message.call_count, 0)
        #self.assertTrue('donate' not in mock_get_utility().add_message.call_args[0][0])

    def _test_certonly_csr_common(self, extra_args=None):
        certr = 'certr'
        chain = 'chain'
        mock_client = mock.MagicMock()
        mock_client.obtain_certificate_from_csr.return_value = (certr, chain)
        cert_path = os.path.normpath(os.path.join(
            self.config.config_dir,
            'live/example.com/cert_512.pem'))
        full_path = os.path.normpath(os.path.join(
            self.config.config_dir,
            'live/example.com/fullchain.pem'))
        mock_client.save_certificate.return_value = cert_path, None, full_path
        with mock.patch('certbot.main._init_le_client') as mock_init:
            mock_init.return_value = mock_client
            with test_util.patch_get_utility() as mock_get_utility:
                chain_path = os.path.normpath(os.path.join(
                    self.config.config_dir,
                    'live/example.com/chain.pem'))
                args = ('-a standalone certonly --csr {0} --cert-path {1} '
                        '--chain-path {2} --fullchain-path {3}').format(
                            CSR, cert_path, chain_path, full_path).split()
                if extra_args:
                    args += extra_args
                with mock.patch('certbot.main.crypto_util'):
                    self._call(args)

        if '--dry-run' in args:
            self.assertFalse(mock_client.save_certificate.called)
        else:
            mock_client.save_certificate.assert_called_once_with(
                certr, chain, cert_path, chain_path, full_path)

        return mock_get_utility

    def test_certonly_csr(self):
        mock_get_utility = self._test_certonly_csr_common()
        cert_msg = mock_get_utility().add_message.call_args_list[0][0][0]
        self.assertTrue('fullchain.pem' in cert_msg)
        self.assertFalse('Your key file has been saved at' in cert_msg)
        self.assertTrue(
            'donate' in mock_get_utility().add_message.call_args[0][0])

    def test_certonly_csr_dry_run(self):
        mock_get_utility = self._test_certonly_csr_common(['--dry-run'])
        self.assertEqual(mock_get_utility().add_message.call_count, 1)
        self.assertTrue(
            'dry run' in mock_get_utility().add_message.call_args[0][0])

    @mock.patch('certbot.main._delete_if_appropriate')
    @mock.patch('certbot.main.client.acme_client')
    def test_revoke_with_key(self, mock_acme_client,
            mock_delete_if_appropriate):
        mock_delete_if_appropriate.return_value = False
        server = 'foo.bar'
        self._call_no_clientmock(['--cert-path', SS_CERT_PATH, '--key-path', RSA2048_KEY_PATH,
                                 '--server', server, 'revoke'])
        with open(RSA2048_KEY_PATH, 'rb') as f:
            mock_acme_client.BackwardsCompatibleClientV2.assert_called_once_with(
                mock.ANY, jose.JWK.load(f.read()), server)
        with open(SS_CERT_PATH, 'rb') as f:
            cert = crypto_util.pyopenssl_load_certificate(f.read())[0]
            mock_revoke = mock_acme_client.BackwardsCompatibleClientV2().revoke
            mock_revoke.assert_called_once_with(
                    jose.ComparableX509(cert),
                    mock.ANY)

    def test_revoke_with_key_mismatch(self):
        server = 'foo.bar'
        self.assertRaises(errors.Error, self._call_no_clientmock,
            ['--cert-path', CERT, '--key-path', KEY,
                                 '--server', server, 'revoke'])

    @mock.patch('certbot.main._delete_if_appropriate')
    @mock.patch('certbot.main._determine_account')
    def test_revoke_without_key(self, mock_determine_account,
            mock_delete_if_appropriate):
        mock_delete_if_appropriate.return_value = False
        mock_determine_account.return_value = (mock.MagicMock(), None)
        _, _, _, client = self._call(['--cert-path', CERT, 'revoke'])
        with open(CERT) as f:
            cert = crypto_util.pyopenssl_load_certificate(f.read())[0]
            mock_revoke = client.acme_from_config_key().revoke
            mock_revoke.assert_called_once_with(
                    jose.ComparableX509(cert),
                    mock.ANY)

    def test_agree_dev_preview_config(self):
        with mock.patch('certbot.main.run') as mocked_run:
            self._call(['-c', test_util.vector_path('cli.ini')])
        self.assertTrue(mocked_run.called)

    @test_util.broken_on_windows
    def test_register(self):
        with mock.patch('certbot.main.client') as mocked_client:
            acc = mock.MagicMock()
            acc.id = "imaginary_account"
            mocked_client.register.return_value = (acc, "worked")
            self._call_no_clientmock(["register", "--email", "user@example.org"])
            # TODO: It would be more correct to explicitly check that
            #       _determine_account() gets called in the above case,
            #       but coverage statistics should also show that it did.
            with mock.patch('certbot.main.account') as mocked_account:
                mocked_storage = mock.MagicMock()
                mocked_account.AccountFileStorage.return_value = mocked_storage
                mocked_storage.find_all.return_value = ["an account"]
                x = self._call_no_clientmock(["register", "--email", "user@example.org"])
                self.assertTrue("There is an existing account" in x[0])

    def test_update_registration_no_existing_accounts(self):
        # with mock.patch('certbot.main.client') as mocked_client:
        with mock.patch('certbot.main.account') as mocked_account:
            mocked_storage = mock.MagicMock()
            mocked_account.AccountFileStorage.return_value = mocked_storage
            mocked_storage.find_all.return_value = []
            x = self._call_no_clientmock(
                ["register", "--update-registration", "--email",
                 "user@example.org"])
            self.assertTrue("Could not find an existing account" in x[0])

    def test_update_registration_unsafely(self):
        # This test will become obsolete when register --update-registration
        # supports removing an e-mail address from the account
        with mock.patch('certbot.main.account') as mocked_account:
            mocked_storage = mock.MagicMock()
            mocked_account.AccountFileStorage.return_value = mocked_storage
            mocked_storage.find_all.return_value = ["an account"]
            x = self._call_no_clientmock(
                "register --update-registration "
                "--register-unsafely-without-email".split())
            self.assertTrue("--register-unsafely-without-email" in x[0])

    @mock.patch('certbot.main.display_ops.get_email')
    @test_util.patch_get_utility()
    def test_update_registration_with_email(self, mock_utility, mock_email):
        email = "user@example.com"
        mock_email.return_value = email
        with mock.patch('certbot.eff.handle_subscription') as mock_handle:
            with mock.patch('certbot.main._determine_account') as mocked_det:
                with mock.patch('certbot.main.account') as mocked_account:
                    with mock.patch('certbot.main.client') as mocked_client:
                        mocked_storage = mock.MagicMock()
                        mocked_account.AccountFileStorage.return_value = mocked_storage
                        mocked_storage.find_all.return_value = ["an account"]
                        mock_acc = mock.MagicMock()
                        mock_regr = mock_acc.regr
                        mocked_det.return_value = (mock_acc, "foo")
                        cb_client = mock.MagicMock()
                        mocked_client.Client.return_value = cb_client
                        x = self._call_no_clientmock(
                            ["register", "--update-registration"])
                        # When registration change succeeds, the return value
                        # of register() is None
                        self.assertTrue(x[0] is None)
                        # and we got supposedly did update the registration from
                        # the server
                        reg_arg = cb_client.acme.update_registration.call_args[0][0]
                        # Test the return value of .update() was used because
                        # the regr is immutable.
                        self.assertEqual(reg_arg, mock_regr.update())
                        # and we saved the updated registration on disk
                        self.assertTrue(mocked_storage.save_regr.called)
                        self.assertTrue(
                            email in mock_utility().add_message.call_args[0][0])
                        self.assertTrue(mock_handle.called)

    @mock.patch('certbot.plugins.selection.choose_configurator_plugins')
    @mock.patch('certbot.updater._run_updaters')
    def test_plugin_selection_error(self, mock_run, mock_choose):
        mock_choose.side_effect = errors.PluginSelectionError
        self.assertRaises(errors.PluginSelectionError, main.renew_cert,
                          None, None, None)

        self.config.dry_run = False
        updater.run_generic_updaters(self.config, None, None)
        # Make sure we're returning None, and hence not trying to run the
        # without installer
        self.assertFalse(mock_run.called)


class UnregisterTest(unittest.TestCase):
    def setUp(self):
        self.patchers = {
            '_determine_account': mock.patch('certbot.main._determine_account'),
            'account': mock.patch('certbot.main.account'),
            'client': mock.patch('certbot.main.client'),
            'get_utility': test_util.patch_get_utility()}
        self.mocks = dict((k, v.start()) for k, v in self.patchers.items())

    def tearDown(self):
        for patch in self.patchers.values():
            patch.stop()

    def test_abort_unregister(self):
        self.mocks['account'].AccountFileStorage.return_value = mock.Mock()

        util_mock = self.mocks['get_utility']()
        util_mock.yesno.return_value = False

        config = mock.Mock()
        unused_plugins = mock.Mock()

        res = main.unregister(config, unused_plugins)
        self.assertEqual(res, "Deactivation aborted.")

    def test_unregister(self):
        mocked_storage = mock.MagicMock()
        mocked_storage.find_all.return_value = ["an account"]

        self.mocks['account'].AccountFileStorage.return_value = mocked_storage
        self.mocks['_determine_account'].return_value = (mock.MagicMock(), "foo")

        cb_client = mock.MagicMock()
        self.mocks['client'].Client.return_value = cb_client

        config = mock.MagicMock()
        unused_plugins = mock.MagicMock()

        res = main.unregister(config, unused_plugins)

        self.assertTrue(res is None)
        self.assertTrue(cb_client.acme.deactivate_registration.called)
        m = "Account deactivated."
        self.assertTrue(m in self.mocks['get_utility']().add_message.call_args[0][0])

    def test_unregister_no_account(self):
        mocked_storage = mock.MagicMock()
        mocked_storage.find_all.return_value = []
        self.mocks['account'].AccountFileStorage.return_value = mocked_storage

        cb_client = mock.MagicMock()
        self.mocks['client'].Client.return_value = cb_client

        config = mock.MagicMock()
        unused_plugins = mock.MagicMock()

        res = main.unregister(config, unused_plugins)
        m = "Could not find existing account to deactivate."
        self.assertEqual(res, m)
        self.assertFalse(cb_client.acme.deactivate_registration.called)


class MakeOrVerifyNeededDirs(test_util.ConfigTestCase):
    """Tests for certbot.main.make_or_verify_needed_dirs."""

    @mock.patch("certbot.main.util")
    def test_it(self, mock_util):
        with main.set_up_needed_dirs(self.config):
            for core_dir in (self.config.config_dir, self.config.work_dir,):
                mock_util.set_up_core_dir.assert_any_call(
                    core_dir, constants.CONFIG_DIRS_MODE,
                    compat.os_geteuid(), self.config.strict_permissions
                )

            hook_dirs = (self.config.renewal_pre_hooks_dir,
                        self.config.renewal_deploy_hooks_dir,
                        self.config.renewal_post_hooks_dir,)
            for hook_dir in hook_dirs:
                # default mode of 755 is used
                mock_util.make_or_verify_dir.assert_any_call(
                    hook_dir, uid=compat.os_geteuid(),
                    strict=self.config.strict_permissions)


class EnhanceTest(test_util.ConfigTestCase):
    """Tests for certbot.main.enhance."""

    def setUp(self):
        super(EnhanceTest, self).setUp()
        self.get_utility_patch = test_util.patch_get_utility()
        self.mock_get_utility = self.get_utility_patch.start()
        self.mockinstaller = mock.MagicMock(spec=enhancements.AutoHSTSEnhancement)

    def tearDown(self):
        self.get_utility_patch.stop()

    def _call(self, args):
        plugins = disco.PluginsRegistry.find_all()
        config = configuration.NamespaceConfig(
            cli.prepare_and_parse_args(plugins, args))

        with mock.patch('certbot.cert_manager.get_certnames') as mock_certs:
            mock_certs.return_value = ['example.com']
            with mock.patch('certbot.cert_manager.domains_for_certname') as mock_dom:
                mock_dom.return_value = ['example.com']
                with mock.patch('certbot.main._init_le_client') as mock_init:
                    mock_client = mock.MagicMock()
                    mock_client.config = config
                    mock_init.return_value = mock_client
                    main.enhance(config, plugins)
                    return mock_client # returns the client

    @mock.patch('certbot.main.plug_sel.record_chosen_plugins')
    @mock.patch('certbot.cert_manager.lineage_for_certname')
    @mock.patch('certbot.main.display_ops.choose_values')
    @mock.patch('certbot.main._find_domains_or_certname')
    def test_selection_question(self, mock_find, mock_choose, mock_lineage, _rec):
        mock_lineage.return_value = mock.MagicMock(chain_path="/tmp/nonexistent")
        mock_choose.return_value = ['example.com']
        mock_find.return_value = (None, None)
        with mock.patch('certbot.main.plug_sel.pick_installer') as mock_pick:
            self._call(['enhance', '--redirect'])
            self.assertTrue(mock_pick.called)
            # Check that the message includes "enhancements"
            self.assertTrue("enhancements" in mock_pick.call_args[0][3])

    @mock.patch('certbot.main.plug_sel.record_chosen_plugins')
    @mock.patch('certbot.cert_manager.lineage_for_certname')
    @mock.patch('certbot.main.display_ops.choose_values')
    @mock.patch('certbot.main._find_domains_or_certname')
    def test_selection_auth_warning(self, mock_find, mock_choose, mock_lineage, _rec):
        mock_lineage.return_value = mock.MagicMock(chain_path="/tmp/nonexistent")
        mock_choose.return_value = ["example.com"]
        mock_find.return_value = (None, None)
        with mock.patch('certbot.main.plug_sel.pick_installer'):
            with mock.patch('certbot.main.plug_sel.logger.warning') as mock_log:
                mock_client = self._call(['enhance', '-a', 'webroot', '--redirect'])
                self.assertTrue(mock_log.called)
                self.assertTrue("make sense" in mock_log.call_args[0][0])
                self.assertTrue(mock_client.enhance_config.called)

    @mock.patch('certbot.cert_manager.lineage_for_certname')
    @mock.patch('certbot.main.display_ops.choose_values')
    @mock.patch('certbot.main.plug_sel.record_chosen_plugins')
    def test_enhance_config_call(self, _rec, mock_choose, mock_lineage):
        mock_lineage.return_value = mock.MagicMock(chain_path="/tmp/nonexistent")
        mock_choose.return_value = ["example.com"]
        with mock.patch('certbot.main.plug_sel.pick_installer'):
            mock_client = self._call(['enhance', '--redirect', '--hsts'])
            req_enh = ["redirect", "hsts"]
            not_req_enh = ["uir"]
            self.assertTrue(mock_client.enhance_config.called)
            self.assertTrue(
                all([getattr(mock_client.config, e) for e in req_enh]))
            self.assertFalse(
                any([getattr(mock_client.config, e) for e in not_req_enh]))
            self.assertTrue(
                "example.com" in mock_client.enhance_config.call_args[0][0])

    @mock.patch('certbot.cert_manager.lineage_for_certname')
    @mock.patch('certbot.main.display_ops.choose_values')
    @mock.patch('certbot.main.plug_sel.record_chosen_plugins')
    def test_enhance_noninteractive(self, _rec, mock_choose, mock_lineage):
        mock_lineage.return_value = mock.MagicMock(
            chain_path="/tmp/nonexistent")
        mock_choose.return_value = ["example.com"]
        with mock.patch('certbot.main.plug_sel.pick_installer'):
            mock_client = self._call(['enhance', '--redirect',
                                      '--hsts', '--non-interactive'])
            self.assertTrue(mock_client.enhance_config.called)
            self.assertFalse(mock_choose.called)

    @mock.patch('certbot.main.display_ops.choose_values')
    @mock.patch('certbot.main.plug_sel.record_chosen_plugins')
    def test_user_abort_domains(self, _rec, mock_choose):
        mock_choose.return_value = []
        with mock.patch('certbot.main.plug_sel.pick_installer'):
            self.assertRaises(errors.Error,
                              self._call,
                              ['enhance', '--redirect', '--hsts'])

    def test_no_enhancements_defined(self):
        self.assertRaises(errors.MisconfigurationError,
                          self._call, ['enhance', '-a', 'null'])

    @mock.patch('certbot.main.plug_sel.choose_configurator_plugins')
    @mock.patch('certbot.main.display_ops.choose_values')
    @mock.patch('certbot.main.plug_sel.record_chosen_plugins')
    def test_plugin_selection_error(self, _rec, mock_choose, mock_pick):
        mock_choose.return_value = ["example.com"]
        mock_pick.return_value = (None, None)
        mock_pick.side_effect = errors.PluginSelectionError()
        mock_client = self._call(['enhance', '--hsts'])
        self.assertFalse(mock_client.enhance_config.called)

    @mock.patch('certbot.cert_manager.lineage_for_certname')
    @mock.patch('certbot.main.display_ops.choose_values')
    @mock.patch('certbot.main.plug_sel.pick_installer')
    @mock.patch('certbot.main.plug_sel.record_chosen_plugins')
    @test_util.patch_get_utility()
    def test_enhancement_enable(self, _, _rec, mock_inst, mock_choose, mock_lineage):
        mock_inst.return_value = self.mockinstaller
        mock_choose.return_value = ["example.com", "another.tld"]
        mock_lineage.return_value = mock.MagicMock(chain_path="/tmp/nonexistent")
        self._call(['enhance', '--auto-hsts'])
        self.assertTrue(self.mockinstaller.enable_autohsts.called)
        self.assertEquals(self.mockinstaller.enable_autohsts.call_args[0][1],
                          ["example.com", "another.tld"])

    @mock.patch('certbot.cert_manager.lineage_for_certname')
    @mock.patch('certbot.main.display_ops.choose_values')
    @mock.patch('certbot.main.plug_sel.pick_installer')
    @mock.patch('certbot.main.plug_sel.record_chosen_plugins')
    @test_util.patch_get_utility()
    def test_enhancement_enable_not_supported(self, _, _rec, mock_inst, mock_choose, mock_lineage):
        mock_inst.return_value = null.Installer(self.config, "null")
        mock_choose.return_value = ["example.com", "another.tld"]
        mock_lineage.return_value = mock.MagicMock(chain_path="/tmp/nonexistent")
        self.assertRaises(
            errors.NotSupportedError,
            self._call, ['enhance', '--auto-hsts'])

    def test_enhancement_enable_conflict(self):
        self.assertRaises(
            errors.Error,
            self._call, ['enhance', '--auto-hsts', '--hsts'])


class InstallTest(test_util.ConfigTestCase):
    """Tests for certbot.main.install."""

    def setUp(self):
        super(InstallTest, self).setUp()
        self.mockinstaller = mock.MagicMock(spec=enhancements.AutoHSTSEnhancement)

    @mock.patch('certbot.main.plug_sel.record_chosen_plugins')
    @mock.patch('certbot.main.plug_sel.pick_installer')
    def test_install_enhancement_not_supported(self, mock_inst, _rec):
        mock_inst.return_value = null.Installer(self.config, "null")
        plugins = disco.PluginsRegistry.find_all()
        self.config.auto_hsts = True
        self.config.certname = "nonexistent"
        self.assertRaises(errors.NotSupportedError,
                          main.install,
                          self.config, plugins)

    @mock.patch('certbot.main.plug_sel.record_chosen_plugins')
    @mock.patch('certbot.main.plug_sel.pick_installer')
    def test_install_enhancement_no_certname(self, mock_inst, _rec):
        mock_inst.return_value = self.mockinstaller
        plugins = disco.PluginsRegistry.find_all()
        self.config.auto_hsts = True
        self.config.certname = None
        self.config.key_path = "/tmp/nonexistent"
        self.config.cert_path = "/tmp/nonexistent"
        self.assertRaises(errors.ConfigurationError,
                          main.install,
                          self.config, plugins)


if __name__ == '__main__':
    unittest.main()  # pragma: no cover<|MERGE_RESOLUTION|>--- conflicted
+++ resolved
@@ -1220,13 +1220,7 @@
         renewalparams = {'authenticator': 'webroot'}
         self._test_renew_common(
             renewalparams=renewalparams, assert_oc_called=True,
-<<<<<<< HEAD
-            args=['renew', '--webroot-map',
-                  '{{"example.com": "{0}"}}'.format(
-                      tempfile.gettempdir()).replace('\\', '\\\\')])
-=======
             args=['renew', '--webroot-map', json.dumps({'example.com': tempfile.gettempdir()})])
->>>>>>> 1e8c13eb
 
     def test_renew_reconstitute_error(self):
         # pylint: disable=protected-access
