--- conflicted
+++ resolved
@@ -1722,7 +1722,6 @@
                           self.config, plugins)
 
 
-<<<<<<< HEAD
 class ReportNewCertTest(unittest.TestCase):
     """Tests for certbot._internal.main._report_new_cert and
        certbot._internal.main._csr_report_new_cert.
@@ -1802,7 +1801,8 @@
             'Full certificate chain is saved at: /path/to/fullchain.pem\n'
             'This certificate expires on 1970-01-01.'
         )
-=======
+
+
 class UpdateAccountTest(test_util.ConfigTestCase):
     """Tests for certbot._internal.main.update_account"""
 
@@ -1907,7 +1907,6 @@
         self.assertEqual(mock_storage.update_regr.call_count, 1)
         self.mocks['notify'].assert_called_with(
             'Your e-mail address was updated to user@example.com,user@example.org.')
->>>>>>> 32fb89df
 
 
 if __name__ == '__main__':
