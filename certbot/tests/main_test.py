"""Tests for certbot.main."""
import os
import shutil
import tempfile
import unittest
import datetime
import pytz

import mock

from certbot import cli
from certbot import colored_logging
from certbot import constants
from certbot import configuration
from certbot import errors
from certbot.plugins import disco as plugins_disco

from certbot.tests import test_util
from acme import jose

CERT_PATH = test_util.vector_path('cert.pem')
KEY = jose.JWKRSA.load(test_util.load_vector("rsa512_key_2.pem"))

class MainTest(unittest.TestCase):
    def setUp(self):
        pass

    def tearDown(self):
        pass

    def test_handle_identical_cert_request_pending(self):
        from certbot import main
        mock_lineage = mock.Mock()
        mock_lineage.ensure_deployed.return_value = False
        # pylint: disable=protected-access
        ret = main._handle_identical_cert_request(mock.Mock(), mock_lineage)
        self.assertEqual(ret, ("reinstall", mock_lineage))


class RunTest(unittest.TestCase):
    """Tests for certbot.main.run."""

    def setUp(self):
        self.domain = 'example.org'
        self.patches = [
            mock.patch('certbot.main._auth_from_available'),
            mock.patch('certbot.main.display_ops.success_installation'),
            mock.patch('certbot.main.display_ops.success_renewal'),
            mock.patch('certbot.main._init_le_client'),
            mock.patch('certbot.main._suggest_donation_if_appropriate')]

        self.mock_auth = self.patches[0].start()
        self.mock_success_installation = self.patches[1].start()
        self.mock_success_renewal = self.patches[2].start()
        self.mock_init = self.patches[3].start()
        self.mock_suggest_donation = self.patches[4].start()

    def tearDown(self):
        for patch in self.patches:
            patch.stop()

    def _call(self):
        args = '-a webroot -i null -d {0}'.format(self.domain).split()
        plugins = plugins_disco.PluginsRegistry.find_all()
        config = configuration.NamespaceConfig(
            cli.prepare_and_parse_args(plugins, args))

        from certbot.main import run
        run(config, plugins)

    def test_newcert_success(self):
        self.mock_auth.return_value = ('newcert', mock.Mock())
        self._call()
        self.mock_success_installation.assert_called_once_with([self.domain])

    def test_reinstall_success(self):
        self.mock_auth.return_value = ('reinstall', mock.Mock())
        self._call()
        self.mock_success_installation.assert_called_once_with([self.domain])

    def test_renewal_success(self):
        self.mock_auth.return_value = ('renewal', mock.Mock())
        self._call()
        self.mock_success_renewal.assert_called_once_with([self.domain])


class ObtainCertTest(unittest.TestCase):
    """Tests for certbot.main.obtain_cert."""

    def setUp(self):
        self.get_utility_patch = mock.patch(
            'certbot.main.zope.component.getUtility')
        self.mock_get_utility = self.get_utility_patch.start()

    def tearDown(self):
        self.get_utility_patch.stop()

    def _call(self, args):
        plugins = plugins_disco.PluginsRegistry.find_all()
        config = configuration.NamespaceConfig(
            cli.prepare_and_parse_args(plugins, args))

        from certbot import main
        with mock.patch('certbot.main._init_le_client') as mock_init:
            main.obtain_cert(config, plugins)

        return mock_init()  # returns the client

    @mock.patch('certbot.main._auth_from_available')
    def test_no_reinstall_text_pause(self, mock_auth):
        mock_notification = self.mock_get_utility().notification
        mock_notification.side_effect = self._assert_no_pause
        mock_auth.return_value = ('reinstall', mock.ANY)
        self._call('certonly --webroot -d example.com'.split())

    def _assert_no_pause(self, message, pause=True):
        # pylint: disable=unused-argument
        self.assertFalse(pause)

<<<<<<< HEAD
    @mock.patch('certbot.cert_manager.lineage_for_certname')
    @mock.patch('certbot.cert_manager.domains_for_certname')
    @mock.patch('certbot.renewal.renew_cert')
    @mock.patch('certbot.main._report_new_cert')
    def test_find_lineage_for_domains_and_certname(self, mock_report_cert,
        mock_renew_cert, mock_domains, mock_lineage):
        domains = ['example.com', 'test.org']
        mock_domains.return_value = domains
        mock_lineage.names.return_value = domains
        self._call(('certonly --webroot -d example.com -d test.org '
            '--cert-name example.com').split())
        self.assertTrue(mock_lineage.call_count == 1)
        self.assertTrue(mock_domains.call_count == 1)
        self.assertTrue(mock_renew_cert.call_count == 1)
        self.assertTrue(mock_report_cert.call_count == 1)

        # user confirms updating lineage with new domains
        self._call(('certonly --webroot -d example.com -d test.com '
            '--cert-name example.com').split())
        self.assertTrue(mock_lineage.call_count == 2)
        self.assertTrue(mock_domains.call_count == 2)
        self.assertTrue(mock_renew_cert.call_count == 2)
        self.assertTrue(mock_report_cert.call_count == 2)

        # error in _ask_user_to_confirm_new_names
        util_mock = mock.Mock()
        util_mock.yesno.return_value = False
        self.mock_get_utility.return_value = util_mock
        self.assertRaises(errors.ConfigurationError, self._call,
            ('certonly --webroot -d example.com -d test.com --cert-name example.com').split())

    @mock.patch('certbot.cert_manager.lineage_for_certname')
    @mock.patch('certbot.main._report_new_cert')
    def test_find_lineage_for_domains_new_certname(self, mock_report_cert,
        mock_lineage):
        mock_lineage.return_value = None

        # no lineage with this name but we specified domains so create a new cert
        self._call(('certonly --webroot -d example.com -d test.com '
            '--cert-name example.com').split())
        self.assertTrue(mock_lineage.call_count == 1)
        self.assertTrue(mock_report_cert.call_count == 1)

        # no lineage with this name and we didn't give domains
        self.assertRaises(errors.ConfigurationError, self._call,
            ('certonly --webroot --cert-name example.com').split())

class FindDomainsOrCertnameTest(unittest.TestCase):
    """Tests for certbot.main._find_domains_or_certname."""

    @mock.patch('certbot.display.ops.choose_names')
    def test_display_ops(self, mock_choose_names):
        mock_config = mock.Mock(domains=None, certname=None)
        mock_choose_names.return_value = "domainname"
        from certbot import main
        # pylint: disable=protected-access
        self.assertEqual(main._find_domains_or_certname(mock_config, None),
            ("domainname", None))

    @mock.patch('certbot.display.ops.choose_names')
    def test_no_results(self, mock_choose_names):
        mock_config = mock.Mock(domains=None, certname=None)
        mock_choose_names.return_value = []
        from certbot import main
        # pylint: disable=protected-access
        self.assertRaises(errors.Error, main._find_domains_or_certname, mock_config, None)
=======
class RevokeTest(unittest.TestCase):
    """Tests for certbot.main.revoke."""

    def setUp(self):
        self.tempdir_path = tempfile.mkdtemp()
        shutil.copy(CERT_PATH, self.tempdir_path)
        self.tmp_cert_path = os.path.abspath(os.path.join(self.tempdir_path,
            'cert.pem'))

        self.patches = [
            mock.patch('acme.client.Client'),
            mock.patch('certbot.client.Client'),
            mock.patch('certbot.main._determine_account'),
            mock.patch('certbot.main.display_ops.success_revocation')
        ]
        self.mock_acme_client = self.patches[0].start()
        self.patches[1].start()
        self.mock_determine_account = self.patches[2].start()
        self.mock_success_revoke = self.patches[3].start()

        from certbot.account import Account

        self.regr = mock.MagicMock()
        self.meta = Account.Meta(
            creation_host="test.certbot.org",
            creation_dt=datetime.datetime(
                2015, 7, 4, 14, 4, 10, tzinfo=pytz.UTC))
        self.acc = Account(self.regr, KEY, self.meta)

        self.mock_determine_account.return_value = (self.acc, None)


    def tearDown(self):
        shutil.rmtree(self.tempdir_path)
        for patch in self.patches:
            patch.stop()

    def _call(self):
        args = 'revoke --cert-path={0}'.format(self.tmp_cert_path).split()
        plugins = plugins_disco.PluginsRegistry.find_all()
        config = configuration.NamespaceConfig(
            cli.prepare_and_parse_args(plugins, args))

        from certbot.main import revoke
        revoke(config, plugins)

    def test_revocation_success(self):
        self._call()
        self.mock_success_revoke.assert_called_once_with(self.tmp_cert_path)

    def test_revocation_error(self):
        from acme import errors as acme_errors
        self.mock_acme_client.side_effect = acme_errors.ClientError()
        self.assertRaises(acme_errors.ClientError, self._call)
        self.mock_success_revoke.assert_not_called()
>>>>>>> 83966cdf

class SetupLogFileHandlerTest(unittest.TestCase):
    """Tests for certbot.main.setup_log_file_handler."""

    def setUp(self):
        self.config = mock.Mock(spec_set=['logs_dir'],
                                logs_dir=tempfile.mkdtemp())

    def tearDown(self):
        shutil.rmtree(self.config.logs_dir)

    def _call(self, *args, **kwargs):
        from certbot.main import setup_log_file_handler
        return setup_log_file_handler(*args, **kwargs)

    @mock.patch('certbot.main.logging.handlers.RotatingFileHandler')
    def test_ioerror(self, mock_handler):
        mock_handler.side_effect = IOError
        self.assertRaises(errors.Error, self._call,
                          self.config, "test.log", "%s")


class SetupLoggingTest(unittest.TestCase):
    """Tests for certbot.main.setup_logging."""

    def setUp(self):
        self.config = mock.Mock(
            logs_dir=tempfile.mkdtemp(),
            noninteractive_mode=False, quiet=False,
            verbose_count=constants.CLI_DEFAULTS['verbose_count'])

    def tearDown(self):
        shutil.rmtree(self.config.logs_dir)

    @classmethod
    def _call(cls, *args, **kwargs):
        from certbot.main import setup_logging
        return setup_logging(*args, **kwargs)

    @mock.patch('certbot.main.logging.getLogger')
    def test_defaults(self, mock_get_logger):
        self._call(self.config)

        cli_handler = mock_get_logger().addHandler.call_args_list[0][0][0]
        self.assertEqual(cli_handler.level, -self.config.verbose_count * 10)
        self.assertTrue(
            isinstance(cli_handler, colored_logging.StreamHandler))

    @mock.patch('certbot.main.logging.getLogger')
    def test_quiet_mode(self, mock_get_logger):
        self.config.quiet = self.config.noninteractive_mode = True
        self._call(self.config)

        cli_handler = mock_get_logger().addHandler.call_args_list[0][0][0]
        self.assertEqual(cli_handler.level, constants.QUIET_LOGGING_LEVEL)
        self.assertTrue(
            isinstance(cli_handler, colored_logging.StreamHandler))


class MakeOrVerifyCoreDirTest(unittest.TestCase):
    """Tests for certbot.main.make_or_verify_core_dir."""

    def setUp(self):
        self.dir = tempfile.mkdtemp()

    def tearDown(self):
        shutil.rmtree(self.dir)

    def _call(self, *args, **kwargs):
        from certbot.main import make_or_verify_core_dir
        return make_or_verify_core_dir(*args, **kwargs)

    def test_success(self):
        new_dir = os.path.join(self.dir, 'new')
        self._call(new_dir, 0o700, os.geteuid(), False)
        self.assertTrue(os.path.exists(new_dir))

    @mock.patch('certbot.main.util.make_or_verify_dir')
    def test_failure(self, mock_make_or_verify):
        mock_make_or_verify.side_effect = OSError
        self.assertRaises(errors.Error, self._call,
                          self.dir, 0o700, os.geteuid(), False)


if __name__ == '__main__':
    unittest.main()  # pragma: no cover<|MERGE_RESOLUTION|>--- conflicted
+++ resolved
@@ -117,7 +117,6 @@
         # pylint: disable=unused-argument
         self.assertFalse(pause)
 
-<<<<<<< HEAD
     @mock.patch('certbot.cert_manager.lineage_for_certname')
     @mock.patch('certbot.cert_manager.domains_for_certname')
     @mock.patch('certbot.renewal.renew_cert')
@@ -184,7 +183,8 @@
         from certbot import main
         # pylint: disable=protected-access
         self.assertRaises(errors.Error, main._find_domains_or_certname, mock_config, None)
-=======
+
+
 class RevokeTest(unittest.TestCase):
     """Tests for certbot.main.revoke."""
 
@@ -240,7 +240,7 @@
         self.mock_acme_client.side_effect = acme_errors.ClientError()
         self.assertRaises(acme_errors.ClientError, self._call)
         self.mock_success_revoke.assert_not_called()
->>>>>>> 83966cdf
+
 
 class SetupLogFileHandlerTest(unittest.TestCase):
     """Tests for certbot.main.setup_log_file_handler."""
