--- conflicted
+++ resolved
@@ -21,9 +21,9 @@
 
     def setUp(self):
         super().setUp()
-        get_utility_patch = test_util.patch_get_utility()
-        self.mock_get_utility = get_utility_patch.start()
-        self.addCleanup(get_utility_patch.stop)
+        get_display_patch = test_util.patch_display_service()
+        self.mock_get_display = get_display_patch.start()
+        self.addCleanup(get_display_patch.stop)
 
         self.http_achall = acme_util.HTTP01_A
         self.dns_achall = acme_util.DNS01_A
@@ -94,24 +94,19 @@
             self.auth.env[self.http_achall]['CERTBOT_AUTH_OUTPUT'],
             http_expected)
 
-<<<<<<< HEAD
-    @test_util.patch_display_service()
-    def test_manual_perform(self, mock_get_utility):
-=======
         # Successful hook output should be sent to notify
-        self.assertEqual(self.mock_get_utility().notification.call_count, len(self.achalls))
-        for i, (args, _) in enumerate(self.mock_get_utility().notification.call_args_list):
+        self.assertEqual(self.mock_get_display().notification.call_count, len(self.achalls))
+        for i, (args, _) in enumerate(self.mock_get_display().notification.call_args_list):
             needle = textwrap.indent(self.auth.env[self.achalls[i]]['CERTBOT_AUTH_OUTPUT'], ' ')
             self.assertIn(needle, args[0])
 
     def test_manual_perform(self):
->>>>>>> 7ce86f58
         self.assertEqual(
             self.auth.perform(self.achalls),
             [achall.response(achall.account_key) for achall in self.achalls])
 
-        self.assertEqual(self.mock_get_utility().notification.call_count, len(self.achalls))
-        for i, (args, kwargs) in enumerate(self.mock_get_utility().notification.call_args_list):
+        self.assertEqual(self.mock_get_display().notification.call_count, len(self.achalls))
+        for i, (args, kwargs) in enumerate(self.mock_get_display().notification.call_args_list):
             achall = self.achalls[i]
             self.assertIn(achall.validation(achall.account_key), args[0])
             self.assertIs(kwargs['wrap'], False)
