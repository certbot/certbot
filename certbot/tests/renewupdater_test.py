--- conflicted
+++ resolved
@@ -26,11 +26,7 @@
     @mock.patch('certbot._internal.main._get_and_save_cert')
     @mock.patch('certbot._internal.plugins.selection.choose_configurator_plugins')
     @mock.patch('certbot._internal.plugins.selection.get_unprepared_installer')
-<<<<<<< HEAD
-    @test_util.patch_display_service()
-=======
     @test_util.patch_display_util()
->>>>>>> 10eecf9c
     def test_server_updates(self, _, mock_geti, mock_select, mock_getsave):
         mock_getsave.return_value = mock.MagicMock()
         mock_generic_updater = self.generic_updater
