"""Test utilities.

.. warning:: This module is not part of the public API.

"""
import multiprocessing
import os
import pkg_resources
import shutil
import tempfile
import unittest

from cryptography.hazmat.backends import default_backend
from cryptography.hazmat.primitives import serialization
import mock
import OpenSSL
from six.moves import reload_module  # pylint: disable=import-error

from acme import jose

from certbot import constants
from certbot import interfaces
from certbot import storage
from certbot import util

from certbot.display import util as display_util


def vector_path(*names):
    """Path to a test vector."""
    return pkg_resources.resource_filename(
        __name__, os.path.join('testdata', *names))


def load_vector(*names):
    """Load contents of a test vector."""
    # luckily, resource_string opens file in binary mode
    return pkg_resources.resource_string(
        __name__, os.path.join('testdata', *names))


def _guess_loader(filename, loader_pem, loader_der):
    _, ext = os.path.splitext(filename)
    if ext.lower() == '.pem':
        return loader_pem
    elif ext.lower() == '.der':
        return loader_der
    else:  # pragma: no cover
        raise ValueError("Loader could not be recognized based on extension")


def load_cert(*names):
    """Load certificate."""
    loader = _guess_loader(
        names[-1], OpenSSL.crypto.FILETYPE_PEM, OpenSSL.crypto.FILETYPE_ASN1)
    return OpenSSL.crypto.load_certificate(loader, load_vector(*names))


def load_comparable_cert(*names):
    """Load ComparableX509 cert."""
    return jose.ComparableX509(load_cert(*names))


def load_csr(*names):
    """Load certificate request."""
    loader = _guess_loader(
        names[-1], OpenSSL.crypto.FILETYPE_PEM, OpenSSL.crypto.FILETYPE_ASN1)
    return OpenSSL.crypto.load_certificate_request(loader, load_vector(*names))


def load_comparable_csr(*names):
    """Load ComparableX509 certificate request."""
    return jose.ComparableX509(load_csr(*names))


def load_rsa_private_key(*names):
    """Load RSA private key."""
    loader = _guess_loader(names[-1], serialization.load_pem_private_key,
                           serialization.load_der_private_key)
    return jose.ComparableRSAKey(loader(
        load_vector(*names), password=None, backend=default_backend()))


def load_pyopenssl_private_key(*names):
    """Load pyOpenSSL private key."""
    loader = _guess_loader(
        names[-1], OpenSSL.crypto.FILETYPE_PEM, OpenSSL.crypto.FILETYPE_ASN1)
    return OpenSSL.crypto.load_privatekey(loader, load_vector(*names))


def skip_unless(condition, reason):  # pragma: no cover
    """Skip tests unless a condition holds.

    This implements the basic functionality of unittest.skipUnless
    which is only available on Python 2.7+.

    :param bool condition: If ``False``, the test will be skipped
    :param str reason: the reason for skipping the test

    :rtype: callable
    :returns: decorator that hides tests unless condition is ``True``

    """
    if hasattr(unittest, "skipUnless"):
        return unittest.skipUnless(condition, reason)
    elif condition:
        return lambda cls: cls
    else:
        return lambda cls: None


def make_lineage(config_dir, testfile):
    """Creates a lineage defined by testfile.

    This creates the archive, live, and renewal directories if
    necessary and creates a simple lineage.

    :param str config_dir: path to the configuration directory
    :param str testfile: configuration file to base the lineage on

    :returns: path to the renewal conf file for the created lineage
    :rtype: str

    """
    lineage_name = testfile[:-len('.conf')]

    conf_dir = os.path.join(
        config_dir, constants.RENEWAL_CONFIGS_DIR)
    archive_dir = os.path.join(
        config_dir, constants.ARCHIVE_DIR, lineage_name)
    live_dir = os.path.join(
        config_dir, constants.LIVE_DIR, lineage_name)

    for directory in (archive_dir, conf_dir, live_dir,):
        if not os.path.exists(directory):
            os.makedirs(directory)

    sample_archive = vector_path('sample-archive')
    for kind in os.listdir(sample_archive):
        shutil.copyfile(os.path.join(sample_archive, kind),
                        os.path.join(archive_dir, kind))

    for kind in storage.ALL_FOUR:
        os.symlink(os.path.join(archive_dir, '{0}1.pem'.format(kind)),
                   os.path.join(live_dir, '{0}.pem'.format(kind)))

    conf_path = os.path.join(config_dir, conf_dir, testfile)
    with open(vector_path(testfile)) as src:
        with open(conf_path, 'w') as dst:
            dst.writelines(
                line.replace('MAGICDIR', config_dir) for line in src)

    return conf_path


def patch_get_utility(target='zope.component.getUtility', immutable_return_value=False):
    """Patch zope.component.getUtility to use a special mock IDisplay.

    The mock IDisplay works like a regular mock object, except it also
    also asserts that methods are called with valid arguments.

    :param str target: path to patch

    :returns: mock zope.component.getUtility
    :rtype: mock.MagicMock

    """
    if immutable_return_value:
        return mock.patch(target, new_callable=_create_immutable_get_utility_mock)
    else:
        return mock.patch(target, new_callable=_create_get_utility_mock)


class ImmutableReturnMixin(object):
    """Mixin class which provides a __setattr__ that refuses to set
    the instance's return_value by raising an AttributeError

    """
    def __setattr__(self, name, value):
        if name == "return_value":
            msg = ("Changing the return_value of a FreezableMock is forbidden because "
                    "that would nullify callbacks important to thorough tests.")
            raise AttributeError(msg)
        super(ImmutableReturnMixin, self).__setattr__(name, value)

class ImmutableReturnMock(ImmutableReturnMixin, mock.MagicMock):
    """An extension of mock.MagicMock which leverages ImmutableReturnMixin
    to accept a return_value on initialization, but not after.

    """
    pass

class FreezableMock(object):
    """Mock object with the ability to freeze attributes.

    This class works like a regular mock.MagicMock object, except
    attributes and behavior can be set and frozen so they cannot be
    changed during tests.

    If a func argument is provided to the constructor, this function
    is called first when an instance of FreezableMock is called,
    followed by the usual behavior defined by MagicMock. The return
    value of func is ignored.

    """
<<<<<<< HEAD
    def __init__(self, frozen=False, func=None, immutable_return_value=False):
        self._frozen_set = set() if frozen else set(('freeze',))
        self._func = func
        self._immutable_return_value = immutable_return_value
        self._mock = mock.MagicMock()
=======
    def __init__(self, frozen=False, func=None, return_value=mock.sentinel.DEFAULT):
        self._frozen_set = set() if frozen else set(('freeze',))
        self._func = func
        self._mock = mock.MagicMock(return_value=return_value)
>>>>>>> 49bd2d36
        self._frozen = frozen

    def freeze(self):
        """Freeze object preventing further changes."""
        self._frozen = True

    def __call__(self, *args, **kwargs):
        if self._func is not None:
            self._func(*args, **kwargs)
        return self._mock(*args, **kwargs)

    def __getattribute__(self, name):
        if name == '_frozen':
            try:
                return object.__getattribute__(self, name)
            except AttributeError:
                return False
        elif name == '_frozen_set' or name in self._frozen_set:
            return object.__getattribute__(self, name)
        else:
            return getattr(object.__getattribute__(self, '_mock'), name)

    def __setattr__(self, name, value):
        if self._frozen:
<<<<<<< HEAD
            if self._immutable_return_value and name == "return_value":
                msg = ("Changing the return_value of a FreezableMock is forbidden because "
                        "that would nullify callbacks important to thorough tests.")
=======
            if name == 'return_value': # Rationale: __setattr__ takes precedence over properties
                msg = ("Changing the return_value of a frozen FreezableMock is forbidden "
                        "because that would nullify callbacks important to thorough tests.")
>>>>>>> 49bd2d36
                raise AttributeError(msg)
            return setattr(self._mock, name, value)
        elif name != '_frozen_set':
            self._frozen_set.add(name)
        return object.__setattr__(self, name, value)

def _create_get_utility_mock():
    display = FreezableMock()
    for name in interfaces.IDisplay.names():  # pylint: disable=no-member
        if name != 'notification':
            frozen_mock = FreezableMock(frozen=True, func=_assert_valid_call)
            setattr(display, name, frozen_mock)
    display.freeze()
    return FreezableMock(frozen=True, return_value=display)

def _create_immutable_get_utility_mock():
    display = FreezableMock(immutable_return_value=True)
    for name in interfaces.IDisplay.names():  # pylint: disable=no-member
        if name != 'notification':
            frozen_mock = FreezableMock(frozen=True, func=_assert_valid_call,
                    immutable_return_value=True)
            setattr(display, name, frozen_mock)
    display.freeze()
    return ImmutableReturnMock(return_value=display)


def _assert_valid_call(*args, **kwargs):
    assert_args = [args[0] if args else kwargs['message']]

    assert_kwargs = {}
    assert_kwargs['default'] = kwargs.get('default', None)
    assert_kwargs['cli_flag'] = kwargs.get('cli_flag', None)
    assert_kwargs['force_interactive'] = kwargs.get('force_interactive', False)

    # pylint: disable=star-args
    display_util.assert_valid_call(*assert_args, **assert_kwargs)


class TempDirTestCase(unittest.TestCase):
    """Base test class which sets up and tears down a temporary directory"""

    def setUp(self):
        self.tempdir = tempfile.mkdtemp()

    def tearDown(self):
        shutil.rmtree(self.tempdir)


def lock_and_call(func, lock_path):
    """Grab a lock for lock_path and call func.

    :param callable func: object to call after acquiring the lock
    :param str lock_path: path to file or directory to lock

    """
    # Reload module to reset internal _LOCKS dictionary
    reload_module(util)

    # start child and wait for it to grab the lock
    cv = multiprocessing.Condition()
    cv.acquire()
    child_args = (cv, lock_path,)
    child = multiprocessing.Process(target=hold_lock, args=child_args)
    child.start()
    cv.wait()

    # call func and terminate the child
    func()
    cv.notify()
    cv.release()
    child.join()
    assert child.exitcode == 0


def hold_lock(cv, lock_path):  # pragma: no cover
    """Acquire a file lock at lock_path and wait to release it.

    :param multiprocessing.Condition cv: condition for synchronization
    :param str lock_path: path to the file lock

    """
    from certbot import lock
    if os.path.isdir(lock_path):
        my_lock = lock.lock_dir(lock_path)
    else:
        my_lock = lock.LockFile(lock_path)
    cv.acquire()
    cv.notify()
    cv.wait()
    my_lock.release()<|MERGE_RESOLUTION|>--- conflicted
+++ resolved
@@ -153,7 +153,7 @@
     return conf_path
 
 
-def patch_get_utility(target='zope.component.getUtility', immutable_return_value=False):
+def patch_get_utility(target='zope.component.getUtility'):
     """Patch zope.component.getUtility to use a special mock IDisplay.
 
     The mock IDisplay works like a regular mock object, except it also
@@ -165,30 +165,8 @@
     :rtype: mock.MagicMock
 
     """
-    if immutable_return_value:
-        return mock.patch(target, new_callable=_create_immutable_get_utility_mock)
-    else:
-        return mock.patch(target, new_callable=_create_get_utility_mock)
-
-
-class ImmutableReturnMixin(object):
-    """Mixin class which provides a __setattr__ that refuses to set
-    the instance's return_value by raising an AttributeError
-
-    """
-    def __setattr__(self, name, value):
-        if name == "return_value":
-            msg = ("Changing the return_value of a FreezableMock is forbidden because "
-                    "that would nullify callbacks important to thorough tests.")
-            raise AttributeError(msg)
-        super(ImmutableReturnMixin, self).__setattr__(name, value)
-
-class ImmutableReturnMock(ImmutableReturnMixin, mock.MagicMock):
-    """An extension of mock.MagicMock which leverages ImmutableReturnMixin
-    to accept a return_value on initialization, but not after.
-
-    """
-    pass
+    return mock.patch(target, new_callable=_create_get_utility_mock)
+
 
 class FreezableMock(object):
     """Mock object with the ability to freeze attributes.
@@ -203,18 +181,10 @@
     value of func is ignored.
 
     """
-<<<<<<< HEAD
-    def __init__(self, frozen=False, func=None, immutable_return_value=False):
-        self._frozen_set = set() if frozen else set(('freeze',))
-        self._func = func
-        self._immutable_return_value = immutable_return_value
-        self._mock = mock.MagicMock()
-=======
     def __init__(self, frozen=False, func=None, return_value=mock.sentinel.DEFAULT):
         self._frozen_set = set() if frozen else set(('freeze',))
         self._func = func
         self._mock = mock.MagicMock(return_value=return_value)
->>>>>>> 49bd2d36
         self._frozen = frozen
 
     def freeze(self):
@@ -239,15 +209,9 @@
 
     def __setattr__(self, name, value):
         if self._frozen:
-<<<<<<< HEAD
-            if self._immutable_return_value and name == "return_value":
-                msg = ("Changing the return_value of a FreezableMock is forbidden because "
-                        "that would nullify callbacks important to thorough tests.")
-=======
             if name == 'return_value': # Rationale: __setattr__ takes precedence over properties
                 msg = ("Changing the return_value of a frozen FreezableMock is forbidden "
                         "because that would nullify callbacks important to thorough tests.")
->>>>>>> 49bd2d36
                 raise AttributeError(msg)
             return setattr(self._mock, name, value)
         elif name != '_frozen_set':
@@ -262,16 +226,6 @@
             setattr(display, name, frozen_mock)
     display.freeze()
     return FreezableMock(frozen=True, return_value=display)
-
-def _create_immutable_get_utility_mock():
-    display = FreezableMock(immutable_return_value=True)
-    for name in interfaces.IDisplay.names():  # pylint: disable=no-member
-        if name != 'notification':
-            frozen_mock = FreezableMock(frozen=True, func=_assert_valid_call,
-                    immutable_return_value=True)
-            setattr(display, name, frozen_mock)
-    display.freeze()
-    return ImmutableReturnMock(return_value=display)
 
 
 def _assert_valid_call(*args, **kwargs):
