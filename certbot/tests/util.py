"""Test utilities.

.. warning:: This module is not part of the public API.

"""
import logging
<<<<<<< HEAD
=======
import os
>>>>>>> 12ab59e1
import shutil
import stat
import sys
import tempfile
import unittest
from multiprocessing import Process, Event

import OpenSSL
import josepy as jose
import mock
import pkg_resources
import six
from cryptography.hazmat.backends import default_backend
from cryptography.hazmat.primitives import serialization
from six.moves import reload_module  # pylint: disable=import-error
from cryptography.hazmat.backends import default_backend
from cryptography.hazmat.primitives import serialization

from certbot import configuration
from certbot import constants
from certbot import interfaces
from certbot import lock
from certbot import storage
from certbot import util
<<<<<<< HEAD
from certbot.compat import os
=======
>>>>>>> 12ab59e1
from certbot.display import util as display_util


def vector_path(*names):
    """Path to a test vector."""
    return pkg_resources.resource_filename(
        __name__, os.path.join('testdata', *names))


def load_vector(*names):
    """Load contents of a test vector."""
    # luckily, resource_string opens file in binary mode
    data = pkg_resources.resource_string(
        __name__, os.path.join('testdata', *names))
    # Try at most to convert CRLF to LF when data is text
    try:
        return data.decode().replace('\r\n', '\n').encode()
    except ValueError:
        # Failed to process the file with standard encoding.
        # Most likely not a text file, return its bytes untouched.
        return data


def _guess_loader(filename, loader_pem, loader_der):
    _, ext = os.path.splitext(filename)
    if ext.lower() == '.pem':
        return loader_pem
    elif ext.lower() == '.der':
        return loader_der
    else:  # pragma: no cover
        raise ValueError("Loader could not be recognized based on extension")


def load_cert(*names):
    """Load certificate."""
    loader = _guess_loader(
        names[-1], OpenSSL.crypto.FILETYPE_PEM, OpenSSL.crypto.FILETYPE_ASN1)
    return OpenSSL.crypto.load_certificate(loader, load_vector(*names))


def load_csr(*names):
    """Load certificate request."""
    loader = _guess_loader(
        names[-1], OpenSSL.crypto.FILETYPE_PEM, OpenSSL.crypto.FILETYPE_ASN1)
    return OpenSSL.crypto.load_certificate_request(loader, load_vector(*names))


def load_comparable_csr(*names):
    """Load ComparableX509 certificate request."""
    return jose.ComparableX509(load_csr(*names))


def load_rsa_private_key(*names):
    """Load RSA private key."""
    loader = _guess_loader(names[-1], serialization.load_pem_private_key,
                           serialization.load_der_private_key)
    return jose.ComparableRSAKey(loader(
        load_vector(*names), password=None, backend=default_backend()))


def load_pyopenssl_private_key(*names):
    """Load pyOpenSSL private key."""
    loader = _guess_loader(
        names[-1], OpenSSL.crypto.FILETYPE_PEM, OpenSSL.crypto.FILETYPE_ASN1)
    return OpenSSL.crypto.load_privatekey(loader, load_vector(*names))


def skip_unless(condition, reason):  # pragma: no cover
    """Skip tests unless a condition holds.

    This implements the basic functionality of unittest.skipUnless
    which is only available on Python 2.7+.

    :param bool condition: If ``False``, the test will be skipped
    :param str reason: the reason for skipping the test

    :rtype: callable
    :returns: decorator that hides tests unless condition is ``True``

    """
    if hasattr(unittest, "skipUnless"):
        return unittest.skipUnless(condition, reason)
    elif condition:
        return lambda cls: cls
    return lambda cls: None


def make_lineage(config_dir, testfile):
    """Creates a lineage defined by testfile.

    This creates the archive, live, and renewal directories if
    necessary and creates a simple lineage.

    :param str config_dir: path to the configuration directory
    :param str testfile: configuration file to base the lineage on

    :returns: path to the renewal conf file for the created lineage
    :rtype: str

    """
    lineage_name = testfile[:-len('.conf')]

    conf_dir = os.path.join(
        config_dir, constants.RENEWAL_CONFIGS_DIR)
    archive_dir = os.path.join(
        config_dir, constants.ARCHIVE_DIR, lineage_name)
    live_dir = os.path.join(
        config_dir, constants.LIVE_DIR, lineage_name)

    for directory in (archive_dir, conf_dir, live_dir,):
        if not os.path.exists(directory):
            os.makedirs(directory)

    sample_archive = vector_path('sample-archive')
    for kind in os.listdir(sample_archive):
        shutil.copyfile(os.path.join(sample_archive, kind),
                        os.path.join(archive_dir, kind))

    for kind in storage.ALL_FOUR:
        os.symlink(os.path.join(archive_dir, '{0}1.pem'.format(kind)),
                   os.path.join(live_dir, '{0}.pem'.format(kind)))

    conf_path = os.path.join(config_dir, conf_dir, testfile)
    with open(vector_path(testfile)) as src:
        with open(conf_path, 'w') as dst:
            dst.writelines(
                line.replace('MAGICDIR', config_dir) for line in src)

    return conf_path


def patch_get_utility(target='zope.component.getUtility'):
    """Patch zope.component.getUtility to use a special mock IDisplay.

    The mock IDisplay works like a regular mock object, except it also
    also asserts that methods are called with valid arguments.

    :param str target: path to patch

    :returns: mock zope.component.getUtility
    :rtype: mock.MagicMock

    """
    return mock.patch(target, new_callable=_create_get_utility_mock)


def patch_get_utility_with_stdout(target='zope.component.getUtility',
                                  stdout=None):
    """Patch zope.component.getUtility to use a special mock IDisplay.

    The mock IDisplay works like a regular mock object, except it also
    also asserts that methods are called with valid arguments.

    The `message` argument passed to the IDisplay methods is passed to
    stdout's write method.

    :param str target: path to patch
    :param object stdout: object to write standard output to; it is
        expected to have a `write` method

    :returns: mock zope.component.getUtility
    :rtype: mock.MagicMock

    """
    stdout = stdout if stdout else six.StringIO()

    freezable_mock = _create_get_utility_mock_with_stdout(stdout)
    return mock.patch(target, new=freezable_mock)


class FreezableMock(object):
    """Mock object with the ability to freeze attributes.

    This class works like a regular mock.MagicMock object, except
    attributes and behavior set before the object is frozen cannot
    be changed during tests.

    If a func argument is provided to the constructor, this function
    is called first when an instance of FreezableMock is called,
    followed by the usual behavior defined by MagicMock. The return
    value of func is ignored.

    """
    def __init__(self, frozen=False, func=None, return_value=mock.sentinel.DEFAULT):
        self._frozen_set = set() if frozen else {'freeze', }
        self._func = func
        self._mock = mock.MagicMock()
        if return_value != mock.sentinel.DEFAULT:
            self.return_value = return_value
        self._frozen = frozen

    def freeze(self):
        """Freeze object preventing further changes."""
        self._frozen = True

    def __call__(self, *args, **kwargs):
        if self._func is not None:
            self._func(*args, **kwargs)
        return self._mock(*args, **kwargs)

    def __getattribute__(self, name):
        if name == '_frozen':
            try:
                return object.__getattribute__(self, name)
            except AttributeError:
                return False
        elif name in ('return_value', 'side_effect',):
            return getattr(object.__getattribute__(self, '_mock'), name)
        elif name == '_frozen_set' or name in self._frozen_set:
            return object.__getattribute__(self, name)
        else:
            return getattr(object.__getattribute__(self, '_mock'), name)

    def __setattr__(self, name, value):
        """ Before it is frozen, attributes are set on the FreezableMock
        instance and added to the _frozen_set. Attributes in the _frozen_set
        cannot be changed after the FreezableMock is frozen. In this case,
        they are set on the underlying _mock.

        In cases of return_value and side_effect, these attributes are always
        passed through to the instance's _mock and added to the _frozen_set
        before the object is frozen.

        """
        if self._frozen:
            if name in self._frozen_set:
                raise AttributeError('Cannot change frozen attribute ' + name)
            else:
                return setattr(self._mock, name, value)

        if name != '_frozen_set':
            self._frozen_set.add(name)

        if name in ('return_value', 'side_effect'):
            return setattr(self._mock, name, value)

        return object.__setattr__(self, name, value)


def _create_get_utility_mock():
    display = FreezableMock()
    # Use pylint code for disable to keep on single line under line length limit
    for name in interfaces.IDisplay.names():  # pylint: disable=no-member,E1120
        if name != 'notification':
            frozen_mock = FreezableMock(frozen=True, func=_assert_valid_call)
            setattr(display, name, frozen_mock)
    display.freeze()
    return FreezableMock(frozen=True, return_value=display)


def _create_get_utility_mock_with_stdout(stdout):
    def _write_msg(message, *unused_args, **unused_kwargs):
        """Write to message to stdout.
        """
        if message:
            stdout.write(message)

    def mock_method(*args, **kwargs):
        """
        Mock function for IDisplay methods.
        """
        _assert_valid_call(args, kwargs)
        _write_msg(*args, **kwargs)


    display = FreezableMock()
    # Use pylint code for disable to keep on single line under line length limit
    for name in interfaces.IDisplay.names():  # pylint: disable=no-member,E1120
        if name == 'notification':
            frozen_mock = FreezableMock(frozen=True,
                                        func=_write_msg)
            setattr(display, name, frozen_mock)
        else:
            frozen_mock = FreezableMock(frozen=True,
                                        func=mock_method)
            setattr(display, name, frozen_mock)
    display.freeze()

    return FreezableMock(frozen=True, return_value=display)


def _assert_valid_call(*args, **kwargs):
    assert_args = [args[0] if args else kwargs['message']]

    assert_kwargs = {}
    assert_kwargs['default'] = kwargs.get('default', None)
    assert_kwargs['cli_flag'] = kwargs.get('cli_flag', None)
    assert_kwargs['force_interactive'] = kwargs.get('force_interactive', False)

    display_util.assert_valid_call(*assert_args, **assert_kwargs)


class TempDirTestCase(unittest.TestCase):
    """Base test class which sets up and tears down a temporary directory"""

    def setUp(self):
        """Execute before test"""
        self.tempdir = tempfile.mkdtemp()

    def tearDown(self):
        """Execute after test"""
        # Cleanup opened resources after a test. This is usually done through atexit handlers in
        # Certbot, but during tests, atexit will not run registered functions before tearDown is
        # called and instead will run them right before the entire test process exits.
        # It is a problem on Windows, that does not accept to clean resources before closing them.
        logging.shutdown()
        # Remove logging handlers that have been closed so they won't be
        # accidentally used in future tests.
        logging.getLogger().handlers = []
        util._release_locks()  # pylint: disable=protected-access

        def handle_rw_files(_, path, __):
            """Handle read-only files, that will fail to be removed on Windows."""
            os.chmod(path, stat.S_IWRITE)
            os.remove(path)
        shutil.rmtree(self.tempdir, onerror=handle_rw_files)


class ConfigTestCase(TempDirTestCase):
    """Test class which sets up a NamespaceConfig object."""
    def setUp(self):
        super(ConfigTestCase, self).setUp()
        self.config = configuration.NamespaceConfig(
            mock.MagicMock(**constants.CLI_DEFAULTS)
        )
        self.config.verb = "certonly"
        self.config.config_dir = os.path.join(self.tempdir, 'config')
        self.config.work_dir = os.path.join(self.tempdir, 'work')
        self.config.logs_dir = os.path.join(self.tempdir, 'logs')
        self.config.cert_path = constants.CLI_DEFAULTS['auth_cert_path']
        self.config.fullchain_path = constants.CLI_DEFAULTS['auth_chain_path']
        self.config.chain_path = constants.CLI_DEFAULTS['auth_chain_path']
        self.config.server = "https://example.com"


def _handle_lock(event_in, event_out, path):
    """
    Acquire a file lock on given path, then wait to release it. This worker is coordinated
    using events to signal when the lock should be acquired and released.
    :param multiprocessing.Event event_in: event object to signal when to release the lock
    :param multiprocessing.Event event_out: event object to signal when the lock is acquired
    :param path: the path to lock
    """
    if os.path.isdir(path):
        my_lock = lock.lock_dir(path)
    else:
        my_lock = lock.LockFile(path)
    try:
        event_out.set()
        assert event_in.wait(timeout=20), 'Timeout while waiting to release the lock.'
    finally:
        my_lock.release()


def lock_and_call(callback, path_to_lock):
    """
    Grab a lock on path_to_lock from a foreign process then execute the callback.
    :param callable callback: object to call after acquiring the lock
    :param str path_to_lock: path to file or directory to lock
    """
    # Reload certbot.util module to reset internal _LOCKS dictionary.
    reload_module(util)

    emit_event = Event()
    receive_event = Event()
    process = Process(target=_handle_lock, args=(emit_event, receive_event, path_to_lock))
    process.start()

    # Wait confirmation that lock is acquired
    assert receive_event.wait(timeout=10), 'Timeout while waiting to acquire the lock.'
    # Execute the callback
    callback()
    # Trigger unlock from foreign process
    emit_event.set()

    # Wait for process termination
    process.join(timeout=10)
    assert process.exitcode == 0


def skip_on_windows(reason):
    """Decorator to skip permanently a test on Windows. A reason is required."""
    def wrapper(function):
        """Wrapped version"""
        return unittest.skipIf(sys.platform == 'win32', reason)(function)
    return wrapper


def broken_on_windows(function):
    """Decorator to skip temporarily a broken test on Windows."""
    reason = 'Test is broken and ignored on windows but should be fixed.'
    return unittest.skipIf(
        sys.platform == 'win32'
        and os.environ.get('SKIP_BROKEN_TESTS_ON_WINDOWS', 'true') == 'true',
        reason)(function)


def temp_join(path):
    """
    Return the given path joined to the tempdir path for the current platform
    Eg.: 'cert' => /tmp/cert (Linux) or 'C:\\Users\\currentuser\\AppData\\Temp\\cert' (Windows)
    """
    return os.path.join(tempfile.gettempdir(), path)<|MERGE_RESOLUTION|>--- conflicted
+++ resolved
@@ -4,10 +4,6 @@
 
 """
 import logging
-<<<<<<< HEAD
-=======
-import os
->>>>>>> 12ab59e1
 import shutil
 import stat
 import sys
@@ -20,8 +16,6 @@
 import mock
 import pkg_resources
 import six
-from cryptography.hazmat.backends import default_backend
-from cryptography.hazmat.primitives import serialization
 from six.moves import reload_module  # pylint: disable=import-error
 from cryptography.hazmat.backends import default_backend
 from cryptography.hazmat.primitives import serialization
@@ -32,10 +26,7 @@
 from certbot import lock
 from certbot import storage
 from certbot import util
-<<<<<<< HEAD
 from certbot.compat import os
-=======
->>>>>>> 12ab59e1
 from certbot.display import util as display_util
 
 
