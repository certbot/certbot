"""Tests for certbot.util."""
import argparse
import errno
import unittest

import mock
import six
from six.moves import reload_module  # pylint: disable=import-error

import certbot.tests.util as test_util
from certbot import errors
from certbot.compat import os
from certbot.compat import security


class RunScriptTest(unittest.TestCase):
    """Tests for certbot.util.run_script."""
    @classmethod
    def _call(cls, params):
        from certbot.util import run_script
        return run_script(params)

    @mock.patch("certbot.util.subprocess.Popen")
    def test_default(self, mock_popen):
        """These will be changed soon enough with reload."""
        mock_popen().returncode = 0
        mock_popen().communicate.return_value = ("stdout", "stderr")

        out, err = self._call(["test"])
        self.assertEqual(out, "stdout")
        self.assertEqual(err, "stderr")

    @mock.patch("certbot.util.subprocess.Popen")
    def test_bad_process(self, mock_popen):
        mock_popen.side_effect = OSError

        self.assertRaises(errors.SubprocessError, self._call, ["test"])

    @mock.patch("certbot.util.subprocess.Popen")
    def test_failure(self, mock_popen):
        mock_popen().communicate.return_value = ("", "")
        mock_popen().returncode = 1

        self.assertRaises(errors.SubprocessError, self._call, ["test"])


class ExeExistsTest(unittest.TestCase):
    """Tests for certbot.util.exe_exists."""

    @classmethod
    def _call(cls, exe):
        from certbot.util import exe_exists
        return exe_exists(exe)

    @mock.patch("certbot.util.os.path.isfile")
    @mock.patch("certbot.util.os.access")
    def test_full_path(self, mock_access, mock_isfile):
        mock_access.return_value = True
        mock_isfile.return_value = True
        self.assertTrue(self._call("/path/to/exe"))

    @mock.patch("certbot.util.os.path.isfile")
    @mock.patch("certbot.util.os.access")
    def test_on_path(self, mock_access, mock_isfile):
        mock_access.return_value = True
        mock_isfile.return_value = True
        self.assertTrue(self._call("exe"))

    @mock.patch("certbot.util.os.path.isfile")
    @mock.patch("certbot.util.os.access")
    def test_not_found(self, mock_access, mock_isfile):
        mock_access.return_value = False
        mock_isfile.return_value = True
        self.assertFalse(self._call("exe"))


class LockDirUntilExit(test_util.TempDirTestCase):
    """Tests for certbot.util.lock_dir_until_exit."""
    @classmethod
    def _call(cls, *args, **kwargs):
        from certbot.util import lock_dir_until_exit
        return lock_dir_until_exit(*args, **kwargs)

    def setUp(self):
        super(LockDirUntilExit, self).setUp()
        # reset global state from other tests
        import certbot.util
        reload_module(certbot.util)

    @mock.patch('certbot.util.logger')
    @mock.patch('certbot.util.atexit_register')
    def test_it(self, mock_register, mock_logger):
        subdir = os.path.join(self.tempdir, 'subdir')
        security.mkdir(subdir)
        self._call(self.tempdir)
        self._call(subdir)
        self._call(subdir)

        self.assertEqual(mock_register.call_count, 1)
        registered_func = mock_register.call_args[0][0]

        from certbot import util
        # Despite lock_dir_until_exit has been called twice to subdir, its lock should have been
        # added only once. So we expect to have two lock references: for self.tempdir and subdir
        self.assertTrue(len(util._LOCKS) == 2)  # pylint: disable=protected-access
        registered_func()  # Exception should not be raised
        # Logically, logger.debug, that would be invoked in case of unlock failure,
        # should never been called.
        self.assertEqual(mock_logger.debug.call_count, 0)


class SetUpCoreDirTest(test_util.TempDirTestCase):
    """Tests for certbot.util.make_or_verify_core_dir."""

    def _call(self, *args, **kwargs):
        from certbot.util import set_up_core_dir
        return set_up_core_dir(*args, **kwargs)

    @mock.patch('certbot.util.lock_dir_until_exit')
    def test_success(self, mock_lock):
        new_dir = os.path.join(self.tempdir, 'new')
        self._call(new_dir, 0o700, False)
        self.assertTrue(os.path.exists(new_dir))
        self.assertEqual(mock_lock.call_count, 1)

    @mock.patch('certbot.util.make_or_verify_dir')
    def test_failure(self, mock_make_or_verify):
        mock_make_or_verify.side_effect = OSError
        self.assertRaises(errors.Error, self._call,
                          self.tempdir, 0o700, False)


class MakeOrVerifyDirTest(test_util.TempDirTestCase):
    """Tests for certbot.util.make_or_verify_dir.

    Note that it is not possible to test for a wrong directory owner,
    as this testing script would have to be run as root.

    """

    def setUp(self):
        super(MakeOrVerifyDirTest, self).setUp()

        self.path = os.path.join(self.tempdir, "foo")
        security.mkdir(self.path, 0o600)

    def _call(self, directory, mode):
        from certbot.util import make_or_verify_dir
        return make_or_verify_dir(directory, mode, strict=True)

    def test_creates_dir_when_missing(self):
        path = os.path.join(self.tempdir, "bar")
        self._call(path, 0o650)
        self.assertTrue(os.path.isdir(path))
        self.assertTrue(security.check_mode(path, 0o650))

    def test_existing_correct_mode_does_not_fail(self):
        self._call(self.path, 0o600)
        self.assertTrue(security.check_mode(self.path, 0o600))

    def test_existing_wrong_mode_fails(self):
        self.assertRaises(errors.Error, self._call, self.path, 0o644)

    def test_reraises_os_error(self):
        with mock.patch.object(security, "makedirs") as makedirs:
            makedirs.side_effect = OSError()
            self.assertRaises(OSError, self._call, "bar", 12312312)


class CheckPermissionsTest(test_util.TempDirTestCase):
    """Tests for certbot.util.check_permissions.

    Note that it is not possible to test for a wrong file owner,
    as this testing script would have to be run as root.

    """

    def _call(self, mode):
        return security.check_permissions(self.tempdir, mode)

    def test_ok_mode(self):
        security.chmod(self.tempdir, 0o600)
        self.assertTrue(self._call(0o600))

    def test_wrong_mode(self):
        security.chmod(self.tempdir, 0o400)
        self.assertFalse(self._call(0o644))


class UniqueFileTest(test_util.TempDirTestCase):
    """Tests for certbot.util.unique_file."""

    def setUp(self):
        super(UniqueFileTest, self).setUp()

        self.default_name = os.path.join(self.tempdir, "foo.txt")

    def _call(self, mode=0o600):
        from certbot.util import unique_file
        return unique_file(self.default_name, mode)

    def test_returns_fd_for_writing(self):
        fd, name = self._call()
        fd.write("bar")
        fd.close()
        with open(name) as f:
            self.assertEqual(f.read(), "bar")

    def test_right_mode(self):
        fd1, name1 = self._call(0o700)
        fd2, name2 = self._call(0o600)
        self.assertTrue(security.check_mode(name1, 0o700))
        self.assertTrue(security.check_mode(name2, 0o600))
        fd1.close()
        fd2.close()

    def test_default_exists(self):
        fd1, name1 = self._call()  # create 0000_foo.txt
        fd2, name2 = self._call()
        fd3, name3 = self._call()

        self.assertNotEqual(name1, name2)
        self.assertNotEqual(name1, name3)
        self.assertNotEqual(name2, name3)

        self.assertEqual(os.path.dirname(name1), self.tempdir)
        self.assertEqual(os.path.dirname(name2), self.tempdir)
        self.assertEqual(os.path.dirname(name3), self.tempdir)

        basename1 = os.path.basename(name2)
        self.assertTrue(basename1.endswith("foo.txt"))
        basename2 = os.path.basename(name2)
        self.assertTrue(basename2.endswith("foo.txt"))
        basename3 = os.path.basename(name3)
        self.assertTrue(basename3.endswith("foo.txt"))

        fd1.close()
        fd2.close()
        fd3.close()


try:
    file_type = file
except NameError:
    import io
    file_type = io.TextIOWrapper  # type: ignore


class UniqueLineageNameTest(test_util.TempDirTestCase):
    """Tests for certbot.util.unique_lineage_name."""

    def _call(self, filename, mode=0o777):
        from certbot.util import unique_lineage_name
        return unique_lineage_name(self.tempdir, filename, mode)

    def test_basic(self):
        f, path = self._call("wow")
        self.assertTrue(isinstance(f, file_type))
        self.assertEqual(os.path.join(self.tempdir, "wow.conf"), path)
        f.close()

    def test_multiple(self):
        items = []
        for _ in six.moves.range(10):
            items.append(self._call("wow"))
        f, name = items[-1]
        self.assertTrue(isinstance(f, file_type))
        self.assertTrue(isinstance(name, six.string_types))
        self.assertTrue("wow-0009.conf" in name)
        for f, _ in items:
            f.close()

    def test_failure(self):
<<<<<<< HEAD
        with mock.patch("six.moves.builtins.open", side_effect=OSError(errno.EIO)):
=======
        with mock.patch("certbot.compat.security.open", side_effect=OSError(errno.EIO)):
>>>>>>> fdcb4fc3
            self.assertRaises(OSError, self._call, "wow")


class SafelyRemoveTest(test_util.TempDirTestCase):
    """Tests for certbot.util.safely_remove."""

    def setUp(self):
        super(SafelyRemoveTest, self).setUp()

        self.path = os.path.join(self.tempdir, "foo")

    def _call(self):
        from certbot.util import safely_remove
        return safely_remove(self.path)

    def test_exists(self):
        with open(self.path, "w"):
            pass  # just create the file
        self._call()
        self.assertFalse(os.path.exists(self.path))

    def test_missing(self):
        self._call()
        # no error, yay!
        self.assertFalse(os.path.exists(self.path))

    def test_other_error_passthrough(self):
        with mock.patch("certbot.util.os.remove") as mock_remove:
            mock_remove.side_effect = OSError
            self.assertRaises(OSError, self._call)


class SafeEmailTest(unittest.TestCase):
    """Test safe_email."""
    @classmethod
    def _call(cls, addr):
        from certbot.util import safe_email
        return safe_email(addr)

    def test_valid_emails(self):
        addrs = [
            "certbot@certbot.org",
            "tbd.ade@gmail.com",
            "abc_def.jdk@hotmail.museum",
        ]
        for addr in addrs:
            self.assertTrue(self._call(addr), "%s failed." % addr)

    def test_invalid_emails(self):
        addrs = [
            "certbot@certbot..org",
            ".tbd.ade@gmail.com",
            "~/abc_def.jdk@hotmail.museum",
        ]
        for addr in addrs:
            self.assertFalse(self._call(addr), "%s failed." % addr)


class AddDeprecatedArgumentTest(unittest.TestCase):
    """Test add_deprecated_argument."""
    def setUp(self):
        self.parser = argparse.ArgumentParser()

    def _call(self, argument_name, nargs):
        from certbot.util import add_deprecated_argument
        add_deprecated_argument(self.parser.add_argument, argument_name, nargs)

    def test_warning_no_arg(self):
        self._call("--old-option", 0)
        with mock.patch("certbot.util.logger.warning") as mock_warn:
            self.parser.parse_args(["--old-option"])
        self.assertEqual(mock_warn.call_count, 1)
        self.assertTrue("is deprecated" in mock_warn.call_args[0][0])
        self.assertEqual("--old-option", mock_warn.call_args[0][1])

    def test_warning_with_arg(self):
        self._call("--old-option", 1)
        with mock.patch("certbot.util.logger.warning") as mock_warn:
            self.parser.parse_args(["--old-option", "42"])
        self.assertEqual(mock_warn.call_count, 1)
        self.assertTrue("is deprecated" in mock_warn.call_args[0][0])
        self.assertEqual("--old-option", mock_warn.call_args[0][1])

    def test_help(self):
        self._call("--old-option", 2)
        stdout = six.StringIO()
        with mock.patch("sys.stdout", new=stdout):
            try:
                self.parser.parse_args(["-h"])
            except SystemExit:
                pass
        self.assertTrue("--old-option" not in stdout.getvalue())

    def test_set_constant(self):
        """Test when ACTION_TYPES_THAT_DONT_NEED_A_VALUE is a set.

        This variable is a set in configargparse versions < 0.12.0.

        """
        self._test_constant_common(set)

    def test_tuple_constant(self):
        """Test when ACTION_TYPES_THAT_DONT_NEED_A_VALUE is a tuple.

        This variable is a tuple in configargparse versions >= 0.12.0.

        """
        self._test_constant_common(tuple)

    def _test_constant_common(self, typ):
        with mock.patch("certbot.util.configargparse") as mock_configargparse:
            mock_configargparse.ACTION_TYPES_THAT_DONT_NEED_A_VALUE = typ()
            self._call("--old-option", 1)
            self._call("--old-option2", 2)
        self.assertEqual(
            len(mock_configargparse.ACTION_TYPES_THAT_DONT_NEED_A_VALUE), 1)


class EnforceLeValidity(unittest.TestCase):
    """Test enforce_le_validity."""
    def _call(self, domain):
        from certbot.util import enforce_le_validity
        return enforce_le_validity(domain)

    def test_sanity(self):
        self.assertRaises(errors.ConfigurationError, self._call, u"..")

    def test_invalid_chars(self):
        self.assertRaises(
            errors.ConfigurationError, self._call, u"hello_world.example.com")

    def test_leading_hyphen(self):
        self.assertRaises(
            errors.ConfigurationError, self._call, u"-a.example.com")

    def test_trailing_hyphen(self):
        self.assertRaises(
            errors.ConfigurationError, self._call, u"a-.example.com")

    def test_one_label(self):
        self.assertRaises(errors.ConfigurationError, self._call, u"com")

    def test_valid_domain(self):
        self.assertEqual(self._call(u"example.com"), u"example.com")

    def test_input_with_scheme(self):
        self.assertRaises(errors.ConfigurationError, self._call, u"http://example.com")
        self.assertRaises(errors.ConfigurationError, self._call, u"https://example.com")

    def test_valid_input_with_scheme_name(self):
        self.assertEqual(self._call(u"http.example.com"), u"http.example.com")


class EnforceDomainSanityTest(unittest.TestCase):
    """Test enforce_domain_sanity."""

    def _call(self, domain):
        from certbot.util import enforce_domain_sanity
        return enforce_domain_sanity(domain)

    def test_nonascii_str(self):
        self.assertRaises(errors.ConfigurationError, self._call,
                          u"eichh\u00f6rnchen.example.com".encode("utf-8"))

    def test_nonascii_unicode(self):
        self.assertRaises(errors.ConfigurationError, self._call,
                          u"eichh\u00f6rnchen.example.com")

    def test_too_long(self):
        long_domain = u"a"*256
        self.assertRaises(errors.ConfigurationError, self._call,
                          long_domain)

    def test_not_too_long(self):
        not_too_long_domain = u"{0}.{1}.{2}.{3}".format("a"*63, "b"*63, "c"*63, "d"*63)
        self._call(not_too_long_domain)

    def test_empty_label(self):
        empty_label_domain = u"fizz..example.com"
        self.assertRaises(errors.ConfigurationError, self._call,
                          empty_label_domain)

    def test_empty_trailing_label(self):
        empty_trailing_label_domain = u"example.com.."
        self.assertRaises(errors.ConfigurationError, self._call,
                          empty_trailing_label_domain)

    def test_long_label_1(self):
        long_label_domain = u"a"*64
        self.assertRaises(errors.ConfigurationError, self._call,
                          long_label_domain)

    def test_long_label_2(self):
        long_label_domain = u"{0}.{1}.com".format(u"a"*64, u"b"*63)
        self.assertRaises(errors.ConfigurationError, self._call,
                          long_label_domain)

    def test_not_long_label(self):
        not_too_long_label_domain = u"{0}.{1}.com".format(u"a"*63, u"b"*63)
        self._call(not_too_long_label_domain)

    def test_empty_domain(self):
        empty_domain = u""
        self.assertRaises(errors.ConfigurationError, self._call,
                          empty_domain)

    def test_punycode_ok(self):
        # Punycode is now legal, so no longer an error; instead check
        # that it's _not_ an error (at the initial sanity check stage)
        self._call('this.is.xn--ls8h.tld')


class IsWildcardDomainTest(unittest.TestCase):
    """Tests for is_wildcard_domain."""

    def setUp(self):
        self.wildcard = u"*.example.org"
        self.no_wildcard = u"example.org"

    def _call(self, domain):
        from certbot.util import is_wildcard_domain
        return is_wildcard_domain(domain)

    def test_no_wildcard(self):
        self.assertFalse(self._call(self.no_wildcard))
        self.assertFalse(self._call(self.no_wildcard.encode()))

    def test_wildcard(self):
        self.assertTrue(self._call(self.wildcard))
        self.assertTrue(self._call(self.wildcard.encode()))


class OsInfoTest(unittest.TestCase):
    """Test OS / distribution detection"""

    def test_systemd_os_release(self):
        from certbot.util import (get_os_info, get_systemd_os_info,
                                  get_os_info_ua)

        with mock.patch('certbot.compat.os.path.isfile', return_value=True):
            self.assertEqual(get_os_info(
                test_util.vector_path("os-release"))[0], 'systemdos')
            self.assertEqual(get_os_info(
                test_util.vector_path("os-release"))[1], '42')
            self.assertEqual(get_systemd_os_info(os.devnull), ("", ""))
            self.assertEqual(get_os_info_ua(
                test_util.vector_path("os-release")), "SystemdOS")
        with mock.patch('certbot.compat.os.path.isfile', return_value=False):
            self.assertEqual(get_systemd_os_info(), ("", ""))

    def test_systemd_os_release_like(self):
        from certbot.util import get_systemd_os_like

        with mock.patch('certbot.compat.os.path.isfile', return_value=True):
            id_likes = get_systemd_os_like(test_util.vector_path(
                "os-release"))
            self.assertEqual(len(id_likes), 3)
            self.assertTrue("debian" in id_likes)

    @mock.patch("certbot.util.subprocess.Popen")
    def test_non_systemd_os_info(self, popen_mock):
        from certbot.util import (get_os_info, get_python_os_info,
                                     get_os_info_ua)
        with mock.patch('certbot.compat.os.path.isfile', return_value=False):
            with mock.patch('platform.system_alias',
                            return_value=('NonSystemD', '42', '42')):
                self.assertEqual(get_os_info()[0], 'nonsystemd')
                self.assertEqual(get_os_info_ua(),
                                 " ".join(get_python_os_info()))

            with mock.patch('platform.system_alias',
                            return_value=('darwin', '', '')):
                comm_mock = mock.Mock()
                comm_attrs = {'communicate.return_value':
                              ('42.42.42', 'error')}
                comm_mock.configure_mock(**comm_attrs)
                popen_mock.return_value = comm_mock
                self.assertEqual(get_os_info()[0], 'darwin')
                self.assertEqual(get_os_info()[1], '42.42.42')

            with mock.patch('platform.system_alias',
                            return_value=('linux', '', '')):
                with mock.patch('platform.linux_distribution',
                                return_value=('', '', '')):
                    self.assertEqual(get_python_os_info(), ("linux", ""))

                with mock.patch('platform.linux_distribution',
                                return_value=('testdist', '42', '')):
                    self.assertEqual(get_python_os_info(), ("testdist", "42"))

            with mock.patch('platform.system_alias',
                            return_value=('freebsd', '9.3-RC3-p1', '')):
                self.assertEqual(get_python_os_info(), ("freebsd", "9"))

            with mock.patch('platform.system_alias',
                            return_value=('windows', '', '')):
                with mock.patch('platform.win32_ver',
                                return_value=('4242', '95', '2', '')):
                    self.assertEqual(get_python_os_info(),
                                     ("windows", "95"))


class AtexitRegisterTest(unittest.TestCase):
    """Tests for certbot.util.atexit_register."""
    def setUp(self):
        self.func = mock.MagicMock()
        self.args = ('hi',)
        self.kwargs = {'answer': 42}

    @classmethod
    def _call(cls, *args, **kwargs):
        from certbot.util import atexit_register
        return atexit_register(*args, **kwargs)

    def test_called(self):
        self._test_common(os.getpid())
        self.func.assert_called_with(*self.args, **self.kwargs)

    def test_not_called(self):
        self._test_common(initial_pid=-1)
        self.assertFalse(self.func.called)

    def _test_common(self, initial_pid):
        with mock.patch('certbot.util._INITIAL_PID', initial_pid):
            with mock.patch('certbot.util.atexit') as mock_atexit:
                self._call(self.func, *self.args, **self.kwargs)

            # _INITAL_PID must be mocked when calling atexit_func
            self.assertTrue(mock_atexit.register.called)
            args, kwargs = mock_atexit.register.call_args
            atexit_func = args[0]
            atexit_func(*args[1:], **kwargs)


if __name__ == "__main__":
    unittest.main()  # pragma: no cover<|MERGE_RESOLUTION|>--- conflicted
+++ resolved
@@ -271,11 +271,7 @@
             f.close()
 
     def test_failure(self):
-<<<<<<< HEAD
-        with mock.patch("six.moves.builtins.open", side_effect=OSError(errno.EIO)):
-=======
         with mock.patch("certbot.compat.security.open", side_effect=OSError(errno.EIO)):
->>>>>>> fdcb4fc3
             self.assertRaises(OSError, self._call, "wow")
 
 
