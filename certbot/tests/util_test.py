"""Tests for certbot.util."""
import argparse
import errno
import unittest

import mock
import six
from six.moves import reload_module  # pylint: disable=import-error

<<<<<<< HEAD
from certbot import errors
from certbot.compat import os, security
=======
>>>>>>> 6cadf3d2
import certbot.tests.util as test_util
from certbot import errors
from certbot.compat import misc


class RunScriptTest(unittest.TestCase):
    """Tests for certbot.util.run_script."""
    @classmethod
    def _call(cls, params):
        from certbot.util import run_script
        return run_script(params)

    @mock.patch("certbot.util.subprocess.Popen")
    def test_default(self, mock_popen):
        """These will be changed soon enough with reload."""
        mock_popen().returncode = 0
        mock_popen().communicate.return_value = ("stdout", "stderr")

        out, err = self._call(["test"])
        self.assertEqual(out, "stdout")
        self.assertEqual(err, "stderr")

    @mock.patch("certbot.util.subprocess.Popen")
    def test_bad_process(self, mock_popen):
        mock_popen.side_effect = OSError

        self.assertRaises(errors.SubprocessError, self._call, ["test"])

    @mock.patch("certbot.util.subprocess.Popen")
    def test_failure(self, mock_popen):
        mock_popen().communicate.return_value = ("", "")
        mock_popen().returncode = 1

        self.assertRaises(errors.SubprocessError, self._call, ["test"])


class ExeExistsTest(unittest.TestCase):
    """Tests for certbot.util.exe_exists."""

    @classmethod
    def _call(cls, exe):
        from certbot.util import exe_exists
        return exe_exists(exe)

    @mock.patch("certbot.util.os.path.isfile")
    @mock.patch("certbot.util.os.access")
    def test_full_path(self, mock_access, mock_isfile):
        mock_access.return_value = True
        mock_isfile.return_value = True
        self.assertTrue(self._call("/path/to/exe"))

    @mock.patch("certbot.util.os.path.isfile")
    @mock.patch("certbot.util.os.access")
    def test_on_path(self, mock_access, mock_isfile):
        mock_access.return_value = True
        mock_isfile.return_value = True
        self.assertTrue(self._call("exe"))

    @mock.patch("certbot.util.os.path.isfile")
    @mock.patch("certbot.util.os.access")
    def test_not_found(self, mock_access, mock_isfile):
        mock_access.return_value = False
        mock_isfile.return_value = True
        self.assertFalse(self._call("exe"))


class LockDirUntilExit(test_util.TempDirTestCase):
    """Tests for certbot.util.lock_dir_until_exit."""
    @classmethod
    def _call(cls, *args, **kwargs):
        from certbot.util import lock_dir_until_exit
        return lock_dir_until_exit(*args, **kwargs)

    def setUp(self):
        super(LockDirUntilExit, self).setUp()
        # reset global state from other tests
        import certbot.util
        reload_module(certbot.util)

    @mock.patch('certbot.util.logger')
    @mock.patch('certbot.util.atexit_register')
    def test_it(self, mock_register, mock_logger):
        subdir = os.path.join(self.tempdir, 'subdir')
        os.mkdir(subdir)
        self._call(self.tempdir)
        self._call(subdir)
        self._call(subdir)

        self.assertEqual(mock_register.call_count, 1)
        registered_func = mock_register.call_args[0][0]

        from certbot import util
        # Despite lock_dir_until_exit has been called twice to subdir, its lock should have been
        # added only once. So we expect to have two lock references: for self.tempdir and subdir
        self.assertTrue(len(util._LOCKS) == 2)  # pylint: disable=protected-access
        registered_func()  # Exception should not be raised
        # Logically, logger.debug, that would be invoked in case of unlock failure,
        # should never been called.
        self.assertEqual(mock_logger.debug.call_count, 0)


class SetUpCoreDirTest(test_util.TempDirTestCase):
    """Tests for certbot.util.make_or_verify_core_dir."""

    def _call(self, *args, **kwargs):
        from certbot.util import set_up_core_dir
        return set_up_core_dir(*args, **kwargs)

    @mock.patch('certbot.util.lock_dir_until_exit')
    def test_success(self, mock_lock):
        new_dir = os.path.join(self.tempdir, 'new')
<<<<<<< HEAD
        self._call(new_dir, 0o700, False)
=======
        self._call(new_dir, 0o700, misc.os_geteuid(), False)
>>>>>>> 6cadf3d2
        self.assertTrue(os.path.exists(new_dir))
        self.assertEqual(mock_lock.call_count, 1)

    @mock.patch('certbot.util.make_or_verify_dir')
    def test_failure(self, mock_make_or_verify):
        mock_make_or_verify.side_effect = OSError
        self.assertRaises(errors.Error, self._call,
<<<<<<< HEAD
                          self.tempdir, 0o700, False)
=======
                          self.tempdir, 0o700, misc.os_geteuid(), False)
>>>>>>> 6cadf3d2


class MakeOrVerifyDirTest(test_util.TempDirTestCase):
    """Tests for certbot.util.make_or_verify_dir.

    Note that it is not possible to test for a wrong directory owner,
    as this testing script would have to be run as root.

    """

    def setUp(self):
        super(MakeOrVerifyDirTest, self).setUp()

        self.path = os.path.join(self.tempdir, "foo")
        os.mkdir(self.path, 0o600)

<<<<<<< HEAD
=======
        self.uid = misc.os_geteuid()

>>>>>>> 6cadf3d2
    def _call(self, directory, mode):
        from certbot.util import make_or_verify_dir
        return make_or_verify_dir(directory, mode, strict=True)

    def test_creates_dir_when_missing(self):
        path = os.path.join(self.tempdir, "bar")
        self._call(path, 0o650)
        self.assertTrue(os.path.isdir(path))
<<<<<<< HEAD
        self.assertTrue(security.check_mode(path, 0o650))

    def test_existing_correct_mode_does_not_fail(self):
        self._call(self.path, 0o600)
        self.assertTrue(security.check_mode(self.path, 0o600))
=======
        self.assertTrue(misc.compare_file_modes(os.stat(path).st_mode, 0o650))

    def test_existing_correct_mode_does_not_fail(self):
        self._call(self.path, 0o600)
        self.assertTrue(misc.compare_file_modes(os.stat(self.path).st_mode, 0o600))
>>>>>>> 6cadf3d2

    def test_existing_wrong_mode_fails(self):
        self.assertRaises(errors.Error, self._call, self.path, 0o644)

    def test_reraises_os_error(self):
        with mock.patch.object(os, "makedirs") as makedirs:
            makedirs.side_effect = OSError()
            self.assertRaises(OSError, self._call, "bar", 12312312)


class CheckPermissionsTest(test_util.TempDirTestCase):
    """Tests for certbot.util.check_permissions.

    Note that it is not possible to test for a wrong file owner,
    as this testing script would have to be run as root.

    """

<<<<<<< HEAD
=======
    def setUp(self):
        super(CheckPermissionsTest, self).setUp()

        self.uid = misc.os_geteuid()

>>>>>>> 6cadf3d2
    def _call(self, mode):
        return security.check_permissions(self.tempdir, mode)

    def test_ok_mode(self):
        os.chmod(self.tempdir, 0o600)
        self.assertTrue(self._call(0o600))

    def test_wrong_mode(self):
        os.chmod(self.tempdir, 0o400)
        self.assertFalse(self._call(0o644))


class UniqueFileTest(test_util.TempDirTestCase):
    """Tests for certbot.util.unique_file."""

    def setUp(self):
        super(UniqueFileTest, self).setUp()

        self.default_name = os.path.join(self.tempdir, "foo.txt")

    def _call(self, mode=0o600):
        from certbot.util import unique_file
        return unique_file(self.default_name, mode)

    def test_returns_fd_for_writing(self):
        fd, name = self._call()
        fd.write("bar")
        fd.close()
        with open(name) as f:
            self.assertEqual(f.read(), "bar")

    def test_right_mode(self):
        fd1, name1 = self._call(0o700)
        fd2, name2 = self._call(0o600)
<<<<<<< HEAD
        self.assertTrue(security.check_mode(name1, 0o700))
        self.assertTrue(security.check_mode(name2, 0o600))
=======
        self.assertTrue(misc.compare_file_modes(0o700, os.stat(name1).st_mode))
        self.assertTrue(misc.compare_file_modes(0o600, os.stat(name2).st_mode))
>>>>>>> 6cadf3d2
        fd1.close()
        fd2.close()

    def test_default_exists(self):
        fd1, name1 = self._call()  # create 0000_foo.txt
        fd2, name2 = self._call()
        fd3, name3 = self._call()

        self.assertNotEqual(name1, name2)
        self.assertNotEqual(name1, name3)
        self.assertNotEqual(name2, name3)

        self.assertEqual(os.path.dirname(name1), self.tempdir)
        self.assertEqual(os.path.dirname(name2), self.tempdir)
        self.assertEqual(os.path.dirname(name3), self.tempdir)

        basename1 = os.path.basename(name2)
        self.assertTrue(basename1.endswith("foo.txt"))
        basename2 = os.path.basename(name2)
        self.assertTrue(basename2.endswith("foo.txt"))
        basename3 = os.path.basename(name3)
        self.assertTrue(basename3.endswith("foo.txt"))

        fd1.close()
        fd2.close()
        fd3.close()


try:
    file_type = file
except NameError:
    import io
    file_type = io.TextIOWrapper  # type: ignore


class UniqueLineageNameTest(test_util.TempDirTestCase):
    """Tests for certbot.util.unique_lineage_name."""

    def _call(self, filename, mode=0o777):
        from certbot.util import unique_lineage_name
        return unique_lineage_name(self.tempdir, filename, mode)

    def test_basic(self):
        f, path = self._call("wow")
        self.assertTrue(isinstance(f, file_type))
        self.assertEqual(os.path.join(self.tempdir, "wow.conf"), path)
        f.close()

    def test_multiple(self):
        items = []
        for _ in six.moves.range(10):
            items.append(self._call("wow"))
        f, name = items[-1]
        self.assertTrue(isinstance(f, file_type))
        self.assertTrue(isinstance(name, six.string_types))
        self.assertTrue("wow-0009.conf" in name)
        for f, _ in items:
            f.close()

    def test_failure(self):
        with mock.patch("six.moves.builtins.open", side_effect=OSError(errno.EIO)):
            self.assertRaises(OSError, self._call, "wow")


class SafelyRemoveTest(test_util.TempDirTestCase):
    """Tests for certbot.util.safely_remove."""

    def setUp(self):
        super(SafelyRemoveTest, self).setUp()

        self.path = os.path.join(self.tempdir, "foo")

    def _call(self):
        from certbot.util import safely_remove
        return safely_remove(self.path)

    def test_exists(self):
        with open(self.path, "w"):
            pass  # just create the file
        self._call()
        self.assertFalse(os.path.exists(self.path))

    def test_missing(self):
        self._call()
        # no error, yay!
        self.assertFalse(os.path.exists(self.path))

    @mock.patch("certbot.util.os.remove")
    def test_other_error_passthrough(self, mock_remove):
        mock_remove.side_effect = OSError
        self.assertRaises(OSError, self._call)


class SafeEmailTest(unittest.TestCase):
    """Test safe_email."""
    @classmethod
    def _call(cls, addr):
        from certbot.util import safe_email
        return safe_email(addr)

    def test_valid_emails(self):
        addrs = [
            "certbot@certbot.org",
            "tbd.ade@gmail.com",
            "abc_def.jdk@hotmail.museum",
        ]
        for addr in addrs:
            self.assertTrue(self._call(addr), "%s failed." % addr)

    def test_invalid_emails(self):
        addrs = [
            "certbot@certbot..org",
            ".tbd.ade@gmail.com",
            "~/abc_def.jdk@hotmail.museum",
        ]
        for addr in addrs:
            self.assertFalse(self._call(addr), "%s failed." % addr)


class AddDeprecatedArgumentTest(unittest.TestCase):
    """Test add_deprecated_argument."""
    def setUp(self):
        self.parser = argparse.ArgumentParser()

    def _call(self, argument_name, nargs):
        from certbot.util import add_deprecated_argument
        add_deprecated_argument(self.parser.add_argument, argument_name, nargs)

    def test_warning_no_arg(self):
        self._call("--old-option", 0)
        with mock.patch("certbot.util.logger.warning") as mock_warn:
            self.parser.parse_args(["--old-option"])
        self.assertEqual(mock_warn.call_count, 1)
        self.assertTrue("is deprecated" in mock_warn.call_args[0][0])
        self.assertEqual("--old-option", mock_warn.call_args[0][1])

    def test_warning_with_arg(self):
        self._call("--old-option", 1)
        with mock.patch("certbot.util.logger.warning") as mock_warn:
            self.parser.parse_args(["--old-option", "42"])
        self.assertEqual(mock_warn.call_count, 1)
        self.assertTrue("is deprecated" in mock_warn.call_args[0][0])
        self.assertEqual("--old-option", mock_warn.call_args[0][1])

    def test_help(self):
        self._call("--old-option", 2)
        stdout = six.StringIO()
        with mock.patch("sys.stdout", new=stdout):
            try:
                self.parser.parse_args(["-h"])
            except SystemExit:
                pass
        self.assertTrue("--old-option" not in stdout.getvalue())

    def test_set_constant(self):
        """Test when ACTION_TYPES_THAT_DONT_NEED_A_VALUE is a set.

        This variable is a set in configargparse versions < 0.12.0.

        """
        self._test_constant_common(set)

    def test_tuple_constant(self):
        """Test when ACTION_TYPES_THAT_DONT_NEED_A_VALUE is a tuple.

        This variable is a tuple in configargparse versions >= 0.12.0.

        """
        self._test_constant_common(tuple)

    def _test_constant_common(self, typ):
        with mock.patch("certbot.util.configargparse") as mock_configargparse:
            mock_configargparse.ACTION_TYPES_THAT_DONT_NEED_A_VALUE = typ()
            self._call("--old-option", 1)
            self._call("--old-option2", 2)
        self.assertEqual(
            len(mock_configargparse.ACTION_TYPES_THAT_DONT_NEED_A_VALUE), 1)


class EnforceLeValidity(unittest.TestCase):
    """Test enforce_le_validity."""
    def _call(self, domain):
        from certbot.util import enforce_le_validity
        return enforce_le_validity(domain)

    def test_sanity(self):
        self.assertRaises(errors.ConfigurationError, self._call, u"..")

    def test_invalid_chars(self):
        self.assertRaises(
            errors.ConfigurationError, self._call, u"hello_world.example.com")

    def test_leading_hyphen(self):
        self.assertRaises(
            errors.ConfigurationError, self._call, u"-a.example.com")

    def test_trailing_hyphen(self):
        self.assertRaises(
            errors.ConfigurationError, self._call, u"a-.example.com")

    def test_one_label(self):
        self.assertRaises(errors.ConfigurationError, self._call, u"com")

    def test_valid_domain(self):
        self.assertEqual(self._call(u"example.com"), u"example.com")

    def test_input_with_scheme(self):
        self.assertRaises(errors.ConfigurationError, self._call, u"http://example.com")
        self.assertRaises(errors.ConfigurationError, self._call, u"https://example.com")

    def test_valid_input_with_scheme_name(self):
        self.assertEqual(self._call(u"http.example.com"), u"http.example.com")


class EnforceDomainSanityTest(unittest.TestCase):
    """Test enforce_domain_sanity."""

    def _call(self, domain):
        from certbot.util import enforce_domain_sanity
        return enforce_domain_sanity(domain)

    def test_nonascii_str(self):
        self.assertRaises(errors.ConfigurationError, self._call,
                          u"eichh\u00f6rnchen.example.com".encode("utf-8"))

    def test_nonascii_unicode(self):
        self.assertRaises(errors.ConfigurationError, self._call,
                          u"eichh\u00f6rnchen.example.com")

    def test_too_long(self):
        long_domain = u"a"*256
        self.assertRaises(errors.ConfigurationError, self._call,
                          long_domain)

    def test_not_too_long(self):
        not_too_long_domain = u"{0}.{1}.{2}.{3}".format("a"*63, "b"*63, "c"*63, "d"*63)
        self._call(not_too_long_domain)

    def test_empty_label(self):
        empty_label_domain = u"fizz..example.com"
        self.assertRaises(errors.ConfigurationError, self._call,
                          empty_label_domain)

    def test_empty_trailing_label(self):
        empty_trailing_label_domain = u"example.com.."
        self.assertRaises(errors.ConfigurationError, self._call,
                          empty_trailing_label_domain)

    def test_long_label_1(self):
        long_label_domain = u"a"*64
        self.assertRaises(errors.ConfigurationError, self._call,
                          long_label_domain)

    def test_long_label_2(self):
        long_label_domain = u"{0}.{1}.com".format(u"a"*64, u"b"*63)
        self.assertRaises(errors.ConfigurationError, self._call,
                          long_label_domain)

    def test_not_long_label(self):
        not_too_long_label_domain = u"{0}.{1}.com".format(u"a"*63, u"b"*63)
        self._call(not_too_long_label_domain)

    def test_empty_domain(self):
        empty_domain = u""
        self.assertRaises(errors.ConfigurationError, self._call,
                          empty_domain)

    def test_punycode_ok(self):
        # Punycode is now legal, so no longer an error; instead check
        # that it's _not_ an error (at the initial sanity check stage)
        self._call('this.is.xn--ls8h.tld')


class IsWildcardDomainTest(unittest.TestCase):
    """Tests for is_wildcard_domain."""

    def setUp(self):
        self.wildcard = u"*.example.org"
        self.no_wildcard = u"example.org"

    def _call(self, domain):
        from certbot.util import is_wildcard_domain
        return is_wildcard_domain(domain)

    def test_no_wildcard(self):
        self.assertFalse(self._call(self.no_wildcard))
        self.assertFalse(self._call(self.no_wildcard.encode()))

    def test_wildcard(self):
        self.assertTrue(self._call(self.wildcard))
        self.assertTrue(self._call(self.wildcard.encode()))


class OsInfoTest(unittest.TestCase):
    """Test OS / distribution detection"""

    def test_systemd_os_release(self):
        from certbot.util import (get_os_info, get_systemd_os_info,
                                  get_os_info_ua)

        with mock.patch('certbot.compat.os.path.isfile', return_value=True):
            self.assertEqual(get_os_info(
                test_util.vector_path("os-release"))[0], 'systemdos')
            self.assertEqual(get_os_info(
                test_util.vector_path("os-release"))[1], '42')
            self.assertEqual(get_systemd_os_info(os.devnull), ("", ""))
            self.assertEqual(get_os_info_ua(
                test_util.vector_path("os-release")), "SystemdOS")
        with mock.patch('certbot.compat.os.path.isfile', return_value=False):
            self.assertEqual(get_systemd_os_info(), ("", ""))

    def test_systemd_os_release_like(self):
        from certbot.util import get_systemd_os_like

        with mock.patch('certbot.compat.os.path.isfile', return_value=True):
            id_likes = get_systemd_os_like(test_util.vector_path(
                "os-release"))
            self.assertEqual(len(id_likes), 3)
            self.assertTrue("debian" in id_likes)

    @mock.patch("certbot.util.subprocess.Popen")
    def test_non_systemd_os_info(self, popen_mock):
        from certbot.util import (get_os_info, get_python_os_info,
                                     get_os_info_ua)
        with mock.patch('certbot.compat.os.path.isfile', return_value=False):
            with mock.patch('platform.system_alias',
                            return_value=('NonSystemD', '42', '42')):
                self.assertEqual(get_os_info()[0], 'nonsystemd')
                self.assertEqual(get_os_info_ua(),
                                 " ".join(get_python_os_info()))

            with mock.patch('platform.system_alias',
                            return_value=('darwin', '', '')):
                comm_mock = mock.Mock()
                comm_attrs = {'communicate.return_value':
                              ('42.42.42', 'error')}
                comm_mock.configure_mock(**comm_attrs)  # pylint: disable=star-args
                popen_mock.return_value = comm_mock
                self.assertEqual(get_os_info()[0], 'darwin')
                self.assertEqual(get_os_info()[1], '42.42.42')

            with mock.patch('platform.system_alias',
                            return_value=('linux', '', '')):
                with mock.patch('platform.linux_distribution',
                                return_value=('', '', '')):
                    self.assertEqual(get_python_os_info(), ("linux", ""))

                with mock.patch('platform.linux_distribution',
                                return_value=('testdist', '42', '')):
                    self.assertEqual(get_python_os_info(), ("testdist", "42"))

            with mock.patch('platform.system_alias',
                            return_value=('freebsd', '9.3-RC3-p1', '')):
                self.assertEqual(get_python_os_info(), ("freebsd", "9"))

            with mock.patch('platform.system_alias',
                            return_value=('windows', '', '')):
                with mock.patch('platform.win32_ver',
                                return_value=('4242', '95', '2', '')):
                    self.assertEqual(get_python_os_info(),
                                     ("windows", "95"))


class AtexitRegisterTest(unittest.TestCase):
    """Tests for certbot.util.atexit_register."""
    def setUp(self):
        self.func = mock.MagicMock()
        self.args = ('hi',)
        self.kwargs = {'answer': 42}

    @classmethod
    def _call(cls, *args, **kwargs):
        from certbot.util import atexit_register
        return atexit_register(*args, **kwargs)

    def test_called(self):
        self._test_common(os.getpid())
        self.func.assert_called_with(*self.args, **self.kwargs)

    def test_not_called(self):
        self._test_common(initial_pid=-1)
        self.assertFalse(self.func.called)

    def _test_common(self, initial_pid):
        with mock.patch('certbot.util._INITIAL_PID', initial_pid):
            with mock.patch('certbot.util.atexit') as mock_atexit:
                self._call(self.func, *self.args, **self.kwargs)

            # _INITAL_PID must be mocked when calling atexit_func
            self.assertTrue(mock_atexit.register.called)
            args, kwargs = mock_atexit.register.call_args
            atexit_func = args[0]
            atexit_func(*args[1:], **kwargs)  # pylint: disable=star-args


if __name__ == "__main__":
    unittest.main()  # pragma: no cover<|MERGE_RESOLUTION|>--- conflicted
+++ resolved
@@ -7,14 +7,9 @@
 import six
 from six.moves import reload_module  # pylint: disable=import-error
 
-<<<<<<< HEAD
+import certbot.tests.util as test_util
 from certbot import errors
 from certbot.compat import os, security
-=======
->>>>>>> 6cadf3d2
-import certbot.tests.util as test_util
-from certbot import errors
-from certbot.compat import misc
 
 
 class RunScriptTest(unittest.TestCase):
@@ -123,11 +118,7 @@
     @mock.patch('certbot.util.lock_dir_until_exit')
     def test_success(self, mock_lock):
         new_dir = os.path.join(self.tempdir, 'new')
-<<<<<<< HEAD
         self._call(new_dir, 0o700, False)
-=======
-        self._call(new_dir, 0o700, misc.os_geteuid(), False)
->>>>>>> 6cadf3d2
         self.assertTrue(os.path.exists(new_dir))
         self.assertEqual(mock_lock.call_count, 1)
 
@@ -135,11 +126,7 @@
     def test_failure(self, mock_make_or_verify):
         mock_make_or_verify.side_effect = OSError
         self.assertRaises(errors.Error, self._call,
-<<<<<<< HEAD
                           self.tempdir, 0o700, False)
-=======
-                          self.tempdir, 0o700, misc.os_geteuid(), False)
->>>>>>> 6cadf3d2
 
 
 class MakeOrVerifyDirTest(test_util.TempDirTestCase):
@@ -156,11 +143,6 @@
         self.path = os.path.join(self.tempdir, "foo")
         os.mkdir(self.path, 0o600)
 
-<<<<<<< HEAD
-=======
-        self.uid = misc.os_geteuid()
-
->>>>>>> 6cadf3d2
     def _call(self, directory, mode):
         from certbot.util import make_or_verify_dir
         return make_or_verify_dir(directory, mode, strict=True)
@@ -169,19 +151,11 @@
         path = os.path.join(self.tempdir, "bar")
         self._call(path, 0o650)
         self.assertTrue(os.path.isdir(path))
-<<<<<<< HEAD
         self.assertTrue(security.check_mode(path, 0o650))
 
     def test_existing_correct_mode_does_not_fail(self):
         self._call(self.path, 0o600)
         self.assertTrue(security.check_mode(self.path, 0o600))
-=======
-        self.assertTrue(misc.compare_file_modes(os.stat(path).st_mode, 0o650))
-
-    def test_existing_correct_mode_does_not_fail(self):
-        self._call(self.path, 0o600)
-        self.assertTrue(misc.compare_file_modes(os.stat(self.path).st_mode, 0o600))
->>>>>>> 6cadf3d2
 
     def test_existing_wrong_mode_fails(self):
         self.assertRaises(errors.Error, self._call, self.path, 0o644)
@@ -200,14 +174,6 @@
 
     """
 
-<<<<<<< HEAD
-=======
-    def setUp(self):
-        super(CheckPermissionsTest, self).setUp()
-
-        self.uid = misc.os_geteuid()
-
->>>>>>> 6cadf3d2
     def _call(self, mode):
         return security.check_permissions(self.tempdir, mode)
 
@@ -242,13 +208,8 @@
     def test_right_mode(self):
         fd1, name1 = self._call(0o700)
         fd2, name2 = self._call(0o600)
-<<<<<<< HEAD
         self.assertTrue(security.check_mode(name1, 0o700))
         self.assertTrue(security.check_mode(name2, 0o600))
-=======
-        self.assertTrue(misc.compare_file_modes(0o700, os.stat(name1).st_mode))
-        self.assertTrue(misc.compare_file_modes(0o600, os.stat(name2).st_mode))
->>>>>>> 6cadf3d2
         fd1.close()
         fd2.close()
 
