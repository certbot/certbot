--- conflicted
+++ resolved
@@ -207,7 +207,6 @@
     fdopen_args = ()  # type: Union[Tuple[()], Tuple[int]]
     if buffering is not None:
         fdopen_args = (buffering,)
-<<<<<<< HEAD
     file_handle = os.fdopen(
         os.open(path, os.O_CREAT | os.O_EXCL | os.O_RDWR, *open_args),
         mode, *fdopen_args)
@@ -216,10 +215,6 @@
         security.apply_mode(path, chmod)
 
     return file_handle
-=======
-    fd = os.open(path, os.O_CREAT | os.O_EXCL | os.O_RDWR, *open_args)
-    return os.fdopen(fd, mode, *fdopen_args)
->>>>>>> ca25d1b6
 
 
 def _unique_file(path, filename_pat, count, chmod, mode):
