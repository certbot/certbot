#!/bin/sh -e
#
# A script to run the latest release version of the Let's Encrypt in a
# virtual environment
#
# Installs and updates the letencrypt virtualenv, and runs letsencrypt
# using that virtual environment.  This allows the client to function decently
# without requiring specific versions of its dependencies from the operating
# system.

# Note: you can set XDG_DATA_HOME or VENV_PATH before running this script,
# if you want to change where the virtual environment will be installed
XDG_DATA_HOME=${XDG_DATA_HOME:-~/.local/share}
VENV_NAME="letsencrypt"
VENV_PATH=${VENV_PATH:-"$XDG_DATA_HOME/$VENV_NAME"}
VENV_BIN="${VENV_PATH}"/bin
# The path to the letsencrypt-auto script.  Everything that uses these might
# at some point be inlined...
LEA_PATH=`dirname "$0"`
BOOTSTRAP="${LEA_PATH}"/bootstrap

# This script takes the same arguments as the main letsencrypt program, but it
# additionally responds to --verbose (more output) and --debug (allow support
# for experimental platforms)
for arg in "$@" ; do
  # This first clause is redundant with the third, but hedging on portability
  if [ "$arg" = "-v" ] || [ "$arg" = "--verbose" ] || echo "$arg" | grep -E -- "-v+$" ; then
    VERBOSE=1
  elif [ "$arg" = "--debug" ] ; then
    DEBUG=1
  fi
done

# letsencrypt-auto needs root access to bootstrap OS dependencies, and
# letsencrypt itself needs root access for almost all modes of operation
# The "normal" case is that sudo is used for the steps that need root, but
# this script *can* be run as root (not recommended), or fall back to using
# `su`
if test "`id -u`" -ne "0" ; then
  if command -v sudo 1>/dev/null 2>&1; then
    SUDO=sudo
  else
    echo \"sudo\" is not available, will use \"su\" for installation steps...
    # Because the parameters in `su -c` has to be a string,
    # we need properly escape it
    su_sudo() {
      args=""
      # This `while` loop iterates over all parameters given to this function.
      # For each parameter, all `'` will be replace by `'"'"'`, and the escaped string
      # will be wrapped in a pair of `'`, then appended to `$args` string
      # For example, `echo "It's only 1\$\!"` will be escaped to:
      #   'echo' 'It'"'"'s only 1$!'
      #     │       │└┼┘│
      #     │       │ │ └── `'s only 1$!'` the literal string
      #     │       │ └── `\"'\"` is a single quote (as a string)
      #     │       └── `'It'`, to be concatenated with the strings following it
      #     └── `echo` wrapped in a pair of `'`, it's totally fine for the shell command itself
      while [ $# -ne 0 ]; do
        args="$args'$(printf "%s" "$1" | sed -e "s/'/'\"'\"'/g")' "
        shift
      done
      su root -c "$args"
    }
    SUDO=su_sudo
  fi
else
  SUDO=
fi

ExperimentalBootstrap() {
  # Arguments: Platform name, boostrap script name, SUDO command (iff needed)
  if [ "$DEBUG" = 1 ] ; then
    if [ "$2" != "" ]  ; then
      echo "Bootstrapping dependencies for $1..."
      if [ "$3" != "" ] ; then
        "$3" "$BOOTSTRAP/$2"
      else
        "$BOOTSTRAP/$2"
      fi
    fi
  else
    echo "WARNING: $1 support is very experimental at present..."
    echo "if you would like to work on improving it, please ensure you have backups"
    echo "and then run this script again with the --debug flag!"
    exit 1
  fi
}

DeterminePythonVersion() {
  if command -v python2.7 > /dev/null ; then
    export LE_PYTHON=${LE_PYTHON:-python2.7}
  elif command -v python27 > /dev/null ; then
    export LE_PYTHON=${LE_PYTHON:-python27}
  elif command -v python2 > /dev/null ; then
    export LE_PYTHON=${LE_PYTHON:-python2}
  elif command -v python > /dev/null ; then
    export LE_PYTHON=${LE_PYTHON:-python}
  else
    echo "Cannot find any Pythons... please install one!"
    exit 1
  fi

  PYVER=`$LE_PYTHON --version 2>&1 | cut -d" " -f 2 | cut -d. -f1,2 | sed 's/\.//'`
  if [ $PYVER -eq 26 ] ; then
    ExperimentalBootstrap "Python 2.6"
  elif [ $PYVER -lt 26 ] ; then
    echo "You have an ancient version of Python entombed in your operating system..."
    echo "This isn't going to work; you'll need at least version 2.6."
    exit 1
  fi
}


# virtualenv call is not idempotent: it overwrites pip upgraded in
# later steps, causing "ImportError: cannot import name unpack_url"
if [ ! -d $VENV_PATH ]
then
  if [ ! -f "${BOOTSTRAP}"/debian.sh ] ; then
    echo "Cannot find the letsencrypt bootstrap scripts in $BOOTSTRAP"
    exit 1
  fi

  if [ -f /etc/debian_version ] ; then
    echo "Bootstrapping dependencies for Debian-based OSes..."
    "${SUDO}" "${BOOTSTRAP}"/_deb_common.sh
  elif [ -f /etc/redhat-release ] ; then
    echo "Bootstrapping dependencies for RedHat-based OSes..."
    "${SUDO}" "${BOOTSTRAP}"/_rpm_common.sh
  elif `grep -q openSUSE /etc/os-release` ; then
    echo "Bootstrapping dependencies for openSUSE-based OSes..."
    "${SUDO}" "${BOOTSTRAP}"/_suse_common.sh
  elif [ -f /etc/arch-release ] ; then
    if [ "$DEBUG" = 1 ] ; then
      echo "Bootstrapping dependencies for Archlinux..."
      "${SUDO}" "${BOOTSTRAP}"/archlinux.sh
    else
      echo "Please use pacman to install letsencrypt packages:"
      echo "# pacman -S letsencrypt letsencrypt-apache"
      echo
      echo "If you would like to use the virtualenv way, please run the script again with the"
      echo "--debug flag."
      exit 1
    fi
  elif [ -f /etc/manjaro-release ] ; then
    ExperimentalBootstrap "Manjaro Linux" manjaro.sh "$SUDO"
  elif [ -f /etc/gentoo-release ] ; then
    ExperimentalBootstrap "Gentoo" _gentoo_common.sh "$SUDO"
  elif uname | grep -iq FreeBSD ; then
    ExperimentalBootstrap "FreeBSD" freebsd.sh "$SUDO"
  elif uname | grep -iq Darwin ; then
    ExperimentalBootstrap "Mac OS X" mac.sh # homebrew doesn't normally run as root
  elif grep -iq "Amazon Linux" /etc/issue ; then
    ExperimentalBootstrap "Amazon Linux" _rpm_common.sh "$SUDO"
  else
    echo "Sorry, I don't know how to bootstrap Let's Encrypt on your operating system!"
    echo
    echo "You will need to bootstrap, configure virtualenv, and run a pip install manually"
    echo "Please see https://letsencrypt.readthedocs.org/en/latest/contributing.html#prerequisites"
    echo "for more info"
  fi

  DeterminePythonVersion
  echo "Creating virtual environment..."
  if [ "$VERBOSE" = 1 ] ; then
    virtualenv --no-site-packages --python "${LE_PYTHON}" "${VENV_PATH}"
  else
    virtualenv --no-site-packages --python "${LE_PYTHON}" "${VENV_PATH}" > /dev/null
  fi
else
  DeterminePythonVersion
fi


printf "Updating letsencrypt and virtual environment dependencies..."
if [ "$VERBOSE" = 1 ]  ; then
  echo
<<<<<<< HEAD
  "${VENV_BIN}"/pip install -U setuptools
  "${VENV_BIN}"/pip install -U pip
  "${VENV_BIN}"/pip install -r "$LEA_PATH"/py26reqs.txt -U letsencrypt letsencrypt-apache
=======
  $VENV_BIN/pip install -U setuptools
  $VENV_BIN/pip install -U pip
  $VENV_BIN/pip install -U letsencrypt letsencrypt-apache
>>>>>>> d4f63097
  # nginx is buggy / disabled for now, but upgrade it if the user has
  # installed it manually
  if "${VENV_BIN}"/pip freeze | grep -q letsencrypt-nginx ; then
    "${VENV_BIN}"/pip install -U letsencrypt letsencrypt-nginx
  fi
else
  "${VENV_BIN}"/pip install -U setuptools > /dev/null
  printf .
  "${VENV_BIN}"/pip install -U pip > /dev/null
  printf .
  # nginx is buggy / disabled for now...
<<<<<<< HEAD
  "${VENV_BIN}"/pip install -r "$LEA_PATH"/py26reqs.txt > /dev/null
  printf .
  "${VENV_BIN}"/pip install -U letsencrypt > /dev/null
=======
  $VENV_BIN/pip install -U letsencrypt > /dev/null
>>>>>>> d4f63097
  printf .
  "${VENV_BIN}"/pip install -U letsencrypt-apache > /dev/null
  if "${VENV_BIN}"/pip freeze | grep -q letsencrypt-nginx ; then
    printf .
    "${VENV_BIN}"/pip install -U letsencrypt-nginx > /dev/null
  fi
  echo
fi

# Explain what's about to happen, for the benefit of those getting sudo
# password prompts...
<<<<<<< HEAD
echo "Running with virtualenv:" "${SUDO}" "${VENV_BIN}"/letsencrypt "$@"
"${SUDO}" "${VENV_BIN}"/letsencrypt "$@"
=======
echo "Requesting root privileges to run with virtualenv:" $SUDO $VENV_BIN/letsencrypt "$@"
$SUDO $VENV_BIN/letsencrypt "$@"
>>>>>>> d4f63097
<|MERGE_RESOLUTION|>--- conflicted
+++ resolved
@@ -174,15 +174,9 @@
 printf "Updating letsencrypt and virtual environment dependencies..."
 if [ "$VERBOSE" = 1 ]  ; then
   echo
-<<<<<<< HEAD
   "${VENV_BIN}"/pip install -U setuptools
   "${VENV_BIN}"/pip install -U pip
-  "${VENV_BIN}"/pip install -r "$LEA_PATH"/py26reqs.txt -U letsencrypt letsencrypt-apache
-=======
-  $VENV_BIN/pip install -U setuptools
-  $VENV_BIN/pip install -U pip
-  $VENV_BIN/pip install -U letsencrypt letsencrypt-apache
->>>>>>> d4f63097
+  "${VENV_BIN}"/pip install -U letsencrypt letsencrypt-apache
   # nginx is buggy / disabled for now, but upgrade it if the user has
   # installed it manually
   if "${VENV_BIN}"/pip freeze | grep -q letsencrypt-nginx ; then
@@ -194,13 +188,7 @@
   "${VENV_BIN}"/pip install -U pip > /dev/null
   printf .
   # nginx is buggy / disabled for now...
-<<<<<<< HEAD
-  "${VENV_BIN}"/pip install -r "$LEA_PATH"/py26reqs.txt > /dev/null
-  printf .
   "${VENV_BIN}"/pip install -U letsencrypt > /dev/null
-=======
-  $VENV_BIN/pip install -U letsencrypt > /dev/null
->>>>>>> d4f63097
   printf .
   "${VENV_BIN}"/pip install -U letsencrypt-apache > /dev/null
   if "${VENV_BIN}"/pip freeze | grep -q letsencrypt-nginx ; then
@@ -212,10 +200,5 @@
 
 # Explain what's about to happen, for the benefit of those getting sudo
 # password prompts...
-<<<<<<< HEAD
-echo "Running with virtualenv:" "${SUDO}" "${VENV_BIN}"/letsencrypt "$@"
-"${SUDO}" "${VENV_BIN}"/letsencrypt "$@"
-=======
-echo "Requesting root privileges to run with virtualenv:" $SUDO $VENV_BIN/letsencrypt "$@"
-$SUDO $VENV_BIN/letsencrypt "$@"
->>>>>>> d4f63097
+echo "Requesting root privileges to run with virtualenv:" "${SUDO}" "${VENV_BIN}"/letsencrypt "$@"
+"${SUDO}" "${VENV_BIN}"/letsencrypt "$@"