#!/bin/sh
#
# Download and run the latest release version of the Certbot client.
#
# NOTE: THIS SCRIPT IS AUTO-GENERATED AND SELF-UPDATING
#
# IF YOU WANT TO EDIT IT LOCALLY, *ALWAYS* RUN YOUR COPY WITH THE
# "--no-self-upgrade" FLAG
#
# IF YOU WANT TO SEND PULL REQUESTS, THE REAL SOURCE FOR THIS FILE IS
# letsencrypt-auto-source/letsencrypt-auto.template AND
# letsencrypt-auto-source/pieces/bootstrappers/*

set -e  # Work even if somebody does "sh thisscript.sh".

# Note: you can set XDG_DATA_HOME or VENV_PATH before running this script,
# if you want to change where the virtual environment will be installed
XDG_DATA_HOME=${XDG_DATA_HOME:-~/.local/share}
VENV_NAME="letsencrypt"
VENV_PATH=${VENV_PATH:-"$XDG_DATA_HOME/$VENV_NAME"}
VENV_BIN="$VENV_PATH/bin"
LE_AUTO_VERSION="0.10.0.dev0"
BASENAME=$(basename $0)
USAGE="Usage: $BASENAME [OPTIONS]
A self-updating wrapper script for the Certbot ACME client. When run, updates
to both this script and certbot will be downloaded and installed. After
ensuring you have the latest versions installed, certbot will be invoked with
all arguments you have provided.

Help for certbot itself cannot be provided until it is installed.

  --debug                                   attempt experimental installation
  -h, --help                                print this help
  -n, --non-interactive, --noninteractive   run without asking for user input
  --no-self-upgrade                         do not download updates
  --os-packages-only                        install OS dependencies and exit
  -q, --quiet                               provide only update/error output
  -v, --verbose                             provide more output

All arguments are accepted and forwarded to the Certbot client when run."

for arg in "$@" ; do
  case "$arg" in
    --debug)
      DEBUG=1;;
    --os-packages-only)
      OS_PACKAGES_ONLY=1;;
    --no-self-upgrade)
      # Do not upgrade this script (also prevents client upgrades, because each
      # copy of the script pins a hash of the python client)
      NO_SELF_UPGRADE=1;;
    --help)
      HELP=1;;
    --noninteractive|--non-interactive)
      ASSUME_YES=1;;
    --quiet)
      QUIET=1;;
    --verbose)
      VERBOSE=1;;
    -[!-]*)
      OPTIND=1
      while getopts ":hnvq" short_arg $arg; do
        case "$short_arg" in
          h)
            HELP=1;;
          n)
            ASSUME_YES=1;;
          q)
            QUIET=1;;
          v)
            VERBOSE=1;;
        esac
      done;;
  esac
done

if [ $BASENAME = "letsencrypt-auto" ]; then
  # letsencrypt-auto does not respect --help or --yes for backwards compatibility
  ASSUME_YES=1
  HELP=0
fi

# certbot-auto needs root access to bootstrap OS dependencies, and
# certbot itself needs root access for almost all modes of operation
# The "normal" case is that sudo is used for the steps that need root, but
# this script *can* be run as root (not recommended), or fall back to using
# `su`. Auto-detection can be overrided by explicitly setting the
# environment variable LE_AUTO_SUDO to 'sudo', 'sudo_su' or '' as used below.

# Because the parameters in `su -c` has to be a string,
# we need to properly escape it.
su_sudo() {
  args=""
  # This `while` loop iterates over all parameters given to this function.
  # For each parameter, all `'` will be replace by `'"'"'`, and the escaped string
  # will be wrapped in a pair of `'`, then appended to `$args` string
  # For example, `echo "It's only 1\$\!"` will be escaped to:
  #   'echo' 'It'"'"'s only 1$!'
  #     │       │└┼┘│
  #     │       │ │ └── `'s only 1$!'` the literal string
  #     │       │ └── `\"'\"` is a single quote (as a string)
  #     │       └── `'It'`, to be concatenated with the strings following it
  #     └── `echo` wrapped in a pair of `'`, it's totally fine for the shell command itself
  while [ $# -ne 0 ]; do
    args="$args'$(printf "%s" "$1" | sed -e "s/'/'\"'\"'/g")' "
    shift
  done
  su root -c "$args"
}

SUDO_ENV=""
export CERTBOT_AUTO="$0"
if [ -n "${LE_AUTO_SUDO:+x}" ]; then
  case "$LE_AUTO_SUDO" in
    su_sudo|su)
      SUDO=su_sudo
      ;;
    sudo)
      SUDO=sudo
      SUDO_ENV="CERTBOT_AUTO=$0"
      ;;
    '') ;; # Nothing to do for plain root method.
    *)
      echo "Error: unknown root authorization mechanism '$LE_AUTO_SUDO'."
      exit 1
  esac
  echo "Using preset root authorization mechanism '$LE_AUTO_SUDO'."
else
  if test "`id -u`" -ne "0" ; then
    if command -v sudo 1>/dev/null 2>&1; then
      SUDO=sudo
      SUDO_ENV="CERTBOT_AUTO=$0"
    else
      echo \"sudo\" is not available, will use \"su\" for installation steps...
      SUDO=su_sudo
    fi
  else
    SUDO=
  fi
fi

ExperimentalBootstrap() {
  # Arguments: Platform name, bootstrap function name
  if [ "$DEBUG" = 1 ]; then
    if [ "$2" != "" ]; then
      echo "Bootstrapping dependencies via $1..."
      $2
    fi
  else
    echo "FATAL: $1 support is very experimental at present..."
    echo "if you would like to work on improving it, please ensure you have backups"
    echo "and then run this script again with the --debug flag!"
    exit 1
  fi
}

DeterminePythonVersion() {
  for LE_PYTHON in "$LE_PYTHON" python2.7 python27 python2 python; do
    # Break (while keeping the LE_PYTHON value) if found.
    command -v "$LE_PYTHON" > /dev/null && break
  done
  if [ "$?" != "0" ]; then
    echo "Cannot find any Pythons; please install one!"
    exit 1
  fi
  export LE_PYTHON

  PYVER=`"$LE_PYTHON" -V 2>&1 | cut -d" " -f 2 | cut -d. -f1,2 | sed 's/\.//'`
  if [ "$PYVER" -lt 26 ]; then
    echo "You have an ancient version of Python entombed in your operating system..."
    echo "This isn't going to work; you'll need at least version 2.6."
    exit 1
  fi
}

BootstrapDebCommon() {
  # Current version tested with:
  #
  # - Ubuntu
  #     - 14.04 (x64)
  #     - 15.04 (x64)
  # - Debian
  #     - 7.9 "wheezy" (x64)
  #     - sid (2015-10-21) (x64)

  # Past versions tested with:
  #
  # - Debian 8.0 "jessie" (x64)
  # - Raspbian 7.8 (armhf)

  # Believed not to work:
  #
  # - Debian 6.0.10 "squeeze" (x64)

  $SUDO apt-get update || echo apt-get update hit problems but continuing anyway...

  # virtualenv binary can be found in different packages depending on
  # distro version (#346)

  virtualenv=
  if apt-cache show virtualenv > /dev/null 2>&1 && ! apt-cache --quiet=0 show virtualenv 2>&1 | grep -q 'No packages found'; then
    virtualenv="virtualenv"
  fi

  if apt-cache show python-virtualenv > /dev/null 2>&1; then
    virtualenv="$virtualenv python-virtualenv"
  fi

  augeas_pkg="libaugeas0 augeas-lenses"
  AUGVERSION=`apt-cache show --no-all-versions libaugeas0 | grep ^Version: | cut -d" " -f2`

  if [ "$ASSUME_YES" = 1 ]; then
    YES_FLAG="-y"
  fi

  AddBackportRepo() {
      # ARGS:
      BACKPORT_NAME="$1"
      BACKPORT_SOURCELINE="$2"
      echo "To use the Apache Certbot plugin, augeas needs to be installed from $BACKPORT_NAME."
      if ! grep -v -e ' *#' /etc/apt/sources.list | grep -q "$BACKPORT_NAME" ; then
          # This can theoretically error if sources.list.d is empty, but in that case we don't care.
          if ! grep -v -e ' *#' /etc/apt/sources.list.d/* 2>/dev/null | grep -q "$BACKPORT_NAME"; then
              if [ "$ASSUME_YES" = 1 ]; then
                  /bin/echo -n "Installing augeas from $BACKPORT_NAME in 3 seconds..."
                  sleep 1s
                  /bin/echo -ne "\e[0K\rInstalling augeas from $BACKPORT_NAME in 2 seconds..."
                  sleep 1s
                  /bin/echo -e "\e[0K\rInstalling augeas from $BACKPORT_NAME in 1 second ..."
                  sleep 1s
                  add_backports=1
              else
                  read -p "Would you like to enable the $BACKPORT_NAME repository [Y/n]? " response
                  case $response in
                      [yY][eE][sS]|[yY]|"")
                          add_backports=1;;
                      *)
                          add_backports=0;;
                  esac
              fi
              if [ "$add_backports" = 1 ]; then
                  $SUDO sh -c "echo $BACKPORT_SOURCELINE >> /etc/apt/sources.list.d/$BACKPORT_NAME.list"
                  $SUDO apt-get update
              fi
          fi
      fi
      if [ "$add_backports" != 0 ]; then
          $SUDO apt-get install $YES_FLAG --no-install-recommends -t "$BACKPORT_NAME" $augeas_pkg
          augeas_pkg=
      fi
  }


  if dpkg --compare-versions 1.0 gt "$AUGVERSION" ; then
      if lsb_release -a | grep -q wheezy ; then
          AddBackportRepo wheezy-backports "deb http://http.debian.net/debian wheezy-backports main"
      elif lsb_release -a | grep -q precise ; then
          # XXX add ARM case
          AddBackportRepo precise-backports "deb http://archive.ubuntu.com/ubuntu precise-backports main restricted universe multiverse"
      else
          echo "No libaugeas0 version is available that's new enough to run the"
          echo "Certbot apache plugin..."
      fi
      # XXX add a case for ubuntu PPAs
  fi

  $SUDO apt-get install $YES_FLAG --no-install-recommends \
    python \
    python-dev \
    $virtualenv \
    gcc \
    $augeas_pkg \
    libssl-dev \
    libffi-dev \
    ca-certificates \



  if ! command -v virtualenv > /dev/null ; then
    echo Failed to install a working \"virtualenv\" command, exiting
    exit 1
  fi
}

BootstrapRpmCommon() {
  # Tested with:
  #   - Fedora 20, 21, 22, 23 (x64)
  #   - Centos 7 (x64: on DigitalOcean droplet)
  #   - CentOS 7 Minimal install in a Hyper-V VM
  #   - CentOS 6 (EPEL must be installed manually)

  if type dnf 2>/dev/null
  then
    tool=dnf
  elif type yum 2>/dev/null
  then
    tool=yum

  else
    echo "Neither yum nor dnf found. Aborting bootstrap!"
    exit 1
  fi

  if [ "$ASSUME_YES" = 1 ]; then
    yes_flag="-y"
  fi

  if ! $SUDO $tool list *virtualenv >/dev/null 2>&1; then
    echo "To use Certbot, packages from the EPEL repository need to be installed."
    if ! $SUDO $tool list epel-release >/dev/null 2>&1; then
      echo "Please enable this repository and try running Certbot again."
      exit 1
    fi
    if [ "$ASSUME_YES" = 1 ]; then
        /bin/echo -n "Enabling the EPEL repository in 3 seconds..."
        sleep 1s
        /bin/echo -ne "\e[0K\rEnabling the EPEL repository in 2 seconds..."
        sleep 1s
        /bin/echo -e "\e[0K\rEnabling the EPEL repository in 1 seconds..."
        sleep 1s
    fi
    if ! $SUDO $tool install $yes_flag epel-release; then
      echo "Could not enable EPEL. Aborting bootstrap!"
      exit 1
    fi
  fi

  pkgs="
    gcc
    augeas-libs
    openssl
    openssl-devel
    libffi-devel
    redhat-rpm-config
    ca-certificates
  "

  # Some distros and older versions of current distros use a "python27"
  # instead of "python" naming convention. Try both conventions.
  if $SUDO $tool list python >/dev/null 2>&1; then
    pkgs="$pkgs
      python
      python-devel
      python-virtualenv
      python-tools
      python-pip
    "
  else
    pkgs="$pkgs
      python27
      python27-devel
      python27-virtualenv
      python27-tools
      python27-pip
    "
  fi

  if $SUDO $tool list installed "httpd" >/dev/null 2>&1; then
    pkgs="$pkgs
      mod_ssl
    "
  fi

  if ! $SUDO $tool install $yes_flag $pkgs; then
      echo "Could not install OS dependencies. Aborting bootstrap!"
      exit 1
  fi
}

BootstrapSuseCommon() {
  # SLE12 don't have python-virtualenv

  if [ "$ASSUME_YES" = 1 ]; then
    zypper_flags="-nq"
    install_flags="-l"
  fi

  $SUDO zypper $zypper_flags in $install_flags \
    python \
    python-devel \
    python-virtualenv \
    gcc \
    augeas-lenses \
    libopenssl-devel \
    libffi-devel \
    ca-certificates
}

BootstrapArchCommon() {
  # Tested with:
  #   - ArchLinux (x86_64)
  #
  # "python-virtualenv" is Python3, but "python2-virtualenv" provides
  # only "virtualenv2" binary, not "virtualenv" necessary in
  # ./tools/_venv_common.sh

  deps="
    python2
    python-virtualenv
    gcc
    augeas
    openssl
    libffi
    ca-certificates
    pkg-config
  "

  # pacman -T exits with 127 if there are missing dependencies
  missing=$($SUDO pacman -T $deps) || true

  if [ "$ASSUME_YES" = 1 ]; then
    noconfirm="--noconfirm"
  fi

  if [ "$missing" ]; then
    $SUDO pacman -S --needed $missing $noconfirm
  fi
}

BootstrapGentooCommon() {
  PACKAGES="
    dev-lang/python:2.7
    dev-python/virtualenv
    app-admin/augeas
    dev-libs/openssl
    dev-libs/libffi
    app-misc/ca-certificates
    virtual/pkgconfig"

  case "$PACKAGE_MANAGER" in
    (paludis)
      $SUDO cave resolve --preserve-world --keep-targets if-possible $PACKAGES -x
      ;;
    (pkgcore)
      $SUDO pmerge --noreplace --oneshot $PACKAGES
      ;;
    (portage|*)
      $SUDO emerge --noreplace --oneshot $PACKAGES
      ;;
  esac
}

BootstrapFreeBsd() {
  $SUDO pkg install -Ay \
    python \
    py27-virtualenv \
    augeas \
    libffi
}

BootstrapMac() {
  if hash brew 2>/dev/null; then
    echo "Using Homebrew to install dependencies..."
    pkgman=brew
    pkgcmd="brew install"
  elif hash port 2>/dev/null; then
    echo "Using MacPorts to install dependencies..."
    pkgman=port
    pkgcmd="$SUDO port install"
  else
    echo "No Homebrew/MacPorts; installing Homebrew..."
    ruby -e "$(curl -fsSL https://raw.githubusercontent.com/Homebrew/install/master/install)"
    pkgman=brew
    pkgcmd="brew install"
  fi

  $pkgcmd augeas
  if [ "$(which python)" = "/System/Library/Frameworks/Python.framework/Versions/2.7/bin/python" \
      -o "$(which python)" = "/usr/bin/python" ]; then
    # We want to avoid using the system Python because it requires root to use pip.
    # python.org, MacPorts or HomeBrew Python installations should all be OK.
    echo "Installing python..."
    $pkgcmd python
  fi

  # Workaround for _dlopen not finding augeas on OS X
  if [ "$pkgman" = "port" ] && ! [ -e "/usr/local/lib/libaugeas.dylib" ] && [ -e "/opt/local/lib/libaugeas.dylib" ]; then
    echo "Applying augeas workaround"
    $SUDO mkdir -p /usr/local/lib/
    $SUDO ln -s /opt/local/lib/libaugeas.dylib /usr/local/lib/
  fi

  if ! hash pip 2>/dev/null; then
      echo "pip not installed"
      echo "Installing pip..."
      curl --silent --show-error --retry 5 https://bootstrap.pypa.io/get-pip.py | python
  fi

  if ! hash virtualenv 2>/dev/null; then
      echo "virtualenv not installed."
      echo "Installing with pip..."
      pip install virtualenv
  fi
}

BootstrapSmartOS() {
  pkgin update
  pkgin -y install 'gcc49' 'py27-augeas' 'py27-virtualenv'
}

BootstrapMageiaCommon() {
    if ! $SUDO urpmi --force  \
           python \
           libpython-devel \
           python-virtualenv
    then
      echo "Could not install Python dependencies. Aborting bootstrap!"
      exit 1
    fi

    if ! $SUDO urpmi --force \
           git \
           gcc \
           python-augeas \
           libopenssl-devel \
           libffi-devel \
           rootcerts
    then
        echo "Could not install additional dependencies. Aborting bootstrap!"
        exit 1
    fi
}


# Install required OS packages:
Bootstrap() {
  if [ -f /etc/debian_version ]; then
    echo "Bootstrapping dependencies for Debian-based OSes..."
    BootstrapDebCommon
  elif [ -f /etc/mageia-release ] ; then
    # Mageia has both /etc/mageia-release and /etc/redhat-release
    ExperimentalBootstrap "Mageia" BootstrapMageiaCommon
  elif [ -f /etc/redhat-release ]; then
    echo "Bootstrapping dependencies for RedHat-based OSes..."
    BootstrapRpmCommon
  elif [ -f /etc/os-release ] && `grep -q openSUSE /etc/os-release` ; then
    echo "Bootstrapping dependencies for openSUSE-based OSes..."
    BootstrapSuseCommon
  elif [ -f /etc/arch-release ]; then
    if [ "$DEBUG" = 1 ]; then
      echo "Bootstrapping dependencies for Archlinux..."
      BootstrapArchCommon
    else
      echo "Please use pacman to install letsencrypt packages:"
      echo "# pacman -S certbot certbot-apache"
      echo
      echo "If you would like to use the virtualenv way, please run the script again with the"
      echo "--debug flag."
      exit 1
    fi
  elif [ -f /etc/manjaro-release ]; then
    ExperimentalBootstrap "Manjaro Linux" BootstrapArchCommon
  elif [ -f /etc/gentoo-release ]; then
    ExperimentalBootstrap "Gentoo" BootstrapGentooCommon
  elif uname | grep -iq FreeBSD ; then
    ExperimentalBootstrap "FreeBSD" BootstrapFreeBsd
  elif uname | grep -iq Darwin ; then
    ExperimentalBootstrap "Mac OS X" BootstrapMac
  elif [ -f /etc/issue ] && grep -iq "Amazon Linux" /etc/issue ; then
    ExperimentalBootstrap "Amazon Linux" BootstrapRpmCommon
  elif [ -f /etc/product ] && grep -q "Joyent Instance" /etc/product ; then
    ExperimentalBootstrap "Joyent SmartOS Zone" BootstrapSmartOS
  else
    echo "Sorry, I don't know how to bootstrap Certbot on your operating system!"
    echo
    echo "You will need to bootstrap, configure virtualenv, and run pip install manually."
    echo "Please see https://letsencrypt.readthedocs.org/en/latest/contributing.html#prerequisites"
    echo "for more info."
    exit 1
  fi
}

TempDir() {
  mktemp -d 2>/dev/null || mktemp -d -t 'le'  # Linux || OS X
}



if [ "$1" = "--le-auto-phase2" ]; then
  # Phase 2: Create venv, install LE, and run.

  shift 1  # the --le-auto-phase2 arg
  if [ -f "$VENV_BIN/letsencrypt" ]; then
    # --version output ran through grep due to python-cryptography DeprecationWarnings
    # grep for both certbot and letsencrypt until certbot and shim packages have been released
    INSTALLED_VERSION=$("$VENV_BIN/letsencrypt" --version 2>&1 | grep "^certbot\|^letsencrypt" | cut -d " " -f 2)
  else
    INSTALLED_VERSION="none"
  fi
  if [ "$LE_AUTO_VERSION" != "$INSTALLED_VERSION" ]; then
    echo "Creating virtual environment..."
    DeterminePythonVersion
    rm -rf "$VENV_PATH"
    if [ "$VERBOSE" = 1 ]; then
      virtualenv --no-site-packages --python "$LE_PYTHON" "$VENV_PATH"
    else
      virtualenv --no-site-packages --python "$LE_PYTHON" "$VENV_PATH" > /dev/null
    fi

    echo "Installing Python packages..."
    TEMP_DIR=$(TempDir)
    trap 'rm -rf "$TEMP_DIR"' EXIT
    # There is no $ interpolation due to quotes on starting heredoc delimiter.
    # -------------------------------------------------------------------------
    cat << "UNLIKELY_EOF" > "$TEMP_DIR/letsencrypt-auto-requirements.txt"
# This is the flattened list of packages certbot-auto installs. To generate
# this, do
# `pip install --no-cache-dir -e acme -e . -e certbot-apache -e certbot-nginx`,
# and then use `hashin` or a more secure method to gather the hashes.

# Hashin example:
# pip install hashin
# hashin -r letsencrypt-auto-requirements.txt cryptography==1.5.2
# sets the new certbot-auto pinned version of cryptography to 1.5.2

argparse==1.4.0 \
    --hash=sha256:c31647edb69fd3d465a847ea3157d37bed1f95f19760b11a47aa91c04b666314 \
    --hash=sha256:62b089a55be1d8949cd2bc7e0df0bddb9e028faefc8c32038cc84862aefdd6e4

# This comes before cffi because cffi will otherwise install an unchecked
# version via setup_requires.
pycparser==2.14 \
    --hash=sha256:7959b4a74abdc27b312fed1c21e6caf9309ce0b29ea86b591fd2e99ecdf27f73

cffi==1.4.2 \
    --hash=sha256:53c1c9ddb30431513eb7f3cdef0a3e06b0f1252188aaa7744af0f5a4cd45dbaf \
    --hash=sha256:a568f49dfca12a8d9f370187257efc58a38109e1eee714d928561d7a018a64f8 \
    --hash=sha256:809c6ca8cfbcaeebfbd432b4576001b40d38ff2463773cb57577d75e1a020bc3 \
    --hash=sha256:86cdca2cd9cba41422230390df17dfeaa9f344a911e3975c8be9da57b35548e9 \
    --hash=sha256:24b13db84aec385ca23c7b8ded83ef8bb4177bc181d14758f9f975be5d020d86 \
    --hash=sha256:969aeffd7c0e097f6be1efd682c156ae226591a0793a94b6c2d5e4293f4c8d4e \
    --hash=sha256:000f358d4b0fa249feaab9c1ce7d5b2fe7e02e7bdf6806c26418505fc685e268 \
    --hash=sha256:a9d86f460bbd8358a2d513ad779e3f3fc878e3b93a00b5002faebf616ffe6b9c \
    --hash=sha256:3127b3ab33eb23ccac071f9a0802748e5cf7c5cbcd02482bb063e35b41dbb0b0 \
    --hash=sha256:e2b2d42236469a40224d39e7b6c60575f388b2f423f354c7ee90a5b7f58c8065 \
    --hash=sha256:8c2dccafee89b1b424b0bec6ad2dd9622c949d2024e929f5da1ed801eac75f1d \
    --hash=sha256:a4de7a4d11aed488bab4fb14f4988587a829bece5a20433f780d6e33b08083cb \
    --hash=sha256:5ca8fe30425265a49274e4b0213a1bc98f4b13449ae5e96f984771e5d83e58c1 \
    --hash=sha256:a4fd38802f59e714eba81a024f62db710b27dbe27a7ea12e911537327aa84d30 \
    --hash=sha256:86cd6912bbc83e9405d4a73cd7f4b4ee8353652d2dbc7c820106ed5b4d1bab3a \
    --hash=sha256:8f1d177d364ea35900415ae24ca3e471be3d5334ed0419294068c49f45913998
ConfigArgParse==0.10.0 \
    --hash=sha256:3b50a83dd58149dfcee98cb6565265d10b53e9c0a2bca7eeef7fb5f5524890a7
configobj==5.0.6 \
    --hash=sha256:a2f5650770e1c87fb335af19a9b7eb73fc05ccf22144eb68db7d00cd2bcb0902
<<<<<<< HEAD
cryptography==1.5.3 \
    --hash=sha256:e514d92086246b53ae9b048df652cf3036b462e50a6ce9fac6b6253502679991 \
    --hash=sha256:10ee414f4b5af403a0d8f20dfa80f7dad1fc7ae5452ec5af03712d5b6e78c664 \
    --hash=sha256:7234456d1f4345a144ed07af2416c7c0659d4bb599dd1a963103dc8c183b370e \
    --hash=sha256:d3b9587406f94642bd70b3d666b813f446e95f84220c9e416ad94cbfb6be2eaa \
    --hash=sha256:b15fc6b59f1474eef62207c85888afada8acc47fae8198ba2b0197d54538961a \
    --hash=sha256:3b62d65d342704fc07ed171598db2a2775bdf587b1b6abd2cba2261bfe3ccde3 \
    --hash=sha256:059343022ec904c867a13bc55d2573e36c8cfb2c250e30d8a2e9825f253b07ba \
    --hash=sha256:c7897cf13bc8b4ee0215d83cbd51766d87c06b277fcca1f9108595508e5bcfb4 \
    --hash=sha256:9b69e983e5bf83039ddd52e52a28c7faedb2b22bdfb5876377b95aac7d3be63e \
    --hash=sha256:61e40905c426d02b3fae38088dc66ce4ef84830f7eb223dec6b3ac3ccdc676fb \
    --hash=sha256:00783a32bcd91a12177230d35bfcf70a2333ade4a6b607fac94a633a7971c671 \
    --hash=sha256:d11973f49b648cde1ea1a30e496d7557dbfeccd08b3cd9ba58d286a9c274ff8e \
    --hash=sha256:f24bedf28b81932ba6063aec9a826669f5237ea3b755efe04d98b072faa053a5 \
    --hash=sha256:3ab5725367239e3deb9b92e917aa965af3fef008f25b96a3000821869e208181 \
    --hash=sha256:8a53209de822e22b5f73bf4b99e68ac4ccc91051fd6751c8252982983e86a77d \
    --hash=sha256:5a07439d4b1e4197ac202b7eea45e26a6fd65757652dc50f1a63367f711df933 \
    --hash=sha256:26b1c4b40aec7b0074bceabe6e06565aa28176eca7323a31df66ebf89fe916d3 \
    --hash=sha256:eaa4a7b5a6682adcf8d6ebb2a08a008802657643655bb527c95c8a3860253d8e \
    --hash=sha256:8156927dcf8da274ff205ad0612f75c380df45385bacf98531a5b3348c88d135 \
    --hash=sha256:61ec0d792749d0e91e84b1d58b6dfd204806b10b5811f846c2ceca0de028c53a \
    --hash=sha256:26330c88041569ca621cc42274d0ea2667a48b6deab41467272c3aba0b6e8f07 \
    --hash=sha256:cf82ddac919b587f5e44247579b433224cc2e03332d2ea4d89aa70d7e6b64ae5
=======
cryptography==1.5.2 \
    --hash=sha256:9e65f4c0ddcd4a7da3cfc1d87a0c3cf735a859c78f5f11d2346f7dfbc31df51b \
    --hash=sha256:a7e4a0f46ad767d4083faf31f4304301437f3919017203260620efbfeb72792b \
    --hash=sha256:0445831e72e38719e59b1f67b3361a0b43a52cb73ed10be757f6855310c75cb0 \
    --hash=sha256:4871e41cb3345c26b4596739a10c2dafa0a1207cef14ac9cdb923a55d0aa418b \
    --hash=sha256:eefe2e7f31833569d3ac9a4b796298f8d6deb0211c9c89e9f9ae7c774a6e982f \
    --hash=sha256:181f4f9943d95c144aad19264b31a3b7fa3a88a6d6a905fdfdfe985bf1ea0745 \
    --hash=sha256:3c73d538cb494924929a61376ecd7f802b28b12139546b9775d66ce8071efaf9 \
    --hash=sha256:713a68355550423dfb9167ed2365c1ad3aab1644cd7dcaf42afecc1e1d460dc5 \
    --hash=sha256:bf90be94e599ab3097f261ca606bad8c75b54eaeaaacfd0818fe6f2616ef9521 \
    --hash=sha256:446e9a139c87c09a07c9b252a2336bedffe99821f37332d4fc820d3da90d1738 \
    --hash=sha256:f04c00e81d42ec86e0b31a1d91783c3666691a85239f6daecfcda2cbe6c15f28 \
    --hash=sha256:5a7b9d10ef04e9cbbf0d9ba6a3502a1cc9176510e89522575d3e338f188eccfe \
    --hash=sha256:f2c35caf388e1f503b10c78ced239441f383c2b3d96e1b1c6fe04d56335af84e \
    --hash=sha256:f2b89bca3cd0efc7feb9aad0c8662508b4de3f26118808881868395ae32be337 \
    --hash=sha256:0194794e6bfc87a0fdb6e197a80ac5ea676e71bc2824281f9ccefb2be56ca2fb \
    --hash=sha256:44a968a20951481c9d8ffec4ba55326aa6d903c065568d0523600179ffd3976d \
    --hash=sha256:cd9a1734b0818ff57728affeb2444a2465a006e8a1eeee9d59ee4b5727a67ee7 \
    --hash=sha256:eb7f016eca0188bd310e2bd05b379ba378cd83b8962899e58f0f91feca607e47 \
    --hash=sha256:050caca01c8a67b4f1b10f2eca085c00154d1553a983d4ff7dfe2add9a270eaa \
    --hash=sha256:ef5692b5e44587e92b1231154bec5c7d0a262c75c4be754a6e605de8614145c6 \
    --hash=sha256:b634baf73c2b2f0e9c338434531aca3adffef47e78cba909da0ddcc9448f1c84 \
    --hash=sha256:eb8875736734e8e870b09be43b17f40472dc189b1c422a952fa8580768204832
>>>>>>> 8c1aa3ef
enum34==1.1.2 \
    --hash=sha256:2475d7fcddf5951e92ff546972758802de5260bf409319a9f1934e6bbc8b1dc7 \
    --hash=sha256:35907defb0f992b75ab7788f65fedc1cf20ffa22688e0e6f6f12afc06b3ea501
funcsigs==0.4 \
    --hash=sha256:ff5ad9e2f8d9e5d1e8bbfbcf47722ab527cf0d51caeeed9da6d0f40799383fde \
    --hash=sha256:d83ce6df0b0ea6618700fe1db353526391a8a3ada1b7aba52fed7a61da772033
idna==2.0 \
    --hash=sha256:9b2fc50bd3c4ba306b9651b69411ef22026d4d8335b93afc2214cef1246ce707 \
    --hash=sha256:16199aad938b290f5be1057c0e1efc6546229391c23cea61ca940c115f7d3d3b
ipaddress==1.0.16 \
    --hash=sha256:935712800ce4760701d89ad677666cd52691fd2f6f0b340c8b4239a3c17988a5 \
    --hash=sha256:5a3182b322a706525c46282ca6f064d27a02cffbd449f9f47416f1dc96aa71b0
linecache2==1.0.0 \
    --hash=sha256:e78be9c0a0dfcbac712fe04fbf92b96cddae80b1b842f24248214c8496f006ef \
    --hash=sha256:4b26ff4e7110db76eeb6f5a7b64a82623839d595c2038eeda662f2a2db78e97c
ndg-httpsclient==0.4.0 \
    --hash=sha256:e8c155fdebd9c4bcb0810b4ed01ae1987554b1ee034dd7532d7b8fdae38a6274
ordereddict==1.1 \
    --hash=sha256:1c35b4ac206cef2d24816c89f89cf289dd3d38cf7c449bb3fab7bf6d43f01b1f
parsedatetime==2.1 \
    --hash=sha256:ce9d422165cf6e963905cd5f74f274ebf7cc98c941916169178ef93f0e557838 \
    --hash=sha256:17c578775520c99131634e09cfca5a05ea9e1bd2a05cd06967ebece10df7af2d
pbr==1.8.1 \
    --hash=sha256:46c8db75ae75a056bd1cc07fa21734fe2e603d11a07833ecc1eeb74c35c72e0c \
    --hash=sha256:e2127626a91e6c885db89668976db31020f0af2da728924b56480fc7ccf09649
pyasn1==0.1.9 \
    --hash=sha256:61f9d99e3cef65feb1bfe3a2eef7a93eb93819d345bf54bcd42f4e63d5204dae \
    --hash=sha256:1802a6dd32045e472a419db1441aecab469d33e0d2749e192abdec52101724af \
    --hash=sha256:35025cd9422c96504912f04e2f15fe79390a8597b430c2ca5d0534cf9309ffa0 \
    --hash=sha256:2f96ed5a0c329ca16230b326ca12b7461ec8f65e0be3e4f997516f36bf82a345 \
    --hash=sha256:28fee44217991cfad9e6a0b9f7e3f26041e21ebc96629e94e585ccd05d49fa65 \
    --hash=sha256:326e7a854a17fab07691204747695f8f692d674588a355c441fb14f660bf4e68 \
    --hash=sha256:cda5a90485709ca6795c86056c3e5fe7266028b05e53f1d527fdf93a6365a6b8 \
    --hash=sha256:0cb2a14742b543fdd68f931a14ce3829186ed2b1b2267a06787388c96b2dd9be \
    --hash=sha256:5191ff6b9126d2c039dd87f8ff025bed274baf07fa78afa46f556b1ad7265d6e \
    --hash=sha256:8323e03637b2d072cc7041300bac6ec448c3c28950ab40376036788e9a1af629 \
    --hash=sha256:853cacd96d1f701ddd67aa03ecc05f51890135b7262e922710112f12a2ed2a7f
pyopenssl==16.0.0 \
    --hash=sha256:5add70cf00273bf957ca31fdb0df9b0ae4639e081897d5f86a0ae1f104901230 \
    --hash=sha256:363d10ee43d062285facf4e465f4f5163f9f702f9134f0a5896f134cbb92d17d
pyparsing==2.1.8 \
    --hash=sha256:2f0f5ceb14eccd5aef809d6382e87df22ca1da583c79f6db01675ce7d7f49c18 \
    --hash=sha256:03a4869b9f3493807ee1f1cb405e6d576a1a2ca4d81a982677c0c1ad6177c56b \
    --hash=sha256:ab09aee814c0241ff0c503cff30018219fe1fc14501d89f406f4664a0ec9fbcd \
    --hash=sha256:6e9a7f052f8e26bcf749e4033e3115b6dc7e3c85aafcb794b9a88c9d9ef13c97 \
    --hash=sha256:9f463a6bcc4eeb6c08f1ed84439b17818e2085937c0dee0d7674ac127c67c12b \
    --hash=sha256:3626b4d81cfb300dad57f52f2f791caaf7b06c09b368c0aa7b868e53a5775424 \
    --hash=sha256:367b90cc877b46af56d4580cd0ae278062903f02b8204ab631f5a2c0f50adfd0 \
    --hash=sha256:9f1ea360086cd68681e7f4ca8f1f38df47bf81942a0d76a9673c2d23eff35b13
pyRFC3339==1.0 \
    --hash=sha256:eea31835c56e2096af4363a5745a784878a61d043e247d3a6d6a0a32a9741f56 \
    --hash=sha256:8dfbc6c458b8daba1c0f3620a8c78008b323a268b27b7359e92a4ae41325f535
python-augeas==0.5.0 \
    --hash=sha256:67d59d66cdba8d624e0389b87b2a83a176f21f16a87553b50f5703b23f29bac2
pytz==2015.7 \
    --hash=sha256:3abe6a6d3fc2fbbe4c60144211f45da2edbe3182a6f6511af6bbba0598b1f992 \
    --hash=sha256:939ef9c1e1224d980405689a97ffcf7828c56d1517b31d73464356c1f2b7769e \
    --hash=sha256:ead4aefa7007249e05e51b01095719d5a8dd95760089f5730aac5698b1932918 \
    --hash=sha256:3cca0df08bd0ed98432390494ce3ded003f5e661aa460be7a734bffe35983605 \
    --hash=sha256:3ede470d3d17ba3c07638dfa0d10452bc1b6e5ad326127a65ba77e6aaeb11bec \
    --hash=sha256:68c47964f7186eec306b13629627722b9079cd4447ed9e5ecaecd4eac84ca734 \
    --hash=sha256:dd5d3991950aae40a6c81de1578942e73d629808cefc51d12cd157980e6cfc18 \
    --hash=sha256:a77c52062c07eb7c7b30545dbc73e32995b7e117eea750317b5cb5c7a4618f14 \
    --hash=sha256:81af9aec4bc960a9a0127c488f18772dae4634689233f06f65443e7b11ebeb51 \
    --hash=sha256:e079b1dadc5c06246cc1bb6fe1b23a50b1d1173f2edd5104efd40bb73a28f406 \
    --hash=sha256:fbd26746772c24cb93c8b97cbdad5cb9e46c86bbdb1b9d8a743ee00e2fb1fc5d \
    --hash=sha256:99266ef30a37e43932deec2b7ca73e83c8dbc3b9ff703ec73eca6b1dae6befea \
    --hash=sha256:8b6ce1c993909783bc96e0b4f34ea223bff7a4df2c90bdb9c4e0f1ac928689e3
requests==2.9.1 \
    --hash=sha256:113fbba5531a9e34945b7d36b33a084e8ba5d0664b703c81a7c572d91919a5b8 \
    --hash=sha256:c577815dd00f1394203fc44eb979724b098f88264a9ef898ee45b8e5e9cf587f
six==1.10.0 \
    --hash=sha256:0ff78c403d9bccf5a425a6d31a12aa6b47f1c21ca4dc2573a7e2f32a97335eb1 \
    --hash=sha256:105f8d68616f8248e24bf0e9372ef04d3cc10104f1980f54d57b2ce73a5ad56a
traceback2==1.4.0 \
    --hash=sha256:8253cebec4b19094d67cc5ed5af99bf1dba1285292226e98a31929f87a5d6b23 \
    --hash=sha256:05acc67a09980c2ecfedd3423f7ae0104839eccb55fc645773e1caa0951c3030
unittest2==1.1.0 \
    --hash=sha256:13f77d0875db6d9b435e1d4f41e74ad4cc2eb6e1d5c824996092b3430f088bb8 \
    --hash=sha256:22882a0e418c284e1f718a822b3b022944d53d2d908e1690b319a9d3eb2c0579
zope.component==4.2.2 \
    --hash=sha256:282c112b55dd8e3c869a3571f86767c150ab1284a9ace2bdec226c592acaf81a
zope.event==4.1.0 \
    --hash=sha256:dc7a59a2fd91730d3793131a5d261b29e93ec4e2a97f1bc487ce8defee2fe786
zope.interface==4.1.3 \
    --hash=sha256:f07b631f7a601cd8cbd3332d54f43142c7088a83299f859356f08d1d4d4259b3 \
    --hash=sha256:de5cca083b9439d8002fb76bbe6b4998c5a5a721fab25b84298967f002df4c94 \
    --hash=sha256:6788416f7ea7f5b8a97be94825377aa25e8bdc73463e07baaf9858b29e737077 \
    --hash=sha256:6f3230f7254518201e5a3708cbb2de98c848304f06e3ded8bfb39e5825cba2e1 \
    --hash=sha256:5fa575a5240f04200c3088427d0d4b7b737f6e9018818a51d8d0f927a6a2517a \
    --hash=sha256:522194ad6a545735edd75c8a83f48d65d1af064e432a7d320d64f56bafc12e99 \
    --hash=sha256:e8c7b2d40943f71c99148c97f66caa7f5134147f57423f8db5b4825099ce9a09 \
    --hash=sha256:279024f0208601c3caa907c53876e37ad88625f7eaf1cb3842dbe360b2287017 \
    --hash=sha256:2e221a9eec7ccc58889a278ea13dcfed5ef939d80b07819a9a8b3cb1c681484f \
    --hash=sha256:69118965410ec86d44dc6b9017ee3ddbd582e0c0abeef62b3a19dbf6c8ad132b \
    --hash=sha256:d04df8686ec864d0cade8cf199f7f83aecd416109a20834d568f8310ded12dea \
    --hash=sha256:e75a947e15ee97e7e71e02ea302feb2fc62d3a2bb4668bf9dfbed43a506ac7e7 \
    --hash=sha256:4e45d22fb883222a5ab9f282a116fec5ee2e8d1a568ccff6a2d75bbd0eb6bcfc \
    --hash=sha256:bce9339bb3c7a55e0803b63d21c5839e8e479bc85c4adf42ae415b72f94facb2 \
    --hash=sha256:928138365245a0e8869a5999fbcc2a45475a0a6ed52a494d60dbdc540335fedd \
    --hash=sha256:0d841ba1bb840eea0e6489dc5ecafa6125554971f53b5acb87764441e61bceba \
    --hash=sha256:b09c8c1d47b3531c400e0195697f1414a63221de6ef478598a4f1460f7d9a392
mock==1.0.1 \
    --hash=sha256:b839dd2d9c117c701430c149956918a423a9863b48b09c90e30a6013e7d2f44f \
    --hash=sha256:8f83080daa249d036cbccfb8ae5cc6ff007b88d6d937521371afabe7b19badbc
letsencrypt==0.7.0 \
    --hash=sha256:105a5fb107e45bcd0722eb89696986dcf5f08a86a321d6aef25a0c7c63375ade \
    --hash=sha256:c36e532c486a7e92155ee09da54b436a3c420813ec1c590b98f635d924720de9

# THE LINES BELOW ARE EDITED BY THE RELEASE SCRIPT; ADD ALL DEPENDENCIES ABOVE.

acme==0.9.3 \
    --hash=sha256:d18ce17a75ad24d27981dfaef0524aa905eab757b267e027162b56a8967ab8fb \
    --hash=sha256:a6eff1f955eb2e4316abd9aa2fedb6d9345e6b5b8a2d64ea0ad35e05d6124099
certbot==0.9.3 \
    --hash=sha256:a87ef4c53c018df4e52ee2f2e906ad16bbb37789f29e6f284c495a2eb4d9b243 \
    --hash=sha256:68149cb8392b29f5d5246e7226d25f913f2b10482bf3bc7368e8c8821d25f3b0
certbot-apache==0.9.3 \
    --hash=sha256:f379b1053e10709692654d7a6fcea9eaed19b66c49a753b61e31bd06a04b0aac \
    --hash=sha256:a5d98cf972072de08f984db4e6a7f20269f3f023c43f6d4e781fe43be7c10086
certbot-nginx==0.9.3 \
    --hash=sha256:3c26f18f0b57550f069263bd9b2984ef33eab6693e7796611c1b2cc16574069c \
    --hash=sha256:7337a2e90e0b28a1ab09e31d9fb81c6d78e6453500c824c0f18bab5d31b63058

UNLIKELY_EOF
    # -------------------------------------------------------------------------
    cat << "UNLIKELY_EOF" > "$TEMP_DIR/pipstrap.py"
#!/usr/bin/env python
"""A small script that can act as a trust root for installing pip 8

Embed this in your project, and your VCS checkout is all you have to trust. In
a post-peep era, this lets you claw your way to a hash-checking version of pip,
with which you can install the rest of your dependencies safely. All it assumes
is Python 2.6 or better and *some* version of pip already installed. If
anything goes wrong, it will exit with a non-zero status code.

"""
# This is here so embedded copies are MIT-compliant:
# Copyright (c) 2016 Erik Rose
#
# Permission is hereby granted, free of charge, to any person obtaining a copy
# of this software and associated documentation files (the "Software"), to
# deal in the Software without restriction, including without limitation the
# rights to use, copy, modify, merge, publish, distribute, sublicense, and/or
# sell copies of the Software, and to permit persons to whom the Software is
# furnished to do so, subject to the following conditions:
#
# The above copyright notice and this permission notice shall be included in
# all copies or substantial portions of the Software.
from __future__ import print_function
from hashlib import sha256
from os.path import join
from pipes import quote
from shutil import rmtree
try:
    from subprocess import check_output
except ImportError:
    from subprocess import CalledProcessError, PIPE, Popen

    def check_output(*popenargs, **kwargs):
        if 'stdout' in kwargs:
            raise ValueError('stdout argument not allowed, it will be '
                             'overridden.')
        process = Popen(stdout=PIPE, *popenargs, **kwargs)
        output, unused_err = process.communicate()
        retcode = process.poll()
        if retcode:
            cmd = kwargs.get("args")
            if cmd is None:
                cmd = popenargs[0]
            raise CalledProcessError(retcode, cmd)
        return output
from sys import exit, version_info
from tempfile import mkdtemp
try:
    from urllib2 import build_opener, HTTPHandler, HTTPSHandler
except ImportError:
    from urllib.request import build_opener, HTTPHandler, HTTPSHandler
try:
    from urlparse import urlparse
except ImportError:
    from urllib.parse import urlparse  # 3.4


__version__ = 1, 1, 1


# wheel has a conditional dependency on argparse:
maybe_argparse = (
    [('https://pypi.python.org/packages/source/a/argparse/'
      'argparse-1.4.0.tar.gz',
      '62b089a55be1d8949cd2bc7e0df0bddb9e028faefc8c32038cc84862aefdd6e4')]
    if version_info < (2, 7, 0) else [])


PACKAGES = maybe_argparse + [
    # Pip has no dependencies, as it vendors everything:
    ('https://pypi.python.org/packages/source/p/pip/pip-8.0.3.tar.gz',
     '30f98b66f3fe1069c529a491597d34a1c224a68640c82caf2ade5f88aa1405e8'),
    # This version of setuptools has only optional dependencies:
    ('https://pypi.python.org/packages/source/s/setuptools/'
     'setuptools-20.2.2.tar.gz',
     '24fcfc15364a9fe09a220f37d2dcedc849795e3de3e4b393ee988e66a9cbd85a'),
    ('https://pypi.python.org/packages/source/w/wheel/wheel-0.29.0.tar.gz',
     '1ebb8ad7e26b448e9caa4773d2357849bf80ff9e313964bcaf79cbf0201a1648')
]


class HashError(Exception):
    def __str__(self):
        url, path, actual, expected = self.args
        return ('{url} did not match the expected hash {expected}. Instead, '
                'it was {actual}. The file (left at {path}) may have been '
                'tampered with.'.format(**locals()))


def hashed_download(url, temp, digest):
    """Download ``url`` to ``temp``, make sure it has the SHA-256 ``digest``,
    and return its path."""
    # Based on pip 1.4.1's URLOpener but with cert verification removed. Python
    # >=2.7.9 verifies HTTPS certs itself, and, in any case, the cert
    # authenticity has only privacy (not arbitrary code execution)
    # implications, since we're checking hashes.
    def opener():
        opener = build_opener(HTTPSHandler())
        # Strip out HTTPHandler to prevent MITM spoof:
        for handler in opener.handlers:
            if isinstance(handler, HTTPHandler):
                opener.handlers.remove(handler)
        return opener

    def read_chunks(response, chunk_size):
        while True:
            chunk = response.read(chunk_size)
            if not chunk:
                break
            yield chunk

    response = opener().open(url)
    path = join(temp, urlparse(url).path.split('/')[-1])
    actual_hash = sha256()
    with open(path, 'wb') as file:
        for chunk in read_chunks(response, 4096):
            file.write(chunk)
            actual_hash.update(chunk)

    actual_digest = actual_hash.hexdigest()
    if actual_digest != digest:
        raise HashError(url, path, actual_digest, digest)
    return path


def main():
    temp = mkdtemp(prefix='pipstrap-')
    try:
        downloads = [hashed_download(url, temp, digest)
                     for url, digest in PACKAGES]
        check_output('pip install --no-index --no-deps -U ' +
                     ' '.join(quote(d) for d in downloads),
                     shell=True)
    except HashError as exc:
        print(exc)
    except Exception:
        rmtree(temp)
        raise
    else:
        rmtree(temp)
        return 0
    return 1


if __name__ == '__main__':
    exit(main())

UNLIKELY_EOF
    # -------------------------------------------------------------------------
    # Set PATH so pipstrap upgrades the right (v)env:
    PATH="$VENV_BIN:$PATH" "$VENV_BIN/python" "$TEMP_DIR/pipstrap.py"
    set +e
    if [ "$VERBOSE" = 1 ]; then
      "$VENV_BIN/pip" install --no-cache-dir --require-hashes -r "$TEMP_DIR/letsencrypt-auto-requirements.txt"
    else
      PIP_OUT=`"$VENV_BIN/pip" install --no-cache-dir --require-hashes -r "$TEMP_DIR/letsencrypt-auto-requirements.txt" 2>&1`
    fi
    PIP_STATUS=$?
    set -e
    if [ "$PIP_STATUS" != 0 ]; then
      # Report error. (Otherwise, be quiet.)
      echo "Had a problem while installing Python packages."
      if [ "$VERBOSE" != 1 ]; then
        echo "$PIP_OUT"
      fi
      rm -rf "$VENV_PATH"
      exit 1
    fi
    echo "Installation succeeded."
  fi
  if [ -n "$SUDO" ]; then
    # SUDO is su wrapper or sudo
    if [  "$QUIET" != 1 ]; then
      echo "Requesting root privileges to run certbot..."
      echo "  $VENV_BIN/letsencrypt" "$@"
    fi
  fi
  if [ -z "$SUDO_ENV" ] ; then
    # SUDO is su wrapper / noop
    $SUDO "$VENV_BIN/letsencrypt" "$@"
  else
    # sudo
    $SUDO "$SUDO_ENV" "$VENV_BIN/letsencrypt" "$@"
  fi

else
  # Phase 1: Upgrade certbot-auto if neceesary, then self-invoke.
  #
  # Each phase checks the version of only the thing it is responsible for
  # upgrading. Phase 1 checks the version of the latest release of
  # certbot-auto (which is always the same as that of the certbot
  # package). Phase 2 checks the version of the locally installed certbot.

  if [ ! -f "$VENV_BIN/letsencrypt" ]; then
    if [ "$HELP" = 1 ]; then
      echo "$USAGE"
      exit 0
    fi
    # If it looks like we've never bootstrapped before, bootstrap:
    Bootstrap
  fi
  if [ "$OS_PACKAGES_ONLY" = 1 ]; then
    echo "OS packages installed."
    exit 0
  fi

  if [ "$NO_SELF_UPGRADE" != 1 ]; then
    TEMP_DIR=$(TempDir)
    trap 'rm -rf "$TEMP_DIR"' EXIT
    # ---------------------------------------------------------------------------
    cat << "UNLIKELY_EOF" > "$TEMP_DIR/fetch.py"
"""Do downloading and JSON parsing without additional dependencies. ::

    # Print latest released version of LE to stdout:
    python fetch.py --latest-version

    # Download letsencrypt-auto script from git tag v1.2.3 into the folder I'm
    # in, and make sure its signature verifies:
    python fetch.py --le-auto-script v1.2.3

On failure, return non-zero.

"""
from distutils.version import LooseVersion
from json import loads
from os import devnull, environ
from os.path import dirname, join
import re
from subprocess import check_call, CalledProcessError
from sys import argv, exit
from urllib2 import build_opener, HTTPHandler, HTTPSHandler, HTTPError

PUBLIC_KEY = environ.get('LE_AUTO_PUBLIC_KEY', """-----BEGIN PUBLIC KEY-----
MIIBIjANBgkqhkiG9w0BAQEFAAOCAQ8AMIIBCgKCAQEA6MR8W/galdxnpGqBsYbq
OzQb2eyW15YFjDDEMI0ZOzt8f504obNs920lDnpPD2/KqgsfjOgw2K7xWDJIj/18
xUvWPk3LDkrnokNiRkA3KOx3W6fHycKL+zID7zy+xZYBuh2fLyQtWV1VGQ45iNRp
9+Zo7rH86cdfgkdnWTlNSHyTLW9NbXvyv/E12bppPcEvgCTAQXgnDVJ0/sqmeiij
n9tTFh03aM+R2V/21h8aTraAS24qiPCz6gkmYGC8yr6mglcnNoYbsLNYZ69zF1XH
cXPduCPdPdfLlzVlKK1/U7hkA28eG3BIAMh6uJYBRJTpiGgaGdPd7YekUB8S6cy+
CQIDAQAB
-----END PUBLIC KEY-----
""")

class ExpectedError(Exception):
    """A novice-readable exception that also carries the original exception for
    debugging"""


class HttpsGetter(object):
    def __init__(self):
        """Build an HTTPS opener."""
        # Based on pip 1.4.1's URLOpener
        # This verifies certs on only Python >=2.7.9.
        self._opener = build_opener(HTTPSHandler())
        # Strip out HTTPHandler to prevent MITM spoof:
        for handler in self._opener.handlers:
            if isinstance(handler, HTTPHandler):
                self._opener.handlers.remove(handler)

    def get(self, url):
        """Return the document contents pointed to by an HTTPS URL.

        If something goes wrong (404, timeout, etc.), raise ExpectedError.

        """
        try:
            return self._opener.open(url).read()
        except (HTTPError, IOError) as exc:
            raise ExpectedError("Couldn't download %s." % url, exc)


def write(contents, dir, filename):
    """Write something to a file in a certain directory."""
    with open(join(dir, filename), 'w') as file:
        file.write(contents)


def latest_stable_version(get):
    """Return the latest stable release of letsencrypt."""
    metadata = loads(get(
        environ.get('LE_AUTO_JSON_URL',
                    'https://pypi.python.org/pypi/certbot/json')))
    # metadata['info']['version'] actually returns the latest of any kind of
    # release release, contrary to https://wiki.python.org/moin/PyPIJSON.
    # The regex is a sufficient regex for picking out prereleases for most
    # packages, LE included.
    return str(max(LooseVersion(r) for r
                   in metadata['releases'].iterkeys()
                   if re.match('^[0-9.]+$', r)))


def verified_new_le_auto(get, tag, temp_dir):
    """Return the path to a verified, up-to-date letsencrypt-auto script.

    If the download's signature does not verify or something else goes wrong
    with the verification process, raise ExpectedError.

    """
    le_auto_dir = environ.get(
        'LE_AUTO_DIR_TEMPLATE',
        'https://raw.githubusercontent.com/certbot/certbot/%s/'
        'letsencrypt-auto-source/') % tag
    write(get(le_auto_dir + 'letsencrypt-auto'), temp_dir, 'letsencrypt-auto')
    write(get(le_auto_dir + 'letsencrypt-auto.sig'), temp_dir, 'letsencrypt-auto.sig')
    write(PUBLIC_KEY, temp_dir, 'public_key.pem')
    try:
        with open(devnull, 'w') as dev_null:
            check_call(['openssl', 'dgst', '-sha256', '-verify',
                        join(temp_dir, 'public_key.pem'),
                        '-signature',
                        join(temp_dir, 'letsencrypt-auto.sig'),
                        join(temp_dir, 'letsencrypt-auto')],
                       stdout=dev_null,
                       stderr=dev_null)
    except CalledProcessError as exc:
        raise ExpectedError("Couldn't verify signature of downloaded "
                            "certbot-auto.", exc)


def main():
    get = HttpsGetter().get
    flag = argv[1]
    try:
        if flag == '--latest-version':
            print latest_stable_version(get)
        elif flag == '--le-auto-script':
            tag = argv[2]
            verified_new_le_auto(get, tag, dirname(argv[0]))
    except ExpectedError as exc:
        print exc.args[0], exc.args[1]
        return 1
    else:
        return 0


if __name__ == '__main__':
    exit(main())

UNLIKELY_EOF
    # ---------------------------------------------------------------------------
    DeterminePythonVersion
    if ! REMOTE_VERSION=`"$LE_PYTHON" "$TEMP_DIR/fetch.py" --latest-version` ; then
      echo "WARNING: unable to check for updates."
    elif [ "$LE_AUTO_VERSION" != "$REMOTE_VERSION" ]; then
      echo "Upgrading certbot-auto $LE_AUTO_VERSION to $REMOTE_VERSION..."

      # Now we drop into Python so we don't have to install even more
      # dependencies (curl, etc.), for better flow control, and for the option of
      # future Windows compatibility.
      "$LE_PYTHON" "$TEMP_DIR/fetch.py" --le-auto-script "v$REMOTE_VERSION"

      # Install new copy of certbot-auto.
      # TODO: Deal with quotes in pathnames.
      echo "Replacing certbot-auto..."
      # Clone permissions with cp. chmod and chown don't have a --reference
      # option on OS X or BSD, and stat -c on Linux is stat -f on OS X and BSD:
      $SUDO cp -p "$0" "$TEMP_DIR/letsencrypt-auto.permission-clone"
      $SUDO cp "$TEMP_DIR/letsencrypt-auto" "$TEMP_DIR/letsencrypt-auto.permission-clone"
      # Using mv rather than cp leaves the old file descriptor pointing to the
      # original copy so the shell can continue to read it unmolested. mv across
      # filesystems is non-atomic, doing `rm dest, cp src dest, rm src`, but the
      # cp is unlikely to fail (esp. under sudo) if the rm doesn't.
      $SUDO mv -f "$TEMP_DIR/letsencrypt-auto.permission-clone" "$0"
    fi  # A newer version is available.
  fi  # Self-upgrading is allowed.

  "$0" --le-auto-phase2 "$@"
fi<|MERGE_RESOLUTION|>--- conflicted
+++ resolved
@@ -427,15 +427,20 @@
     app-misc/ca-certificates
     virtual/pkgconfig"
 
+  ASK_OPTION="--ask"
+  if [ "$ASSUME_YES" = 1 ]; then
+    ASK_OPTION=""
+  fi
+
   case "$PACKAGE_MANAGER" in
     (paludis)
       $SUDO cave resolve --preserve-world --keep-targets if-possible $PACKAGES -x
       ;;
     (pkgcore)
-      $SUDO pmerge --noreplace --oneshot $PACKAGES
+      $SUDO pmerge --noreplace --oneshot $ASK_OPTION $PACKAGES
       ;;
     (portage|*)
-      $SUDO emerge --noreplace --oneshot $PACKAGES
+      $SUDO emerge --noreplace --oneshot $ASK_OPTION $PACKAGES
       ;;
   esac
 }
@@ -643,7 +648,6 @@
     --hash=sha256:3b50a83dd58149dfcee98cb6565265d10b53e9c0a2bca7eeef7fb5f5524890a7
 configobj==5.0.6 \
     --hash=sha256:a2f5650770e1c87fb335af19a9b7eb73fc05ccf22144eb68db7d00cd2bcb0902
-<<<<<<< HEAD
 cryptography==1.5.3 \
     --hash=sha256:e514d92086246b53ae9b048df652cf3036b462e50a6ce9fac6b6253502679991 \
     --hash=sha256:10ee414f4b5af403a0d8f20dfa80f7dad1fc7ae5452ec5af03712d5b6e78c664 \
@@ -667,31 +671,6 @@
     --hash=sha256:61ec0d792749d0e91e84b1d58b6dfd204806b10b5811f846c2ceca0de028c53a \
     --hash=sha256:26330c88041569ca621cc42274d0ea2667a48b6deab41467272c3aba0b6e8f07 \
     --hash=sha256:cf82ddac919b587f5e44247579b433224cc2e03332d2ea4d89aa70d7e6b64ae5
-=======
-cryptography==1.5.2 \
-    --hash=sha256:9e65f4c0ddcd4a7da3cfc1d87a0c3cf735a859c78f5f11d2346f7dfbc31df51b \
-    --hash=sha256:a7e4a0f46ad767d4083faf31f4304301437f3919017203260620efbfeb72792b \
-    --hash=sha256:0445831e72e38719e59b1f67b3361a0b43a52cb73ed10be757f6855310c75cb0 \
-    --hash=sha256:4871e41cb3345c26b4596739a10c2dafa0a1207cef14ac9cdb923a55d0aa418b \
-    --hash=sha256:eefe2e7f31833569d3ac9a4b796298f8d6deb0211c9c89e9f9ae7c774a6e982f \
-    --hash=sha256:181f4f9943d95c144aad19264b31a3b7fa3a88a6d6a905fdfdfe985bf1ea0745 \
-    --hash=sha256:3c73d538cb494924929a61376ecd7f802b28b12139546b9775d66ce8071efaf9 \
-    --hash=sha256:713a68355550423dfb9167ed2365c1ad3aab1644cd7dcaf42afecc1e1d460dc5 \
-    --hash=sha256:bf90be94e599ab3097f261ca606bad8c75b54eaeaaacfd0818fe6f2616ef9521 \
-    --hash=sha256:446e9a139c87c09a07c9b252a2336bedffe99821f37332d4fc820d3da90d1738 \
-    --hash=sha256:f04c00e81d42ec86e0b31a1d91783c3666691a85239f6daecfcda2cbe6c15f28 \
-    --hash=sha256:5a7b9d10ef04e9cbbf0d9ba6a3502a1cc9176510e89522575d3e338f188eccfe \
-    --hash=sha256:f2c35caf388e1f503b10c78ced239441f383c2b3d96e1b1c6fe04d56335af84e \
-    --hash=sha256:f2b89bca3cd0efc7feb9aad0c8662508b4de3f26118808881868395ae32be337 \
-    --hash=sha256:0194794e6bfc87a0fdb6e197a80ac5ea676e71bc2824281f9ccefb2be56ca2fb \
-    --hash=sha256:44a968a20951481c9d8ffec4ba55326aa6d903c065568d0523600179ffd3976d \
-    --hash=sha256:cd9a1734b0818ff57728affeb2444a2465a006e8a1eeee9d59ee4b5727a67ee7 \
-    --hash=sha256:eb7f016eca0188bd310e2bd05b379ba378cd83b8962899e58f0f91feca607e47 \
-    --hash=sha256:050caca01c8a67b4f1b10f2eca085c00154d1553a983d4ff7dfe2add9a270eaa \
-    --hash=sha256:ef5692b5e44587e92b1231154bec5c7d0a262c75c4be754a6e605de8614145c6 \
-    --hash=sha256:b634baf73c2b2f0e9c338434531aca3adffef47e78cba909da0ddcc9448f1c84 \
-    --hash=sha256:eb8875736734e8e870b09be43b17f40472dc189b1c422a952fa8580768204832
->>>>>>> 8c1aa3ef
 enum34==1.1.2 \
     --hash=sha256:2475d7fcddf5951e92ff546972758802de5260bf409319a9f1934e6bbc8b1dc7 \
     --hash=sha256:35907defb0f992b75ab7788f65fedc1cf20ffa22688e0e6f6f12afc06b3ea501
