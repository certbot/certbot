--- conflicted
+++ resolved
@@ -317,13 +317,8 @@
         """
         # Search sites-available, httpd.conf for possible virtual hosts
         paths = self.aug.match(
-<<<<<<< HEAD
-            ("/files%ssites-available//*[label()=~regexp('%s')]" %
+            ("/files%s/sites-available//*[label()=~regexp('%s')]" %
              (self.parser.root, parser.case_i("VirtualHost"))))
-=======
-            ("/files%s/sites-available//*[label()=~regexp('%s')]" %
-             (self.parser.root, parser.case_i('VirtualHost'))))
->>>>>>> b80ac49a
         vhs = []
 
         for path in paths:
@@ -443,21 +438,12 @@
         self.reverter.register_file_creation(False, ssl_fp)
 
         try:
-<<<<<<< HEAD
-            orig_file = open(avail_fp, "r")
-            new_file = open(ssl_fp, "w")
-            new_file.write("<IfModule mod_ssl.c>\n")
-            for line in orig_file:
-                new_file.write(line)
-            new_file.write("</IfModule>\n")
-=======
-            with open(avail_fp, 'r') as orig_file:
-                with open(ssl_fp, 'w') as new_file:
+            with open(avail_fp, "r") as orig_file:
+                with open(ssl_fp, "w") as new_file:
                     new_file.write("<IfModule mod_ssl.c>\n")
                     for line in orig_file:
                         new_file.write(line)
                     new_file.write("</IfModule>\n")
->>>>>>> b80ac49a
         except IOError:
             logging.fatal("Error writing/reading to file in make_vhost_ssl")
             sys.exit(49)
@@ -591,15 +577,9 @@
                         "in {}".format(general_v.filep))
             # Add directives to server
             self.parser.add_dir(general_v.path, "RewriteEngine", "On")
-<<<<<<< HEAD
-            self.parser.add_dir(
-                general_v.path, "RewriteRule", CONFIG.REWRITE_HTTPS_ARGS)
-            self.save_notes += ("Redirecting host in %s to ssl vhost in %s\n" %
-=======
             self.parser.add_dir(general_v.path, "RewriteRule",
                                 constants.APACHE_REWRITE_HTTPS_ARGS)
-            self.save_notes += ('Redirecting host in %s to ssl vhost in %s\n' %
->>>>>>> b80ac49a
+            self.save_notes += ("Redirecting host in %s to ssl vhost in %s\n" %
                                 (general_v.filep, ssl_vhost.filep))
             self.save()
 
@@ -901,11 +881,7 @@
         """
         try:
             proc = subprocess.Popen(
-<<<<<<< HEAD
-                ["sudo", "/usr/sbin/apache2ctl", "configtest"],
-=======
-                ['sudo', self.config.apache_ctl, 'configtest'], # TODO: sudo?
->>>>>>> b80ac49a
+                ["sudo", self.config.apache_ctl, "configtest"], # TODO: sudo?
                 stdout=subprocess.PIPE,
                 stderr=subprocess.PIPE)
             stdout, stderr = proc.communicate()
@@ -936,11 +912,7 @@
         """
         try:
             proc = subprocess.Popen(
-<<<<<<< HEAD
-                [CONFIG.APACHE_CTL, "-v"],
-=======
-                [self.config.apache_ctl, '-v'],
->>>>>>> b80ac49a
+                [self.config.apache_ctl, "-v"],
                 stdout=subprocess.PIPE,
                 stderr=subprocess.PIPE)
             text = proc.communicate()[0]
@@ -1040,17 +1012,10 @@
     try:
         # Use check_output so the command will finish before reloading
         # TODO: a2enmod is debian specific...
-<<<<<<< HEAD
-        subprocess.check_call(["sudo", "a2enmod", mod_name],
+        subprocess.check_call(["sudo", apache_enmod, mod_name],  # TODO: sudo?
                               stdout=open("/dev/null", "w"),
                               stderr=open("/dev/null", "w"))
-        apache_restart()
-=======
-        subprocess.check_call(["sudo", apache_enmod, mod_name],  # TODO: sudo?
-                              stdout=open("/dev/null", 'w'),
-                              stderr=open("/dev/null", 'w'))
         apache_restart(apache_init_script)
->>>>>>> b80ac49a
     except (OSError, subprocess.CalledProcessError) as err:
         logging.error("Error enabling mod_%s", mod_name)
         logging.error("Exception: %s", err)
@@ -1071,11 +1036,7 @@
     """
     try:
         proc = subprocess.Popen(
-<<<<<<< HEAD
-            [CONFIG.APACHE_CTL, "-M"],
-=======
-            [apache_ctl, '-M'],
->>>>>>> b80ac49a
+            [apache_ctl, "-M"],
             stdout=subprocess.PIPE,
             stderr=subprocess.PIPE)
         stdout, stderr = proc.communicate()
@@ -1113,11 +1074,7 @@
 
     """
     try:
-<<<<<<< HEAD
-        proc = subprocess.Popen([CONFIG.APACHE2, "restart"],
-=======
-        proc = subprocess.Popen([apache_init_script, 'restart'],
->>>>>>> b80ac49a
+        proc = subprocess.Popen([apache_init_script, "restart"],
                                 stdout=subprocess.PIPE,
                                 stderr=subprocess.PIPE)
         stdout, stderr = proc.communicate()
