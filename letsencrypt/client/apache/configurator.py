"""Apache Configuration based off of Augeas Configurator."""
import logging
import os
import re
import shutil
import socket
import subprocess
import sys

import zope.interface

from letsencrypt.client import augeas_configurator
from letsencrypt.client import challenge_util
from letsencrypt.client import constants
from letsencrypt.client import errors
from letsencrypt.client import interfaces
from letsencrypt.client import le_util

from letsencrypt.client.apache import dvsni
from letsencrypt.client.apache import obj
from letsencrypt.client.apache import parser


# TODO: Augeas sections ie. <VirtualHost>, <IfModule> beginning and closing
# tags need to be the same case, otherwise Augeas doesn't recognize them.
# This is not able to be completely remedied by regular expressions because
# Augeas views <VirtualHost> </Virtualhost> as an error. This will just
# require another check_parsing_errors() after all files are included...
# (after a find_directive search is executed currently). It can be a one
# time check however because all of LE's transactions will ensure
# only properly formed sections are added.

# Note: This protocol works for filenames with spaces in it, the sites are
# properly set up and directives are changed appropriately, but Apache won't
# recognize names in sites-enabled that have spaces. These are not added to the
# Apache configuration. It may be wise to warn the user if they are trying
# to use vhost filenames that contain spaces and offer to change ' ' to '_'

# Note: FILEPATHS and changes to files are transactional.  They are copied
# over before the updates are made to the existing files. NEW_FILES is
# transactional due to the use of register_file_creation()


class ApacheConfigurator(augeas_configurator.AugeasConfigurator):
    # pylint: disable=too-many-instance-attributes,too-many-public-methods
    """Apache configurator.

    State of Configurator: This code has been tested under Ubuntu 12.04
    Apache 2.2 and this code works for Ubuntu 14.04 Apache 2.4. Further
    notes below.

    This class was originally developed for Apache 2.2 and I have been slowly
    transitioning the codebase to work with all of the 2.4 features.
    I have implemented most of the changes... the missing ones are
    mod_ssl.c vs ssl_mod, and I need to account for configuration variables.
    This class can adequately configure most typical configurations but
    is not ready to handle very complex configurations.

    .. todo:: Add support for config file variables Define rootDir /var/www/
    .. todo:: Add proper support for module configuration

    The API of this class will change in the coming weeks as the exact
    needs of clients are clarified with the new and developing protocol.

    :ivar config: Configuration.
    :type config: :class:`~letsencrypt.client.interfaces.IConfig`

    :ivar tup version: version of Apache
    :ivar list vhosts: All vhosts found in the configuration
        (:class:`list` of :class:`letsencrypt.client.apache.obj.VirtualHost`)

    :ivar dict assoc: Mapping between domains and vhosts

    """
    zope.interface.implements(interfaces.IAuthenticator, interfaces.IInstaller)

    def __init__(self, config, version=None):
        """Initialize an Apache Configurator.

        :param tup version: version of Apache as a tuple (2, 4, 7)
            (used mostly for unittesting)

        """
        super(ApacheConfigurator, self).__init__(config)

        # Verify that all directories and files exist with proper permissions
        if os.geteuid() == 0:
            self.verify_setup()

        self.parser = parser.ApacheParser(
            self.aug, self.config.apache_server_root,
            self.config.apache_mod_ssl_conf)
        # Check for errors in parsing files with Augeas
        self.check_parsing_errors("httpd.aug")

        # Set Version
        self.version = self.get_version() if version is None else version

        # Get all of the available vhosts
        self.vhosts = self.get_virtual_hosts()
        # Add name_server association dict
        self.assoc = dict()
        # Add number of outstanding challenges
        self.chall_out = 0

        # Enable mod_ssl if it isn't already enabled
        # This is Let's Encrypt... we enable mod_ssl on initialization :)
        # TODO: attempt to make the check faster... this enable should
        #     be asynchronous as it shouldn't be that time sensitive
        #     on initialization
        self._prepare_server_https()

        self.enhance_func = {"redirect": self._enable_redirect}
        temp_install(self.config.apache_mod_ssl_conf)

    def deploy_cert(self, domain, cert, key, cert_chain=None):
        """Deploys certificate to specified virtual host.

        Currently tries to find the last directives to deploy the cert in
        the VHost associated with the given domain. If it can't find the
        directives, it searches the "included" confs. The function verifies that
        it has located the three directives and finally modifies them to point
        to the correct destination. After the certificate is installed, the
        VirtualHost is enabled if it isn't already.

        .. todo:: Make sure last directive is changed

        .. todo:: Might be nice to remove chain directive if none exists
                  This shouldn't happen within letsencrypt though

        :param str domain: domain to deploy certificate
        :param str cert: certificate filename
        :param str key: private key filename
        :param str cert_chain: certificate chain filename

        """
        vhost = self.choose_vhost(domain)
        path = {}

        path["cert_file"] = self.parser.find_dir(parser.case_i(
            "SSLCertificateFile"), None, vhost.path)
        path["cert_key"] = self.parser.find_dir(parser.case_i(
            "SSLCertificateKeyFile"), None, vhost.path)

        # Only include if a certificate chain is specified
        if cert_chain is not None:
            path["cert_chain"] = self.parser.find_dir(
                parser.case_i("SSLCertificateChainFile"), None, vhost.path)

        if len(path["cert_file"]) == 0 or len(path["cert_key"]) == 0:
            # Throw some "can't find all of the directives error"
            logging.warn(
                "Cannot find a cert or key directive in %s", vhost.path)
            logging.warn("VirtualHost was not modified")
            # Presumably break here so that the virtualhost is not modified
            return False

        logging.info("Deploying Certificate to VirtualHost %s", vhost.filep)

        self.aug.set(path["cert_file"][0], cert)
        self.aug.set(path["cert_key"][0], key)
        if cert_chain is not None:
            if len(path["cert_chain"]) == 0:
                self.parser.add_dir(
                    vhost.path, "SSLCertificateChainFile", cert_chain)
            else:
                self.aug.set(path["cert_chain"][0], cert_chain)

        self.save_notes += ("Changed vhost at %s with addresses of %s\n" %
                            (vhost.filep,
                             ", ".join(str(addr) for addr in vhost.addrs)))
        self.save_notes += "\tSSLCertificateFile %s\n" % cert
        self.save_notes += "\tSSLCertificateKeyFile %s\n" % key
        if cert_chain:
            self.save_notes += "\tSSLCertificateChainFile %s\n" % cert_chain

        # Make sure vhost is enabled
        if not vhost.enabled:
            self.enable_site(vhost)

    def choose_vhost(self, target_name):
        """Chooses a virtual host based on the given domain name.

        .. todo:: This should maybe return list if no obvious answer
            is presented.

        :param str target_name: domain name

        :returns: ssl vhost associated with name
        :rtype: :class:`letsencrypt.client.apache.obj.VirtualHost`

        """
        # Allows for domain names to be associated with a virtual host
        # Client isn't using create_dn_server_assoc(self, dn, vh) yet
        if target_name in self.assoc:
            return self.assoc[target_name]
        # Check for servernames/aliases for ssl hosts
        for vhost in self.vhosts:
            if vhost.ssl and target_name in vhost.names:
                self.assoc[target_name] = vhost
                return vhost
        # Checking for domain name in vhost address
        # This technique is not recommended by Apache but is technically valid
        target_addr = obj.Addr((target_name, "443"))
        for vhost in self.vhosts:
            if target_addr in vhost.addrs:
                self.assoc[target_name] = vhost
                return vhost

        # Check for non ssl vhosts with servernames/aliases == 'name'
        for vhost in self.vhosts:
            if not vhost.ssl and target_name in vhost.names:
                vhost = self.make_vhost_ssl(vhost)
                self.assoc[target_name] = vhost
                return vhost

        # No matches, search for the default
        for vhost in self.vhosts:
            if "_default_:443" in vhost.addrs:
                return vhost
        return None

    def create_dn_server_assoc(self, domain, vhost):
        """Create an association between a domain name and virtual host.

        Helps to choose an appropriate vhost

        :param str domain: domain name to associate

        :param vhost: virtual host to associate with domain
        :type vhost: :class:`letsencrypt.client.apache.obj.VirtualHost`

        """
        self.assoc[domain] = vhost

    def get_all_names(self):
        """Returns all names found in the Apache Configuration.

        :returns: All ServerNames, ServerAliases, and reverse DNS entries for
                  virtual host addresses
        :rtype: set

        """
        all_names = set()

        # Kept in same function to avoid multiple compilations of the regex
        priv_ip_regex = (r"(^127\.0\.0\.1)|(^10\.)|(^172\.1[6-9]\.)|"
                         r"(^172\.2[0-9]\.)|(^172\.3[0-1]\.)|(^192\.168\.)")
        private_ips = re.compile(priv_ip_regex)

        for vhost in self.vhosts:
            all_names.update(vhost.names)
            for addr in vhost.addrs:
                # If it isn't a private IP, do a reverse DNS lookup
                if not private_ips.match(addr.get_addr()):
                    try:
                        socket.inet_aton(addr.get_addr())
                        all_names.add(socket.gethostbyaddr(addr.get_addr())[0])
                    except (socket.error, socket.herror, socket.timeout):
                        continue

        return all_names

    def _add_servernames(self, host):
        """Helper function for get_virtual_hosts().

        :param host: In progress vhost whose names will be added
        :type host: :class:`letsencrypt.client.apache.obj.VirtualHost`

        """
        name_match = self.aug.match(("%s//*[self::directive=~regexp('%s')] | "
                                     "%s//*[self::directive=~regexp('%s')]" %
                                     (host.path,
                                      parser.case_i('ServerName'),
                                      host.path,
                                      parser.case_i('ServerAlias'))))

        for name in name_match:
            args = self.aug.match(name + "/*")
            for arg in args:
                host.add_name(self.aug.get(arg))

    def _create_vhost(self, path):
        """Used by get_virtual_hosts to create vhost objects

        :param str path: Augeas path to virtual host

        :returns: newly created vhost
        :rtype: :class:`letsencrypt.client.apache.obj.VirtualHost`

        """
        addrs = set()
        args = self.aug.match(path + "/arg")
        for arg in args:
            addrs.add(obj.Addr.fromstring(self.aug.get(arg)))
        is_ssl = False

        if self.parser.find_dir(
                parser.case_i("SSLEngine"), parser.case_i("on"), path):
            is_ssl = True

        filename = get_file_path(path)
        is_enabled = self.is_site_enabled(filename)
        vhost = obj.VirtualHost(filename, path, addrs, is_ssl, is_enabled)
        self._add_servernames(vhost)
        return vhost

    # TODO: make "sites-available" a configurable directory
    def get_virtual_hosts(self):
        """Returns list of virtual hosts found in the Apache configuration.

        :returns: List of
            :class:`letsencrypt.client.apache.obj.VirtualHost` objects
            found in configuration
        :rtype: list

        """
        # Search sites-available, httpd.conf for possible virtual hosts
        paths = self.aug.match(
            ("/files%s/sites-available//*[label()=~regexp('%s')]" %
             (self.parser.root, parser.case_i('VirtualHost'))))
        vhs = []

        for path in paths:
            vhs.append(self._create_vhost(path))

        return vhs

    def is_name_vhost(self, target_addr):
        r"""Returns if vhost is a name based vhost

        NameVirtualHost was deprecated in Apache 2.4 as all VirtualHosts are
        now NameVirtualHosts. If version is earlier than 2.4, check if addr
        has a NameVirtualHost directive in the Apache config

        :param str target_addr: vhost address ie. \*:443

        :returns: Success
        :rtype: bool

        """
        # Mixed and matched wildcard NameVirtualHost with VirtualHost
        # behavior is undefined. Make sure that an exact match exists

        # search for NameVirtualHost directive for ip_addr
        # note ip_addr can be FQDN although Apache does not recommend it
        return (self.version >= (2, 4) or
                self.parser.find_dir(
                    parser.case_i("NameVirtualHost"),
                    parser.case_i(str(target_addr))))

    def add_name_vhost(self, addr):
        """Adds NameVirtualHost directive for given address.

        :param str addr: Address that will be added as NameVirtualHost directive

        """
        path = self.parser.add_dir_to_ifmodssl(
            parser.get_aug_path(
                self.parser.loc["name"]), "NameVirtualHost", str(addr))

        self.save_notes += "Setting %s to be NameBasedVirtualHost\n" % addr
        self.save_notes += "\tDirective added to %s\n" % path

    def _prepare_server_https(self):
        """Prepare the server for HTTPS.

        Make sure that the ssl_module is loaded and that the server
        is appropriately listening on port 443.

        """
        if not mod_loaded("ssl_module", self.config.apache_ctl):
            logging.info("Loading mod_ssl into Apache Server")
            enable_mod("ssl", self.config.apache_init_script,
                       self.config.apache_enmod)

        # Check for Listen 443
        # Note: This could be made to also look for ip:443 combo
        # TODO: Need to search only open directives and IfMod mod_ssl.c
        if len(self.parser.find_dir(parser.case_i("Listen"), "443")) == 0:
            logging.debug("No Listen 443 directive found")
            logging.debug("Setting the Apache Server to Listen on port 443")
            path = self.parser.add_dir_to_ifmodssl(
                parser.get_aug_path(self.parser.loc["listen"]), "Listen", "443")
            self.save_notes += "Added Listen 443 directive to %s\n" % path

    def make_server_sni_ready(self, vhost, default_addr="*:443"):
        """Checks to see if the server is ready for SNI challenges.

        :param vhost: VirtualHost to check SNI compatibility
        :type vhost: :class:`letsencrypt.client.apache.obj.VirtualHost`

        :param str default_addr: TODO - investigate function further

        """
        if self.version >= (2, 4):
            return
        # Check for NameVirtualHost
        # First see if any of the vhost addresses is a _default_ addr
        for addr in vhost.addrs:
            if addr.get_addr() == "_default_":
                if not self.is_name_vhost(default_addr):
                    logging.debug("Setting all VirtualHosts on %s to be "
                                  "name based vhosts", default_addr)
                    self.add_name_vhost(default_addr)

        # No default addresses... so set each one individually
        for addr in vhost.addrs:
            if not self.is_name_vhost(addr):
                logging.debug("Setting VirtualHost at %s to be a name "
                              "based virtual host", addr)
                self.add_name_vhost(addr)

    def make_vhost_ssl(self, nonssl_vhost):  # pylint: disable=too-many-locals
        """Makes an ssl_vhost version of a nonssl_vhost.

        Duplicates vhost and adds default ssl options
        New vhost will reside as (nonssl_vhost.path) + ``IConfig.le_vhost_ext``

        .. note:: This function saves the configuration

        :param nonssl_vhost: Valid VH that doesn't have SSLEngine on
        :type nonssl_vhost: :class:`letsencrypt.client.apache.obj.VirtualHost`

        :returns: SSL vhost
        :rtype: :class:`letsencrypt.client.apache.obj.VirtualHost`

        """
        avail_fp = nonssl_vhost.filep
        # Get filepath of new ssl_vhost
        if avail_fp.endswith(".conf"):
            ssl_fp = avail_fp[:-(len(".conf"))] + self.config.le_vhost_ext
        else:
            ssl_fp = avail_fp + self.config.le_vhost_ext

        # First register the creation so that it is properly removed if
        # configuration is rolled back
        self.reverter.register_file_creation(False, ssl_fp)

        try:
            with open(avail_fp, 'r') as orig_file:
                with open(ssl_fp, 'w') as new_file:
                    new_file.write("<IfModule mod_ssl.c>\n")
                    for line in orig_file:
                        new_file.write(line)
                    new_file.write("</IfModule>\n")
        except IOError:
            logging.fatal("Error writing/reading to file in make_vhost_ssl")
            sys.exit(49)

        self.aug.load()

        ssl_addrs = set()

        # change address to address:443
        addr_match = "/files%s//* [label()=~regexp('%s')]/arg"
        ssl_addr_p = self.aug.match(
            addr_match % (ssl_fp, parser.case_i('VirtualHost')))

        for i in range(len(ssl_addr_p)):
            old_addr = obj.Addr.fromstring(
                str(self.aug.get(ssl_addr_p[i])))
            ssl_addr = old_addr.get_addr_obj("443")
            self.aug.set(ssl_addr_p[i], str(ssl_addr))
            ssl_addrs.add(ssl_addr)

        # Add directives
        vh_p = self.aug.match("/files%s//* [label()=~regexp('%s')]" %
                              (ssl_fp, parser.case_i('VirtualHost')))
        if len(vh_p) != 1:
            logging.error("Error: should only be one vhost in %s", avail_fp)
            sys.exit(1)

        self.parser.add_dir(vh_p[0], "SSLCertificateFile",
                            "/etc/ssl/certs/ssl-cert-snakeoil.pem")
        self.parser.add_dir(vh_p[0], "SSLCertificateKeyFile",
                            "/etc/ssl/private/ssl-cert-snakeoil.key")
        self.parser.add_dir(vh_p[0], "Include", self.parser.loc["ssl_options"])

        # Log actions and create save notes
        logging.info("Created an SSL vhost at %s", ssl_fp)
        self.save_notes += 'Created ssl vhost at %s\n' % ssl_fp
        self.save()

        # We know the length is one because of the assertion above
        ssl_vhost = self._create_vhost(vh_p[0])
        self.vhosts.append(ssl_vhost)

        # NOTE: Searches through Augeas seem to ruin changes to directives
        #       The configuration must also be saved before being searched
        #       for the new directives; For these reasons... this is tacked
        #       on after fully creating the new vhost
        need_to_save = False
        # See if the exact address appears in any other vhost
        for addr in ssl_addrs:
            for vhost in self.vhosts:
                if (ssl_vhost.filep != vhost.filep and addr in vhost.addrs and
                        not self.is_name_vhost(addr)):
                    self.add_name_vhost(addr)
                    logging.info("Enabling NameVirtualHosts on %s", addr)
                    need_to_save = True

        if need_to_save:
            self.save()

        return ssl_vhost

    def supported_enhancements(self):  # pylint: disable=no-self-use
        """Returns currently supported enhancements."""
        return ["redirect"]

    def enhance(self, domain, enhancement, options=None):
        """Enhance configuration.

        :param str domain: domain to enhance
        :param str enhancement: enhancement type defined in
            :const:`~letsencrypt.client.constants.ENHANCEMENTS`
        :param options: options for the enhancement
            See :const:`~letsencrypt.client.constants.ENHANCEMENTS`
            documentation for appropriate parameter.

        """
        try:
            return self.enhance_func[enhancement](
                self.choose_vhost(domain), options)
        except ValueError:
            raise errors.ConfiguratorError(
                "Unsupported enhancement: {}".format(enhancement))
        except errors.ConfiguratorError:
            logging.warn("Failed %s for %s", enhancement, domain)

    def _enable_redirect(self, ssl_vhost, unused_options):
        """Redirect all equivalent HTTP traffic to ssl_vhost.

        .. todo:: This enhancement should be rewritten and will unfortunately
            require lots of debugging by hand.
        Adds Redirect directive to the port 80 equivalent of ssl_vhost
        First the function attempts to find the vhost with equivalent
        ip addresses that serves on non-ssl ports
        The function then adds the directive

        .. note:: This function saves the configuration

        :param ssl_vhost: Destination of traffic, an ssl enabled vhost
        :type ssl_vhost: :class:`letsencrypt.client.apache.obj.VirtualHost`

        :param unused_options: Not currently used
        :type unused_options: Not Available

        :returns: Success, general_vhost (HTTP vhost)
        :rtype: (bool, :class:`letsencrypt.client.apache.obj.VirtualHost`)

        """
        if not mod_loaded("rewrite_module", self.config.apache_ctl):
            enable_mod("rewrite", self.config.apache_init_script,
                       self.config.apache_enmod)

        general_v = self._general_vhost(ssl_vhost)
        if general_v is None:
            # Add virtual_server with redirect
            logging.debug(
                "Did not find http version of ssl virtual host... creating")
            return self._create_redirect_vhost(ssl_vhost)
        else:
            # Check if redirection already exists
            exists, code = self._existing_redirect(general_v)
            if exists:
                if code == 0:
                    logging.debug("Redirect already added")
                    logging.info(
                        "Configuration is already redirecting traffic to HTTPS")
                    return
                else:
                    logging.info("Unknown redirect exists for this vhost")
                    raise errors.ConfiguratorError(
                        "Unknown redirect already exists in {}".format(
                            general_v.filep))
            # Add directives to server
            self.parser.add_dir(general_v.path, "RewriteEngine", "On")
            self.parser.add_dir(general_v.path, "RewriteRule",
                                constants.APACHE_REWRITE_HTTPS_ARGS)
            self.save_notes += ('Redirecting host in %s to ssl vhost in %s\n' %
                                (general_v.filep, ssl_vhost.filep))
            self.save()

            logging.info("Redirecting vhost in %s to ssl vhost in %s",
                         general_v.filep, ssl_vhost.filep)

    def _existing_redirect(self, vhost):
        """Checks to see if existing redirect is in place.

        Checks to see if virtualhost already contains a rewrite or redirect
        returns boolean, integer
        The boolean indicates whether the redirection exists...
        The integer has the following code:
        0 - Existing letsencrypt https rewrite rule is appropriate and in place
        1 - Virtual host contains a Redirect directive
        2 - Virtual host contains an unknown RewriteRule

        -1 is also returned in case of no redirection/rewrite directives

        :param vhost: vhost to check
        :type vhost: :class:`letsencrypt.client.apache.obj.VirtualHost`

        :returns: Success, code value... see documentation
        :rtype: bool, int

        """
        rewrite_path = self.parser.find_dir(
            parser.case_i("RewriteRule"), None, vhost.path)
        redirect_path = self.parser.find_dir(
            parser.case_i("Redirect"), None, vhost.path)

        if redirect_path:
            # "Existing Redirect directive for virtualhost"
            return True, 1
        if not rewrite_path:
            # "No existing redirection for virtualhost"
            return False, -1
        if len(rewrite_path) == len(constants.APACHE_REWRITE_HTTPS_ARGS):
            for idx, match in enumerate(rewrite_path):
                if (self.aug.get(match) !=
                        constants.APACHE_REWRITE_HTTPS_ARGS[idx]):
                    # Not a letsencrypt https rewrite
                    return True, 2
            # Existing letsencrypt https rewrite rule is in place
            return True, 0
        # Rewrite path exists but is not a letsencrypt https rule
        return True, 2

    def _create_redirect_vhost(self, ssl_vhost):
        """Creates an http_vhost specifically to redirect for the ssl_vhost.

        :param ssl_vhost: ssl vhost
        :type ssl_vhost: :class:`letsencrypt.client.apache.obj.VirtualHost`

        :returns: Success, vhost
        :rtype: (bool, :class:`letsencrypt.client.apache.obj.VirtualHost`)

        """
        # Consider changing this to a dictionary check
        # Make sure adding the vhost will be safe
        conflict, host_or_addrs = self._conflicting_host(ssl_vhost)
        if conflict:
            raise errors.ConfiguratorError(
                "Unable to create a redirection vhost - {}".format(
                    host_or_addrs))

        redirect_addrs = host_or_addrs

        # get servernames and serveraliases
        serveralias = ""
        servername = ""
        size_n = len(ssl_vhost.names)
        if size_n > 0:
            servername = "ServerName " + ssl_vhost.names[0]
            if size_n > 1:
                serveralias = " ".join(ssl_vhost.names[1:size_n])
                serveralias = "ServerAlias " + serveralias
        redirect_file = ("<VirtualHost" + redirect_addrs + ">\n"
                         "%s \n"
                         "%s \n"
                         "ServerSignature Off\n"
                         "\n"
                         "RewriteEngine On\n"
                         "RewriteRule %s\n"
                         "\n"
                         "ErrorLog /var/log/apache2/redirect.error.log\n"
                         "LogLevel warn\n"
                         "</VirtualHost>\n"
                         % (servername, serveralias,
                            " ".join(constants.APACHE_REWRITE_HTTPS_ARGS)))

        # Write out the file
        # This is the default name
        redirect_filename = "le-redirect.conf"

        # See if a more appropriate name can be applied
        if len(ssl_vhost.names) > 0:
            # Sanity check...
            # make sure servername doesn't exceed filename length restriction
            if ssl_vhost.names[0] < (255-23):
                redirect_filename = "le-redirect-%s.conf" % ssl_vhost.names[0]

        redirect_filepath = os.path.join(
            self.parser.root, 'sites-available', redirect_filename)

        # Register the new file that will be created
        # Note: always register the creation before writing to ensure file will
        # be removed in case of unexpected program exit
        self.reverter.register_file_creation(False, redirect_filepath)

        # Write out file
        with open(redirect_filepath, 'w') as redirect_fd:
            redirect_fd.write(redirect_file)
        logging.info("Created redirect file: %s", redirect_filename)

        self.aug.load()
        # Make a new vhost data structure and add it to the lists
        new_vhost = self._create_vhost(parser.get_aug_path(redirect_filepath))
        self.vhosts.append(new_vhost)

        # Finally create documentation for the change
        self.save_notes += ('Created a port 80 vhost, %s, for redirection to '
                            'ssl vhost %s\n' %
                            (new_vhost.filep, ssl_vhost.filep))

    def _conflicting_host(self, ssl_vhost):
        """Checks for conflicting HTTP vhost for ssl_vhost.

        Checks for a conflicting host, such that a new port 80 host could not
        be created without ruining the apache config
        Used with redirection

        returns: conflict, host_or_addrs - boolean
        if conflict: returns conflicting vhost
        if not conflict: returns space separated list of new host addrs

        :param ssl_vhost: SSL Vhost to check for possible port 80 redirection
        :type ssl_vhost: :class:`letsencrypt.client.apache.obj.VirtualHost`

        :returns: TODO
        :rtype: TODO

        """
        # Consider changing this to a dictionary check
        redirect_addrs = ""
        for ssl_a in ssl_vhost.addrs:
            # Add space on each new addr, combine "VirtualHost"+redirect_addrs
            redirect_addrs = redirect_addrs + " "
            ssl_a_vhttp = ssl_a.get_addr_obj("80")
            # Search for a conflicting host...
            for vhost in self.vhosts:
                if vhost.enabled:
                    if (ssl_a_vhttp in vhost.addrs or
                            ssl_a.get_addr_obj("") in vhost.addrs or
                            ssl_a.get_addr_obj("*") in vhost.addrs):
                        # We have found a conflicting host... just return
                        return True, vhost

            redirect_addrs = redirect_addrs + ssl_a_vhttp

        return False, redirect_addrs

    def _general_vhost(self, ssl_vhost):
        """Find appropriate HTTP vhost for ssl_vhost.

        Function needs to be thoroughly tested and perhaps improved
        Will not do well with malformed configurations
        Consider changing this into a dict check

        :param ssl_vhost: ssl vhost to check
        :type ssl_vhost: :class:`letsencrypt.client.apache.obj.VirtualHost`

        :returns: HTTP vhost or None if unsuccessful
        :rtype: :class:`letsencrypt.client.apache.obj.VirtualHost` or None

        """
        # _default_:443 check
        # Instead... should look for vhost of the form *:80
        # Should we prompt the user?
        ssl_addrs = ssl_vhost.addrs
        if ssl_addrs == obj.Addr.fromstring("_default_:443"):
            ssl_addrs = [obj.Addr.fromstring("*:443")]

        for vhost in self.vhosts:
            found = 0
            # Not the same vhost, and same number of addresses
            if vhost != ssl_vhost and len(vhost.addrs) == len(ssl_vhost.addrs):
                # Find each address in ssl_host in test_host
                for ssl_a in ssl_addrs:
                    for test_a in vhost.addrs:
                        if test_a.get_addr() == ssl_a.get_addr():
                            # Check if found...
                            if (test_a.get_port() == "80" or
                                    test_a.get_port() == "" or
                                    test_a.get_port() == "*"):
                                found += 1
                                break
                # Check to make sure all addresses were found
                # and names are equal
                if (found == len(ssl_vhost.addrs) and
                        vhost.names == ssl_vhost.names):
                    return vhost
        return None

    def get_all_certs_keys(self):
        """Find all existing keys, certs from configuration.

        Retrieve all certs and keys set in VirtualHosts on the Apache server

        :returns: list of tuples with form [(cert, key, path)]
            cert - str path to certificate file
            key - str path to associated key file
            path - File path to configuration file.
        :rtype: list

        """
        c_k = set()

        for vhost in self.vhosts:
            if vhost.ssl:
                cert_path = self.parser.find_dir(
                    parser.case_i("SSLCertificateFile"), None, vhost.path)
                key_path = self.parser.find_dir(
                    parser.case_i("SSLCertificateKeyFile"), None, vhost.path)

                # Can be removed once find directive can return ordered results
                if len(cert_path) != 1 or len(key_path) != 1:
                    logging.error("Too many cert or key directives in vhost %s",
                                  vhost.filep)
                    sys.exit(40)

                cert = os.path.abspath(self.aug.get(cert_path[0]))
                key = os.path.abspath(self.aug.get(key_path[0]))
                c_k.add((cert, key, get_file_path(cert_path[0])))

        return c_k

    def is_site_enabled(self, avail_fp):
        """Checks to see if the given site is enabled.

        .. todo:: fix hardcoded sites-enabled, check os.path.samefile

        :param str avail_fp: Complete file path of available site

        :returns: Success
        :rtype: bool

        """
        enabled_dir = os.path.join(self.parser.root, "sites-enabled")
        for entry in os.listdir(enabled_dir):
            if os.path.realpath(os.path.join(enabled_dir, entry)) == avail_fp:
                return True

        return False

    def enable_site(self, vhost):
        """Enables an available site, Apache restart required.

        .. todo:: This function should number subdomains before the domain vhost

        .. todo:: Make sure link is not broken...

        :param vhost: vhost to enable
        :type vhost: :class:`letsencrypt.client.apache.obj.VirtualHost`

        :returns: Success
        :rtype: bool

        """
        if self.is_site_enabled(vhost.filep):
            return True

        if "/sites-available/" in vhost.filep:
            enabled_path = ("%s/sites-enabled/%s" %
                            (self.parser.root, os.path.basename(vhost.filep)))
            self.reverter.register_file_creation(False, enabled_path)
            os.symlink(vhost.filep, enabled_path)
            vhost.enabled = True
            logging.info("Enabling available site: %s", vhost.filep)
            self.save_notes += 'Enabled site %s\n' % vhost.filep
            return True
        return False

    def restart(self):
        """Restarts apache server.

        :returns: Success
        :rtype: bool

        """
        return apache_restart(self.config.apache_init_script)

    def config_test(self):  # pylint: disable=no-self-use
        """Check the configuration of Apache for errors.

        :returns: Success
        :rtype: bool

        """
        try:
            proc = subprocess.Popen(
                ['sudo', self.config.apache_ctl, 'configtest'], # TODO: sudo?
                stdout=subprocess.PIPE,
                stderr=subprocess.PIPE)
            stdout, stderr = proc.communicate()
        except (OSError, ValueError):
            logging.fatal("Unable to run /usr/sbin/apache2ctl configtest")
            sys.exit(1)

        if proc.returncode != 0:
            # Enter recovery routine...
            logging.error("Configtest failed")
            logging.error(stdout)
            logging.error(stderr)
            return False

        return True

    def get_version(self):  # pylint: disable=no-self-use
        """Return version of Apache Server.

        Version is returned as tuple. (ie. 2.4.7 = (2, 4, 7))

        :returns: version
        :rtype: tuple

        :raises errors.ConfiguratorError: Unable to find Apache version

        """
        try:
            proc = subprocess.Popen(
                [self.config.apache_ctl, '-v'],
                stdout=subprocess.PIPE,
                stderr=subprocess.PIPE)
            text = proc.communicate()[0]
        except (OSError, ValueError):
<<<<<<< HEAD
            raise errors.ConfiguratorError(
                "Unable to run %s -v" % CONFIG.APACHE_CTL)
=======
            raise errors.LetsEncryptConfiguratorError(
                "Unable to run %s -v" % self.config.apache_ctl)
>>>>>>> b80ac49a

        regex = re.compile(r"Apache/([0-9\.]*)", re.IGNORECASE)
        matches = regex.findall(text)

        if len(matches) != 1:
            raise errors.ConfiguratorError("Unable to find Apache version")

        return tuple([int(i) for i in matches[0].split('.')])

    def verify_setup(self):
        """Verify the setup to ensure safe operating environment.

        Make sure that files/directories are setup with appropriate permissions
        Aim for defensive coding... make sure all input files
        have permissions of root

        """
        uid = os.geteuid()
        le_util.make_or_verify_dir(self.config.config_dir, 0o755, uid)
        le_util.make_or_verify_dir(self.config.work_dir, 0o755, uid)
        le_util.make_or_verify_dir(self.config.backup_dir, 0o755, uid)

    ###########################################################################
    # Challenges Section
    ###########################################################################
    def get_chall_pref(self, unused_domain):  # pylint: disable=no-self-use
        """Return list of challenge preferences."""
        return ["dvsni"]

    def perform(self, chall_list):
        """Perform the configuration related challenge.

        This function currently assumes all challenges will be fulfilled.
        If this turns out not to be the case in the future. Cleanup and
        outstanding challenges will have to be designed better.

        :param list chall_list: List of challenges to be
            fulfilled by configurator.

        :returns: list of responses. All responses are returned in the same
            order as received by the perform function. A None response
            indicates the challenge was not perfromed.
        :rtype: list

        """
        self.chall_out += len(chall_list)
        responses = [None] * len(chall_list)
        apache_dvsni = dvsni.ApacheDvsni(self)

        for i, chall in enumerate(chall_list):
            if isinstance(chall, challenge_util.DvsniChall):
                # Currently also have dvsni hold associated index
                # of the challenge. This helps to put all of the responses back
                # together when they are all complete.
                apache_dvsni.add_chall(chall, i)

        sni_response = apache_dvsni.perform()
        # Must restart in order to activate the challenges.
        # Handled here because we may be able to load up other challenge types
        self.restart()

        # Go through all of the challenges and assign them to the proper place
        # in the responses return value. All responses must be in the same order
        # as the original challenges.
        for i, resp in enumerate(sni_response):
            responses[apache_dvsni.indices[i]] = resp

        return responses

    def cleanup(self, chall_list):
        """Revert all challenges."""
        self.chall_out -= len(chall_list)

        # If all of the challenges have been finished, clean up everything
        if self.chall_out <= 0:
            self.revert_challenge_config()
            self.restart()


def enable_mod(mod_name, apache_init_script, apache_enmod):
    """Enables module in Apache.

    Both enables and restarts Apache so module is active.

    :param str mod_name: Name of the module to enable.
    :param str apache_init_script: Path to the Apache init script.
    :param str apache_enmod: Path to the Apache a2enmod script.

    """
    try:
        # Use check_output so the command will finish before reloading
        # TODO: a2enmod is debian specific...
        subprocess.check_call(["sudo", apache_enmod, mod_name],  # TODO: sudo?
                              stdout=open("/dev/null", 'w'),
                              stderr=open("/dev/null", 'w'))
        apache_restart(apache_init_script)
    except (OSError, subprocess.CalledProcessError) as err:
        logging.error("Error enabling mod_%s", mod_name)
        logging.error("Exception: %s", err)
        sys.exit(1)


def mod_loaded(module, apache_ctl):
    """Checks to see if mod_ssl is loaded

    Uses ``apache_ctl`` to get loaded module list. This also effectively
    serves as a config_test.

    :param str apache_ctl: Path to apache2ctl binary.

    :returns: If ssl_module is included and active in Apache
    :rtype: bool

    """
    try:
        proc = subprocess.Popen(
            [apache_ctl, '-M'],
            stdout=subprocess.PIPE,
            stderr=subprocess.PIPE)
        stdout, stderr = proc.communicate()

    except (OSError, ValueError):
        logging.error(
<<<<<<< HEAD
            "Error accessing %s for loaded modules!", CONFIG.APACHE_CTL)
        raise errors.ConfiguratorError("Error accessing loaded modules")
=======
            "Error accessing %s for loaded modules!", apache_ctl)
        raise errors.LetsEncryptConfiguratorError(
            "Error accessing loaded modules")
>>>>>>> b80ac49a
    # Small errors that do not impede
    if proc.returncode != 0:
        logging.warn("Error in checking loaded module list: %s", stderr)
        raise errors.MisconfigurationError(
            "Apache is unable to check whether or not the module is "
            "loaded because Apache is misconfigured.")

    if module in stdout:
        return True
    return False


def apache_restart(apache_init_script):
    """Restarts the Apache Server.

    :param str apache_init_script: Path to the Apache init script.

    .. todo:: Try to use reload instead. (This caused timing problems before)

    .. todo:: On failure, this should be a recovery_routine call with another
       restart.  This will confuse and inhibit developers from testing code
       though.  This change should happen after
       the ApacheConfigurator has been thoroughly tested.  The function will
       need to be moved into the class again.  Perhaps
       this version can live on... for testing purposes.

    """
    try:
        proc = subprocess.Popen([apache_init_script, 'restart'],
                                stdout=subprocess.PIPE,
                                stderr=subprocess.PIPE)
        stdout, stderr = proc.communicate()

        if proc.returncode != 0:
            # Enter recovery routine...
            logging.error("Apache Restart Failed!")
            logging.error(stdout)
            logging.error(stderr)
            return False

    except (OSError, ValueError):
        logging.fatal(
            "Apache Restart Failed - Please Check the Configuration")
        sys.exit(1)

    return True


def get_file_path(vhost_path):
    """Get file path from augeas_vhost_path.

    Takes in Augeas path and returns the file name

    :param str vhost_path: Augeas virtual host path

    :returns: filename of vhost
    :rtype: str

    """
    # Strip off /files
    avail_fp = vhost_path[6:]
    # This can be optimized...
    while True:
        # Cast both to lowercase to be case insensitive
        find_if = avail_fp.lower().find("/ifmodule")
        if find_if != -1:
            avail_fp = avail_fp[:find_if]
            continue
        find_vh = avail_fp.lower().find("/virtualhost")
        if find_vh != -1:
            avail_fp = avail_fp[:find_vh]
            continue
        break
    return avail_fp


def temp_install(options_ssl):
    """Temporary install for convenience."""
    # WARNING: THIS IS A POTENTIAL SECURITY VULNERABILITY
    # THIS SHOULD BE HANDLED BY THE PACKAGE MANAGER
    # AND TAKEN OUT BEFORE RELEASE, INSTEAD
    # SHOWING A NICE ERROR MESSAGE ABOUT THE PROBLEM.

    # Check to make sure options-ssl.conf is installed
    if not os.path.isfile(options_ssl):
        shutil.copyfile(constants.APACHE_MOD_SSL_CONF, options_ssl)<|MERGE_RESOLUTION|>--- conflicted
+++ resolved
@@ -916,13 +916,8 @@
                 stderr=subprocess.PIPE)
             text = proc.communicate()[0]
         except (OSError, ValueError):
-<<<<<<< HEAD
             raise errors.ConfiguratorError(
-                "Unable to run %s -v" % CONFIG.APACHE_CTL)
-=======
-            raise errors.LetsEncryptConfiguratorError(
                 "Unable to run %s -v" % self.config.apache_ctl)
->>>>>>> b80ac49a
 
         regex = re.compile(r"Apache/([0-9\.]*)", re.IGNORECASE)
         matches = regex.findall(text)
@@ -1046,14 +1041,9 @@
 
     except (OSError, ValueError):
         logging.error(
-<<<<<<< HEAD
-            "Error accessing %s for loaded modules!", CONFIG.APACHE_CTL)
+            "Error accessing %s for loaded modules!", apache_ctl)
         raise errors.ConfiguratorError("Error accessing loaded modules")
-=======
-            "Error accessing %s for loaded modules!", apache_ctl)
-        raise errors.LetsEncryptConfiguratorError(
-            "Error accessing loaded modules")
->>>>>>> b80ac49a
+
     # Small errors that do not impede
     if proc.returncode != 0:
         logging.warn("Error in checking loaded module list: %s", stderr)
