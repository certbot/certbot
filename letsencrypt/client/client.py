--- conflicted
+++ resolved
@@ -384,11 +384,7 @@
 
         """
         cert_chain_abspath = None
-<<<<<<< HEAD
-        cert_fd = le_util.unique_file(CONFIG.CERT_PATH, 644)
-=======
-        cert_fd, cert_file = le_util.unique_file(CONFIG.CERT_PATH, 0o644)
->>>>>>> 73137b40
+        cert_fd = le_util.unique_file(CONFIG.CERT_PATH, 0o644)
         cert_fd.write(
             crypto_util.b64_cert_to_pem(certificate_dict["certificate"]))
         cert_fd.close()
@@ -396,11 +392,7 @@
                     cert_fd.name)
 
         if certificate_dict.get("chain", None):
-<<<<<<< HEAD
-            chain_fd = le_util.unique_file(CONFIG.CHAIN_PATH, 644)
-=======
-            chain_fd, chain_fn = le_util.unique_file(CONFIG.CHAIN_PATH, 0o644)
->>>>>>> 73137b40
+            chain_fd = le_util.unique_file(CONFIG.CHAIN_PATH, 0o644)
             for cert in certificate_dict.get("chain", []):
                 chain_fd.write(crypto_util.b64_cert_to_pem(cert))
             chain_fd.close()
@@ -635,16 +627,10 @@
         if not self.key_file:
             key_pem = crypto_util.make_key(CONFIG.RSA_KEY_SIZE)
             # Save file
-<<<<<<< HEAD
-            le_util.make_or_verify_dir(CONFIG.KEY_DIR, 0700)
+            le_util.make_or_verify_dir(CONFIG.KEY_DIR, 0o700)
             key_f = le_util.unique_file(
-                os.path.join(CONFIG.KEY_DIR, "key-letsencrypt.pem"), 0600)
+                os.path.join(CONFIG.KEY_DIR, "key-letsencrypt.pem"), 0o600)
             self.key_file = key_f.name
-=======
-            le_util.make_or_verify_dir(CONFIG.KEY_DIR, 0o700)
-            key_f, self.key_file = le_util.unique_file(
-                os.path.join(CONFIG.KEY_DIR, "key-letsencrypt.pem"), 0o600)
->>>>>>> 73137b40
             key_f.write(key_pem)
             key_f.close()
             logger.info("Generating key: %s" % self.key_file)
@@ -658,16 +644,10 @@
         if not self.csr_file:
             csr_pem, csr_der = crypto_util.make_csr(self.key_file, self.names)
             # Save CSR
-<<<<<<< HEAD
-            le_util.make_or_verify_dir(CONFIG.CERT_DIR, 0755)
+            le_util.make_or_verify_dir(CONFIG.CERT_DIR, 0o755)
             csr_f = le_util.unique_file(os.path.join(
-                CONFIG.CERT_DIR, "csr-letsencrypt.pem"), 0644)
+                CONFIG.CERT_DIR, "csr-letsencrypt.pem"), 0o644)
             self.csr_file = csr_f.name
-=======
-            le_util.make_or_verify_dir(CONFIG.CERT_DIR, 0o755)
-            csr_f, self.csr_file = le_util.unique_file(
-                os.path.join(CONFIG.CERT_DIR, "csr-letsencrypt.pem"), 0o644)
->>>>>>> 73137b40
             csr_f.write(csr_pem)
             csr_f.close()
             logger.info("Creating CSR: %s" % self.csr_file)
