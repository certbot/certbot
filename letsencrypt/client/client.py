--- conflicted
+++ resolved
@@ -658,17 +658,10 @@
             self.privkey = key_pem
 
             # Save file
-<<<<<<< HEAD
-            le_util.make_or_verify_dir(CONFIG.KEY_DIR, 0700)
-            key_f, key_filename = le_util.unique_file(
-                os.path.join(CONFIG.KEY_DIR, "key-letsencrypt.pem"), 0600)
-            key_f.write(self.privkey)
-=======
             le_util.make_or_verify_dir(CONFIG.KEY_DIR, 0o700)
             key_f, self.key_file = le_util.unique_file(
                 os.path.join(CONFIG.KEY_DIR, "key-letsencrypt.pem"), 0o600)
             key_f.write(key_pem)
->>>>>>> 73137b40
             key_f.close()
             logger.info("Generating key: %s" % key_filename)
         else:
@@ -679,17 +672,10 @@
             self.csr = csr_pem
 
             # Save CSR
-<<<<<<< HEAD
-            le_util.make_or_verify_dir(CONFIG.CERT_DIR, 0755)
-            csr_f, csr_filename = le_util.unique_file(
-                os.path.join(CONFIG.CERT_DIR, "csr-letsencrypt.pem"), 0644)
-            csr_f.write(self.csr)
-=======
             le_util.make_or_verify_dir(CONFIG.CERT_DIR, 0o755)
             csr_f, self.csr_file = le_util.unique_file(
                 os.path.join(CONFIG.CERT_DIR, "csr-letsencrypt.pem"), 0o644)
             csr_f.write(csr_pem)
->>>>>>> 73137b40
             csr_f.close()
             logger.info("Creating CSR: %s" % csr_filename)
         else:
