"""Let's Encrypt constants."""
import pkg_resources

from letsencrypt.acme import challenges


EXCLUSIVE_CHALLENGES = frozenset([frozenset([
    challenges.DVSNI, challenges.SimpleHTTPS])])
"""Mutually exclusive challenges."""


ENHANCEMENTS = ["redirect", "http-header", "ocsp-stapling", "spdy"]
"""List of possible :class:`letsencrypt.client.interfaces.IInstaller`
enhancements.

List of expected options parameters:
- redirect: None
- http-header: TODO
- ocsp-stapling: TODO
- spdy: TODO

"""


APACHE_MOD_SSL_CONF = pkg_resources.resource_filename(
    "letsencrypt.client.plugins.apache", "options-ssl.conf")
"""Path to the Apache mod_ssl config file found in the Let's Encrypt
distribution."""

APACHE_REWRITE_HTTPS_ARGS = [
    "^.*$", "https://%{SERVER_NAME}%{REQUEST_URI}", "[L,R=permanent]"]
"""Apache rewrite rule arguments used for redirections to https vhost"""


NGINX_MOD_SSL_CONF = pkg_resources.resource_filename(
    "letsencrypt.client.plugins.nginx", "options-ssl.conf")
"""Path to the Nginx mod_ssl config file found in the Let's Encrypt
distribution."""


<<<<<<< HEAD
=======
DVSNI_CHALLENGE_PORT = 443
"""Port to perform DVSNI challenge."""


CONFIG_DIRS_MODE = 0o755
"""Directory mode for ``.IConfig.config_dir`` et al."""

>>>>>>> 1e625796
TEMP_CHECKPOINT_DIR = "temp_checkpoint"
"""Temporary checkpoint directory (relative to IConfig.work_dir)."""

IN_PROGRESS_DIR = "IN_PROGRESS"
"""Directory used before a permanent checkpoint is finalized (relative to
IConfig.work_dir)."""

CERT_KEY_BACKUP_DIR = "keys-certs"
"""Directory where all certificates and keys are stored (relative to
IConfig.work_dir. Used for easy revocation."""

ACCOUNTS_DIR = "accounts"
"""Directory where all accounts are saved."""

ACCOUNT_KEYS_DIR = "keys"
"""Directory where account keys are saved. Relative to ACCOUNTS_DIR."""

REC_TOKEN_DIR = "recovery_tokens"
"""Directory where all recovery tokens are saved (relative to
IConfig.work_dir)."""

NETSTAT = "/bin/netstat"
"""Location of netstat binary for checking whether a listener is already
running on the specified port (Linux-specific)."""<|MERGE_RESOLUTION|>--- conflicted
+++ resolved
@@ -38,16 +38,9 @@
 distribution."""
 
 
-<<<<<<< HEAD
-=======
-DVSNI_CHALLENGE_PORT = 443
-"""Port to perform DVSNI challenge."""
-
-
 CONFIG_DIRS_MODE = 0o755
 """Directory mode for ``.IConfig.config_dir`` et al."""
 
->>>>>>> 1e625796
 TEMP_CHECKPOINT_DIR = "temp_checkpoint"
 """Temporary checkpoint directory (relative to IConfig.work_dir)."""
 
