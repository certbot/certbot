--- conflicted
+++ resolved
@@ -50,8 +50,7 @@
     return stat.S_IMODE(file_stat.st_mode) == mode and file_stat.st_uid == uid
 
 
-<<<<<<< HEAD
-def unique_file(name, mode=0777):
+def unique_file(name, mode=0o777):
     """Safely finds a unique file for writing only (by default).
 
     :param name: Prefeferred file name. Similar names will be tried,
@@ -66,10 +65,6 @@
     :rtype: file
 
     """
-=======
-def unique_file(default_name, mode=0o777):
-    """Safely finds a unique file for writing only (by default)."""
->>>>>>> 73137b40
     count = 1
     f_parsed = os.path.splitext(name)
     while 1:
