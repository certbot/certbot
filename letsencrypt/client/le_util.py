--- conflicted
+++ resolved
@@ -32,15 +32,9 @@
     except OSError as exception:
         if exception.errno == errno.EEXIST:
             if not check_permissions(directory, mode, uid):
-<<<<<<< HEAD
                 raise errors.ClientError(
-                    '%s exists, but does not have the proper '
-                    'permissions or owner' % directory)
-=======
-                raise errors.LetsEncryptClientError(
                     "%s exists, but does not have the proper "
                     "permissions or owner" % directory)
->>>>>>> b80ac49a
         else:
             raise
 
