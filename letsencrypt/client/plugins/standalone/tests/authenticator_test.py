"""Tests for letsencrypt.client.plugins.standalone.authenticator."""
import os
import pkg_resources
import psutil
import signal
import socket
import unittest

import mock
import OpenSSL.crypto
import OpenSSL.SSL

from letsencrypt.acme import challenges

from letsencrypt.client import achallenges
from letsencrypt.client import le_util

from letsencrypt.client.tests import acme_util


KEY = le_util.Key("foo", pkg_resources.resource_string(
    "letsencrypt.acme.jose", os.path.join("testdata", "rsa512_key.pem")))
PRIVATE_KEY = OpenSSL.crypto.load_privatekey(
    OpenSSL.crypto.FILETYPE_PEM, KEY.pem)


# Classes based on to allow interrupting infinite loop under test
# after one iteration, based on.
# http://igorsobreira.com/2013/03/17/testing-infinite-loops.html

class _SocketAcceptOnlyNTimes(object):
    # pylint: disable=too-few-public-methods
    """
    Callable that will raise `CallableExhausted`
    exception after `limit` calls, modified to also return
    a tuple simulating the return values of a socket.accept()
    call
    """
    def __init__(self, limit):
        self.limit = limit
        self.calls = 0

    def __call__(self):
        self.calls += 1
        if self.calls > self.limit:
            raise CallableExhausted
        # Modified here for a single use as socket.accept()
        return (mock.MagicMock(), "ignored")


class CallableExhausted(Exception):
    # pylint: disable=too-few-public-methods
    """Exception raised when a method is called more than the
    specified number of times."""


class ChallPrefTest(unittest.TestCase):
    """Tests for chall_pref() method."""
    def setUp(self):
        from letsencrypt.client.plugins.standalone.authenticator import \
            StandaloneAuthenticator
        self.authenticator = StandaloneAuthenticator(config=None, name=None)

    def test_chall_pref(self):
        self.assertEqual(self.authenticator.get_chall_pref("example.com"),
                         [challenges.DVSNI])


class SNICallbackTest(unittest.TestCase):
    """Tests for sni_callback() method."""
    def setUp(self):
        from letsencrypt.client.plugins.standalone.authenticator import \
            StandaloneAuthenticator
<<<<<<< HEAD
        self.authenticator = StandaloneAuthenticator(config=None, name=None)
        test_key = pkg_resources.resource_string(
            "letsencrypt.client.tests", "testdata/rsa256_key.pem")
        key = le_util.Key("foo", test_key)
=======
        self.authenticator = StandaloneAuthenticator(None)
>>>>>>> 828e0954
        self.cert = achallenges.DVSNI(
            challb=acme_util.DVSNI_P,
            domain="example.com", key=KEY).gen_cert_and_response()[0]
        self.authenticator.private_key = PRIVATE_KEY
        self.authenticator.tasks = {"abcdef.acme.invalid": self.cert}
        self.authenticator.child_pid = 12345

    def test_real_servername(self):
        connection = mock.MagicMock()
        connection.get_servername.return_value = "abcdef.acme.invalid"
        self.authenticator.sni_callback(connection)
        self.assertEqual(connection.set_context.call_count, 1)
        called_ctx = connection.set_context.call_args[0][0]
        self.assertTrue(isinstance(called_ctx, OpenSSL.SSL.Context))

    def test_fake_servername(self):
        """Test behavior of SNI callback when an unexpected name is received.

        (Currently the expected behavior in this case is to return the
        "first" certificate with which the listener was configured,
        although they are stored in an unordered data structure so
        this might not be the one that was first in the challenge list
        passed to the perform method.  In the future, this might result
        in dropping the connection instead.)"""
        connection = mock.MagicMock()
        connection.get_servername.return_value = "example.com"
        self.authenticator.sni_callback(connection)
        self.assertEqual(connection.set_context.call_count, 1)
        called_ctx = connection.set_context.call_args[0][0]
        self.assertTrue(isinstance(called_ctx, OpenSSL.SSL.Context))


class ClientSignalHandlerTest(unittest.TestCase):
    """Tests for client_signal_handler() method."""
    def setUp(self):
        from letsencrypt.client.plugins.standalone.authenticator import \
            StandaloneAuthenticator
        self.authenticator = StandaloneAuthenticator(config=None, name=None)
        self.authenticator.tasks = {"foononce.acme.invalid": "stuff"}
        self.authenticator.child_pid = 12345

    def test_client_signal_handler(self):
        self.assertTrue(self.authenticator.subproc_state is None)
        self.authenticator.client_signal_handler(signal.SIGIO, None)
        self.assertEqual(self.authenticator.subproc_state, "ready")

        self.authenticator.client_signal_handler(signal.SIGUSR1, None)
        self.assertEqual(self.authenticator.subproc_state, "inuse")

        self.authenticator.client_signal_handler(signal.SIGUSR2, None)
        self.assertEqual(self.authenticator.subproc_state, "cantbind")

        # Testing the unreached path for a signal other than these
        # specified (which can't occur in normal use because this
        # function is only set as a signal handler for the above three
        # signals).
        self.assertRaises(
            ValueError, self.authenticator.client_signal_handler,
            signal.SIGPIPE, None)


class SubprocSignalHandlerTest(unittest.TestCase):
    """Tests for subproc_signal_handler() method."""
    def setUp(self):
        from letsencrypt.client.plugins.standalone.authenticator import \
            StandaloneAuthenticator
        self.authenticator = StandaloneAuthenticator(config=None, name=None)
        self.authenticator.tasks = {"foononce.acme.invalid": "stuff"}
        self.authenticator.child_pid = 12345
        self.authenticator.parent_pid = 23456

    @mock.patch("letsencrypt.client.plugins.standalone.authenticator.os.kill")
    @mock.patch("letsencrypt.client.plugins.standalone.authenticator.sys.exit")
    def test_subproc_signal_handler(self, mock_exit, mock_kill):
        self.authenticator.ssl_conn = mock.MagicMock()
        self.authenticator.connection = mock.MagicMock()
        self.authenticator.sock = mock.MagicMock()
        self.authenticator.subproc_signal_handler(signal.SIGINT, None)
        self.assertEquals(self.authenticator.ssl_conn.shutdown.call_count, 1)
        self.assertEquals(self.authenticator.ssl_conn.close.call_count, 1)
        self.assertEquals(self.authenticator.connection.close.call_count, 1)
        self.assertEquals(self.authenticator.sock.close.call_count, 1)
        mock_kill.assert_called_once_with(
            self.authenticator.parent_pid, signal.SIGUSR1)
        mock_exit.assert_called_once_with(0)

    @mock.patch("letsencrypt.client.plugins.standalone.authenticator.os.kill")
    @mock.patch("letsencrypt.client.plugins.standalone.authenticator.sys.exit")
    def test_subproc_signal_handler_trouble(self, mock_exit, mock_kill):
        """Test attempting to shut down a non-existent connection.

        (This could occur because none was established or active at the
        time the signal handler tried to perform the cleanup)."""
        self.authenticator.ssl_conn = mock.MagicMock()
        self.authenticator.connection = mock.MagicMock()
        self.authenticator.sock = mock.MagicMock()
        # AttributeError simulates the case where one of these properties
        # is None because no connection exists.  We raise it for
        # ssl_conn.close() instead of ssl_conn.shutdown() for better code
        # coverage.
        self.authenticator.ssl_conn.close.side_effect = AttributeError("!")
        self.authenticator.connection.close.side_effect = AttributeError("!")
        self.authenticator.sock.close.side_effect = AttributeError("!")
        self.authenticator.subproc_signal_handler(signal.SIGINT, None)
        self.assertEquals(self.authenticator.ssl_conn.shutdown.call_count, 1)
        self.assertEquals(self.authenticator.ssl_conn.close.call_count, 1)
        self.assertEquals(self.authenticator.connection.close.call_count, 1)
        self.assertEquals(self.authenticator.sock.close.call_count, 1)
        mock_kill.assert_called_once_with(
            self.authenticator.parent_pid, signal.SIGUSR1)
        mock_exit.assert_called_once_with(0)


class AlreadyListeningTest(unittest.TestCase):
    """Tests for already_listening() method."""
    def setUp(self):
        from letsencrypt.client.plugins.standalone.authenticator import \
            StandaloneAuthenticator
        self.authenticator = StandaloneAuthenticator(config=None, name=None)

    @mock.patch("letsencrypt.client.plugins.standalone.authenticator.psutil."
                "net_connections")
    @mock.patch("letsencrypt.client.plugins.standalone.authenticator."
                "psutil.Process")
    @mock.patch("letsencrypt.client.plugins.standalone.authenticator."
                "zope.component.getUtility")
    def test_race_condition(self, mock_get_utility, mock_process, mock_net):
        # This tests a race condition, or permission problem, or OS
        # incompatibility in which, for some reason, no process name can be
        # found to match the identified listening PID.
        from psutil._common import sconn
        conns = [
            sconn(fd=-1, family=2, type=1, laddr=("0.0.0.0", 30),
                  raddr=(), status="LISTEN", pid=None),
            sconn(fd=3, family=2, type=1, laddr=("192.168.5.10", 32783),
                  raddr=("20.40.60.80", 22), status="ESTABLISHED", pid=1234),
            sconn(fd=-1, family=10, type=1, laddr=("::1", 54321),
                  raddr=("::1", 111), status="CLOSE_WAIT", pid=None),
            sconn(fd=3, family=2, type=1, laddr=("0.0.0.0", 17),
                  raddr=(), status="LISTEN", pid=4416)]
        mock_net.return_value = conns
        mock_process.side_effect = psutil.NoSuchProcess("No such PID")
        # We simulate being unable to find the process name of PID 4416,
        # which results in returning False.
        self.assertFalse(self.authenticator.already_listening(17))
        self.assertEqual(mock_get_utility.generic_notification.call_count, 0)
        mock_process.assert_called_once_with(4416)

    @mock.patch("letsencrypt.client.plugins.standalone.authenticator.psutil."
                "net_connections")
    @mock.patch("letsencrypt.client.plugins.standalone.authenticator."
                "psutil.Process")
    @mock.patch("letsencrypt.client.plugins.standalone.authenticator."
                "zope.component.getUtility")
    def test_not_listening(self, mock_get_utility, mock_process, mock_net):
        from psutil._common import sconn
        conns = [
            sconn(fd=-1, family=2, type=1, laddr=("0.0.0.0", 30),
                  raddr=(), status="LISTEN", pid=None),
            sconn(fd=3, family=2, type=1, laddr=("192.168.5.10", 32783),
                  raddr=("20.40.60.80", 22), status="ESTABLISHED", pid=1234),
            sconn(fd=-1, family=10, type=1, laddr=("::1", 54321),
                  raddr=("::1", 111), status="CLOSE_WAIT", pid=None)]
        mock_net.return_value = conns
        mock_process.name.return_value = "inetd"
        self.assertFalse(self.authenticator.already_listening(17))
        self.assertEqual(mock_get_utility.generic_notification.call_count, 0)
        self.assertEqual(mock_process.call_count, 0)

    @mock.patch("letsencrypt.client.plugins.standalone.authenticator.psutil."
                "net_connections")
    @mock.patch("letsencrypt.client.plugins.standalone.authenticator."
                "psutil.Process")
    @mock.patch("letsencrypt.client.plugins.standalone.authenticator."
                "zope.component.getUtility")
    def test_listening_ipv4(self, mock_get_utility, mock_process, mock_net):
        from psutil._common import sconn
        conns = [
            sconn(fd=-1, family=2, type=1, laddr=("0.0.0.0", 30),
                  raddr=(), status="LISTEN", pid=None),
            sconn(fd=3, family=2, type=1, laddr=("192.168.5.10", 32783),
                  raddr=("20.40.60.80", 22), status="ESTABLISHED", pid=1234),
            sconn(fd=-1, family=10, type=1, laddr=("::1", 54321),
                  raddr=("::1", 111), status="CLOSE_WAIT", pid=None),
            sconn(fd=3, family=2, type=1, laddr=("0.0.0.0", 17),
                  raddr=(), status="LISTEN", pid=4416)]
        mock_net.return_value = conns
        mock_process.name.return_value = "inetd"
        result = self.authenticator.already_listening(17)
        self.assertTrue(result)
        self.assertEqual(mock_get_utility.call_count, 1)
        mock_process.assert_called_once_with(4416)

    @mock.patch("letsencrypt.client.plugins.standalone.authenticator.psutil."
                "net_connections")
    @mock.patch("letsencrypt.client.plugins.standalone.authenticator."
                "psutil.Process")
    @mock.patch("letsencrypt.client.plugins.standalone.authenticator."
                "zope.component.getUtility")
    def test_listening_ipv6(self, mock_get_utility, mock_process, mock_net):
        from psutil._common import sconn
        conns = [
            sconn(fd=-1, family=2, type=1, laddr=("0.0.0.0", 30),
                  raddr=(), status="LISTEN", pid=None),
            sconn(fd=3, family=2, type=1, laddr=("192.168.5.10", 32783),
                  raddr=("20.40.60.80", 22), status="ESTABLISHED", pid=1234),
            sconn(fd=-1, family=10, type=1, laddr=("::1", 54321),
                  raddr=("::1", 111), status="CLOSE_WAIT", pid=None),
            sconn(fd=3, family=10, type=1, laddr=("::", 12345), raddr=(),
                  status="LISTEN", pid=4420),
            sconn(fd=3, family=2, type=1, laddr=("0.0.0.0", 17),
                  raddr=(), status="LISTEN", pid=4416)]
        mock_net.return_value = conns
        mock_process.name.return_value = "inetd"
        result = self.authenticator.already_listening(12345)
        self.assertTrue(result)
        self.assertEqual(mock_get_utility.call_count, 1)
        mock_process.assert_called_once_with(4420)


class PerformTest(unittest.TestCase):
    """Tests for perform() method."""
    def setUp(self):
        from letsencrypt.client.plugins.standalone.authenticator import \
            StandaloneAuthenticator
        self.authenticator = StandaloneAuthenticator(config=None, name=None)

        self.achall1 = achallenges.DVSNI(
            challb=acme_util.chall_to_challb(
                challenges.DVSNI(r="whee", nonce="foo"), "pending"),
            domain="foo.example.com", key=KEY)
        self.achall2 = achallenges.DVSNI(
            challb=acme_util.chall_to_challb(
                challenges.DVSNI(r="whee", nonce="bar"), "pending"),
            domain="bar.example.com", key=KEY)
        bad_achall = ("This", "Represents", "A Non-DVSNI", "Challenge")
        self.achalls = [self.achall1, self.achall2, bad_achall]

    def test_perform_when_already_listening(self):
        self.authenticator.already_listening = mock.Mock()
        self.authenticator.already_listening.return_value = True
        result = self.authenticator.perform([self.achall1])
        self.assertEqual(result, [None])

    def test_can_perform(self):
        """What happens if start_listener() returns True."""
        self.authenticator.start_listener = mock.Mock()
        self.authenticator.start_listener.return_value = True
        result = self.authenticator.perform(self.achalls)
        self.assertEqual(len(self.authenticator.tasks), 2)
        self.assertTrue(
            self.authenticator.tasks.has_key(self.achall1.nonce_domain))
        self.assertTrue(
            self.authenticator.tasks.has_key(self.achall2.nonce_domain))
        self.assertTrue(isinstance(result, list))
        self.assertEqual(len(result), 3)
        self.assertTrue(isinstance(result[0], challenges.ChallengeResponse))
        self.assertTrue(isinstance(result[1], challenges.ChallengeResponse))
        self.assertFalse(result[2])
        self.authenticator.start_listener.assert_called_once_with(443, KEY)

    def test_cannot_perform(self):
        """What happens if start_listener() returns False."""
        self.authenticator.start_listener = mock.Mock()
        self.authenticator.start_listener.return_value = False
        result = self.authenticator.perform(self.achalls)
        self.assertEqual(len(self.authenticator.tasks), 2)
        self.assertTrue(
            self.authenticator.tasks.has_key(self.achall1.nonce_domain))
        self.assertTrue(
            self.authenticator.tasks.has_key(self.achall2.nonce_domain))
        self.assertTrue(isinstance(result, list))
        self.assertEqual(len(result), 3)
        self.assertEqual(result, [None, None, False])
        self.authenticator.start_listener.assert_called_once_with(443, KEY)

    def test_perform_with_pending_tasks(self):
        self.authenticator.tasks = {"foononce.acme.invalid": "cert_data"}
        extra_achall = acme_util.DVSNI_P
        self.assertRaises(
            ValueError, self.authenticator.perform, [extra_achall])

    def test_perform_without_challenge_list(self):
        extra_achall = acme_util.DVSNI_P
        # This is wrong because a challenge must be specified.
        self.assertRaises(ValueError, self.authenticator.perform, [])
        # This is wrong because it must be a list, not a bare challenge.
        self.assertRaises(
            ValueError, self.authenticator.perform, extra_achall)
        # This is wrong because the list must contain at least one challenge.
        self.assertRaises(
            ValueError, self.authenticator.perform, range(20))


class StartListenerTest(unittest.TestCase):
    """Tests for start_listener() method."""
    def setUp(self):
        from letsencrypt.client.plugins.standalone.authenticator import \
            StandaloneAuthenticator
        self.authenticator = StandaloneAuthenticator(config=None, name=None)

    @mock.patch("letsencrypt.client.plugins.standalone.authenticator."
                "Crypto.Random.atfork")
    @mock.patch("letsencrypt.client.plugins.standalone.authenticator.os.fork")
    def test_start_listener_fork_parent(self, mock_fork, mock_atfork):
        self.authenticator.do_parent_process = mock.Mock()
        self.authenticator.do_parent_process.return_value = True
        mock_fork.return_value = 22222
        result = self.authenticator.start_listener(1717, "key")
        # start_listener is expected to return the True or False return
        # value from do_parent_process.
        self.assertTrue(result)
        self.assertEqual(self.authenticator.child_pid, 22222)
        self.authenticator.do_parent_process.assert_called_once_with(1717)
        mock_atfork.assert_called_once_with()

    @mock.patch("letsencrypt.client.plugins.standalone.authenticator."
                "Crypto.Random.atfork")
    @mock.patch("letsencrypt.client.plugins.standalone.authenticator.os.fork")
    def test_start_listener_fork_child(self, mock_fork, mock_atfork):
        self.authenticator.do_parent_process = mock.Mock()
        self.authenticator.do_child_process = mock.Mock()
        mock_fork.return_value = 0
        self.authenticator.start_listener(1717, "key")
        self.assertEqual(self.authenticator.child_pid, os.getpid())
        self.authenticator.do_child_process.assert_called_once_with(
            1717, "key")
        mock_atfork.assert_called_once_with()

class DoParentProcessTest(unittest.TestCase):
    """Tests for do_parent_process() method."""
    def setUp(self):
        from letsencrypt.client.plugins.standalone.authenticator import \
            StandaloneAuthenticator
        self.authenticator = StandaloneAuthenticator(config=None, name=None)

    @mock.patch("letsencrypt.client.plugins.standalone.authenticator."
                "signal.signal")
    @mock.patch("letsencrypt.client.plugins.standalone.authenticator."
                "zope.component.getUtility")
    def test_do_parent_process_ok(self, mock_get_utility, mock_signal):
        self.authenticator.subproc_state = "ready"
        result = self.authenticator.do_parent_process(1717)
        self.assertTrue(result)
        self.assertEqual(mock_get_utility.call_count, 1)
        self.assertEqual(mock_signal.call_count, 3)

    @mock.patch("letsencrypt.client.plugins.standalone.authenticator."
                "signal.signal")
    @mock.patch("letsencrypt.client.plugins.standalone.authenticator."
                "zope.component.getUtility")
    def test_do_parent_process_inuse(self, mock_get_utility, mock_signal):
        self.authenticator.subproc_state = "inuse"
        result = self.authenticator.do_parent_process(1717)
        self.assertFalse(result)
        self.assertEqual(mock_get_utility.call_count, 1)
        self.assertEqual(mock_signal.call_count, 3)

    @mock.patch("letsencrypt.client.plugins.standalone.authenticator."
                "signal.signal")
    @mock.patch("letsencrypt.client.plugins.standalone.authenticator."
                "zope.component.getUtility")
    def test_do_parent_process_cantbind(self, mock_get_utility, mock_signal):
        self.authenticator.subproc_state = "cantbind"
        result = self.authenticator.do_parent_process(1717)
        self.assertFalse(result)
        self.assertEqual(mock_get_utility.call_count, 1)
        self.assertEqual(mock_signal.call_count, 3)

    @mock.patch("letsencrypt.client.plugins.standalone.authenticator."
                "signal.signal")
    @mock.patch("letsencrypt.client.plugins.standalone.authenticator."
                "zope.component.getUtility")
    def test_do_parent_process_timeout(self, mock_get_utility, mock_signal):
        # Normally times out in 5 seconds and returns False.  We can
        # now set delay_amount to a lower value so that it times out
        # faster than it would under normal use.
        result = self.authenticator.do_parent_process(1717, delay_amount=1)
        self.assertFalse(result)
        self.assertEqual(mock_get_utility.call_count, 1)
        self.assertEqual(mock_signal.call_count, 3)


class DoChildProcessTest(unittest.TestCase):
    """Tests for do_child_process() method."""
    def setUp(self):
        from letsencrypt.client.plugins.standalone.authenticator import \
            StandaloneAuthenticator
<<<<<<< HEAD
        self.authenticator = StandaloneAuthenticator(config=None, name=None)
        test_key = pkg_resources.resource_string(
            "letsencrypt.client.tests", "testdata/rsa256_key.pem")
        key = le_util.Key("foo", test_key)
        self.key = key
=======
        self.authenticator = StandaloneAuthenticator(None)
>>>>>>> 828e0954
        self.cert = achallenges.DVSNI(
            challb=acme_util.chall_to_challb(
                challenges.DVSNI(r=("x" * 32), nonce="abcdef"), "pending"),
            domain="example.com", key=KEY).gen_cert_and_response()[0]
        self.authenticator.private_key = PRIVATE_KEY
        self.authenticator.tasks = {"abcdef.acme.invalid": self.cert}
        self.authenticator.parent_pid = 12345

    @mock.patch("letsencrypt.client.plugins.standalone.authenticator."
                "socket.socket")
    @mock.patch("letsencrypt.client.plugins.standalone.authenticator.os.kill")
    @mock.patch("letsencrypt.client.plugins.standalone.authenticator.sys.exit")
    def test_do_child_process_cantbind1(
            self, mock_exit, mock_kill, mock_socket):
        mock_exit.side_effect = IndentationError("subprocess would exit here")
        eaccess = socket.error(socket.errno.EACCES, "Permission denied")
        sample_socket = mock.MagicMock()
        sample_socket.bind.side_effect = eaccess
        mock_socket.return_value = sample_socket
        # Using the IndentationError as an error that cannot easily be
        # generated at runtime, to indicate the behavior of sys.exit has
        # taken effect without actually causing the test process to exit.
        # (Just replacing it with a no-op causes logic errors because the
        # do_child_process code assumes that calling sys.exit() will
        # cause subsequent code not to be executed.)
        self.assertRaises(
            IndentationError, self.authenticator.do_child_process, 1717, KEY)
        mock_exit.assert_called_once_with(1)
        mock_kill.assert_called_once_with(12345, signal.SIGUSR2)

    @mock.patch("letsencrypt.client.plugins.standalone.authenticator."
                "socket.socket")
    @mock.patch("letsencrypt.client.plugins.standalone.authenticator.os.kill")
    @mock.patch("letsencrypt.client.plugins.standalone.authenticator.sys.exit")
    def test_do_child_process_cantbind2(self, mock_exit, mock_kill,
                                        mock_socket):
        mock_exit.side_effect = IndentationError("subprocess would exit here")
        eaccess = socket.error(socket.errno.EADDRINUSE, "Port already in use")
        sample_socket = mock.MagicMock()
        sample_socket.bind.side_effect = eaccess
        mock_socket.return_value = sample_socket
        self.assertRaises(
            IndentationError, self.authenticator.do_child_process, 1717, KEY)
        mock_exit.assert_called_once_with(1)
        mock_kill.assert_called_once_with(12345, signal.SIGUSR1)

    @mock.patch("letsencrypt.client.plugins.standalone.authenticator."
                "socket.socket")
    def test_do_child_process_cantbind3(self, mock_socket):
        """Test case where attempt to bind socket results in an unhandled
        socket error.  (The expected behavior is arguably wrong because it
        will crash the program; the reason for the expected behavior is
        that we don't have a way to report arbitrary socket errors.)"""
        eio = socket.error(socket.errno.EIO, "Imaginary unhandled error")
        sample_socket = mock.MagicMock()
        sample_socket.bind.side_effect = eio
        mock_socket.return_value = sample_socket
        self.assertRaises(
            socket.error, self.authenticator.do_child_process, 1717, KEY)

    @mock.patch("letsencrypt.client.plugins.standalone.authenticator."
                "OpenSSL.SSL.Connection")
    @mock.patch("letsencrypt.client.plugins.standalone.authenticator."
                "socket.socket")
    @mock.patch("letsencrypt.client.plugins.standalone.authenticator.os.kill")
    def test_do_child_process_success(
            self, mock_kill, mock_socket, mock_connection):
        sample_socket = mock.MagicMock()
        sample_socket.accept.side_effect = _SocketAcceptOnlyNTimes(2)
        mock_socket.return_value = sample_socket
        mock_connection.return_value = mock.MagicMock()
        self.assertRaises(
            CallableExhausted, self.authenticator.do_child_process, 1717, KEY)
        mock_socket.assert_called_once_with()
        sample_socket.bind.assert_called_once_with(("0.0.0.0", 1717))
        sample_socket.listen.assert_called_once_with(1)
        self.assertEqual(sample_socket.accept.call_count, 3)
        mock_kill.assert_called_once_with(12345, signal.SIGIO)
        # TODO: We could have some tests about the fact that the listener
        #       asks OpenSSL to negotiate a TLS connection (and correctly
        #       sets the SNI callback function).


class CleanupTest(unittest.TestCase):
    """Tests for cleanup() method."""
    def setUp(self):
        from letsencrypt.client.plugins.standalone.authenticator import \
            StandaloneAuthenticator
        self.authenticator = StandaloneAuthenticator(config=None, name=None)
        self.achall = achallenges.DVSNI(
            challb=acme_util.chall_to_challb(
                challenges.DVSNI(r="whee", nonce="foononce"), "pending"),
            domain="foo.example.com", key="key")
        self.authenticator.tasks = {self.achall.nonce_domain: "stuff"}
        self.authenticator.child_pid = 12345

    @mock.patch("letsencrypt.client.plugins.standalone.authenticator.os.kill")
    @mock.patch("letsencrypt.client.plugins.standalone.authenticator."
                "time.sleep")
    def test_cleanup(self, mock_sleep, mock_kill):
        mock_sleep.return_value = None
        mock_kill.return_value = None

        self.authenticator.cleanup([self.achall])

        mock_kill.assert_called_once_with(12345, signal.SIGINT)
        mock_sleep.assert_called_once_with(1)

    def test_bad_cleanup(self):
        self.assertRaises(
            ValueError, self.authenticator.cleanup, [achallenges.DVSNI(
                challb=acme_util.chall_to_challb(
                    challenges.DVSNI(r="whee", nonce="badnonce"), "pending"),
                domain="bad.example.com", key="key")])


class MoreInfoTest(unittest.TestCase):
    """Tests for more_info() method. (trivially)"""
    def setUp(self):
        from letsencrypt.client.plugins.standalone.authenticator import (
            StandaloneAuthenticator)
        self.authenticator = StandaloneAuthenticator(config=None, name=None)

    def test_more_info(self):
        """Make sure exceptions aren't raised."""
        self.authenticator.more_info()


class InitTest(unittest.TestCase):
    """Tests for more_info() method. (trivially)"""
    def setUp(self):
        from letsencrypt.client.plugins.standalone.authenticator import (
            StandaloneAuthenticator)
        self.authenticator = StandaloneAuthenticator(config=None, name=None)

    def test_prepare(self):
        """Make sure exceptions aren't raised.

        .. todo:: Add on more once things are setup appropriately.

        """
        self.authenticator.prepare()


if __name__ == "__main__":
    unittest.main()<|MERGE_RESOLUTION|>--- conflicted
+++ resolved
@@ -71,14 +71,7 @@
     def setUp(self):
         from letsencrypt.client.plugins.standalone.authenticator import \
             StandaloneAuthenticator
-<<<<<<< HEAD
-        self.authenticator = StandaloneAuthenticator(config=None, name=None)
-        test_key = pkg_resources.resource_string(
-            "letsencrypt.client.tests", "testdata/rsa256_key.pem")
-        key = le_util.Key("foo", test_key)
-=======
-        self.authenticator = StandaloneAuthenticator(None)
->>>>>>> 828e0954
+        self.authenticator = StandaloneAuthenticator(config=None, name=None)
         self.cert = achallenges.DVSNI(
             challb=acme_util.DVSNI_P,
             domain="example.com", key=KEY).gen_cert_and_response()[0]
@@ -467,15 +460,7 @@
     def setUp(self):
         from letsencrypt.client.plugins.standalone.authenticator import \
             StandaloneAuthenticator
-<<<<<<< HEAD
-        self.authenticator = StandaloneAuthenticator(config=None, name=None)
-        test_key = pkg_resources.resource_string(
-            "letsencrypt.client.tests", "testdata/rsa256_key.pem")
-        key = le_util.Key("foo", test_key)
-        self.key = key
-=======
-        self.authenticator = StandaloneAuthenticator(None)
->>>>>>> 828e0954
+        self.authenticator = StandaloneAuthenticator(config=None, name=None)
         self.cert = achallenges.DVSNI(
             challb=acme_util.chall_to_challb(
                 challenges.DVSNI(r=("x" * 32), nonce="abcdef"), "pending"),
