"""Test for letsencrypt.client.apache.configurator."""
import os
import re
import shutil
import unittest

import mock

from letsencrypt.client import challenge_util
from letsencrypt.client import errors
from letsencrypt.client import le_util

from letsencrypt.client.apache import configurator
from letsencrypt.client.apache import obj
from letsencrypt.client.apache import parser

from letsencrypt.client.tests.apache import util


class TwoVhost80Test(util.ApacheTest):
    """Test two standard well configured HTTP vhosts."""

    def setUp(self):
        super(TwoVhost80Test, self).setUp()

        with mock.patch("letsencrypt.client.apache.configurator."
                        "mod_loaded") as mock_load:
            mock_load.return_value = True
            self.config = util.get_apache_configurator(
                self.config_path, self.config_dir, self.work_dir,
                self.ssl_options)

        self.vh_truth = util.get_vh_truth(
            self.temp_dir, "debian_apache_2_4/two_vhost_80")

    def tearDown(self):
        shutil.rmtree(self.temp_dir)
        shutil.rmtree(self.config_dir)
        shutil.rmtree(self.work_dir)

    def test_get_all_names(self):
        names = self.config.get_all_names()
        self.assertEqual(names, set(
            ['letsencrypt.demo', 'encryption-example.demo', 'ip-172-30-0-17']))

    def test_get_virtual_hosts(self):
        vhs = self.config.get_virtual_hosts()
        self.assertEqual(len(vhs), 4)
        found = 0

        for vhost in vhs:
            for truth in self.vh_truth:
                if vhost == truth:
                    found += 1
                    break

        self.assertEqual(found, 4)

    def test_is_site_enabled(self):
        self.assertTrue(self.config.is_site_enabled(self.vh_truth[0].filep))
        self.assertFalse(self.config.is_site_enabled(self.vh_truth[1].filep))
        self.assertTrue(self.config.is_site_enabled(self.vh_truth[2].filep))
        self.assertTrue(self.config.is_site_enabled(self.vh_truth[3].filep))

    def test_deploy_cert(self):
        # Get the default 443 vhost
        self.config.assoc["random.demo"] = self.vh_truth[1]
        self.config.deploy_cert(
            "random.demo",
            "example/cert.pem", "example/key.pem", "example/cert_chain.pem")
        self.config.save()

        loc_cert = self.config.parser.find_dir(
            parser.case_i("sslcertificatefile"),
            re.escape("example/cert.pem"), self.vh_truth[1].path)
        loc_key = self.config.parser.find_dir(
            parser.case_i("sslcertificateKeyfile"),
            re.escape("example/key.pem"), self.vh_truth[1].path)
        loc_chain = self.config.parser.find_dir(
            parser.case_i("SSLCertificateChainFile"),
            re.escape("example/cert_chain.pem"), self.vh_truth[1].path)

        # Verify one directive was found in the correct file
        self.assertEqual(len(loc_cert), 1)
        self.assertEqual(configurator.get_file_path(loc_cert[0]),
                         self.vh_truth[1].filep)

        self.assertEqual(len(loc_key), 1)
        self.assertEqual(configurator.get_file_path(loc_key[0]),
                         self.vh_truth[1].filep)

        self.assertEqual(len(loc_chain), 1)
        self.assertEqual(configurator.get_file_path(loc_chain[0]),
                         self.vh_truth[1].filep)

    def test_is_name_vhost(self):
        addr = obj.Addr.fromstring("*:80")
        self.assertTrue(self.config.is_name_vhost(addr))
        self.config.version = (2, 2)
        self.assertFalse(self.config.is_name_vhost(addr))

    def test_add_name_vhost(self):
        self.config.add_name_vhost("*:443")
        self.assertTrue(self.config.parser.find_dir(
            "NameVirtualHost", re.escape("*:443")))

    def test_make_vhost_ssl(self):
        ssl_vhost = self.config.make_vhost_ssl(self.vh_truth[0])

        self.assertEqual(
            ssl_vhost.filep,
            os.path.join(self.config_path, "sites-available",
                         "encryption-example-le-ssl.conf"))

        self.assertEqual(ssl_vhost.path,
                         "/files" + ssl_vhost.filep + "/IfModule/VirtualHost")
        self.assertEqual(len(ssl_vhost.addrs), 1)
        self.assertEqual(set([obj.Addr.fromstring("*:443")]), ssl_vhost.addrs)
        self.assertEqual(ssl_vhost.names, set(["encryption-example.demo"]))
        self.assertTrue(ssl_vhost.ssl)
        self.assertFalse(ssl_vhost.enabled)

        self.assertTrue(self.config.parser.find_dir(
            "SSLCertificateFile", None, ssl_vhost.path))
        self.assertTrue(self.config.parser.find_dir(
            "SSLCertificateKeyFile", None, ssl_vhost.path))
        self.assertTrue(self.config.parser.find_dir(
            "Include", self.ssl_options, ssl_vhost.path))

        self.assertEqual(self.config.is_name_vhost(self.vh_truth[0]),
                         self.config.is_name_vhost(ssl_vhost))

        self.assertEqual(len(self.config.vhosts), 5)

    @mock.patch("letsencrypt.client.apache.configurator."
<<<<<<< HEAD
                "subprocess.Popen")
    def test_get_version(self, mock_popen):
        mock_popen().communicate.return_value = (
            "Server Version: Apache/2.4.2 (Debian)", "")
        self.assertEqual(self.config.get_version(), (2, 4, 2))

        mock_popen().communicate.return_value = (
            "Server Version: Apache/2 (Linux)", "")
        self.assertEqual(self.config.get_version(), (2,))

        mock_popen().communicate.return_value = (
            "Server Version: Apache (Debian)", "")
        self.assertRaises(
            errors.ConfiguratorError, self.config.get_version)

        mock_popen().communicate.return_value = (
            "Server Version: Apache/2.3\n Apache/2.4.7", "")
        self.assertRaises(
            errors.ConfiguratorError, self.config.get_version)

        mock_popen.side_effect = OSError("Can't find program")
        self.assertRaises(
            errors.ConfiguratorError, self.config.get_version)

    @mock.patch("letsencrypt.client.apache.configurator."
=======
>>>>>>> 3dac629f
                "dvsni.ApacheDvsni.perform")
    @mock.patch("letsencrypt.client.apache.configurator."
                "ApacheConfigurator.restart")
    def test_perform(self, mock_restart, mock_dvsni_perform):
        # Only tests functionality specific to configurator.perform
        # Note: As more challenges are offered this will have to be expanded
        auth_key = le_util.Key(self.rsa256_file, self.rsa256_pem)
        chall1 = challenge_util.DvsniChall(
            "encryption-example.demo",
            "jIq_Xy1mXGN37tb4L6Xj_es58fW571ZNyXekdZzhh7Q",
            "37bc5eb75d3e00a19b4f6355845e5a18",
            auth_key)
        chall2 = challenge_util.DvsniChall(
            "letsencrypt.demo",
            "uqnaPzxtrndteOqtrXb0Asl5gOJfWAnnx6QJyvcmlDU",
            "59ed014cac95f77057b1d7a1b2c596ba",
            auth_key)

        dvsni_ret_val = [
            {"type": "dvsni", "s": "randomS1"},
            {"type": "dvsni", "s": "randomS2"}
        ]

        mock_dvsni_perform.return_value = dvsni_ret_val
        responses = self.config.perform([chall1, chall2])

        self.assertEqual(mock_dvsni_perform.call_count, 1)
        self.assertEqual(responses, dvsni_ret_val)

        self.assertEqual(mock_restart.call_count, 1)

    @mock.patch("letsencrypt.client.apache.configurator."
                "subprocess.Popen")
    def test_get_version(self, mock_popen):
        mock_popen().communicate.return_value = (
            "Server Version: Apache/2.4.2 (Debian)", "")
        self.assertEqual(self.config.get_version(), (2, 4, 2))

        mock_popen().communicate.return_value = (
            "Server Version: Apache/2 (Linux)", "")
        self.assertEqual(self.config.get_version(), (2,))

        mock_popen().communicate.return_value = (
            "Server Version: Apache (Debian)", "")
        self.assertRaises(
            errors.LetsEncryptConfiguratorError, self.config.get_version)

        mock_popen().communicate.return_value = (
            "Server Version: Apache/2.3\n Apache/2.4.7", "")
        self.assertRaises(
            errors.LetsEncryptConfiguratorError, self.config.get_version)

        mock_popen.side_effect = OSError("Can't find program")
        self.assertRaises(
            errors.LetsEncryptConfiguratorError, self.config.get_version)


if __name__ == '__main__':
    unittest.main()<|MERGE_RESOLUTION|>--- conflicted
+++ resolved
@@ -133,34 +133,6 @@
         self.assertEqual(len(self.config.vhosts), 5)
 
     @mock.patch("letsencrypt.client.apache.configurator."
-<<<<<<< HEAD
-                "subprocess.Popen")
-    def test_get_version(self, mock_popen):
-        mock_popen().communicate.return_value = (
-            "Server Version: Apache/2.4.2 (Debian)", "")
-        self.assertEqual(self.config.get_version(), (2, 4, 2))
-
-        mock_popen().communicate.return_value = (
-            "Server Version: Apache/2 (Linux)", "")
-        self.assertEqual(self.config.get_version(), (2,))
-
-        mock_popen().communicate.return_value = (
-            "Server Version: Apache (Debian)", "")
-        self.assertRaises(
-            errors.ConfiguratorError, self.config.get_version)
-
-        mock_popen().communicate.return_value = (
-            "Server Version: Apache/2.3\n Apache/2.4.7", "")
-        self.assertRaises(
-            errors.ConfiguratorError, self.config.get_version)
-
-        mock_popen.side_effect = OSError("Can't find program")
-        self.assertRaises(
-            errors.ConfiguratorError, self.config.get_version)
-
-    @mock.patch("letsencrypt.client.apache.configurator."
-=======
->>>>>>> 3dac629f
                 "dvsni.ApacheDvsni.perform")
     @mock.patch("letsencrypt.client.apache.configurator."
                 "ApacheConfigurator.restart")
@@ -205,17 +177,14 @@
 
         mock_popen().communicate.return_value = (
             "Server Version: Apache (Debian)", "")
-        self.assertRaises(
-            errors.LetsEncryptConfiguratorError, self.config.get_version)
+        self.assertRaises(errors.ConfiguratorError, self.config.get_version)
 
         mock_popen().communicate.return_value = (
             "Server Version: Apache/2.3\n Apache/2.4.7", "")
-        self.assertRaises(
-            errors.LetsEncryptConfiguratorError, self.config.get_version)
+        self.assertRaises(errors.ConfiguratorError, self.config.get_version)
 
         mock_popen.side_effect = OSError("Can't find program")
-        self.assertRaises(
-            errors.LetsEncryptConfiguratorError, self.config.get_version)
+        self.assertRaises(errors.ConfiguratorError, self.config.get_version)
 
 
 if __name__ == '__main__':
