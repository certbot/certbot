--- conflicted
+++ resolved
@@ -35,25 +35,14 @@
             self.assertEqual(responses[i], "RecTokenChall%d" % i)
 
     def test_unexpected(self):
-<<<<<<< HEAD
-        from letsencrypt.client.challenge_util import DvsniChall
-        from letsencrypt.client import errors
-
-        unexpected = DvsniChall("0", "rb64", "123", "invalid_key")
-
+        unexpected = challenge_util.DvsniChall(
+            "0", "rb64", "123", "invalid_key")
         self.assertRaises(
             errors.ClientAuthError, self.auth.perform, [unexpected])
-=======
-        unexpected = challenge_util.DvsniChall(
-            "0", "rb64", "123", "invalid_key")
-
-        self.assertRaises(
-            errors.LetsEncryptClientAuthError, self.auth.perform, [unexpected])
 
     def test_chall_pref(self):
         self.assertEqual(
             self.auth.get_chall_pref("example.com"), ["recoveryToken"])
->>>>>>> 3dac629f
 
 
 class CleanupTest(unittest.TestCase):
@@ -77,23 +66,11 @@
                          [mock.call(token1), mock.call(token2)])
 
     def test_unexpected(self):
-<<<<<<< HEAD
-        from letsencrypt.client.challenge_util import DvsniChall
-        from letsencrypt.client.challenge_util import RecTokenChall
-        from letsencrypt.client import errors
-
-        token = RecTokenChall("0")
-        unexpected = DvsniChall("0", "rb64", "123", "dummy_key")
+        token = challenge_util.RecTokenChall("0")
+        unexpected = challenge_util.DvsniChall("0", "rb64", "123", "dummy_key")
 
         self.assertRaises(
             errors.ClientAuthError, self.auth.cleanup, [token, unexpected])
-=======
-        token = challenge_util.RecTokenChall("0")
-        unexpected = challenge_util.DvsniChall("0", "rb64", "123", "dummy_key")
-
-        self.assertRaises(errors.LetsEncryptClientAuthError,
-                          self.auth.cleanup, [token, unexpected])
->>>>>>> 3dac629f
 
 
 def gen_client_resp(chall):
