"""Test letsencrypt.client.reverter."""
import logging
import os
import shutil
import tempfile
import unittest

import mock

from letsencrypt.client import errors


class ReverterCheckpointLocalTest(unittest.TestCase):
    # pylint: disable=too-many-instance-attributes
    """Test the Reverter Class."""
    def setUp(self):
        from letsencrypt.client.reverter import Reverter

        # Disable spurious errors... we are trying to test for them
        logging.disable(logging.CRITICAL)

        self.config = setup_work_direc()
        self.reverter = Reverter(self.config)

        tup = setup_test_files()
        self.config1, self.config2, self.dir1, self.dir2, self.sets = tup

    def tearDown(self):
        shutil.rmtree(self.config.work_dir)
        shutil.rmtree(self.dir1)
        shutil.rmtree(self.dir2)

        logging.disable(logging.NOTSET)

    def test_basic_add_to_temp_checkpoint(self):
        # These shouldn't conflict even though they are both named config.txt
        self.reverter.add_to_temp_checkpoint(self.sets[0], "save1")
        self.reverter.add_to_temp_checkpoint(self.sets[1], "save2")

<<<<<<< HEAD
        self.assertTrue(os.path.isdir(self.reverter.direc["temp"]))
        self.assertEqual(get_save_notes(self.direc["temp"]), "save1save2")
        self.assertFalse(os.path.isfile(
            os.path.join(self.direc["temp"], "NEW_FILES")))

        self.assertEqual(
            get_filepaths(self.direc["temp"]),
=======
        self.assertTrue(os.path.isdir(self.config.temp_checkpoint_dir))
        self.assertEqual(get_save_notes(
            self.config.temp_checkpoint_dir), "save1save2")
        self.assertFalse(os.path.isfile(
            os.path.join(self.config.temp_checkpoint_dir, "NEW_FILES")))

        self.assertEqual(
            get_filepaths(self.config.temp_checkpoint_dir),
>>>>>>> b80ac49a
            "{0}\n{1}\n".format(self.config1, self.config2))

    def test_add_to_checkpoint_copy_failure(self):
        with mock.patch("letsencrypt.client.reverter."
                        "shutil.copy2") as mock_copy2:
            mock_copy2.side_effect = IOError("bad copy")
            self.assertRaises(errors.LetsEncryptReverterError,
                              self.reverter.add_to_checkpoint,
                              self.sets[0],
                              "save1")

    def test_checkpoint_conflict(self):
        """Make sure that checkpoint errors are thrown appropriately."""
        config3 = os.path.join(self.dir1, "config3.txt")
        self.reverter.register_file_creation(True, config3)
        update_file(config3, "This is a new file!")

        self.reverter.add_to_checkpoint(self.sets[2], "save1")
        # This shouldn't throw an error
        self.reverter.add_to_temp_checkpoint(self.sets[0], "save2")
        # Raise error
        self.assertRaises(
            errors.LetsEncryptReverterError, self.reverter.add_to_checkpoint,
            self.sets[2], "save3")
        # Should not cause an error
        self.reverter.add_to_checkpoint(self.sets[1], "save4")

        # Check to make sure new files are also checked...
        self.assertRaises(
            errors.LetsEncryptReverterError,
            self.reverter.add_to_checkpoint,
            set([config3]), "invalid save")

    def test_multiple_saves_and_temp_revert(self):
        self.reverter.add_to_temp_checkpoint(self.sets[0], "save1")
        update_file(self.config1, "updated-directive")
        self.reverter.add_to_temp_checkpoint(self.sets[0], "save2-updated dir")
        update_file(self.config1, "new directive change that we won't keep")

        self.reverter.revert_temporary_config()
        self.assertEqual(read_in(self.config1), "directive-dir1")

    def test_multiple_registration_fail_and_revert(self):
        # pylint: disable=invalid-name
        config3 = os.path.join(self.dir1, "config3.txt")
        update_file(config3, "Config3")
        config4 = os.path.join(self.dir2, "config4.txt")
        update_file(config4, "Config4")

        # Test multiple registrations and two registrations at once
        self.reverter.register_file_creation(True, self.config1)
        self.reverter.register_file_creation(True, self.config2)
        self.reverter.register_file_creation(True, config3, config4)

        # Simulate Let's Encrypt crash... recovery routine is run
        self.reverter.recovery_routine()

        self.assertFalse(os.path.isfile(self.config1))
        self.assertFalse(os.path.isfile(self.config2))
        self.assertFalse(os.path.isfile(config3))
        self.assertFalse(os.path.isfile(config4))

    def test_multiple_registration_same_file(self):
        self.reverter.register_file_creation(True, self.config1)
        self.reverter.register_file_creation(True, self.config1)
        self.reverter.register_file_creation(True, self.config1)
        self.reverter.register_file_creation(True, self.config1)

<<<<<<< HEAD
        files = get_new_files(self.direc["temp"])
=======
        files = get_new_files(self.config.temp_checkpoint_dir)
>>>>>>> b80ac49a

        self.assertEqual(len(files), 1)

    def test_register_file_creation_write_error(self):
        m_open = mock.mock_open()
        with mock.patch("letsencrypt.client.reverter.open",
                        m_open, create=True):
            m_open.side_effect = OSError("bad open")
            self.assertRaises(errors.LetsEncryptReverterError,
                              self.reverter.register_file_creation,
                              True, self.config1)

    def test_bad_registration(self):
        # Made this mistake and want to make sure it doesn't happen again...
        self.assertRaises(errors.LetsEncryptReverterError,
                          self.reverter.register_file_creation,
                          "filepath")

    def test_recovery_routine_in_progress_failure(self):
        self.reverter.add_to_checkpoint(self.sets[0], "perm save")

        # pylint: disable=protected-access
        self.reverter._recover_checkpoint = mock.MagicMock(
            side_effect=errors.LetsEncryptReverterError)
        self.assertRaises(errors.LetsEncryptReverterError,
                          self.reverter.recovery_routine)

    def test_recover_checkpoint_revert_temp_failures(self):
        # pylint: disable=invalid-name
        mock_recover = mock.MagicMock(
            side_effect=errors.LetsEncryptReverterError("e"))

        # pylint: disable=protected-access
        self.reverter._recover_checkpoint = mock_recover

        self.reverter.add_to_temp_checkpoint(self.sets[0], "config1 save")

        self.assertRaises(errors.LetsEncryptReverterError,
                          self.reverter.revert_temporary_config)

    def test_recover_checkpoint_rollback_failure(self):
        mock_recover = mock.MagicMock(
            side_effect=errors.LetsEncryptReverterError("e"))
        # pylint: disable=protected-access
        self.reverter._recover_checkpoint = mock_recover

        self.reverter.add_to_checkpoint(self.sets[0], "config1 save")
        self.reverter.finalize_checkpoint("Title")

        self.assertRaises(errors.LetsEncryptReverterError,
                          self.reverter.rollback_checkpoints, 1)

    def test_recover_checkpoint_copy_failure(self):
        self.reverter.add_to_temp_checkpoint(self.sets[0], "save1")

        with mock.patch("letsencrypt.client.reverter.shutil."
                        "copy2") as mock_copy2:
            mock_copy2.side_effect = OSError("bad copy")
            self.assertRaises(errors.LetsEncryptReverterError,
                              self.reverter.revert_temporary_config)

    def test_recover_checkpoint_rm_failure(self):
        self.reverter.add_to_temp_checkpoint(self.sets[0], "temp save")

        with mock.patch("letsencrypt.client.reverter.shutil."
                        "rmtree") as mock_rmtree:
            mock_rmtree.side_effect = OSError("Cannot remove tree")
            self.assertRaises(errors.LetsEncryptReverterError,
                              self.reverter.revert_temporary_config)

    @mock.patch("letsencrypt.client.reverter.logging.warning")
    def test_recover_checkpoint_missing_new_files(self, mock_warn):
        self.reverter.register_file_creation(
            True, os.path.join(self.dir1, "missing_file.txt"))
        self.reverter.revert_temporary_config()
        self.assertEqual(mock_warn.call_count, 1)

    @mock.patch("letsencrypt.client.reverter.os.remove")
    def test_recover_checkpoint_remove_failure(self, mock_remove):
        self.reverter.register_file_creation(True, self.config1)
        mock_remove.side_effect = OSError("Can't remove")
        self.assertRaises(errors.LetsEncryptReverterError,
                          self.reverter.revert_temporary_config)

    def test_recovery_routine_temp_and_perm(self):
        # Register a new perm checkpoint file
        config3 = os.path.join(self.dir1, "config3.txt")
        self.reverter.register_file_creation(False, config3)
        update_file(config3, "This is a new perm file!")

        # Add changes to perm checkpoint
        self.reverter.add_to_checkpoint(self.sets[0], "perm save1")
        update_file(self.config1, "updated perm config1")
        self.reverter.add_to_checkpoint(self.sets[1], "perm save2")
        update_file(self.config2, "updated perm config2")

        # Add changes to a temporary checkpoint
        self.reverter.add_to_temp_checkpoint(self.sets[0], "temp save1")
        update_file(self.config1, "second update now temp config1")

        # Register a new temp checkpoint file
        config4 = os.path.join(self.dir2, "config4.txt")
        self.reverter.register_file_creation(True, config4)
        update_file(config4, "New temporary file!")

        # Now erase everything
        self.reverter.recovery_routine()

        # Now Run tests
        # These were new files.. they should be removed
        self.assertFalse(os.path.isfile(config3))
        self.assertFalse(os.path.isfile(config4))

        # Check to make sure everything got rolled back appropriately
        self.assertEqual(read_in(self.config1), "directive-dir1")
        self.assertEqual(read_in(self.config2), "directive-dir2")


class TestFullCheckpointsReverter(unittest.TestCase):
    # pylint: disable=too-many-instance-attributes
    """Tests functions having to deal with full checkpoints."""
    def setUp(self):
        from letsencrypt.client.reverter import Reverter
        # Disable spurious errors...
        logging.disable(logging.CRITICAL)

        self.config = setup_work_direc()
        self.reverter = Reverter(self.config)

        tup = setup_test_files()
        self.config1, self.config2, self.dir1, self.dir2, self.sets = tup

    def tearDown(self):
        shutil.rmtree(self.config.work_dir)
        shutil.rmtree(self.dir1)
        shutil.rmtree(self.dir2)

        logging.disable(logging.NOTSET)

    def test_rollback_improper_inputs(self):
        self.assertRaises(
            errors.LetsEncryptReverterError,
            self.reverter.rollback_checkpoints, "-1")
        self.assertRaises(
            errors.LetsEncryptReverterError,
            self.reverter.rollback_checkpoints, -1000)
        self.assertRaises(
            errors.LetsEncryptReverterError,
            self.reverter.rollback_checkpoints, "one")

    def test_rollback_finalize_checkpoint_valid_inputs(self):
        # pylint: disable=invalid-name
        config3 = self._setup_three_checkpoints()

        # Check resulting backup directory
<<<<<<< HEAD
        self.assertEqual(len(os.listdir(self.direc["backup"])), 3)
=======
        self.assertEqual(len(os.listdir(self.config.backup_dir)), 3)
>>>>>>> b80ac49a
        # Check rollbacks
        # First rollback
        self.reverter.rollback_checkpoints(1)
        self.assertEqual(read_in(self.config1), "update config1")
        self.assertEqual(read_in(self.config2), "update config2")
        # config3 was not included in checkpoint
        self.assertEqual(read_in(config3), "Final form config3")

        # Second rollback
        self.reverter.rollback_checkpoints(1)
        self.assertEqual(read_in(self.config1), "update config1")
        self.assertEqual(read_in(self.config2), "directive-dir2")
        self.assertFalse(os.path.isfile(config3))

        # One dir left... check title
<<<<<<< HEAD
        all_dirs = os.listdir(self.direc["backup"])
        self.assertEqual(len(all_dirs), 1)
        self.assertTrue(
            "First Checkpoint" in get_save_notes(
                os.path.join(self.direc["backup"], all_dirs[0])))
=======
        all_dirs = os.listdir(self.config.backup_dir)
        self.assertEqual(len(all_dirs), 1)
        self.assertTrue(
            "First Checkpoint" in get_save_notes(
                os.path.join(self.config.backup_dir, all_dirs[0])))
>>>>>>> b80ac49a
        # Final rollback
        self.reverter.rollback_checkpoints(1)
        self.assertEqual(read_in(self.config1), "directive-dir1")

    @mock.patch("letsencrypt.client.reverter.logging.warning")
    def test_finalize_checkpoint_no_in_progress(self, mock_warn):
        self.reverter.finalize_checkpoint("No checkpoint... should warn")
        self.assertEqual(mock_warn.call_count, 1)

    @mock.patch("letsencrypt.client.reverter.shutil.move")
    def test_finalize_checkpoint_cannot_title(self, mock_move):
        self.reverter.add_to_checkpoint(self.sets[0], "perm save")
        mock_move.side_effect = OSError("cannot move")

        self.assertRaises(errors.LetsEncryptReverterError,
                          self.reverter.finalize_checkpoint,
                          "Title")

    @mock.patch("letsencrypt.client.reverter.os.rename")
    def test_finalize_checkpoint_no_rename_directory(self, mock_rename):
        # pylint: disable=invalid-name
        self.reverter.add_to_checkpoint(self.sets[0], "perm save")
        mock_rename.side_effect = OSError

        self.assertRaises(errors.LetsEncryptReverterError,
                          self.reverter.finalize_checkpoint,
                          "Title")

    @mock.patch("letsencrypt.client.reverter.logging")
    def test_rollback_too_many(self, mock_logging):
        self.reverter.rollback_checkpoints(1)
        self.assertEqual(mock_logging.warning.call_count, 1)

    def test_multi_rollback(self):
        config3 = self._setup_three_checkpoints()
        self.reverter.rollback_checkpoints(3)

        self.assertEqual(read_in(self.config1), "directive-dir1")
        self.assertEqual(read_in(self.config2), "directive-dir2")
        self.assertFalse(os.path.isfile(config3))

    @mock.patch("letsencrypt.client.client.zope.component.getUtility")
    def test_view_config_changes(self, mock_output):
        """This is not strict as this is subject to change."""
        self._setup_three_checkpoints()

        # Make sure it doesn't throw any errors
        self.reverter.view_config_changes()

        # Make sure notification is output
        self.assertEqual(mock_output().generic_notification.call_count, 1)

    @mock.patch("letsencrypt.client.reverter.logging")
    def test_view_config_changes_no_backups(self, mock_logging):
        self.reverter.view_config_changes()
        self.assertTrue(mock_logging.info.call_count > 0)

    def test_view_config_changes_bad_backups_dir(self):
        # There shouldn't be any "in progess directories when this is called
        # It must just be clean checkpoints
<<<<<<< HEAD
        os.makedirs(os.path.join(self.direc["backup"], "in_progress"))
=======
        os.makedirs(os.path.join(self.config.backup_dir, "in_progress"))
>>>>>>> b80ac49a

        self.assertRaises(errors.LetsEncryptReverterError,
                          self.reverter.view_config_changes)

    def _setup_three_checkpoints(self):
        """Generate some finalized checkpoints."""
        # Checkpoint1 - config1
        self.reverter.add_to_checkpoint(self.sets[0], "first save")
        self.reverter.finalize_checkpoint("First Checkpoint")

        update_file(self.config1, "update config1")

        # Checkpoint2 - new file config3, update config2
        config3 = os.path.join(self.dir1, "config3.txt")
        self.reverter.register_file_creation(False, config3)
        update_file(config3, "directive-config3")
        self.reverter.add_to_checkpoint(self.sets[1], "second save")
        self.reverter.finalize_checkpoint("Second Checkpoint")

        update_file(self.config2, "update config2")
        update_file(config3, "update config3")

        # Checkpoint3 - update config1, config2
        self.reverter.add_to_checkpoint(self.sets[2], "third save")
        self.reverter.finalize_checkpoint("Third Checkpoint - Save both")

        update_file(self.config1, "Final form config1")
        update_file(self.config2, "Final form config2")
        update_file(config3, "Final form config3")

        return config3


<<<<<<< HEAD
class QuickInitReverterTest(unittest.TestCase):
    # pylint: disable=too-few-public-methods
    """Quick test of init."""
    def test_init(self):
        from letsencrypt.client.reverter import Reverter
        rev = Reverter()

        # Verify direc is set
        self.assertTrue(rev.direc["backup"])
        self.assertTrue(rev.direc["temp"])
        self.assertTrue(rev.direc["progress"])
=======
def setup_work_direc():
    """Setup directories.
>>>>>>> b80ac49a

    :returns: Mocked :class:`letsencrypt.client.interfaces.IConfig`

    """
    work_dir = tempfile.mkdtemp("work")
<<<<<<< HEAD
    backup = os.path.join(work_dir, "backup")
    os.makedirs(backup)
    direc = {"backup": backup,
             "temp": os.path.join(work_dir, "temp"),
             "progress": os.path.join(backup, "progress")}
=======
    backup_dir = os.path.join(work_dir, "backup")
    os.makedirs(backup_dir)
>>>>>>> b80ac49a

    return mock.MagicMock(
        work_dir=work_dir, backup_dir=backup_dir,
        temp_checkpoint_dir=os.path.join(work_dir, "temp"),
        in_progress_dir=os.path.join(backup_dir, "in_progress_dir"))


def setup_test_files():
    """Setup sample configuration files."""
    dir1 = tempfile.mkdtemp("dir1")
    dir2 = tempfile.mkdtemp("dir2")
    config1 = os.path.join(dir1, "config.txt")
    config2 = os.path.join(dir2, "config.txt")
    with open(config1, "w") as file_fd:
        file_fd.write("directive-dir1")
    with open(config2, "w") as file_fd:
        file_fd.write("directive-dir2")

    sets = [set([config1]),
            set([config2]),
            set([config1, config2])]

    return config1, config2, dir1, dir2, sets


def get_save_notes(dire):
    """Read save notes"""
    return read_in(os.path.join(dire, "CHANGES_SINCE"))


def get_filepaths(dire):
    """Get Filepaths"""
    return read_in(os.path.join(dire, "FILEPATHS"))


def get_new_files(dire):
    """Get new files."""
    return read_in(os.path.join(dire, "NEW_FILES")).splitlines()


def read_in(path):
    """Read in a file, return the str"""
    with open(path, "r") as file_fd:
        return file_fd.read()


def update_file(filename, string):
    """Update a file with a new value."""
    with open(filename, "w") as file_fd:
        file_fd.write(string)


if __name__ == "__main__":
    unittest.main()<|MERGE_RESOLUTION|>--- conflicted
+++ resolved
@@ -37,15 +37,6 @@
         self.reverter.add_to_temp_checkpoint(self.sets[0], "save1")
         self.reverter.add_to_temp_checkpoint(self.sets[1], "save2")
 
-<<<<<<< HEAD
-        self.assertTrue(os.path.isdir(self.reverter.direc["temp"]))
-        self.assertEqual(get_save_notes(self.direc["temp"]), "save1save2")
-        self.assertFalse(os.path.isfile(
-            os.path.join(self.direc["temp"], "NEW_FILES")))
-
-        self.assertEqual(
-            get_filepaths(self.direc["temp"]),
-=======
         self.assertTrue(os.path.isdir(self.config.temp_checkpoint_dir))
         self.assertEqual(get_save_notes(
             self.config.temp_checkpoint_dir), "save1save2")
@@ -54,7 +45,6 @@
 
         self.assertEqual(
             get_filepaths(self.config.temp_checkpoint_dir),
->>>>>>> b80ac49a
             "{0}\n{1}\n".format(self.config1, self.config2))
 
     def test_add_to_checkpoint_copy_failure(self):
@@ -123,11 +113,7 @@
         self.reverter.register_file_creation(True, self.config1)
         self.reverter.register_file_creation(True, self.config1)
 
-<<<<<<< HEAD
-        files = get_new_files(self.direc["temp"])
-=======
         files = get_new_files(self.config.temp_checkpoint_dir)
->>>>>>> b80ac49a
 
         self.assertEqual(len(files), 1)
 
@@ -283,11 +269,7 @@
         config3 = self._setup_three_checkpoints()
 
         # Check resulting backup directory
-<<<<<<< HEAD
-        self.assertEqual(len(os.listdir(self.direc["backup"])), 3)
-=======
         self.assertEqual(len(os.listdir(self.config.backup_dir)), 3)
->>>>>>> b80ac49a
         # Check rollbacks
         # First rollback
         self.reverter.rollback_checkpoints(1)
@@ -303,19 +285,11 @@
         self.assertFalse(os.path.isfile(config3))
 
         # One dir left... check title
-<<<<<<< HEAD
-        all_dirs = os.listdir(self.direc["backup"])
-        self.assertEqual(len(all_dirs), 1)
-        self.assertTrue(
-            "First Checkpoint" in get_save_notes(
-                os.path.join(self.direc["backup"], all_dirs[0])))
-=======
         all_dirs = os.listdir(self.config.backup_dir)
         self.assertEqual(len(all_dirs), 1)
         self.assertTrue(
             "First Checkpoint" in get_save_notes(
                 os.path.join(self.config.backup_dir, all_dirs[0])))
->>>>>>> b80ac49a
         # Final rollback
         self.reverter.rollback_checkpoints(1)
         self.assertEqual(read_in(self.config1), "directive-dir1")
@@ -376,11 +350,7 @@
     def test_view_config_changes_bad_backups_dir(self):
         # There shouldn't be any "in progess directories when this is called
         # It must just be clean checkpoints
-<<<<<<< HEAD
-        os.makedirs(os.path.join(self.direc["backup"], "in_progress"))
-=======
         os.makedirs(os.path.join(self.config.backup_dir, "in_progress"))
->>>>>>> b80ac49a
 
         self.assertRaises(errors.LetsEncryptReverterError,
                           self.reverter.view_config_changes)
@@ -414,37 +384,15 @@
         return config3
 
 
-<<<<<<< HEAD
-class QuickInitReverterTest(unittest.TestCase):
-    # pylint: disable=too-few-public-methods
-    """Quick test of init."""
-    def test_init(self):
-        from letsencrypt.client.reverter import Reverter
-        rev = Reverter()
-
-        # Verify direc is set
-        self.assertTrue(rev.direc["backup"])
-        self.assertTrue(rev.direc["temp"])
-        self.assertTrue(rev.direc["progress"])
-=======
 def setup_work_direc():
     """Setup directories.
->>>>>>> b80ac49a
 
     :returns: Mocked :class:`letsencrypt.client.interfaces.IConfig`
 
     """
     work_dir = tempfile.mkdtemp("work")
-<<<<<<< HEAD
-    backup = os.path.join(work_dir, "backup")
-    os.makedirs(backup)
-    direc = {"backup": backup,
-             "temp": os.path.join(work_dir, "temp"),
-             "progress": os.path.join(backup, "progress")}
-=======
     backup_dir = os.path.join(work_dir, "backup")
     os.makedirs(backup_dir)
->>>>>>> b80ac49a
 
     return mock.MagicMock(
         work_dir=work_dir, backup_dir=backup_dir,
