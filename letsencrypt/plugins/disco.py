"""Utilities for plugins discovery and selection."""
import collections
import logging
import pkg_resources

import zope.interface

from letsencrypt import constants
from letsencrypt import errors
from letsencrypt import interfaces


logger = logging.getLogger(__name__)


class PluginEntryPoint(object):
    """Plugin entry point."""

    PREFIX_FREE_DISTRIBUTIONS = ["letsencrypt"]
    """Distributions for which prefix will be omitted."""

    # this object is mutable, don't allow it to be hashed!
    __hash__ = None

    def __init__(self, entry_point):
        self.name = self.entry_point_to_plugin_name(entry_point)
        self.plugin_cls = entry_point.load()
        self.entry_point = entry_point
        self._initialized = None
        self._prepared = None

    @classmethod
    def entry_point_to_plugin_name(cls, entry_point):
        """Unique plugin name for an ``entry_point``"""
        if entry_point.dist.key in cls.PREFIX_FREE_DISTRIBUTIONS:
            return entry_point.name
        return entry_point.dist.key + ":" + entry_point.name

    @property
    def description(self):
        """Description of the plugin."""
        return self.plugin_cls.description

    @property
    def description_with_name(self):
        """Description with name. Handy for UI."""
        return "{0} ({1})".format(self.description, self.name)

    def ifaces(self, *ifaces_groups):
        """Does plugin implements specified interface groups?"""
        return not ifaces_groups or any(
            all(iface.implementedBy(self.plugin_cls)
                for iface in ifaces)
            for ifaces in ifaces_groups)

    @property
    def initialized(self):
        """Has the plugin been initialized already?"""
        return self._initialized is not None

    def init(self, config=None):
        """Memoized plugin inititialization."""
        if not self.initialized:
            self.entry_point.require()  # fetch extras!
            self._initialized = self.plugin_cls(config, self.name)
        return self._initialized

    def verify(self, ifaces):
        """Verify that the plugin conforms to the specified interfaces."""
        assert self.initialized
        for iface in ifaces:  # zope.interface.providedBy(plugin)
            try:
                zope.interface.verify.verifyObject(iface, self.init())
            except zope.interface.exceptions.BrokenImplementation as error:
                if iface.implementedBy(self.plugin_cls):
<<<<<<< HEAD
                    logging.debug(
                        "%s implements %s but object does not verify: %s",
                        self.plugin_cls, iface.__name__, error)
=======
                    logger.debug(
                        "%s implements %s but object does not verify: %s",
                        self.plugin_cls, iface.__name__, error, exc_info=True)
>>>>>>> abe1aa99
                return False
        return True

    @property
    def prepared(self):
        """Has the plugin been prepared already?"""
        if not self.initialized:
            logger.debug(".prepared called on uninitialized %r", self)
        return self._prepared is not None

    def prepare(self):
        """Memoized plugin preparation."""
        assert self.initialized
        if self._prepared is None:
            try:
                self._initialized.prepare()
            except errors.MisconfigurationError as error:
                logger.debug("Misconfigured %r: %s", self, error, exc_info=True)
                self._prepared = error
            except errors.NoInstallationError as error:
                logger.debug(
                    "No installation (%r): %s", self, error, exc_info=True)
                self._prepared = error
            except errors.PluginError as error:
                logger.debug("Other error:(%r): %s", self, error, exc_info=True)
                self._prepared = error
            else:
                self._prepared = True
        return self._prepared

    @property
    def misconfigured(self):
        """Is plugin misconfigured?"""
        return isinstance(self._prepared, errors.MisconfigurationError)

    @property
    def available(self):
        """Is plugin available, i.e. prepared or misconfigured?"""
        return self._prepared is True or self.misconfigured

    def __repr__(self):
        return "PluginEntryPoint#{0}".format(self.name)

    def __str__(self):
        lines = [
            "* {0}".format(self.name),
            "Description: {0}".format(self.plugin_cls.description),
            "Interfaces: {0}".format(", ".join(
                iface.__name__ for iface in zope.interface.implementedBy(
                    self.plugin_cls))),
            "Entry point: {0}".format(self.entry_point),
        ]

        if self.initialized:
            lines.append("Initialized: {0}".format(self.init()))
            if self.prepared:
                lines.append("Prep: {0}".format(self.prepare()))

        return "\n".join(lines)


class PluginsRegistry(collections.Mapping):
    """Plugins registry."""

    def __init__(self, plugins):
        self._plugins = plugins

    @classmethod
    def find_all(cls):
        """Find plugins using setuptools entry points."""
        plugins = {}
        for entry_point in pkg_resources.iter_entry_points(
                constants.SETUPTOOLS_PLUGINS_ENTRY_POINT):
            plugin_ep = PluginEntryPoint(entry_point)
            assert plugin_ep.name not in plugins, (
                "PREFIX_FREE_DISTRIBUTIONS messed up")
            # providedBy | pylint: disable=no-member
            if interfaces.IPluginFactory.providedBy(plugin_ep.plugin_cls):
                plugins[plugin_ep.name] = plugin_ep
            else:  # pragma: no cover
                logger.warning(
                    "%r does not provide IPluginFactory, skipping", plugin_ep)
        return cls(plugins)

    def __getitem__(self, name):
        return self._plugins[name]

    def __iter__(self):
        return iter(self._plugins)

    def __len__(self):
        return len(self._plugins)

    def init(self, config):
        """Initialize all plugins in the registry."""
        return [plugin_ep.init(config) for plugin_ep
                in self._plugins.itervalues()]

    def filter(self, pred):
        """Filter plugins based on predicate."""
        return type(self)(dict((name, plugin_ep) for name, plugin_ep
                               in self._plugins.iteritems() if pred(plugin_ep)))

    def ifaces(self, *ifaces_groups):
        """Filter plugins based on interfaces."""
        # pylint: disable=star-args
        return self.filter(lambda p_ep: p_ep.ifaces(*ifaces_groups))

    def verify(self, ifaces):
        """Filter plugins based on verification."""
        return self.filter(lambda p_ep: p_ep.verify(ifaces))

    def prepare(self):
        """Prepare all plugins in the registry."""
        return [plugin_ep.prepare() for plugin_ep in self._plugins.itervalues()]

    def available(self):
        """Filter plugins based on availability."""
        return self.filter(lambda p_ep: p_ep.available)
        # succefully prepared + misconfigured

    def find_init(self, plugin):
        """Find an initialized plugin.

        This is particularly useful for finding a name for the plugin
        (although `.IPluginFactory.__call__` takes ``name`` as one of
        the arguments, ``IPlugin.name`` is not part of the interface)::

          # plugin is an instance providing IPlugin, initialized
          # somewhere else in the code
          plugin_registry.find_init(plugin).name

        Returns ``None`` if ``plugin`` is not found in the registry.

        """
        # use list instead of set beacse PluginEntryPoint is not hashable
        candidates = [plugin_ep for plugin_ep in self._plugins.itervalues()
                      if plugin_ep.initialized and plugin_ep.init() is plugin]
        assert len(candidates) <= 1
        if candidates:
            return candidates[0]
        else:
            return None

    def __repr__(self):
        return "{0}({1})".format(
            self.__class__.__name__, ','.join(
                repr(p_ep) for p_ep in self._plugins.itervalues()))

    def __str__(self):
        if not self._plugins:
            return "No plugins"
        return "\n\n".join(str(p_ep) for p_ep in self._plugins.itervalues())<|MERGE_RESOLUTION|>--- conflicted
+++ resolved
@@ -73,15 +73,9 @@
                 zope.interface.verify.verifyObject(iface, self.init())
             except zope.interface.exceptions.BrokenImplementation as error:
                 if iface.implementedBy(self.plugin_cls):
-<<<<<<< HEAD
-                    logging.debug(
-                        "%s implements %s but object does not verify: %s",
-                        self.plugin_cls, iface.__name__, error)
-=======
                     logger.debug(
                         "%s implements %s but object does not verify: %s",
                         self.plugin_cls, iface.__name__, error, exc_info=True)
->>>>>>> abe1aa99
                 return False
         return True
 
