--- conflicted
+++ resolved
@@ -11,29 +11,12 @@
 # we release breaking changes.
 #
 # The current warnings being ignored are:
-<<<<<<< HEAD
-# 1) The deprecation warning raised when importing deprecated attributes from
-#    the certbot.display.util module.
-# 2) A deprecation warning is raised in dnspython==1.15.0 in the oldest tests for
+# 1) A deprecation warning is raised in dnspython==1.15.0 in the oldest tests for
 #    certbot-dns-rfc2136.
-# 3) The vendored version of six in botocore causes ImportWarnings in Python
-#    3.10+. See https://github.com/boto/botocore/issues/2548.
-# 4) botocore's default TLS settings raise deprecation warnings in Python
+# 2) botocore's default TLS settings raise deprecation warnings in Python
 #    3.10+, but their values are sane from a security perspective. See
 #    https://github.com/boto/botocore/issues/2550.
 filterwarnings =
     error
-    ignore:.*attribute in certbot.display.util module is deprecated:DeprecationWarning
-=======
-# 1) The warning raised when importing certbot.tests.util and the external mock
-#    library is installed.
-# 2) A deprecation warning is raised in dnspython==1.15.0 in the oldest tests for
-#    certbot-dns-rfc2136.
-# 3) botocore is currently using deprecated urllib3 functionality. See
-#    https://github.com/boto/botocore/issues/2744.
-filterwarnings =
-    error
-    ignore:The external mock module:PendingDeprecationWarning
->>>>>>> 314b2ef8
     ignore:decodestring\(\) is a deprecated alias:DeprecationWarning:dns
     ignore:'urllib3.contrib.pyopenssl:DeprecationWarning:botocore