--- conflicted
+++ resolved
@@ -22,23 +22,14 @@
 # 4) Ignore our own PendingDeprecationWarning about update_symlinks soon to be dropped.
 #    See https://github.com/certbot/certbot/issues/6284.
 # 5) Ignore DeprecationWarning for datetime.utcfromtimestamp() triggered
-<<<<<<< HEAD
 #    from dateutil. See https://github.com/dateutil/dateutil/issues/1314.
-=======
-#    when importing the pytz.tzinfo module
-#    https://github.com/stub42/pytz/issues/105
 # 6) Ignoring this allows us to continue to update pyOpenSSL (one of our crypto
 #    dependencies) until https://github.com/certbot/certbot/issues/9828 is resolved.
->>>>>>> 917e3aba
 filterwarnings =
     error
     ignore:decodestring\(\) is a deprecated alias:DeprecationWarning:dns
     ignore:.*rsyncdir:DeprecationWarning
     ignore:'urllib3.contrib.pyopenssl:DeprecationWarning:requests_toolbelt
     ignore:update_symlinks is deprecated:PendingDeprecationWarning
-<<<<<<< HEAD
     ignore:.*datetime.utcfromtimestamp\(\) is deprecated:DeprecationWarning:dateutil
-=======
-    ignore:.*datetime.utcfromtimestamp\(\) is deprecated:DeprecationWarning:pytz.tzinfo
-    ignore:X509Extension support in pyOpenSSL is deprecated:DeprecationWarning
->>>>>>> 917e3aba
+    ignore:X509Extension support in pyOpenSSL is deprecated:DeprecationWarning