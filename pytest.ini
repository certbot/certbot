# This file isn't used while testing packages in tools/_release.sh so any
# settings we want to also change there must be added to the release script
# directly.
[pytest]
# Warnings being triggered by our plugins using deprecated features in
# acme/certbot should be fixed by having our plugins no longer using the
# deprecated code rather than adding them to the list of ignored warnings here.
# Fixing things in this way prevents us from shipping packages raising our own
# deprecation warnings and gives time for plugins that don't use the deprecated
# API to propagate, especially for plugins packaged as an external snap, before
# we release breaking changes.
#
# The current warnings being ignored are:
# 1) A deprecation warning is raised in dnspython==1.15.0 in the oldest tests for
#    certbot-dns-rfc2136.
# 2) pytest-cov uses deprecated functionality in pytest-xdist, to be resolved by
#    https://github.com/pytest-dev/pytest-cov/issues/557.
# 3) requests-toolbelt<0.10.1 can cause this warning to be raised during our
#    unit tests. This warning should be ignored until our (transitive)
#    dependency on requests-toolbelt is removed or our pinned version can be
#    updated.
# 4) Ignore our own PendingDeprecationWarning about update_symlinks soon to be dropped.
#    See https://github.com/certbot/certbot/issues/6284.
# 5) Ignore pkg_resources.declare_namespace used in a large number of Google's Python
#    libs. e.g. https://github.com/googleapis/google-auth-library-python/issues/1229.
#    It is also is used in sphinxcontrib-devhelp 1.0.2 which as of writing this
#    is the latest version of that library. See
#    https://github.com/sphinx-doc/sphinxcontrib-devhelp/blob/1.0.2/setup.py#L69.
# 6) Ignore DeprecationWarning from using pkg_resources API
# 7) Ignore DeprecationWarning for datetime.utcfromtimestamp() triggered
#    when importing the pytz.tzinfo module
#    https://github.com/stub42/pytz/issues/105
filterwarnings =
    error
    ignore:decodestring\(\) is a deprecated alias:DeprecationWarning:dns
    ignore:.*rsyncdir:DeprecationWarning
    ignore:'urllib3.contrib.pyopenssl:DeprecationWarning:requests_toolbelt
    ignore:update_symlinks is deprecated:PendingDeprecationWarning
    ignore:.*declare_namespace\(':DeprecationWarning
    ignore:pkg_resources is deprecated as an API:DeprecationWarning
<<<<<<< HEAD
    ignore:datetime.utcfromtimestamp\(\) is deprecated:DeprecationWarning:pytz.tzinfo
=======
    ignore:Python 3.7 support will be dropped:PendingDeprecationWarning
    ignore:.*datetime.utcfromtimestamp\(\) is deprecated:DeprecationWarning:pytz.tzinfo
    ignore:Boto3 will no longer support Python 3.7
>>>>>>> 01d129df
<|MERGE_RESOLUTION|>--- conflicted
+++ resolved
@@ -38,10 +38,4 @@
     ignore:update_symlinks is deprecated:PendingDeprecationWarning
     ignore:.*declare_namespace\(':DeprecationWarning
     ignore:pkg_resources is deprecated as an API:DeprecationWarning
-<<<<<<< HEAD
-    ignore:datetime.utcfromtimestamp\(\) is deprecated:DeprecationWarning:pytz.tzinfo
-=======
-    ignore:Python 3.7 support will be dropped:PendingDeprecationWarning
-    ignore:.*datetime.utcfromtimestamp\(\) is deprecated:DeprecationWarning:pytz.tzinfo
-    ignore:Boto3 will no longer support Python 3.7
->>>>>>> 01d129df
+    ignore:.*datetime.utcfromtimestamp\(\) is deprecated:DeprecationWarning:pytz.tzinfo