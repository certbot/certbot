--- conflicted
+++ resolved
@@ -12,10 +12,5 @@
     error
     ignore:decodestring:DeprecationWarning
     ignore:(TLSSNI01|TLS-SNI-01):DeprecationWarning
-<<<<<<< HEAD
     ignore:The `color_scheme` argument is deprecated:DeprecationWarning:IPython.*
-=======
-    ignore:.*collections\.abc:DeprecationWarning
-    ignore:The `color_scheme` argument is deprecated:DeprecationWarning:IPython.*
-    ignore:.*view_config_changes:DeprecationWarning
->>>>>>> 17f2cabb
+    ignore:.*view_config_changes:DeprecationWarning