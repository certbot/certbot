# This file isn't used while testing packages in tools/_release.sh so any
# settings we want to also change there must be added to the release script
# directly.
[pytest]
# Warnings being triggered by our plugins using deprecated features in
# acme/certbot should be fixed by having our plugins no longer using the
# deprecated code rather than adding them to the list of ignored warnings here.
# Fixing things in this way prevents us from shipping packages raising our own
# deprecation warnings and gives time for plugins that don't use the deprecated
# API to propagate, especially for plugins packaged as an external snap, before
# we release breaking changes.
#
# The current warnings being ignored are:
# 1) A deprecation warning is raised in dnspython==1.15.0 in the oldest tests for
#    certbot-dns-rfc2136.
# 2) pytest-cov uses deprecated functionality in pytest-xdist, to be resolved by
#    https://github.com/pytest-dev/pytest-cov/issues/557.
# 3) requests-toolbelt<0.10.1 can cause this warning to be raised during our
#    unit tests. This warning should be ignored until our (transitive)
#    dependency on requests-toolbelt is removed or our pinned version can be
#    updated.
# 4) Ignore our own PendingDeprecationWarning about update_symlinks soon to be dropped.
#    See https://github.com/certbot/certbot/issues/6284.
<<<<<<< HEAD
# 5) Ignore our own PendingDeprecationWarning about Python 3.7 soon to be dropped.
# 6) Ignore DeprecationWarning for datetime.utcfromtimestamp() triggered
#    when importing the pytz.tzinfo module
#    https://github.com/stub42/pytz/issues/105
# 7) Boto3 is dropping support for Python 3.7 by end of 2023. Let's ignore the associated
#    deprecation warning since we will also drop Python 3.7 soon.
=======
# 5) Ignore pkg_resources.declare_namespace used in a large number of Google's Python
#    libs. e.g. https://github.com/googleapis/google-auth-library-python/issues/1229.
#    It is also is used in sphinxcontrib-devhelp 1.0.2 which as of writing this
#    is the latest version of that library. See
#    https://github.com/sphinx-doc/sphinxcontrib-devhelp/blob/1.0.2/setup.py#L69.
# 6) Ignore DeprecationWarning from using pkg_resources API
# 7) Ignore DeprecationWarning for datetime.utcfromtimestamp() triggered
#    when importing the pytz.tzinfo module
#    https://github.com/stub42/pytz/issues/105
>>>>>>> 8a95c030
filterwarnings =
    error
    ignore:decodestring\(\) is a deprecated alias:DeprecationWarning:dns
    ignore:.*rsyncdir:DeprecationWarning
    ignore:'urllib3.contrib.pyopenssl:DeprecationWarning:requests_toolbelt
    ignore:update_symlinks is deprecated:PendingDeprecationWarning
<<<<<<< HEAD
    ignore:Python 3.7 support will be dropped:PendingDeprecationWarning
    ignore:.*datetime.utcfromtimestamp\(\) is deprecated:DeprecationWarning:pytz.tzinfo
    ignore:Boto3 will no longer support Python 3.7
=======
    ignore:.*declare_namespace\(':DeprecationWarning
    ignore:pkg_resources is deprecated as an API:DeprecationWarning
    ignore:.*datetime.utcfromtimestamp\(\) is deprecated:DeprecationWarning:pytz.tzinfo
>>>>>>> 8a95c030
<|MERGE_RESOLUTION|>--- conflicted
+++ resolved
@@ -21,36 +21,13 @@
 #    updated.
 # 4) Ignore our own PendingDeprecationWarning about update_symlinks soon to be dropped.
 #    See https://github.com/certbot/certbot/issues/6284.
-<<<<<<< HEAD
-# 5) Ignore our own PendingDeprecationWarning about Python 3.7 soon to be dropped.
-# 6) Ignore DeprecationWarning for datetime.utcfromtimestamp() triggered
+# 5) Ignore DeprecationWarning for datetime.utcfromtimestamp() triggered
 #    when importing the pytz.tzinfo module
 #    https://github.com/stub42/pytz/issues/105
-# 7) Boto3 is dropping support for Python 3.7 by end of 2023. Let's ignore the associated
-#    deprecation warning since we will also drop Python 3.7 soon.
-=======
-# 5) Ignore pkg_resources.declare_namespace used in a large number of Google's Python
-#    libs. e.g. https://github.com/googleapis/google-auth-library-python/issues/1229.
-#    It is also is used in sphinxcontrib-devhelp 1.0.2 which as of writing this
-#    is the latest version of that library. See
-#    https://github.com/sphinx-doc/sphinxcontrib-devhelp/blob/1.0.2/setup.py#L69.
-# 6) Ignore DeprecationWarning from using pkg_resources API
-# 7) Ignore DeprecationWarning for datetime.utcfromtimestamp() triggered
-#    when importing the pytz.tzinfo module
-#    https://github.com/stub42/pytz/issues/105
->>>>>>> 8a95c030
 filterwarnings =
     error
     ignore:decodestring\(\) is a deprecated alias:DeprecationWarning:dns
     ignore:.*rsyncdir:DeprecationWarning
     ignore:'urllib3.contrib.pyopenssl:DeprecationWarning:requests_toolbelt
     ignore:update_symlinks is deprecated:PendingDeprecationWarning
-<<<<<<< HEAD
-    ignore:Python 3.7 support will be dropped:PendingDeprecationWarning
-    ignore:.*datetime.utcfromtimestamp\(\) is deprecated:DeprecationWarning:pytz.tzinfo
-    ignore:Boto3 will no longer support Python 3.7
-=======
-    ignore:.*declare_namespace\(':DeprecationWarning
-    ignore:pkg_resources is deprecated as an API:DeprecationWarning
-    ignore:.*datetime.utcfromtimestamp\(\) is deprecated:DeprecationWarning:pytz.tzinfo
->>>>>>> 8a95c030
+    ignore:.*datetime.utcfromtimestamp\(\) is deprecated:DeprecationWarning:pytz.tzinfo