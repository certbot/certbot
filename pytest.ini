# This file isn't used while testing packages in tools/_release.sh so any
# settings we want to also change there must be added to the release script
# directly.
[pytest]
# Warnings being triggered by our plugins using deprecated features in
# acme/certbot should be fixed by having our plugins no longer using the
# deprecated code rather than adding them to the list of ignored warnings here.
# Fixing things in this way prevents us from shipping packages raising our own
# deprecation warnings and gives time for plugins that don't use the deprecated
# API to propagate, especially for plugins packaged as an external snap, before
# we release breaking changes.
#
# The current warnings being ignored are:
# 1) The warning raised when importing certbot.tests.util and the external mock
#    library is installed.
# 2) An ImportWarning is raised with older versions of setuptools and
#    zope.interface. See
#    https://github.com/zopefoundation/zope.interface/issues/68 for more info.
<<<<<<< HEAD
# 3) The deprecation warning raised when importing deprecated attributes from
#    the certbot.display.util module.
=======
# 3) The deprecation warning raised when importing old Zope interfaces from
#    the certbot.interfaces module.
>>>>>>> 23e1e071
filterwarnings =
    error
    ignore:The external mock module:PendingDeprecationWarning
    ignore:.*zope. missing __init__:ImportWarning
<<<<<<< HEAD
    ignore:.*attribute in certbot.display.util module is deprecated:DeprecationWarning
=======
    ignore:.*attribute in certbot.interfaces module is deprecated:DeprecationWarning
>>>>>>> 23e1e071
<|MERGE_RESOLUTION|>--- conflicted
+++ resolved
@@ -16,19 +16,13 @@
 # 2) An ImportWarning is raised with older versions of setuptools and
 #    zope.interface. See
 #    https://github.com/zopefoundation/zope.interface/issues/68 for more info.
-<<<<<<< HEAD
-# 3) The deprecation warning raised when importing deprecated attributes from
-#    the certbot.display.util module.
-=======
 # 3) The deprecation warning raised when importing old Zope interfaces from
 #    the certbot.interfaces module.
->>>>>>> 23e1e071
+# 4) The deprecation warning raised when importing deprecated attributes from
+#    the certbot.display.util module.
 filterwarnings =
     error
     ignore:The external mock module:PendingDeprecationWarning
     ignore:.*zope. missing __init__:ImportWarning
-<<<<<<< HEAD
-    ignore:.*attribute in certbot.display.util module is deprecated:DeprecationWarning
-=======
     ignore:.*attribute in certbot.interfaces module is deprecated:DeprecationWarning
->>>>>>> 23e1e071
+    ignore:.*attribute in certbot.display.util module is deprecated:DeprecationWarning