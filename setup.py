--- conflicted
+++ resolved
@@ -36,15 +36,11 @@
 # https://github.com/pypa/pip/issues/988 for more info.
 install_requires = [
     'acme=={0}'.format(version),
-<<<<<<< HEAD
     'argparse',
-    'ConfigArgParse>=0.10.0',  # python2.6 support, upstream #17
-=======
     # We technically need ConfigArgParse 0.10.0 for Python 2.6 support, but
     # saying so here causes a runtime error against our temporary fork of 0.9.3
     # in which we added 2.6 support (see #2243), so we relax the requirement.
     'ConfigArgParse>=0.9.3',
->>>>>>> 6669b95a
     'configobj',
     'cryptography>=0.7',  # load_pem_x509_certificate
     'parsedatetime>=1.3',  # Calendar.parseDT
