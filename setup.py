#!/usr/bin/env python

from setuptools import setup
from setuptools.command.build_py import build_py
from setuptools import Command
from distutils.errors import DistutilsPlatformError
import os
import subprocess
from distutils.spawn import find_executable

proto = [ 'letsencrypt/protocol/chocolate.proto' ]

class build_py_with_protobuf(build_py):
    protoc = find_executable("protoc")

    def run_protoc(self, proto):
        try:
            proc = subprocess.Popen(
                [self.protoc, '--python_out', '.', proto],
                stdout=subprocess.PIPE, stderr=subprocess.STDOUT)
        except OSError, ex:
            if ex.errno == errno.ENOENT:
                print ("Could not find protoc command. Make sure protobuf is "
                    "installed and your PATH environment is set.")
                raise DistutilsPlatformError("Failed to generate protbuf "
                    "files with protoc.")
            else:
                raise
        out = proc.communicate()[0]
        result = proc.wait()
        if result != 0:
            print "Error during protobuf files generation with protoc:"
            print out
            raise DistutilsPlatformError("Failed to generate protobuf "
                "files with protoc.")

    def run(self):
        if self.protoc is None:
            raise DistutilsPlatformError("Could not find protobuf compiler")

        for p in proto:
            self.run_protoc(p)

        build_py.run(self)

class clean_with_protobuf(Command):
    user_options = [("all", "a", "")]

    def initialize_options(self):
        self.all = True
        pass

    def finalize_options(self):
        pass

    def run(self):
        for p in proto:
            pb2 = p.replace(".proto", "_pb2.py")
            if not os.path.exists(pb2):
                continue
            os.unlink(pb2)

setup(
    name="letsencrypt",
    version="0.1",
    description="Let's Encrypt",
    author="Let's Encrypt project",
    license="",
    url="https://letsencrypt.org/",
    packages=[
        'letsencrypt',
        'letsencrypt.protocol',
        'letsencrypt.client',
    ],
    install_requires=[
<<<<<<< HEAD
        'jose',
        'jsonschema',
        'M2Crypto',
=======
        #'dialog',
        'requests',
>>>>>>> b8170a38
        'protobuf',
        'pycrypto',
        #'python-augeas',
        'python2-pythondialog',
    ],
    entry_points={
        'console_scripts': [
            'letsencrypt = letsencrypt.client.client:authenticate'
        ]
    },
    cmdclass={
        'build_py': build_py_with_protobuf,
        'clean': clean_with_protobuf,
    },
)<|MERGE_RESOLUTION|>--- conflicted
+++ resolved
@@ -73,18 +73,14 @@
         'letsencrypt.client',
     ],
     install_requires=[
-<<<<<<< HEAD
         'jose',
         'jsonschema',
         'M2Crypto',
-=======
-        #'dialog',
-        'requests',
->>>>>>> b8170a38
         'protobuf',
         'pycrypto',
         #'python-augeas',
         'python2-pythondialog',
+        'requests',
     ],
     entry_points={
         'console_scripts': [
