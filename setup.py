import codecs
import os
import re
import sys

from setuptools import setup
from setuptools import find_packages

# Workaround for http://bugs.python.org/issue8876, see
# http://bugs.python.org/issue8876#msg208792
# This can be removed when using Python 2.7.9 or later:
# https://hg.python.org/cpython/raw-file/v2.7.9/Misc/NEWS
if os.path.abspath(__file__).split(os.path.sep)[1] == 'vagrant':
    del os.link


def read_file(filename, encoding='utf8'):
    """Read unicode from given file."""
    with codecs.open(filename, encoding=encoding) as fd:
        return fd.read()


here = os.path.abspath(os.path.dirname(__file__))

# read version number (and other metadata) from package init
init_fn = os.path.join(here, 'certbot', '__init__.py')
meta = dict(re.findall(r"""__([a-z]+)__ = '([^']+)""", read_file(init_fn)))

readme = read_file(os.path.join(here, 'README.rst'))
changes = read_file(os.path.join(here, 'CHANGES.rst'))
version = meta['version']

# Please update tox.ini when modifying dependency version requirements
install_requires = [
    'acme=={0}'.format(version),
    # We technically need ConfigArgParse 0.10.0 for Python 2.6 support, but
    # saying so here causes a runtime error against our temporary fork of 0.9.3
    # in which we added 2.6 support (see #2243), so we relax the requirement.
    'ConfigArgParse>=0.9.3',
    'configobj',
    'cryptography>=0.7',  # load_pem_x509_certificate
    'parsedatetime>=1.3',  # Calendar.parseDT
    'PyOpenSSL',
    'pyrfc3339',
    'pytz',
    # For pkg_resources. >=1.0 so pip resolves it to a version cryptography
    # will tolerate; see #2599:
    'setuptools>=1.0',
    'six',
    'zope.component',
    'zope.interface',
]

# env markers in extras_require cause problems with older pip: #517
# Keep in sync with conditional_requirements.py.
if sys.version_info < (2, 7):
    install_requires.extend([
        # only some distros recognize stdlib argparse as already satisfying
        'argparse',
        'mock<1.1.0',
    ])
else:
    install_requires.append('mock')

dev_extras = [
    # Pin astroid==1.3.5, pylint==1.4.2 as a workaround for #289
    'astroid==1.3.5',
    'coverage',
    'nose',
<<<<<<< HEAD
    'pep8',
=======
    'psutil>=2.2.1',  # for tests, optional
>>>>>>> 169b30aa
    'pylint==1.4.2',  # upstream #248
    'tox',
    'twine',
    'wheel',
]

docs_extras = [
    'repoze.sphinx.autointerface',
    'Sphinx>=1.0',  # autodoc_member_order = 'bysource', autodoc_default_flags
    'sphinx_rtd_theme',
]

setup(
    name='certbot',
    version=version,
    description="ACME client",
    long_description=readme,  # later: + '\n\n' + changes
    url='https://github.com/letsencrypt/letsencrypt',
    author="Certbot Project",
    author_email='client-dev@letsencrypt.org',
    license='Apache License 2.0',
    classifiers=[
        'Development Status :: 3 - Alpha',
        'Environment :: Console',
        'Environment :: Console :: Curses',
        'Intended Audience :: System Administrators',
        'License :: OSI Approved :: Apache Software License',
        'Operating System :: POSIX :: Linux',
        'Programming Language :: Python',
        'Programming Language :: Python :: 2',
        'Programming Language :: Python :: 2.6',
        'Programming Language :: Python :: 2.7',
        'Topic :: Internet :: WWW/HTTP',
        'Topic :: Security',
        'Topic :: System :: Installation/Setup',
        'Topic :: System :: Networking',
        'Topic :: System :: Systems Administration',
        'Topic :: Utilities',
    ],

    packages=find_packages(exclude=['docs', 'examples', 'tests', 'venv']),
    include_package_data=True,

    install_requires=install_requires,
    extras_require={
        'dev': dev_extras,
        'docs': docs_extras,
    },

    # to test all packages run "python setup.py test -s
    # {acme,certbot_apache,certbot_nginx}"
    test_suite='certbot',

    entry_points={
        'console_scripts': [
            'certbot = certbot.main:main',
        ],
        'certbot.plugins': [
            'manual = certbot.plugins.manual:Authenticator',
            'null = certbot.plugins.null:Installer',
            'standalone = certbot.plugins.standalone:Authenticator',
            'webroot = certbot.plugins.webroot:Authenticator',
        ],
    },
)<|MERGE_RESOLUTION|>--- conflicted
+++ resolved
@@ -67,11 +67,6 @@
     'astroid==1.3.5',
     'coverage',
     'nose',
-<<<<<<< HEAD
-    'pep8',
-=======
-    'psutil>=2.2.1',  # for tests, optional
->>>>>>> 169b30aa
     'pylint==1.4.2',  # upstream #248
     'tox',
     'twine',
