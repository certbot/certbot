--- conflicted
+++ resolved
@@ -18,8 +18,6 @@
 grade: stable
 adopt-info: certbot
 
-<<<<<<< HEAD
-=======
 environment:
   AUGEAS_LENS_LIB: "$SNAP/usr/share/augeas/lenses/dist"
   CERTBOT_SNAPPED: "True"
@@ -42,7 +40,6 @@
   # certbot, install via pip.
   OPENSSL_FORCE_FIPS_MODE: "0"
 
->>>>>>> 6fd6a541
 apps:
   certbot:
     command: bin/python3 -s $SNAP/bin/certbot
