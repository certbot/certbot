#!/bin/bash
# Simple integration test. Make sure to activate virtualenv beforehand
# (source venv/bin/activate) and that you are running Boulder test
# instance (see ./boulder-fetch.sh).
#
# Environment variables:
#   SERVER: Passed as "certbot --server" argument.
#
# Note: this script is called by Boulder integration test suite!

set -eux

# Check that python executable is available in the PATH. Fail immediatly if not.
command -v python > /dev/null || (echo "Error, python executable is not in the PATH" && exit 1)

. ./tests/integration/_common.sh
export PATH="$PATH:/usr/sbin"  # /usr/sbin/nginx
CURRENT_DIR="$(pwd)"

cleanup_and_exit() {
    EXIT_STATUS=$?
    cd $CURRENT_DIR
    if SERVER_STILL_RUNNING=`ps -p $python_server_pid -o pid=`
    then
        echo Kill server subprocess, left running by abnormal exit
        kill $SERVER_STILL_RUNNING
    fi
    if [ -f "$HOOK_DIRS_TEST" ]; then
        rm -f "$HOOK_DIRS_TEST"
    fi
    exit $EXIT_STATUS
}

trap cleanup_and_exit EXIT

export HOOK_DIRS_TEST="$(mktemp)"
renewal_hooks_root="$config_dir/renewal-hooks"
renewal_hooks_dirs=$(echo "$renewal_hooks_root/"{pre,deploy,post})
renewal_dir_pre_hook="$(echo $renewal_hooks_dirs | cut -f 1 -d " ")/hook.sh"
renewal_dir_deploy_hook="$(echo $renewal_hooks_dirs | cut -f 2 -d " ")/hook.sh"
renewal_dir_post_hook="$(echo $renewal_hooks_dirs | cut -f 3 -d " ")/hook.sh"

# Creates hooks in Certbot's renewal hook directory that write to a file
CreateDirHooks() {
    for hook_dir in $renewal_hooks_dirs; do
        mkdir -p $hook_dir
        hook_path="$hook_dir/hook.sh"
        cat << EOF > "$hook_path"
#!/bin/bash -xe
if [ "\$0" = "$renewal_dir_deploy_hook" ]; then
    if [ -z "\$RENEWED_DOMAINS" -o -z "\$RENEWED_LINEAGE" ]; then
        echo "Environment variables not properly set!" >&2
        exit 1
    fi
fi
echo \$(basename \$(dirname "\$0")) >> "\$HOOK_DIRS_TEST"
EOF
        chmod +x "$hook_path"
    done
}

# Asserts that the hooks created by CreateDirHooks have been run once and
# resets the file.
#
# Arguments:
#     The number of times the deploy hook should have been run. (It should run
#     once for each certificate that was issued in that run of Certbot.)
CheckDirHooks() {
    expected="pre\n"
    for ((i=0; i<$1; i++)); do
        expected=$expected"deploy\n"
    done
    expected=$expected"post"

    if ! diff "$HOOK_DIRS_TEST" <(echo -e "$expected"); then
        echo "Unexpected directory hook output!" >&2
        echo "Expected:" >&2
        echo -e "$expected" >&2
        echo "Got:" >&2
        cat "$HOOK_DIRS_TEST" >&2
        exit 1
    fi

    rm -f "$HOOK_DIRS_TEST"
    export HOOK_DIRS_TEST="$(mktemp)"
}

common_no_force_renew() {
    certbot_test_no_force_renew \
        --authenticator standalone \
        --installer null \
        "$@"
}

common() {
    common_no_force_renew \
        --renew-by-default \
        "$@"
}

export HOOK_TEST="/tmp/hook$$"
CheckHooks() {
    if [ $(head -n1 "$HOOK_TEST") = "wtf.pre" ]; then
        expected="wtf.pre\ndeploy\n"
        if [ $(sed '3q;d' "$HOOK_TEST") = "deploy" ]; then
            expected=$expected"deploy\nwtf2.pre\n"
        else
            expected=$expected"wtf2.pre\ndeploy\n"
        fi
        expected=$expected"deploy\ndeploy\nwtf.post\nwtf2.post"
    else
        expected="wtf2.pre\ndeploy\n"
        if [ $(sed '3q;d' "$HOOK_TEST") = "deploy" ]; then
            expected=$expected"deploy\nwtf.pre\n"
        else
            expected=$expected"wtf.pre\ndeploy\n"
        fi
        expected=$expected"deploy\ndeploy\nwtf2.post\nwtf.post"
    fi

    if ! cmp --quiet <(echo -e "$expected") "$HOOK_TEST" ; then
        echo Hooks did not run as expected\; got >&2
        cat "$HOOK_TEST" >&2
        echo -e "Expected\n$expected" >&2
        rm "$HOOK_TEST"
        exit 1
    fi
    rm "$HOOK_TEST"
}

# Checks if deploy is in the hook output and deletes the file
DeployInHookOutput() {
    CONTENTS=$(cat "$HOOK_TEST")
    rm "$HOOK_TEST"
    grep deploy <(echo "$CONTENTS")
}

# Asserts that there is a saved renew_hook for a lineage.
#
# Arguments:
#     Name of lineage to check
CheckSavedRenewHook() {
    if ! grep renew_hook "$config_dir/renewal/$1.conf"; then
        echo "Hook wasn't saved as renew_hook" >&2
        exit 1
    fi
}

# Asserts the deploy hook was properly run and saved and deletes the hook file
#
# Arguments:
#   Lineage name of the issued cert
CheckDeployHook() {
    if ! DeployInHookOutput; then
        echo "The deploy hook wasn't run" >&2
        exit 1
    fi
    CheckSavedRenewHook $1
}

# Asserts the renew hook wasn't run but was saved and deletes the hook file
#
# Arguments:
#   Lineage name of the issued cert
# Asserts the deploy hook wasn't run and deletes the hook file
CheckRenewHook() {
    if DeployInHookOutput; then
        echo "The renew hook was incorrectly run" >&2
        exit 1
    fi
    CheckSavedRenewHook $1
}

# Return success only if input contains exactly $1 lines of text, of
# which $2 different values occur in the first field.
TotalAndDistinctLines() {
    total=$1
    distinct=$2
    awk '{a[$1] = 1}; END {n = 0; for (i in a) { n++ }; exit(NR !='$total' || n !='$distinct')}'
}

# Cleanup coverage data
coverage erase

# test for regressions of #4719
get_num_tmp_files() {
    ls -1 /tmp | wc -l
}
num_tmp_files=$(get_num_tmp_files)
common --csr / > /dev/null && echo expected error && exit 1 || true
common --help > /dev/null
common --help all > /dev/null
common --version > /dev/null
if [ $(get_num_tmp_files) -ne $num_tmp_files ]; then
    echo "New files or directories created in /tmp!"
    exit 1
fi
CreateDirHooks

common register
for dir in $renewal_hooks_dirs; do
    if [ ! -d "$dir" ]; then
        echo "Hook directory not created by Certbot!" >&2
        exit 1
    fi
done

common unregister

common register --email ex1@domain.org,ex2@domain.org

# TODO: When `certbot register --update-registration` is fully deprecated, delete the two following deprecated uses

common register --update-registration --email ex1@domain.org

common register --update-registration --email ex1@domain.org,ex2@domain.org

common update_account --email example@domain.org

common update_account --email ex1@domain.org,ex2@domain.org

common plugins --init --prepare | grep webroot

# We start a server listening on the port for the
# unrequested challenge to prevent regressions in #3601.
python ./tests/run_http_server.py $http_01_port &
python_server_pid=$!

certname="le1.wtf"
common --domains le1.wtf --preferred-challenges tls-sni-01 auth \
       --cert-name $certname \
       --pre-hook 'echo wtf.pre >> "$HOOK_TEST"' \
       --post-hook 'echo wtf.post >> "$HOOK_TEST"'\
       --deploy-hook 'echo deploy >> "$HOOK_TEST"'
kill $python_server_pid
CheckDeployHook $certname

python ./tests/run_http_server.py $tls_sni_01_port &
python_server_pid=$!
certname="le2.wtf"
common --domains le2.wtf --preferred-challenges http-01 run \
       --cert-name $certname \
       --pre-hook 'echo wtf.pre >> "$HOOK_TEST"' \
       --post-hook 'echo wtf.post >> "$HOOK_TEST"'\
       --deploy-hook 'echo deploy >> "$HOOK_TEST"'
kill $python_server_pid
CheckDeployHook $certname

certname="le.wtf"
common certonly -a manual -d le.wtf --rsa-key-size 4096 --cert-name $certname \
    --manual-auth-hook ./tests/manual-http-auth.sh \
    --manual-cleanup-hook ./tests/manual-http-cleanup.sh \
    --pre-hook 'echo wtf2.pre >> "$HOOK_TEST"' \
    --post-hook 'echo wtf2.post >> "$HOOK_TEST"' \
    --renew-hook 'echo deploy >> "$HOOK_TEST"'
CheckRenewHook $certname

certname="dns.le.wtf"
common -a manual -d dns.le.wtf --preferred-challenges dns,tls-sni run \
    --cert-name $certname \
    --manual-auth-hook ./tests/manual-dns-auth.sh \
    --manual-cleanup-hook ./tests/manual-dns-cleanup.sh \
    --pre-hook 'echo wtf2.pre >> "$HOOK_TEST"' \
    --post-hook 'echo wtf2.post >> "$HOOK_TEST"' \
    --renew-hook 'echo deploy >> "$HOOK_TEST"'
CheckRenewHook $certname

common certonly --cert-name newname -d newname.le.wtf

export CSR_PATH="${root}/csr.der" KEY_PATH="${root}/key.pem" \
       OPENSSL_CNF=examples/openssl.cnf
./examples/generate-csr.sh le3.wtf
common auth --csr "$CSR_PATH" \
       --cert-path "${root}/csr/cert.pem" \
       --chain-path "${root}/csr/chain.pem"
openssl x509 -in "${root}/csr/cert.pem" -text
openssl x509 -in "${root}/csr/chain.pem" -text

common --domains le3.wtf install \
       --cert-path "${root}/csr/cert.pem" \
       --key-path "${root}/key.pem"

CheckCertCount() {
    CERTCOUNT=`ls "${root}/conf/archive/$1/cert"* | wc -l`
    if [ "$CERTCOUNT" -ne "$2" ] ; then
        echo Wrong cert count, not "$2" `ls "${root}/conf/archive/$1/"*`
        exit 1
    fi
}

CheckPermissions() {
# Args: <filepath_1> <filepath_2> <mask>
# Checks mode of two files match under <mask>
    masked_mode() { echo $((0`stat -c %a $1` & 0$2)); }
    if [ `masked_mode $1 $3` -ne `masked_mode $2 $3` ] ; then
        echo "With $3 mask, expected mode `masked_mode $1 $3`, got `masked_mode $2 $3` on file $2"
        exit 1
    fi
}

CheckGID() {
# Args: <filepath_1> <filepath_2>
# Checks group owner of two files match
    group_owner() { echo `stat -c %G $1`; }
    if [ `group_owner $1` != `group_owner $2` ] ; then
        echo "Expected group owner `group_owner $1`, got `group_owner $2` on file $2"
        exit 1
    fi
}

CheckOthersPermission() {
# Args: <filepath_1> <expected mode>
# Tests file's other/world permission against expected mode
    other_permission=$((0`stat -c %a $1` & 07))
    if [ $other_permission -ne $2 ] ; then
        echo "Expected file $1 to have others mode $2, got $other_permission instead"
        exit 1
    fi
}

CheckCertCount "le.wtf" 1

# This won't renew (because it's not time yet)
common_no_force_renew renew
CheckCertCount "le.wtf" 1
if [ -s "$HOOK_DIRS_TEST" ]; then
    echo "Directory hooks were executed for non-renewal!" >&2;
    exit 1
fi

rm -rf "$renewal_hooks_root"
# renew using HTTP manual auth hooks
common renew --cert-name le.wtf --authenticator manual
CheckCertCount "le.wtf" 2

CheckOthersPermission "${root}/conf/archive/le.wtf/privkey1.pem" 0
CheckOthersPermission "${root}/conf/archive/le.wtf/privkey2.pem" 0
CheckPermissions "${root}/conf/archive/le.wtf/privkey1.pem" "${root}/conf/archive/le.wtf/privkey2.pem" 074
CheckGID "${root}/conf/archive/le.wtf/privkey1.pem" "${root}/conf/archive/le.wtf/privkey2.pem"
chmod 0444 "${root}/conf/archive/le.wtf/privkey2.pem"

# test renewal with no executables in hook directories
for hook_dir in $renewal_hooks_dirs; do
    touch "$hook_dir/file"
    mkdir "$hook_dir/dir"
done
# renew using DNS manual auth hooks
common renew --cert-name dns.le.wtf --authenticator manual
CheckCertCount "dns.le.wtf" 2

# test with disabled directory hooks
rm -rf "$renewal_hooks_root"
CreateDirHooks
# This will renew because the expiry is less than 10 years from now
sed -i "4arenew_before_expiry = 4 years" "$root/conf/renewal/le.wtf.conf"
common_no_force_renew renew --rsa-key-size 2048 --no-directory-hooks
CheckCertCount "le.wtf" 3
CheckGID "${root}/conf/archive/le.wtf/privkey2.pem" "${root}/conf/archive/le.wtf/privkey3.pem"
CheckPermissions "${root}/conf/archive/le.wtf/privkey2.pem" "${root}/conf/archive/le.wtf/privkey3.pem" 074
CheckOthersPermission "${root}/conf/archive/le.wtf/privkey3.pem" 04

if [ -s "$HOOK_DIRS_TEST" ]; then
    echo "Directory hooks were executed with --no-directory-hooks!" >&2
    exit 1
fi

# The 4096 bit setting should persist to the first renewal, but be overridden in the second

size1=`wc -c ${root}/conf/archive/le.wtf/privkey1.pem | cut -d" " -f1`
size2=`wc -c ${root}/conf/archive/le.wtf/privkey2.pem | cut -d" " -f1`
size3=`wc -c ${root}/conf/archive/le.wtf/privkey3.pem | cut -d" " -f1`
# 4096 bit PEM keys are about ~3270 bytes, 2048 ones are about 1700 bytes
if [ "$size1" -lt 3000 ] || [ "$size2" -lt 3000 ] || [ "$size3" -gt 1800 ] ; then
    echo key sizes violate assumptions:
    ls -l "${root}/conf/archive/le.wtf/privkey"*
    exit 1
fi

# --renew-by-default is used, so renewal should occur
[ -f "$HOOK_TEST" ] && rm -f "$HOOK_TEST"
common renew
CheckCertCount "le.wtf" 4
CheckHooks
CheckDirHooks 5

# test with overlapping directory hooks on the command line
common renew --cert-name le2.wtf \
    --pre-hook "$renewal_dir_pre_hook" \
    --deploy-hook "$renewal_dir_deploy_hook" \
    --post-hook "$renewal_dir_post_hook"
CheckDirHooks 1

# test with overlapping directory hooks in the renewal conf files
common renew --cert-name le2.wtf
CheckDirHooks 1

# manual-dns-auth.sh will skip completing the challenge for domains that begin
# with fail.
common -a manual -d dns1.le.wtf,fail.dns1.le.wtf \
    --allow-subset-of-names \
    --preferred-challenges dns,tls-sni \
    --manual-auth-hook ./tests/manual-dns-auth.sh \
    --manual-cleanup-hook ./tests/manual-dns-cleanup.sh

if common certificates | grep "fail\.dns1\.le\.wtf"; then
    echo "certificate should not have been issued for domain!" >&2
    exit 1
fi

# reuse-key
common --domains reusekey.le.wtf --reuse-key
common renew --cert-name reusekey.le.wtf
CheckCertCount "reusekey.le.wtf" 2
ls -l "${root}/conf/archive/reusekey.le.wtf/privkey"*
# The final awk command here exits successfully if its input consists of
# exactly two lines with identical first fields, and unsuccessfully otherwise.
sha256sum "${root}/conf/archive/reusekey.le.wtf/privkey"* | TotalAndDistinctLines 2 1

# don't reuse key (just by forcing reissuance without --reuse-key)
common --cert-name reusekey.le.wtf --domains reusekey.le.wtf --force-renewal
CheckCertCount "reusekey.le.wtf" 3
ls -l "${root}/conf/archive/reusekey.le.wtf/privkey"*
# Exactly three lines, of which exactly two identical first fields.
sha256sum "${root}/conf/archive/reusekey.le.wtf/privkey"* | TotalAndDistinctLines 3 2

# Nonetheless, all three certificates are different even though two of them
# share the same subject key.
sha256sum "${root}/conf/archive/reusekey.le.wtf/cert"* | TotalAndDistinctLines 3 3

# ECDSA
openssl ecparam -genkey -name secp384r1 -out "${root}/privkey-p384.pem"
SAN="DNS:ecdsa.le.wtf" openssl req -new -sha256 \
    -config "${OPENSSL_CNF:-openssl.cnf}" \
    -key "${root}/privkey-p384.pem" \
    -subj "/" \
    -reqexts san \
    -outform der \
    -out "${root}/csr-p384.der"
common auth --csr "${root}/csr-p384.der" \
    --cert-path "${root}/csr/cert-p384.pem" \
    --chain-path "${root}/csr/chain-p384.pem"
openssl x509 -in "${root}/csr/cert-p384.pem" -text | grep 'ASN1 OID: secp384r1'

# OCSP Must Staple
common auth --must-staple --domains "must-staple.le.wtf"
openssl x509 -in "${root}/conf/live/must-staple.le.wtf/cert.pem" -text | grep -E 'status_request|1\.3\.6\.1\.5\.5\.7\.1\.24'

# revoke by account key
common revoke --cert-path "$root/conf/live/le.wtf/cert.pem" --delete-after-revoke
# revoke renewed
common revoke --cert-path "$root/conf/live/le1.wtf/cert.pem" --no-delete-after-revoke
if [ ! -d "$root/conf/live/le1.wtf" ]; then
    echo "cert deleted when --no-delete-after-revoke was used!"
    exit 1
fi
common delete --cert-name le1.wtf
# revoke by cert key
common revoke --cert-path "$root/conf/live/le2.wtf/cert.pem" \
    --key-path "$root/conf/live/le2.wtf/privkey.pem"

# Get new certs to test revoke with a reason, by account and by cert key
common --domains le1.wtf
common revoke --cert-path "$root/conf/live/le1.wtf/cert.pem" \
    --reason cessationOfOperation
common --domains le2.wtf
common revoke --cert-path "$root/conf/live/le2.wtf/cert.pem" \
    --key-path "$root/conf/live/le2.wtf/privkey.pem" \
    --reason keyCompromise

common unregister

out=$(common certificates)
subdomains="le dns.le newname.le must-staple.le"
for subdomain in $subdomains; do
    domain="$subdomain.wtf"
    if ! echo $out | grep "$domain"; then
        echo "$domain not in certificates output!"
        exit 1;
    fi
done

# Testing that revocation also deletes by default
subdomains="le1 le2"
for subdomain in $subdomains; do
    domain="$subdomain.wtf"
    if echo $out | grep "$domain"; then
        echo "Revoked $domain in certificates output! Should not be!"
        exit 1;
    fi
done

# Test that revocation raises correct error when both --cert-name and --cert-path specified
common --domains le1.wtf
out=$(common revoke --cert-path "$root/conf/live/le1.wtf/fullchain.pem" --cert-name "le1.wtf" 2>&1) || true
if ! echo $out | grep "Exactly one of --cert-path or --cert-name must be specified"; then
    echo "Non-interactive revoking with both --cert-name and --cert-path "
    echo "did not raise the correct error!"
    exit 1
fi

# Test that revocation doesn't delete if multiple lineages share an archive dir
common --domains le1.wtf
common --domains le2.wtf
sed -i "s|^archive_dir = .*$|archive_dir = $root/conf/archive/le1.wtf|" "$root/conf/renewal/le2.wtf.conf"
#common update_symlinks # not needed, but a bit more context for what this test is about
out=$(common revoke --cert-path "$root/conf/live/le1.wtf/cert.pem")
if ! echo $out | grep "Not deleting revoked certs due to overlapping archive dirs"; then
    echo "Deleted a cert that had an overlapping archive dir with another lineage!"
    exit 1
fi

cert_name="must-staple.le.wtf"
common delete --cert-name $cert_name
archive="$root/conf/archive/$cert_name"
conf="$root/conf/renewal/$cert_name.conf"
live="$root/conf/live/$cert_name"
for path in $archive $conf $live; do
    if [ -e $path ]; then
        echo "Lineage not properly deleted!"
        exit 1
    fi
done

# Test ACMEv2-only features
if [ "${BOULDER_INTEGRATION:-v1}" = "v2" ]; then
    common -a manual -d '*.le4.wtf,le4.wtf' --preferred-challenges dns \
        --manual-auth-hook ./tests/manual-dns-auth.sh \
        --manual-cleanup-hook ./tests/manual-dns-cleanup.sh
fi

<<<<<<< HEAD
coverage report --fail-under 63 --include 'certbot/*' --show-missing

=======
>>>>>>> cf29e893
# Test OCSP status

## OCSP 1: Check stale OCSP status
pushd ./tests/integration

OUT=`common certificates --config-dir sample-config`
TEST_CERTS=`echo "$OUT" | grep TEST_CERT | wc -l`
EXPIRED=`echo "$OUT" | grep EXPIRED | wc -l`

if [ "$TEST_CERTS" != 2 ] ; then
    echo "Did not find two test certs as expected ($TEST_CERTS)"
    exit 1
fi

if [ "$EXPIRED" != 2 ] ; then
    echo "Did not find two test certs as expected ($EXPIRED)"
    exit 1
fi

popd

## OSCP 2: Check live certificate OCSP status (VALID)
common --domains le-ocsp-check.wtf
OUT=`common certificates`
VALID=`echo $OUT | grep 'Domains: le-ocsp-check.wtf' -A 1 | grep VALID | wc -l`
EXPIRED=`echo $OUT | grep 'Domains: le-ocsp-check.wtf' -A 1 | grep EXPIRED | wc -l`

if [ "$VALID" != 1 ] ; then
    echo "Expected le-ocsp-check.wtf to be VALID"
    exit 1
fi

if [ "$EXPIRED" != 0 ] ; then
    echo "Did not expect le-ocsp-check.wtf to be EXPIRED"
    exit 1
fi

## OSCP 3: Check live certificate OCSP status (REVOKED)
common revoke --cert-name le-ocsp-check.wtf --no-delete-after-revoke
OUT=`common certificates`
INVALID=`echo $OUT | grep 'Domains: le-ocsp-check.wtf' -A 1 | grep INVALID | wc -l`
REVOKED=`echo $OUT | grep 'Domains: le-ocsp-check.wtf' -A 1 | grep REVOKED | wc -l`

if [ "$INVALID" != 1 ] ; then
    echo "Expected le-ocsp-check.wtf to be INVALID"
    exit 1
fi

if [ "$REVOKED" != 1 ] ; then
    echo "Expected le-ocsp-check.wtf to be REVOKED"
    exit 1
fi

coverage report --fail-under 64 --include 'certbot/*' --show-missing<|MERGE_RESOLUTION|>--- conflicted
+++ resolved
@@ -528,11 +528,6 @@
         --manual-cleanup-hook ./tests/manual-dns-cleanup.sh
 fi
 
-<<<<<<< HEAD
-coverage report --fail-under 63 --include 'certbot/*' --show-missing
-
-=======
->>>>>>> cf29e893
 # Test OCSP status
 
 ## OCSP 1: Check stale OCSP status
@@ -586,4 +581,4 @@
     exit 1
 fi
 
-coverage report --fail-under 64 --include 'certbot/*' --show-missing+coverage report --fail-under 63 --include 'certbot/*' --show-missing