--- conflicted
+++ resolved
@@ -145,10 +145,11 @@
                   subnet_id,
                   machine_type='t2.micro',
                   userdata=""): #userdata contains bash or cloud-init script
-<<<<<<< HEAD
-
-    new_instance = ec2_client.create_instances(
-        BlockDeviceMappings=_get_block_device_mappings(ec2_client, ami_id),
+    block_device_mappings = _get_block_device_mappings(ec2_client, ami_id)
+    tags = [{'Key': 'Name', 'Value': instance_name}]
+    tag_spec = [{'ResourceType': 'instance', 'Tags': tags}]
+    return ec2_client.create_instances(
+        BlockDeviceMappings=block_device_mappings,
         ImageId=ami_id,
         SecurityGroupIds=[security_group_id],
         SubnetId=subnet_id,
@@ -156,37 +157,8 @@
         MinCount=1,
         MaxCount=1,
         UserData=userdata,
-        InstanceType=machine_type)[0]
-
-    # brief pause to prevent rare error on EC2 delay, should block until ready instead
-    time.sleep(1.0)
-
-    # give instance a name
-    try:
-        new_instance.create_tags(Tags=[{'Key': 'Name', 'Value': instance_name}])
-    except ClientError as e:
-        if "InvalidInstanceID.NotFound" in str(e):
-            # This seems to be ephemeral... retry
-            time.sleep(1)
-            new_instance.create_tags(Tags=[{'Key': 'Name', 'Value': instance_name}])
-        else:
-            raise
-    return new_instance
-=======
-    block_device_mappings = _get_block_device_mappings(ami_id)
-    tags = [{'Key': 'Name', 'Value': instance_name}]
-    tag_spec = [{'ResourceType': 'instance', 'Tags': tags}]
-    return EC2.create_instances(BlockDeviceMappings=block_device_mappings,
-                                ImageId=ami_id,
-                                SecurityGroupIds=[security_group_id],
-                                SubnetId=subnet_id,
-                                KeyName=keyname,
-                                MinCount=1,
-                                MaxCount=1,
-                                UserData=userdata,
-                                InstanceType=machine_type,
-                                TagSpecifications=tag_spec)[0]
->>>>>>> 6bcd0415
+        InstanceType=machine_type,
+        TagSpecifications=tag_spec)[0]
 
 def _get_block_device_mappings(ec2_client, ami_id):
     """Returns the list of block device mappings to ensure cleanup.
@@ -327,36 +299,8 @@
     sudo('if [ -f ./certbot.log ]; then \
     cat ./certbot.log; else echo "[nolocallog]"; fi')
 
-<<<<<<< HEAD
-def create_client_instances(ec2_client, targetlist, security_group_id, subnet_id):
-    "Create a fleet of client instances"
-    instances = []
-    print("Creating instances: ", end="")
-    for target in targetlist:
-        if target['virt'] == 'hvm':
-            machine_type = 't2.medium' if cl_args.fast else 't2.micro'
-        else:
-            # 32 bit systems
-            machine_type = 'c1.medium' if cl_args.fast else 't1.micro'
-        if 'userdata' in target.keys():
-            userdata = target['userdata']
-        else:
-            userdata = ''
-        name = 'le-%s'%target['name']
-        print(name, end=" ")
-        instances.append(make_instance(ec2_client,
-                                       name,
-                                       target['ami'],
-                                       KEYNAME,
-                                       machine_type=machine_type,
-                                       security_group_id=security_group_id,
-                                       subnet_id=subnet_id,
-                                       userdata=userdata))
-    print()
-    return instances
-=======
-
-def create_client_instance(target, security_group_id, subnet_id):
+
+def create_client_instance(ec2_client, target, security_group_id, subnet_id):
     """Create a single client instance for running tests."""
     if target['virt'] == 'hvm':
         machine_type = 't2.medium' if cl_args.fast else 't2.micro'
@@ -369,14 +313,14 @@
         userdata = ''
     name = 'le-%s'%target['name']
     print(name, end=" ")
-    return make_instance(name,
+    return make_instance(ec2_client,
+                         name,
                          target['ami'],
                          KEYNAME,
                          machine_type=machine_type,
                          security_group_id=security_group_id,
                          subnet_id=subnet_id,
                          userdata=userdata)
->>>>>>> 6bcd0415
 
 
 def test_client_process(inqueue, outqueue, boulder_url):
@@ -449,115 +393,7 @@
         pass
     env['abort_exception'] = FabricException
 
-<<<<<<< HEAD
     # Set up local copy of git repo
-=======
-#-------------------------------------------------------------------------------
-# SCRIPT BEGINS
-#-------------------------------------------------------------------------------
-
-# Fabric library controlled through global env parameters
-env.key_filename = KEYFILE
-env.shell = '/bin/bash -l -i -c'
-env.connection_attempts = 5
-env.timeout = 10
-# replace default SystemExit thrown by fabric during trouble
-class FabricException(Exception):
-    pass
-env['abort_exception'] = FabricException
-
-# Set up local copy of git repo
-#-------------------------------------------------------------------------------
-LOGDIR = "letest-%d"%int(time.time())
-print("Making local dir for test repo and logs: %s"%LOGDIR)
-local('mkdir %s'%LOGDIR)
-
-# figure out what git object to test and locally create it in LOGDIR
-print("Making local git repo")
-try:
-    if cl_args.pull_request != '~':
-        print('Testing PR %s '%cl_args.pull_request,
-              "MERGING into master" if cl_args.merge_master else "")
-        execute(local_git_PR, cl_args.repo, cl_args.pull_request, cl_args.merge_master)
-    elif cl_args.branch != '~':
-        print('Testing branch %s of %s'%(cl_args.branch, cl_args.repo))
-        execute(local_git_branch, cl_args.repo, cl_args.branch)
-    else:
-        print('Testing master of %s'%cl_args.repo)
-        execute(local_git_clone, cl_args.repo)
-except FabricException:
-    print("FAIL: trouble with git repo")
-    traceback.print_exc()
-    exit()
-
-
-# Set up EC2 instances
-#-------------------------------------------------------------------------------
-configdata = yaml.load(open(cl_args.config_file, 'r'))
-targetlist = configdata['targets']
-print('Testing against these images: [%d total]'%len(targetlist))
-for target in targetlist:
-    print(target['ami'], target['name'])
-
-print("Connecting to EC2 using\n profile %s\n keyname %s\n keyfile %s"%(PROFILE, KEYNAME, KEYFILE))
-AWS_SESSION = boto3.session.Session(profile_name=PROFILE)
-EC2 = AWS_SESSION.resource('ec2')
-
-print("Determining Subnet")
-for subnet in EC2.subnets.all():
-    if should_use_subnet(subnet):
-        subnet_id = subnet.id
-        vpc_id = subnet.vpc.id
-        break
-else:
-    print("No usable subnet exists!")
-    print("Please create a VPC with a subnet named {0}".format(SUBNET_NAME))
-    print("that maps public IPv4 addresses to instances launched in the subnet.")
-    sys.exit(1)
-
-print("Making Security Group")
-vpc = EC2.Vpc(vpc_id)
-sg_exists = False
-for sg in vpc.security_groups.all():
-    if sg.group_name == SECURITY_GROUP_NAME:
-        security_group_id = sg.id
-        sg_exists = True
-        print("  %s already exists"%SECURITY_GROUP_NAME)
-if not sg_exists:
-    security_group_id = make_security_group(vpc).id
-    time.sleep(30)
-
-boulder_preexists = False
-boulder_servers = EC2.instances.filter(Filters=[
-    {'Name': 'tag:Name',            'Values': ['le-boulderserver']},
-    {'Name': 'instance-state-name', 'Values': ['running']}])
-
-boulder_server = next(iter(boulder_servers), None)
-
-print("Requesting Instances...")
-if boulder_server:
-    print("Found existing boulder server:", boulder_server)
-    boulder_preexists = True
-else:
-    print("Can't find a boulder server, starting one...")
-    boulder_server = make_instance('le-boulderserver',
-                                   BOULDER_AMI,
-                                   KEYNAME,
-                                   machine_type='t2.micro',
-                                   #machine_type='t2.medium',
-                                   security_group_id=security_group_id,
-                                   subnet_id=subnet_id)
-
-instances = []
-try:
-    if not cl_args.boulderonly:
-        print("Creating instances: ", end="")
-        for target in targetlist:
-            instances.append(create_client_instance(target, security_group_id, subnet_id))
-        print()
-
-    # Configure and launch boulder server
->>>>>>> 6bcd0415
     #-------------------------------------------------------------------------------
     print("Making local dir for test repo and logs: %s"%LOGDIR)
     local('mkdir %s'%LOGDIR)
@@ -583,7 +419,6 @@
 
     # Set up EC2 instances
     #-------------------------------------------------------------------------------
-<<<<<<< HEAD
     configdata = yaml.load(open(cl_args.config_file, 'r'))
     targetlist = configdata['targets']
     print('Testing against these images: [%d total]'%len(targetlist))
@@ -640,9 +475,16 @@
                                        security_group_id=security_group_id,
                                        subnet_id=subnet_id)
 
+    instances = []
     try:
         if not cl_args.boulderonly:
-            instances = create_client_instances(ec2_client, targetlist, security_group_id, subnet_id)
+            print("Creating instances: ", end="")
+            for target in targetlist:
+                instances.append(
+                    create_client_instance(ec2_client, target,
+                                           security_group_id, subnet_id)
+                )
+            print()
 
         # Configure and launch boulder server
         #-------------------------------------------------------------------------------
@@ -697,9 +539,14 @@
         # add SENTINELs to end client processes
         for i in range(num_processes):
             inqueue.put(SENTINEL)
-        # wait on termination of client processes
+        print('Waiting on client processes', end='')
         for p in jobs:
-            p.join()
+            while p.is_alive():
+                p.join(5 * 60)
+                # Regularly print output to keep Travis happy
+                print('.', end='')
+                sys.stdout.flush()
+        print()
         # add SENTINEL to output queue
         outqueue.put(SENTINEL)
 
@@ -729,68 +576,4 @@
 
 
 if __name__ == '__main__':
-    main()
-=======
-    print("Uploading and running test script in parallel: %s"%cl_args.test_script)
-    print("Output routed to log files in %s"%LOGDIR)
-    # (Advice: always use Manager.Queue, never regular multiprocessing.Queue
-    # the latter has implementation flaws that deadlock it in some circumstances)
-    manager = Manager()
-    outqueue = manager.Queue()
-    inqueue = manager.Queue()
-    SENTINEL = None #queue kill signal
-
-    # launch as many processes as clients to test
-    num_processes = len(targetlist)
-    jobs = [] #keep a reference to current procs
-
-
-    # initiate process execution
-    for i in range(num_processes):
-        p = mp.Process(target=test_client_process, args=(inqueue, outqueue))
-        jobs.append(p)
-        p.daemon = True  # kills subprocesses if parent is killed
-        p.start()
-
-    # fill up work queue
-    for ii, target in enumerate(targetlist):
-        inqueue.put((ii, target))
-
-    # add SENTINELs to end client processes
-    for i in range(num_processes):
-        inqueue.put(SENTINEL)
-    print('Waiting on client processes', end='')
-    for p in jobs:
-        while p.is_alive():
-            p.join(5 * 60)
-            # Regularly print output to keep Travis happy
-            print('.', end='')
-            sys.stdout.flush()
-    print()
-    # add SENTINEL to output queue
-    outqueue.put(SENTINEL)
-
-    # clean up
-    execute(local_repo_clean)
-
-    # print and save summary results
-    results_file = open(LOGDIR+'/results', 'w')
-    outputs = [outq for outq in iter(outqueue.get, SENTINEL)]
-    outputs.sort(key=lambda x: x[0])
-    for outq in outputs:
-        ii, target, status = outq
-        print('%d %s %s'%(ii, target['name'], status))
-        results_file.write('%d %s %s\n'%(ii, target['name'], status))
-    if len(outputs) != num_processes:
-        failure_message = 'FAILURE: Some target machines failed to run and were not tested. ' +\
-            'Tests should be rerun.'
-        print(failure_message)
-        results_file.write(failure_message + '\n')
-    results_file.close()
-
-finally:
-    cleanup(cl_args, instances, targetlist)
-
-    # kill any connections
-    fabric.network.disconnect_all()
->>>>>>> 6bcd0415
+    main()