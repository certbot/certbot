--- conflicted
+++ resolved
@@ -97,11 +97,7 @@
 git checkout "$RELEASE_BRANCH"
 
 # Update changelog
-<<<<<<< HEAD
-sed -i "s/main/$(date +'%Y-%m-%d')/" certbot/CHANGELOG.md
-=======
 sed -i "0,/main/ s/main/$(date +'%Y-%m-%d')/" certbot/CHANGELOG.md
->>>>>>> 7661dbaf
 git add certbot/CHANGELOG.md
 git commit -m "Update changelog for $version release"
 
