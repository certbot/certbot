--- conflicted
+++ resolved
@@ -9,9 +9,11 @@
 import subprocess
 import sys
 
+
 def subprocess_with_print(command):
     print(command)
     subprocess.check_call(command, shell=True)
+
 
 def get_venv_python(venv_path):
     python_linux = os.path.join(venv_path, 'bin/python')
@@ -25,6 +27,7 @@
         'Error, could not find python executable in venv path {0}: is it a valid venv ?'
         .format(venv_path)))
 
+
 def main(venv_name, venv_args, args):
     for path in glob.glob('*.egg-info'):
         if os.path.isdir(path):
@@ -35,25 +38,18 @@
     if os.path.isdir(venv_name):
         os.rename(venv_name, '{0}.{1}.bak'.format(venv_name, int(time.time())))
 
-<<<<<<< HEAD
-    exit_code = 0
-
-    command = ('"{0}" -m virtualenv --no-site-packages --setuptools {1} {2}'
-               .format(sys.executable, venv_name, venv_args))
-    exit_code = subprocess_with_print(command) or exit_code
-=======
-    subprocess_with_print(' '.join([
-        sys.executable, '-m', 'virtualenv', '--no-site-packages', '--setuptools',
-        venv_name, venv_args]))
->>>>>>> b3d2ac51
+    subprocess_with_print('"{0}" -m virtualenv --no-site-packages --setuptools {1} {2}'
+                          .format(sys.executable, venv_name, venv_args))
 
     python_executable = get_venv_python(venv_name)
 
-    subprocess_with_print(' '.join([
-        python_executable, os.path.normpath('./letsencrypt-auto-source/pieces/pipstrap.py')]))
-    command = [python_executable, os.path.normpath('./tools/pip_install.py')]
-    command.extend(args)
-    subprocess_with_print(' '.join(command))
+    subprocess_with_print('"{0}" {1}'.format(
+        python_executable,
+        os.path.normpath('./letsencrypt-auto-source/pieces/pipstrap.py')))
+    subprocess_with_print('"{0}" {1} {2}'.format(
+        python_executable,
+        os.path.normpath('./tools/pip_install.py'),
+        ' '.join(args)))
 
     if os.path.isdir(os.path.join(venv_name, 'bin')):
         # Linux/OSX specific
@@ -71,6 +67,7 @@
     else:
         raise ValueError('Error, directory {0} is not a valid venv.'.format(venv_name))
 
+
 if __name__ == '__main__':
     main(os.environ.get('VENV_NAME', 'venv'),
          os.environ.get('VENV_ARGS', ''),
