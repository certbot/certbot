--- conflicted
+++ resolved
@@ -31,15 +31,8 @@
 zope.interface==4.0.5
 
 # Debian Jessie Backports constraints
-<<<<<<< HEAD
 # Debian Jessie has reached end of life so these dependencies can probably be
 # updated as needed or desired.
-PyICU==1.8
-=======
-# Debian Jessie has reached end of life. However:
-# When it becomes necessary to upgrade any of these dependencies, you should only update them to the oldest version of the package found
-# in a non-EOL'd version of CentOS, Debian, or Ubuntu that has Certbot packages in their OS repositories.
->>>>>>> adb7e5e6
 colorama==0.3.2
 enum34==1.0.3
 html5lib==0.999
