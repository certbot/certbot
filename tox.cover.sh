#!/bin/sh

# This script is used by tox.ini (and thus Travis CI) in order to
# generate separate stats for each package. It should be removed once
# those packages are moved to separate repo.

cover () {
  # "-c /dev/null" makes sure setup.cfg is not loaded (multiple
  # --with-cover add up, --cover-erase must not be set for coveralls
  # to get all the data); --with-cover scopes coverage to only
  # specific package, positional argument scopes tests only to
  # specific package directory; --cover-tests makes sure every tests
  # is run (c.f. #403)
  nosetests -c /dev/null --with-cover --cover-tests --cover-package  \
            "$1" --cover-min-percentage="$2" "$1"
}

# don't use sequential composition (;), if letsencrypt_nginx returns
# 0, coveralls submit will be triggered (c.f. .travis.yml,
# after_success)
<<<<<<< HEAD
cover letsencrypt 94 && cover acme 100 && \
    cover letsencrypt_apache 78 && cover letsencrypt_nginx 96 && \
    cover letsencrypt_dns 96
=======
cover letsencrypt 95 && cover acme 100 && \
    cover letsencrypt_apache 78 && cover letsencrypt_nginx 96
>>>>>>> bd130a8c
<|MERGE_RESOLUTION|>--- conflicted
+++ resolved
@@ -18,11 +18,8 @@
 # don't use sequential composition (;), if letsencrypt_nginx returns
 # 0, coveralls submit will be triggered (c.f. .travis.yml,
 # after_success)
-<<<<<<< HEAD
-cover letsencrypt 94 && cover acme 100 && \
-    cover letsencrypt_apache 78 && cover letsencrypt_nginx 96 && \
-    cover letsencrypt_dns 96
-=======
-cover letsencrypt 95 && cover acme 100 && \
-    cover letsencrypt_apache 78 && cover letsencrypt_nginx 96
->>>>>>> bd130a8c
+cover letsencrypt 95 && \
+    cover acme 100 && \
+    cover letsencrypt_apache 78 && \
+    cover letsencrypt_nginx 96 && \
+    cover letsencrypt_dns 96