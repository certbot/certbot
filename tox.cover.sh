--- conflicted
+++ resolved
@@ -16,7 +16,7 @@
 
 cover () {
   if [ "$1" = "letsencrypt" ]; then
-    min=97
+    min=96
   elif [ "$1" = "acme" ]; then
     min=100
   elif [ "$1" = "letsencrypt_apache" ]; then
@@ -41,19 +41,7 @@
 }
 
 rm -f .coverage  # --cover-erase is off, make sure stats are correct
-<<<<<<< HEAD
-
-# don't use sequential composition (;), if letsencrypt_nginx returns
-# 0, coveralls submit will be triggered (c.f. .travis.yml,
-# after_success)
-cover letsencrypt 96 && \
-    cover acme 100 && \
-    cover letsencrypt_apache 100 && \
-    cover letsencrypt_nginx 96 && \
-    cover letshelp_letsencrypt 100
-=======
 for pkg in $pkgs
 do
   cover $pkg
-done
->>>>>>> 44f7703f
+done