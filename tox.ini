--- conflicted
+++ resolved
@@ -236,8 +236,7 @@
 commands =
     docker-compose run --rm --service-ports development bash -c 'tox -e lint'
 whitelist_externals =
-<<<<<<< HEAD
-    docker
+    docker-compose
 passenv = DOCKER_*
 
 [testenv:integration]
@@ -247,8 +246,4 @@
         --campaign={env:TEST_CAMPAIGN:all} \
         --numprocesses=auto \
         --acme-server={env:ACME_SERVER:pebble-nonstrict} \
-        --coverage
-=======
-    docker-compose
-passenv = DOCKER_*
->>>>>>> daa77b50
+        --coverage