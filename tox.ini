--- conflicted
+++ resolved
@@ -64,13 +64,10 @@
     tests/lock_test.py
 
 [testenv]
-<<<<<<< HEAD
 passenv = 
     TRAVIS
     APPVEYOR
     CERTBOT_NO_PIN
-=======
->>>>>>> b52cbc0f
 commands =
     {[base]install_and_test} {[base]all_packages}
     python tests/lock_test.py
